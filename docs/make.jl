--- conflicted
+++ resolved
@@ -174,7 +174,6 @@
 
 DocMeta.setdocmeta!(Oceananigans, :DocTestSetup, :(using Oceananigans); recursive=true)
 
-<<<<<<< HEAD
 modules = []
 OceananigansNCDatasetsExt = isdefined(Base, :get_extension) ? Base.get_extension(Oceananigans, :OceananigansNCDatasetsExt) : Oceananigans.OceananigansNCDatasetsExt
 OceananigansXESMFExt = isdefined(Base, :get_extension) ? Base.get_extension(Oceananigans, :OceananigansXESMFExt) : Oceananigans.OceananigansXESMFExt
@@ -183,12 +182,6 @@
     if !isnothing(m)
         push!(modules, m)
     end
-=======
-OceananigansNCDatasetsExt = if isdefined(Base, :get_extension)
-    Base.get_extension(Oceananigans, :OceananigansNCDatasetsExt)
-else
-    Oceananigans.OceananigansNCDatasetsExt
->>>>>>> 81302b6f
 end
 
 makedocs(sitename = "Oceananigans.jl",
@@ -196,11 +189,7 @@
          format = format,
          pages = pages,
          plugins = [bib],
-<<<<<<< HEAD
          modules,
-=======
-         modules = [Oceananigans, OceananigansNCDatasetsExt],
->>>>>>> 81302b6f
          warnonly = [:cross_references],
          draft = false,        # set to true to speed things up
          doctest = true,       # set to false to speed things up
