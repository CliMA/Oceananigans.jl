--- conflicted
+++ resolved
@@ -78,19 +78,12 @@
      ]
 )
 
-<<<<<<< HEAD
 deploydocs(repo = "github.com/climate-machine/Oceananigans.jl.git")
 
 #####
 ##### Delete leftover JLD2 files.
 ##### See: https://github.com/climate-machine/Oceananigans.jl/issues/509
 #####
-=======
-####
-#### Delete leftover JLD2 files.
-#### See: https://github.com/climate-machine/Oceananigans.jl/issues/509
-####
->>>>>>> 3f34887d
 
 const GENERATED_DIR = joinpath(@__DIR__, "build/generated")
 
