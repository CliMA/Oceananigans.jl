--- conflicted
+++ resolved
@@ -39,12 +39,8 @@
     "convecting_plankton.jl",
     "ocean_wind_mixing_and_convection.jl",
     "langmuir_turbulence.jl",
-<<<<<<< HEAD
-    "eady_turbulence.jl",
-    "double_gyre",
-=======
+    "double_gyre.jl",
     "baroclinic_adjustment.jl",
->>>>>>> 56fe1aa0
     "kelvin_helmholtz_instability.jl",
     "shallow_water_Bickley_jet.jl",
     "horizontal_convection.jl",
@@ -67,12 +63,8 @@
     "Convecting plankton"                => "generated/convecting_plankton.md",
     "Ocean wind mixing and convection"   => "generated/ocean_wind_mixing_and_convection.md",
     "Langmuir turbulence"                => "generated/langmuir_turbulence.md",
-<<<<<<< HEAD
-    "Eady turbulence"                    => "generated/eady_turbulence.md",
     "Double gyre"                        => "generated/double_gyre.md",
-=======
     "Baroclinic adjustment"              => "generated/baroclinic_adjustment.md",
->>>>>>> 56fe1aa0
     "Kelvin-Helmholtz instability"       => "generated/kelvin_helmholtz_instability.md",
     "Shallow water Bickley jet"          => "generated/shallow_water_Bickley_jet.md",
     "Horizontal convection"              => "generated/horizontal_convection.md",
