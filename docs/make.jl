using Distributed
Distributed.addprocs(2)

@everywhere begin
    pushfirst!(LOAD_PATH, joinpath(@__DIR__, "..")) # add Oceananigans to environment stack

    using Pkg
    Pkg.activate(joinpath(@__DIR__, ".."))
    Pkg.instantiate()
    Pkg.activate(@__DIR__)
    Pkg.instantiate()
end

@everywhere begin
    using Documenter
    using DocumenterCitations
    using Literate
    using Printf

    using CairoMakie # to avoid capturing precompilation output by Literate
    CairoMakie.activate!(type = "svg")

    using Oceananigans
    using Oceananigans.Operators
    using Oceananigans.Diagnostics
    using Oceananigans.OutputWriters
    using Oceananigans.TurbulenceClosures
    using Oceananigans.TimeSteppers
    using Oceananigans.AbstractOperations

    using Oceananigans.BoundaryConditions: Flux, Value, Gradient, Open

    bib_filepath = joinpath(dirname(@__FILE__), "oceananigans.bib")
    bib = CitationBibliography(bib_filepath)

    #####
    ##### Generate examples
    #####

    const EXAMPLES_DIR = joinpath(@__DIR__, "..", "examples")
    const OUTPUT_DIR   = joinpath(@__DIR__, "src/generated")

<<<<<<< HEAD
    examples = [
        "One-dimensional diffusion"        => "one_dimensional_diffusion",
        "Two-dimensional turbulence"       => "two_dimensional_turbulence",
        "Internal wave"                    => "internal_wave",
        "Internal tide by a seamount"      => "internal_tide",
        "Convecting plankton"              => "convecting_plankton",
        "Ocean wind mixing and convection" => "ocean_wind_mixing_and_convection",
        "Langmuir turbulence"              => "langmuir_turbulence",
        "Baroclinic adjustment"            => "baroclinic_adjustment",
        "Kelvin-Helmholtz instability"     => "kelvin_helmholtz_instability",
        "Shallow water Bickley jet"        => "shallow_water_Bickley_jet",
        "Horizontal convection"            => "horizontal_convection",
        "Tilted bottom boundary layer"     => "tilted_bottom_boundary_layer"
=======
    # The examples that take longer to run should be first. This ensures thats
    # docs built using extra workers is as efficient as possible.
    example_scripts = [
        "baroclinic_adjustment.jl",
        "kelvin_helmholtz_instability.jl",
        "langmuir_turbulence.jl",
        "ocean_wind_mixing_and_convection.jl",
        "horizontal_convection.jl",
        "convecting_plankton.jl",
        "tilted_bottom_boundary_layer.jl",
        "shallow_water_Bickley_jet.jl",
        "two_dimensional_turbulence.jl",
        "internal_wave.jl",
        "one_dimensional_diffusion.jl",
>>>>>>> c5bf43a0
    ]

    @info string("Executing the examples using ", Distributed.nprocs(), " processes")
end

Distributed.pmap(1:length(example_scripts)) do n
    example = example_scripts[n]
    example_filepath = joinpath(EXAMPLES_DIR, example)
    withenv("JULIA_DEBUG" => "Literate") do
        start_time = time_ns()
        Literate.markdown(example_filepath, OUTPUT_DIR;
                          flavor = Literate.DocumenterFlavor(), execute = true)
        elapsed = 1e-9 * (time_ns() - start_time)
        @info @sprintf("%s example took %s to build.", example, prettytime(elapsed))
    end
end

Distributed.rmprocs()

#####
##### Organize page hierarchies
#####

example_pages = [
    "One-dimensional diffusion"        => "generated/one_dimensional_diffusion.md",
    "Two-dimensional turbulence"       => "generated/two_dimensional_turbulence.md",
    "Internal wave"                    => "generated/internal_wave.md",
    "Convecting plankton"              => "generated/convecting_plankton.md",
    "Ocean wind mixing and convection" => "generated/ocean_wind_mixing_and_convection.md",
    "Langmuir turbulence"              => "generated/langmuir_turbulence.md",
    "Baroclinic adjustment"            => "generated/baroclinic_adjustment.md",
    "Kelvin-Helmholtz instability"     => "generated/kelvin_helmholtz_instability.md",
    "Shallow water Bickley jet"        => "generated/shallow_water_Bickley_jet.md",
    "Horizontal convection"            => "generated/horizontal_convection.md",
    "Tilted bottom boundary layer"     => "generated/tilted_bottom_boundary_layer.md"
]

model_setup_pages = [
    "Overview" => "model_setup/overview.md",
    "Architecture" => "model_setup/architecture.md",
    "Number type" => "model_setup/number_type.md",
    "Grid" => "model_setup/grids.md",
    "Clock" => "model_setup/clock.md",
    "Coriolis (rotation)" => "model_setup/coriolis.md",
    "Tracers" => "model_setup/tracers.md",
    "Buoyancy models and equation of state" => "model_setup/buoyancy_and_equation_of_state.md",
    "Boundary conditions" => "model_setup/boundary_conditions.md",
    "Forcing functions" => "model_setup/forcing_functions.md",
    "Background fields" => "model_setup/background_fields.md",
    "Turbulent diffusivity closures and LES models" => "model_setup/turbulent_diffusivity_closures_and_les_models.md",
    "Lagrangian particles" => "model_setup/lagrangian_particles.md",
    "Diagnostics" => "model_setup/diagnostics.md",
    "Output writers" => "model_setup/output_writers.md",
    "Checkpointing" => "model_setup/checkpointing.md",
    "Setting initial conditions" => "model_setup/setting_initial_conditions.md"
]

physics_pages = [
    "Coordinate system and notation" => "physics/notation.md",
    "Boussinesq approximation" => "physics/boussinesq.md",
    "`NonhydrostaticModel`" => [
        "Nonhydrostatic model" => "physics/nonhydrostatic_model.md",
        ],
    "`HydrostaticFreeSurfaceModel`" => [
        "Hydrostatic model with a free surface" => "physics/hydrostatic_free_surface_model.md"
        ],
    "`ShallowWaterModel`" => [
        "Shallow water model" => "physics/shallow_water_model.md"
        ],
    "Boundary conditions" => "physics/boundary_conditions.md",
    "Buoyancy models and equations of state" => "physics/buoyancy_and_equations_of_state.md",
    "Coriolis forces" => "physics/coriolis_forces.md",
    "Turbulence closures" => "physics/turbulence_closures.md",
    "Surface gravity waves and the Craik-Leibovich approximation" => "physics/surface_gravity_waves.md"
]

numerical_pages = [
    "Finite volume method" => "numerical_implementation/finite_volume.md",
    "Spatial operators" => "numerical_implementation/spatial_operators.md",
    "Pressure decomposition" => "numerical_implementation/pressure_decomposition.md",
    "Time stepping" => "numerical_implementation/time_stepping.md",
    "Boundary conditions" => "numerical_implementation/boundary_conditions.md",
    "Elliptic solvers" => "numerical_implementation/elliptic_solvers.md",
    "Large eddy simulation" => "numerical_implementation/large_eddy_simulation.md"
]

appendix_pages = [
    "Staggered grid" => "appendix/staggered_grid.md",
    "Fractional step method" => "appendix/fractional_step.md",
    "Convergence tests" => "appendix/convergence_tests.md",
    "Performance benchmarks" => "appendix/benchmarks.md",
    "Library" => "appendix/library.md",
    "Function index" => "appendix/function_index.md"
]

pages = [
    "Home" => "index.md",
    "Quick start" => "quick_start.md",
    "Examples" => example_pages,
    "Physics" => physics_pages,
    "Numerical implementation" => numerical_pages,
    "Model setup" => model_setup_pages,
    "Simulation tips" => "simulation_tips.md",
    "Contributor's guide" => "contributing.md",
    "Gallery" => "gallery.md",
    "References" => "references.md",
    "Appendix" => appendix_pages
]

#####
##### Build and deploy docs
#####

format = Documenter.HTML(collapselevel = 1,
                         prettyurls = get(ENV, "CI", nothing) == "true",
                         canonical = "https://clima.github.io/OceananigansDocumentation/stable/",
                         mathengine = MathJax3())

makedocs(bib, sitename = "Oceananigans.jl",
              authors = "Climate Modeling Alliance and contributors",
              format = format,
              pages = pages,
              modules = [Oceananigans],
              doctest = true, # set to false to speed things up
              strict = true,
              clean = true,
              checkdocs = :exports) # set to :none to speed things up

@info "Clean up temporary .jld2 and .nc output created by doctests or literated examples..."

"""
    recursive_find(directory, pattern)

Return list of filepaths within `directory` that contains the `pattern::Regex`.
"""
recursive_find(directory, pattern) =
    mapreduce(vcat, walkdir(directory)) do (root, dirs, files)
        joinpath.(root, filter(contains(pattern), files))
    end

files = []
for pattern in [r"\.jld2", r"\.nc"]
    global files = vcat(files, recursive_find(@__DIR__, pattern))
end

for file in files
    rm(file)
end

deploydocs(repo = "github.com/CliMA/OceananigansDocumentation.git",
           versions = ["stable" => "v^", "dev" => "dev", "v#.#.#"],
           forcepush = true,
           push_preview = false,
           devbranch = "main")<|MERGE_RESOLUTION|>--- conflicted
+++ resolved
@@ -40,21 +40,6 @@
     const EXAMPLES_DIR = joinpath(@__DIR__, "..", "examples")
     const OUTPUT_DIR   = joinpath(@__DIR__, "src/generated")
 
-<<<<<<< HEAD
-    examples = [
-        "One-dimensional diffusion"        => "one_dimensional_diffusion",
-        "Two-dimensional turbulence"       => "two_dimensional_turbulence",
-        "Internal wave"                    => "internal_wave",
-        "Internal tide by a seamount"      => "internal_tide",
-        "Convecting plankton"              => "convecting_plankton",
-        "Ocean wind mixing and convection" => "ocean_wind_mixing_and_convection",
-        "Langmuir turbulence"              => "langmuir_turbulence",
-        "Baroclinic adjustment"            => "baroclinic_adjustment",
-        "Kelvin-Helmholtz instability"     => "kelvin_helmholtz_instability",
-        "Shallow water Bickley jet"        => "shallow_water_Bickley_jet",
-        "Horizontal convection"            => "horizontal_convection",
-        "Tilted bottom boundary layer"     => "tilted_bottom_boundary_layer"
-=======
     # The examples that take longer to run should be first. This ensures thats
     # docs built using extra workers is as efficient as possible.
     example_scripts = [
@@ -66,11 +51,10 @@
         "convecting_plankton.jl",
         "tilted_bottom_boundary_layer.jl",
         "shallow_water_Bickley_jet.jl",
+        "internal_tide",
         "two_dimensional_turbulence.jl",
         "internal_wave.jl",
         "one_dimensional_diffusion.jl",
->>>>>>> c5bf43a0
-    ]
 
     @info string("Executing the examples using ", Distributed.nprocs(), " processes")
 end
@@ -97,6 +81,7 @@
     "One-dimensional diffusion"        => "generated/one_dimensional_diffusion.md",
     "Two-dimensional turbulence"       => "generated/two_dimensional_turbulence.md",
     "Internal wave"                    => "generated/internal_wave.md",
+    "Internal tide by a seamount"      => "generated/internal_tide.md",
     "Convecting plankton"              => "generated/convecting_plankton.md",
     "Ocean wind mixing and convection" => "generated/ocean_wind_mixing_and_convection.md",
     "Langmuir turbulence"              => "generated/langmuir_turbulence.md",
