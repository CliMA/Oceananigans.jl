using Distributed
Distributed.addprocs(2)

@everywhere begin
    using Documenter
    using DocumenterCitations
    using Literate
    using Printf

    using CairoMakie # to avoid capturing precompilation output by Literate
    set_theme!(Theme(fontsize=20))
    CairoMakie.activate!(type = "png")

    using NCDatasets
    using XESMF

    using Oceananigans
    using Oceananigans.AbstractOperations
    using Oceananigans.Operators
    using Oceananigans.Diagnostics
    using Oceananigans.OutputWriters
    using Oceananigans.TimeSteppers
    using Oceananigans.TurbulenceClosures
    using Oceananigans.BoundaryConditions: Flux, Value, Gradient, Open

    bib_filepath = joinpath(dirname(@__FILE__), "oceananigans.bib")
    bib = CitationBibliography(bib_filepath, style=:authoryear)

    #####
    ##### Generate examples
    #####

    const EXAMPLES_DIR = joinpath(@__DIR__, "..", "examples")
    const OUTPUT_DIR   = joinpath(@__DIR__, "src/literated")

    # The examples that take longer to run should be first. This ensures that the
    # docs built which extra workers is as efficient as possible.
    example_scripts = [
<<<<<<< HEAD
        # "internal_tide.jl",
        # "langmuir_turbulence.jl",
        # "shallow_water_Bickley_jet.jl",
        # "ocean_wind_mixing_and_convection.jl",
        # "kelvin_helmholtz_instability.jl",
        # "horizontal_convection.jl",
        # "baroclinic_adjustment.jl",
        # "tilted_bottom_boundary_layer.jl",
        # "convecting_plankton.jl",
        # "two_dimensional_turbulence.jl",
        # "one_dimensional_diffusion.jl",
        # "internal_wave.jl",
        "single_column_state_estimation.jl",
=======
        "spherical_baroclinic_instability.jl",
        "internal_tide.jl",
        "langmuir_turbulence.jl",
        "shallow_water_Bickley_jet.jl",
        "ocean_wind_mixing_and_convection.jl",
        "kelvin_helmholtz_instability.jl",
        "horizontal_convection.jl",
        "baroclinic_adjustment.jl",
        "tilted_bottom_boundary_layer.jl",
        "convecting_plankton.jl",
        "lock_exchange.jl",
        "two_dimensional_turbulence.jl",
        "one_dimensional_diffusion.jl",
        "internal_wave.jl",
>>>>>>> 8b955e6c
    ]
end

# We'll append the following postamble to the literate examples, to include
# information about the computing environment used to run them.
example_postamble = """

# ---

# ### Julia version and environment information
#
# This example was executed with the following version of Julia:

using InteractiveUtils: versioninfo
versioninfo()

# These were the top-level packages installed in the environment:

import Pkg
Pkg.status()
"""

@info string("Executing the examples using ", Distributed.nprocs(), " processes")

Distributed.pmap(1:length(example_scripts)) do n
    example = example_scripts[n]
    example_filepath = joinpath(EXAMPLES_DIR, example)
    withenv("JULIA_DEBUG" => "Literate") do
        start_time = time_ns()
        Literate.markdown(example_filepath, OUTPUT_DIR;
                          preprocess = content -> content * example_postamble,
                          flavor = Literate.DocumenterFlavor(), execute = true)
        elapsed = 1e-9 * (time_ns() - start_time)
        @info @sprintf("%s example took %s to build.", example, prettytime(elapsed))
    end
end

Distributed.rmprocs()

#####
##### Organize page hierarchies
#####

example_pages = [
<<<<<<< HEAD
    # "One-dimensional diffusion"        => "literated/one_dimensional_diffusion.md",
    # "Two-dimensional turbulence"       => "literated/two_dimensional_turbulence.md",
    # "Internal wave"                    => "literated/internal_wave.md",
    # "Internal tide by a seamount"      => "literated/internal_tide.md",
    # "Convecting plankton"              => "literated/convecting_plankton.md",
    # "Ocean wind mixing and convection" => "literated/ocean_wind_mixing_and_convection.md",
    # "Langmuir turbulence"              => "literated/langmuir_turbulence.md",
    # "Baroclinic adjustment"            => "literated/baroclinic_adjustment.md",
    # "Kelvin-Helmholtz instability"     => "literated/kelvin_helmholtz_instability.md",
    # "Shallow water Bickley jet"        => "literated/shallow_water_Bickley_jet.md",
    # "Horizontal convection"            => "literated/horizontal_convection.md",
    # "Tilted bottom boundary layer"     => "literated/tilted_bottom_boundary_layer.md"
    "Single column state estimation"   => "literated/single_column_state_estimation.md"
=======
    "One-dimensional diffusion"        => "literated/one_dimensional_diffusion.md",
    "Two-dimensional turbulence"       => "literated/two_dimensional_turbulence.md",
    "Internal wave"                    => "literated/internal_wave.md",
    "Internal tide by a seamount"      => "literated/internal_tide.md",
    "Convecting plankton"              => "literated/convecting_plankton.md",
    "Ocean wind mixing and convection" => "literated/ocean_wind_mixing_and_convection.md",
    "Langmuir turbulence"              => "literated/langmuir_turbulence.md",
    "Baroclinic adjustment"            => "literated/baroclinic_adjustment.md",
    "Kelvin-Helmholtz instability"     => "literated/kelvin_helmholtz_instability.md",
    "Lock exchange"                    => "literated/lock_exchange.md",
    "Shallow water Bickley jet"        => "literated/shallow_water_Bickley_jet.md",
    "Horizontal convection"            => "literated/horizontal_convection.md",
    "Tilted bottom boundary layer"     => "literated/tilted_bottom_boundary_layer.md",
    "Spherical baroclinic instability" => "literated/spherical_baroclinic_instability.md"
>>>>>>> 8b955e6c
]

model_pages = [
    "Overview" => "models/models_overview.md",
    "Coriolis forces" => "models/coriolis.md",
    "Buoyancy and equations of state" => "models/buoyancy_and_equation_of_state.md",
    "Stokes drift" => "models/stokes_drift.md",
    "Turbulence closures" => "models/turbulence_closures.md",
    "Boundary conditions" => "models/boundary_conditions.md",
    "Forcings" => "models/forcing_functions.md",
    "Lagrangian particles" => "models/lagrangian_particles.md",
    "Background fields" => "models/background_fields.md",
]

simulation_pages = [
    "Overview" => "simulations/simulations_overview.md",
    "Callbacks" => "simulations/callbacks.md",
    "Schedules" => "simulations/schedules.md",
    "Output writers" => "simulations/output_writers.md",
    "Checkpointing" => "simulations/checkpointing.md",
]

physics_pages = [
    "Coordinate systems" => "physics/coordinate_systems.md",
    "Boussinesq approximation" => "physics/boussinesq.md",
    "`NonhydrostaticModel`" => [
        "Nonhydrostatic model" => "physics/nonhydrostatic_model.md",
        ],
    "`HydrostaticFreeSurfaceModel`" => [
        "Hydrostatic model with a free surface" => "physics/hydrostatic_free_surface_model.md",
        ],
    "`ShallowWaterModel`" => [
        "Shallow water model" => "physics/shallow_water_model.md"
        ],
    "Boundary conditions" => "physics/boundary_conditions.md",
    "Buoyancy models and equations of state" => "physics/buoyancy_and_equations_of_state.md",
    "Coriolis forces" => "physics/coriolis_forces.md",
    "Turbulence closures" => "physics/turbulence_closures.md",
    "Surface gravity waves and the Craik-Leibovich approximation" => "physics/surface_gravity_waves.md"
]

numerical_pages = [
    "Finite volume method" => "numerical_implementation/finite_volume.md",
    "Spatial operators" => "numerical_implementation/spatial_operators.md",
    "Generalized vertical coordinates" => "numerical_implementation/generalized_vertical_coordinates.md",
    "Pressure decomposition" => "numerical_implementation/pressure_decomposition.md",
    "Time stepping" => "numerical_implementation/time_stepping.md",
    "Boundary conditions" => "numerical_implementation/boundary_conditions.md",
    "Elliptic solvers" => "numerical_implementation/elliptic_solvers.md",
    "Large eddy simulation" => "numerical_implementation/large_eddy_simulation.md"
]

appendix_pages = [
    "Staggered grid" => "appendix/staggered_grid.md",
    "Fractional step method" => "appendix/fractional_step.md",
    "Convergence tests" => "appendix/convergence_tests.md",
    "Performance benchmarks" => "appendix/benchmarks.md",
    "Library" => "appendix/library.md",
    "Function index" => "appendix/function_index.md"
]

root = pkgdir(Oceananigans)
agents_src = joinpath(root, "AGENTS.md")
agents_dst = joinpath(root, "docs", "src", "developer_docs", "AGENTS.md")
cp(agents_src, agents_dst; force=true)

developer_pages = [
    "Contributor's guide" => "developer_docs/contributing.md",
    "Model interface" => "developer_docs/model_interface.md",
    "Rules for agent-assisted development" => "developer_docs/AGENTS.md",
]

pages = [
    "Home" => "index.md",
    "Quick start" => "quick_start.md",
    "Examples" => example_pages,
    "Grids" => "grids.md",
    "Fields" => "fields.md",
    "Operations" => "operations.md",
    # TODO:
    #   - Develop the following tutorials on reductions and post-processing
    #   - Refactor the model setup pages and make them more tutorial-like.
    # "Averages, integrals, and cumulative integrals" => "reductions_and_accumulations.md",
    # "FieldTimeSeries and post-processing" => field_time_series.md,
    "Models" => model_pages,
    "Simulations" => simulation_pages,
    "Physics" => physics_pages,
    "Numerical implementation" => numerical_pages,
    "Simulation tips" => "simulation_tips.md",
    "For developers" => developer_pages,
    "Gallery" => "gallery.md",
    "References" => "references.md",
    "Appendix" => appendix_pages
]

#####
##### Build and deploy docs
#####

format = Documenter.HTML(collapselevel = 1,
                         canonical = "https://clima.github.io/OceananigansDocumentation/stable/",
                         mathengine = MathJax3(),
                         size_threshold = 2^20,
                         assets = String["assets/citations.css"])

DocMeta.setdocmeta!(Oceananigans, :DocTestSetup, :(using Oceananigans); recursive=true)

modules = Module[]
OceananigansNCDatasetsExt = isdefined(Base, :get_extension) ? Base.get_extension(Oceananigans, :OceananigansNCDatasetsExt) : Oceananigans.OceananigansNCDatasetsExt
OceananigansXESMFExt = isdefined(Base, :get_extension) ? Base.get_extension(Oceananigans, :OceananigansXESMFExt) : Oceananigans.OceananigansXESMFExt

for m in [Oceananigans, XESMF, OceananigansNCDatasetsExt, OceananigansXESMFExt]
    if !isnothing(m)
        push!(modules, m)
    end
end

makedocs(; sitename = "Oceananigans.jl",
         authors = "Climate Modeling Alliance and contributors",
         format, pages, modules,
         plugins = [bib],
         warnonly = [:cross_references],
         doctestfilters = [
             r"┌ Warning:.*",  # remove standard warning lines
             r"└ @ .*",        # remove the source location of warnings
         ],
         clean = true,
         linkcheck = true,
         linkcheck_ignore = [
            r"jstor\.org",
            r"^https://github\.com/.*?/blob/",
         ],
         draft = false,        # set to true to speed things up
         doctest = true,       # set to false to speed things up
         checkdocs = :exports, # set to :none to speed things up
         )

"""
    recursive_find(directory, pattern)

Return list of filepaths within `directory` that contains the `pattern::Regex`.
"""
function recursive_find(directory, pattern)
    mapreduce(vcat, walkdir(directory)) do (root, dirs, filenames)
        matched_filenames = filter(contains(pattern), filenames)
        map(filename -> joinpath(root, filename), matched_filenames)
    end
end

@info "Cleaning up temporary .jld2 and .nc output created by doctests or literated examples..."

for pattern in [r"\.jld2", r"\.nc"]
    filenames = recursive_find(@__DIR__, pattern)

    for filename in filenames
        rm(filename)
    end
end

deploydocs(repo = "github.com/CliMA/OceananigansDocumentation.git",
           versions = ["stable" => "v^", "dev" => "dev", "v#.#.#"],
           forcepush = true,
           push_preview = true,
           devbranch = "main")<|MERGE_RESOLUTION|>--- conflicted
+++ resolved
@@ -36,36 +36,21 @@
     # The examples that take longer to run should be first. This ensures that the
     # docs built which extra workers is as efficient as possible.
     example_scripts = [
-<<<<<<< HEAD
+        # "spherical_baroclinic_instability.jl",
         # "internal_tide.jl",
         # "langmuir_turbulence.jl",
         # "shallow_water_Bickley_jet.jl",
-        # "ocean_wind_mixing_and_convection.jl",
-        # "kelvin_helmholtz_instability.jl",
-        # "horizontal_convection.jl",
-        # "baroclinic_adjustment.jl",
-        # "tilted_bottom_boundary_layer.jl",
-        # "convecting_plankton.jl",
-        # "two_dimensional_turbulence.jl",
-        # "one_dimensional_diffusion.jl",
-        # "internal_wave.jl",
+        #"ocean_wind_mixing_and_convection.jl",
+        #"kelvin_helmholtz_instability.jl",
+        #"horizontal_convection.jl",
+        #"baroclinic_adjustment.jl",
+        #"tilted_bottom_boundary_layer.jl",
+        #"convecting_plankton.jl",
+        #"lock_exchange.jl",
+        #"two_dimensional_turbulence.jl",
+        #"one_dimensional_diffusion.jl",
+        #"internal_wave.jl",
         "single_column_state_estimation.jl",
-=======
-        "spherical_baroclinic_instability.jl",
-        "internal_tide.jl",
-        "langmuir_turbulence.jl",
-        "shallow_water_Bickley_jet.jl",
-        "ocean_wind_mixing_and_convection.jl",
-        "kelvin_helmholtz_instability.jl",
-        "horizontal_convection.jl",
-        "baroclinic_adjustment.jl",
-        "tilted_bottom_boundary_layer.jl",
-        "convecting_plankton.jl",
-        "lock_exchange.jl",
-        "two_dimensional_turbulence.jl",
-        "one_dimensional_diffusion.jl",
-        "internal_wave.jl",
->>>>>>> 8b955e6c
     ]
 end
 
@@ -110,7 +95,6 @@
 #####
 
 example_pages = [
-<<<<<<< HEAD
     # "One-dimensional diffusion"        => "literated/one_dimensional_diffusion.md",
     # "Two-dimensional turbulence"       => "literated/two_dimensional_turbulence.md",
     # "Internal wave"                    => "literated/internal_wave.md",
@@ -120,26 +104,12 @@
     # "Langmuir turbulence"              => "literated/langmuir_turbulence.md",
     # "Baroclinic adjustment"            => "literated/baroclinic_adjustment.md",
     # "Kelvin-Helmholtz instability"     => "literated/kelvin_helmholtz_instability.md",
+    #  "Lock exchange"                    => "literated/lock_exchange.md",
     # "Shallow water Bickley jet"        => "literated/shallow_water_Bickley_jet.md",
     # "Horizontal convection"            => "literated/horizontal_convection.md",
     # "Tilted bottom boundary layer"     => "literated/tilted_bottom_boundary_layer.md"
+    # "Spherical baroclinic instability" => "literated/spherical_baroclinic_instability.md"
     "Single column state estimation"   => "literated/single_column_state_estimation.md"
-=======
-    "One-dimensional diffusion"        => "literated/one_dimensional_diffusion.md",
-    "Two-dimensional turbulence"       => "literated/two_dimensional_turbulence.md",
-    "Internal wave"                    => "literated/internal_wave.md",
-    "Internal tide by a seamount"      => "literated/internal_tide.md",
-    "Convecting plankton"              => "literated/convecting_plankton.md",
-    "Ocean wind mixing and convection" => "literated/ocean_wind_mixing_and_convection.md",
-    "Langmuir turbulence"              => "literated/langmuir_turbulence.md",
-    "Baroclinic adjustment"            => "literated/baroclinic_adjustment.md",
-    "Kelvin-Helmholtz instability"     => "literated/kelvin_helmholtz_instability.md",
-    "Lock exchange"                    => "literated/lock_exchange.md",
-    "Shallow water Bickley jet"        => "literated/shallow_water_Bickley_jet.md",
-    "Horizontal convection"            => "literated/horizontal_convection.md",
-    "Tilted bottom boundary layer"     => "literated/tilted_bottom_boundary_layer.md",
-    "Spherical baroclinic instability" => "literated/spherical_baroclinic_instability.md"
->>>>>>> 8b955e6c
 ]
 
 model_pages = [
