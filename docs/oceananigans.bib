--- conflicted
+++ resolved
@@ -983,32 +983,18 @@
 }
 
 @article{Lan2022,
-<<<<<<< HEAD
 	author = {Lan, Rihui and Ju, Lili and Wanh, Zhu and Gunzburger, Max and Jones, Philip},
 	title = {High-order multirate explicit time-stepping schemes for the baroclinic-barotropic split dynamics in primitive equations},
 	journal = {Journal of Computational Physics},
 	volume = {457},
 	pages = {111050},
 	year = {2022},
-        doi = {https://doi.org/10.1016/j.jcp.2022.111050},
-=======
-    author = {Lan, Rihui and Ju, Lili and Wanh, Zhu and Gunzburger, Max and Jones, Philip},
-    title = {High-order multirate explicit time-stepping schemes for the baroclinic-barotropic split dynamics in primitive equations},
-    journal = {Journal of Computational Physics},
-    volume = {457},
-    pages = {111050},
-    year = {2022},
-    doi = {https://doi.org/10.1016/j.jcp.2022.111050},
->>>>>>> ca0a431d
+  doi = {10.1016/j.jcp.2022.111050},
 }
 
 @inproceedings{Verstappen14,
   title={Numerical scale separation in large-eddy simulation},
-<<<<<<< HEAD
   author={Verstappen, Roel and Rozema, Wybe and Bae, H. Jane},
-=======
-  author={Verstappen, RWCP and Rozema, W and Bae, HJ},
->>>>>>> ca0a431d
   booktitle={Proceedings of the Summer Program},
   pages={417--426},
   year={2014}
