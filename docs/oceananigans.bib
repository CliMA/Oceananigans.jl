@book{Vallis17,
  title={Atmospheric and oceanic fluid dynamics},
  edition={2},
  author={Vallis, Geoffrey K},
  year={2017},
  publisher={Cambridge University Press},
  pagetotal = {664},
  isbn = {110706550X}
}

@book{Kundu15,
  title={Fluid mechanics},
  edition={6},
  author={Pijush K. Kundu and Ira M. Cohen and Dowling, David R},
  year={2015},
  publisher={Academic Press},
  pagetotal={928},
  isbn={0124059351}
}

@book{Lamb45,
  title = {Hydrodynamics},
  author = {Lamb, Horace},
  year = {1945},
  publisher = {Dover Publications},
  pagetotal = {768},
  isbn = {0486602567}
}

@book{Batchelor00,
  title={An introduction to fluid dynamics},
  author={Batchelor, G. K.},
  doi={10.1017/CBO9780511800955},
  series={Cambridge Mathematical Library},
  collection={Cambridge Mathematical Library},
  publisher={Cambridge University Press},
  place={Cambridge},
  year={2000},
  pagetotal={658},
  isbn={8185618240}
}

@book{Landau87,
    title = {Fluid mechanics: {Volume} 6 ({Course} of theoretical physics)},
    edition = {2},
    author = {L. D. Landau and E. M. Lifshitz},
    publisher = {Butterworth-Heinemann},
    year = {1987},
    pagetotal = {552},
    isbn = {0750627670}
}

@book{Patankar80,
  title={Numerical heat transfer and fluid flow},
  author={Patankar, Suhas},
  year={1980},
  publisher={CRC Press},
  pagetotal={214},
  isbn={0891165223}
}

@book{Pope00,
    author = {S. B. Pope},
    title = {Turbulent flows},
    publisher = {Cambridge University Press},
    year = 2000,
    pagetotal = 806,
    isbn = 0521598869
}

@book{sagaut06,
  title={Large eddy simulation for incompressible flows: {An} introduction},
  author={Sagaut, P. and Meneveau, C.},
  isbn={3540263449},
  series={Scientific Computation},
  publisher={Springer},
  year={2006},
  pagetotal={556}
}

@book{Hesthaven07,
  title={Nodal discontinuous {Galerkin} methods: algorithms, analysis, and applications},
  author={Hesthaven, Jan S and Warburton, Tim},
  year={2007},
  publisher={Springer Science \& Business Media},
  pagetotal={501},
  isbn={0387720654}
}

@article{Marshall97FV,
	title = {A finite-volume, incompressible Navier--Stokes model for studies of the ocean on parallel computers},
	volume = {102},
	doi = {10.1029/96JC02775},
	number = {C3},
	journal = {Journal of Geophysical Research: Oceans},
	author = {Marshall, John and Adcroft, Alistair and Hill, Chris and Perelman, Lev and Heisey, Curt},
	year = {1997},
	pages = {5753--5766}
}

@article{Marshall97HY,
	title = {Hydrostatic, quasi-hydrostatic, and nonhydrostatic ocean modeling},
	volume = {102},
	doi = {10/bqd6gx},
    number = {C3},
	journal = {Journal of Geophysical Research: Oceans},
	author = {Marshall, John and Hill, Chris and Perelman, Lev and Adcroft, Alistair},
	year = {1997},
	pages = {5733--5752}
}

@article{Bezanson17,
	title = {Julia: {A} fresh approach to numerical computing},
	volume = {59},
	doi = {10/f9wkpj},
	journal = {SIAM Review},
	author = {Bezanson, Jeff and Edelman, Alan and Karpinski, Stefan and Shah, Viral B.},
	year = {2017},
	pages = {65--98}
}

@article{Besard16,
	title = {High-level {GPU} programming in {Julia}},
	journal = {arXiv:1604.03410 [cs]},
	author = {Besard, Tim and Verstraete, Pieter and De Sutter, Bjorn},
	year = {2016},
	volume = {0}
}

@article{Besard19GPU,
	title = {Effective extensible programming: unleashing {Julia} on {GPUs}},
	volume = {30},
	doi = {10.1109/TPDS.2018.2872064},
	number = {4},
	journal = {IEEE Transactions on Parallel and Distributed Systems},
	author = {Besard, Tim and Foket, Christophe and De Sutter, Bjorn},
	year = {2019},
	pages = {827--841}
}

@article{Besard19Prototype,
	title = {Rapid software prototyping for heterogeneous and distributed platforms},
	volume = {132},
	doi = {10.1016/j.advengsoft.2019.02.002},
	journal = {Advances in Engineering Software},
	author = {Besard, Tim and Churavy, Valentin and Edelman, Alan and Sutter, Bjorn De},
	year = {2019},
	pages = {29--46}
}

@article{Revels18,
	title = {Dynamic automatic differentiation of {GPU} broadcast kernels},
	journal = {arXiv:1810.08297 [cs]},
	author = {Revels, Jarrett and Besard, Tim and Churavy, Valentin and De Sutter, Bjorn and Vielma, Juan Pablo},
	year = {2018},
	doi = {10.48550/arXiv.1810.08297}
}

@article{Innes19,
	title = {A differentiable programming system to bridge machine learning and scientific computing},
	journal = {arXiv:1907.07587 [cs]},
	author = {Innes, Mike and Edelman, Alan and Fischer, Keno and Rackauckas, Chris and Saba, Elliot and Shah, Viral B. and Tebbutt, Will},
	year = {2019},
	doi = {10.48550/arXiv.1907.07587}
}

@book{Boussinesq1903,
  title={Th{\=o}rie analytique de la chaleur},
  author={Boussinesq, Joseph},
  volume={2},
  year={1903},
  address={Tome, Paris},
  publisher={Gauthier-Villars},
  pages = {170–-172},
  note = {English: Analytic theory of heat}
}

@book{Boussinesq1877,
  title={Essai sur la théorie des eaux courantes},
  author={Boussinesq, J.},
  series={Mémoires présentés par divers savants à l'Académie des sciences de l'Institut national de France},
  year={1877},
  publisher={Impr. Nationale}
}

@article{Oberbeck1879,
  author = {Oberbeck, A.},
  title = {{Über die Wärmeleitung der Flüssigkeiten bei Berücksichtigung der Strömungen infolge vor Temperaturdifferenzen}},
  journal = {Annalen der Physik},
  volume = {243},
  number = {6},
  pages = {271--292},
  doi = {10.1002/andp.18792430606},
  year = {1879},
  note = {English: On the thermal conduction of liquids taking into account flows due to temperature differences}
}

@article{White05,
	title = {Consistent approximate models of the global atmosphere: shallow, deep, hydrostatic, quasi-hydrostatic and non-hydrostatic},
	volume = {131},
	issn = {00359009, 1477870X},
	doi = {10/dzkjv9},
	number = {609},
	journal = {Quarterly Journal of the Royal Meteorological Society},
	author = {White, A. A. and Hoskins, B. J. and Roulstone, I. and Staniforth, A.},
	year = {2005},
	pages = {2081--2107}
}

@article{Orszag86,
	title = {Boundary conditions for incompressible flows},
	volume = {1},
	doi = {10.1007/BF01061454},
	number = {1},
	journal = {Journal of Scientific Computing},
	author = {Orszag, Steven A. and Israeli, Moshe and Deville, Michel O.},
	year = {1986},
	pages = {75--111}
}

@article{Brown01,
	title = {Accurate projection methods for the incompressible Navier--Stokes equations},
	volume = {168},
	doi = {10.1006/jcph.2001.6715},
	number = {2},
	journal = {Journal of Computational Physics},
	author = {Brown, David L. and Cortez, Ricardo and Minion, Michael L.},
	year = {2001},
	pages = {464--499}
}

@incollection{Arakawa77,
	title = {Computational design of the basic dynamical processes of the {UCLA} {General} {Circulation} {Model}},
	volume = {17},
	booktitle = {Methods in {Computational} {Physics}: {Advances} in {Research} and {Applications}},
	publisher = {Elsevier},
	author = {Arakawa, Akio and Lamb, Vivian R.},
	year = {1977},
	doi = {10.1016/B978-0-12-460817-7.50009-4},
	pages = {173--265}
}

@article{Harlow65,
	title = {Numerical calculation of time-dependent viscous incompressible flow of fluid with free surface},
	volume = {8},
	doi = {10.1063/1.1761178},
	number = {12},
	journal = {Physics of Fluids},
	author = {Harlow, Francis H. and Welch, J. Eddie},
	year = {1965},
	pages = {2182--89}
}


@book{Kumar16,
  title = {Local {BVP} methods for the computation of cell-face velocities in the incompressible Navier--Stokes equations},
  author = {N. Kumar and Boonkkamp, J.H.M. and B. Koren},
  year = {2016},
  series = {CASA-report},
  number = {1621},
  publisher = {Technische Universiteit Eindhoven}
}

@article{Sani81,
	title = {The cause and cure (?) of the spurious pressures generated by certain {FEM} solutions of the incompressible Navier--Stokes equations: {Part} 1},
	volume = {1},
	doi = {10.1002/fld.1650010104},
	number = {1},
	journal = {International Journal for Numerical Methods in Fluids},
	author = {Sani, R. L. and Gresho, P. M. and Lee, R. L. and Griffiths, D. F.},
	year = {1981},
	pages = {17--43}
}

@article{Ascher95,
	title = {Implicit-explicit methods for time-dependent partial differential equations},
	volume = {32},
	doi = {10.1137/0732037},
	number = {3},
	journal = {SIAM Journal on Numerical Analysis},
	author = {Ascher, U. and Ruuth, S. and Wetton, B.},
	year = {1995},
	pages = {797--823}
}

@article{Buzbee70,
	title = {On direct methods for solving {Poisson}’s equations},
	volume = {7},
	doi = {10.1137/0707049},
	number = {4},
	journal = {SIAM Journal on Numerical Analysis},
	author = {Buzbee, B. and Golub, G. and Nielson, C.},
	year = {1970},
	pages = {627--656}
}

@article{Dellar2011,
  title={Variations on a beta-plane: derivation of non-traditional beta-plane equations from {Hamilton}'s principle on a sphere},
  author={Dellar, Paul J},
  journal={Journal of Fluid Mechanics},
  volume={674},
  pages={174},
  year={2011},
  publisher={Cambridge University Press},
  doi={10.1017/S0022112010006464}
}

@article{Hockney65,
	title = {A fast direct solution of {Poisson}'s equation using {Fourier} analysis},
	volume = {12},
	doi = {10.1145/321250.321259},
	journal = {Journal of the ACM},
	author = {Hockney, R. W.},
	year = {1965},
	pages = {95--113}
}

@article{Schumann88,
	title = {Fast {Fourier} transforms for direct solution of {Poisson}'s equation with staggered boundary conditions},
	volume = {75},
	doi = {10.1016/0021-9991(88)90102-7},
	journal = {Journal of Computational Physics},
	author = {Schumann, Ulrich and Sweet, Roland A},
	year = {1988},
	pages = {123--137}
}

@incollection{Hockney69,
  title = {The potential calculation and some applications},
  author = {Hockney, R. W.},
  booktitle = {Methods of Computational Physics},
  editor = {B. Adler and S. Fernback and M. Rotenberg},
  volume = {9},
  publisher = {Academic Press},
  address = {New York and London},
  year = {1969},
  pages = {136--211}
}

@article{Swarztrauber77,
	title = {The methods of cyclic reduction, {Fourier} analysis and the {FACR} algorithm for the discrete solution of {Poisson}’s equation on a rectangle},
	volume = {19},
	doi = {10.1137/1019071},
	number = {3},
	journal = {SIAM Review},
	author = {Swarztrauber, Paul N.},
	year = {1977},
	pages = {490--501}
}

@article{Temperton79,
	title = {Direct methods for the solution of the discrete {Poisson} equation: {Some} comparisons},
	volume = {31},
	doi = {10.1016/0021-9991(79)90059-7},
	journal = {Journal of Computational Physics},
	author = {Temperton, Clive},
	year = {1979},
	pages = {1--20}
}

@article{Temperton80,
	title = {On the {FACR}$(\ell)$ algorithm for the discrete {Poisson} equation},
	volume = {34},
	doi = {10.1016/0021-9991(80)90092-3},
	number = {3},
	journal = {Journal of Computational Physics},
	author = {Temperton, Clive},
	year = {1980},
	pages = {314--329}
}

@article{Frigo05,
	title = {The design and implementation of {FFTW}3},
	volume = {93},
	doi = {10.1109/JPROC.2004.840301},
	number = {2},
	journal = {Proceedings of the IEEE},
	author = {Frigo, M. and Johnson, S.G.},
	year = {2005},
	pages = {216--231}
}

@inproceedings{Frigo98,
	address = {Seattle, WA, USA},
	title = {{FFTW}: an adaptive software architecture for the {FFT}},
	volume = {3},
	doi = {10.1109/ICASSP.1998.681704},
	booktitle = {Proceedings of the 1998 {IEEE} {International} {Conference} on {Acoustics}, {Speech} and {Signal} {Processing}, {ICASSP} '98 ({Cat}. {No}.98CH36181)},
	publisher = {IEEE},
	author = {Frigo, M. and Johnson, S.G.},
	year = {1998},
	pages = {1381--1384}
}

@article{Makhoul80,
	title = {A fast cosine transform in one and two dimensions},
	volume = {28},
	doi = {10.1109/TASSP.1980.1163351},
	journal = {IEEE Transactions on Acoustics, Speech, and Signal Processing},
	author = {Makhoul, J.},
	year = {1980},
	pages = {27--34}
}

@article{Shu09,
	title = {High order weighted essentially nonoscillatory schemes for convection dominated problems},
	volume = {51},
	doi = {10.1137/070679065},
	journal = {SIAM Review},
	author = {Shu, Chi-Wang},
	year = {2009},
	pages = {82--126}
}

@incollection{Shu98,
	address = {Berlin, Heidelberg},
	title = {Essentially non-oscillatory and weighted essentially non-oscillatory schemes for hyperbolic conservation laws},
	doi = {10.1007/BFb0096355},
	booktitle = {Advanced numerical approximation of nonlinear hyperbolic equations},
	publisher = {Springer Berlin Heidelberg},
	author = {Shu, Chi-Wang},
	editor = {Quarteroni, Alfio},
	year = {1998},
	pages = {325--432}
}

@article{LeMoin1991,
  title={An improvement of fractional step methods for the incompressible {Navier--Stokes} equations},
  author={H. Le and P. Moin},
  journal={Journal of Computational Physics},
  volume={92},
  number={2},
  pages={369--379},
  year={1991},
  doi={10.1016/0021-9991(91)90215-7}
}

@article{Liu94,
	title = {Weighted essentially non-oscillatory schemes},
	volume = {115},
	doi = {10/dpcvnf},
	journal = {Journal of Computational Physics},
	author = {Liu, Xu-Dong and Osher, Stanley and Chan, Tony},
	year = {1994},
	pages = {200--212}
}

@article{Jiang96,
	title = {Efficient implementation of weighted {ENO} schemes},
	volume = {126},
	doi = {10/ftw8z6},
	journal = {Journal of Computational Physics},
	author = {Jiang, Guang-Shan and Shu, Chi-Wang},
	year = {1996},
	pages = {202--228}
}

@article{Levy99,
	title = {Central {WENO} schemes for hyperbolic systems of conservation laws},
	volume = {33},
	doi = {10/bdgkts},
	number = {3},
	journal = {ESAIM: Mathematical Modelling and Numerical Analysis},
	author = {Levy, Doron and Puppo, Gabriella and Russo, Giovanni},
	year = {1999},
	pages = {547--571}
}

@article{Bianco99,
	title = {High-order central schemes for hyperbolic systems of conservation laws},
	volume = {21},
	doi = {10/b7dm6f},
	journal = {SIAM Journal on Scientific Computing},
	author = {Bianco, F. and Puppo, G. and Russo, G.},
	year = {1999},
	pages = {294--322}
}

@article{Schroeder06,
	title = {Use of (weighted) essentially non-oscillatory advection schemes in a mesoscale model},
	volume = {132},
	doi = {10/d6gcqk},
	number = {618},
	journal = {Quarterly Journal of the Royal Meteorological Society},
	author = {Schroeder, Guido and Schlünzen, K. Heinke and Schimmel, Frank},
	year = {2006},
	pages = {1509--1526}
}

@article{Pressel15,
	title = {Large-eddy simulation in an anelastic framework with closed water and entropy balances},
	volume = {7},
	doi = {10/f7v6tg},
    number = {3},
	journal = {Journal of Advances in Modeling Earth Systems},
	author = {Pressel, Kyle G. and Kaul, Colleen M. and Schneider, Tapio and Tan, Zhihong and Mishra, Siddhartha},
	year = {2015},
	pages = {1425--1456}
}

@article{Reynolds1895,
	title = {On the dynamical theory of incompressible viscous fluids and the determination of the criterion},
	volume = {186},
	doi = {10.1098/rsta.1895.0004},
	journal = {Philosophical Transactions of the Royal Society of London A},
	author = {Reynolds, Osborne},
	year = {1895},
	pages = {123--164}
}

@article{Kolmogorov41,
   author = {Kolmogorov, A.},
    title = {The local structure of turbulence in incompressible viscous fluid for very large {Reynolds}' numbers},
  journal = {C. R. Akademiia U.R.S.S. (Doklady)},
     year = 1941,
   volume = 30,
    pages = {301--305}
}

@article{Chou45,
	title = {On velocity correlations and the solutions of the equations of turbulent fluctuation},
	volume = {3},
	doi = {10.1090/qam/11999},
	journal = {Quarterly of Applied Mathematics},
	author = {Chou, P. Y.},
	year = {1945},
	pages = {38--54}
}

@article{Corrsin61,
	title = {Turbulent flow},
	volume = {49},
	url = {https://www.jstor.org/stable/27827853},
	number = {3},
	journal = {American Scientist},
	author = {Corrsin, S.},
	year = {1961},
	pages = {300--325}
}

@incollection{Leonard75,
	title = {Energy cascade in large-eddy simulations of turbulent fluid flows},
	volume = {18},
	booktitle = {Advances in {Geophysics}},
	publisher = {Elsevier},
	author = {Leonard, A.},
	year = {1975},
	pages = {237--248},
	doi = {10.1016/S0065-2687(08)60464-1}
}

@article{Smagorinsky63,
	title = {General circulation experiments with the primitive equations {I}. {The} basic experiment},
	volume = {91},
	doi = {10.1175/1520-0493(1963)091<0099:GCEWTP>2.3.CO;2},
	number = {3},
	journal = {Monthly Weather Review},
	author = {Smagorinsky, J.},
	year = {1963},
	pages = {99--164}
}

@article{Lilly62,
	title={On the numerical simulation of buoyant convection},
	author = {Lilly, D K},
	journal={Tellus},
	volume={14},
	number={2},
	pages={148--172},
	year={1962},
	doi={10.1111/j.2153-3490.1962.tb00128.x}
}

@article{Lilly66,
	title = {The representation of small-scale turbulence in numerical simulation experiments.},
	journal = {NCAR Manuscript No. 281},
	author = {Lilly, D K},
	year = {1966},
	volume = {0}
}

@article{Deardorff70,
	title = {A numerical study of three-dimensional turbulent channel flow at large {Reynolds} numbers},
	volume = {41},
	doi = {10.1017/S0022112070000691},
	number = {2},
	journal = {Journal of Fluid Mechanics},
	author = {Deardorff, J. W.},
	year = {1970},
	pages = {453--480}
}

@article{Deardorff74,
	title = {Three-dimensional numerical study of the height and mean structure of a heated planetary boundary layer},
	volume = {7},
	doi = {10.1007/BF00224974},
	journal = {Boundary-Layer Meteorology},
	author = {Deardorff, J. W.},
	year = {1974},
	pages = {81--106},
	doi = {10.1007/BF00224974}
}

@article{Pope04,
	title = {Ten questions concerning the large-eddy simulation of turbulent flows},
	volume = {6},
	journal = {New Journal of Physics},
	author = {Pope, Stephen B},
	year = {2004},
	pages = {35--35},
	doi = {10.1088/1367-2630/6/1/035}
}

@article{Rozema15,
	title = {Minimum-dissipation models for large-eddy simulation},
	volume = {27},
	doi = {10.1063/1.4928700},
	number = {8},
	journal = {Physics of Fluids},
	author = {Rozema, Wybe and Bae, Hyun J. and Moin, Parviz and Verstappen, Roel},
	year = {2015},
	pages = {085107}
}

@article{Abkar16,
	title = {Minimum-dissipation scalar transport model for large-eddy simulation of turbulent flows},
	doi = {10.1103/PhysRevFluids.1.041701},
	volume = {1},
	number = {4},
	journal = {Physical Review Fluids},
	author = {Abkar, Mahdi and Bae, Hyun J. and Moin, Parviz},
	year = {2016}
}

@article{Abkar17,
	title = {Large-eddy simulation of thermally stratified atmospheric boundary-layer flow using a minimum dissipation model},
	volume = {165},
	doi = {10.1007/s10546-017-0288-4},
	number = {3},
	journal = {Boundary-Layer Meteorology},
	author = {Abkar, Mahdi and Moin, Parviz},
	year = {2017},
	pages = {405--419}
}

@article{Verstappen18,
	title = {How much eddy dissipation is needed to counterbalance the nonlinear production of small, unresolved scales in a large-eddy simulation of turbulence?},
	volume = {176},
	doi = {10.1016/j.compfluid.2016.12.016},
	journal = {Computers \& Fluids},
	author = {Verstappen, Roel},
	year = {2018},
	pages = {276--284}
}

@article{Burggraf66,
	title = {Analytical and numerical studies of the structure of steady separated flows},
	volume = {24},
	doi = {10.1017/S0022112066000545},
	journal = {Journal of Fluid Mechanics},
	author = {Burggraf, Odus R.},
	year = {1966},
	pages = {113--151}
}

@article{Bruneau06,
	title = {The {2D} lid-driven cavity problem revisited},
	volume = {35},
	doi = {10.1016/j.compfluid.2004.12.004},
	number = {3},
	journal = {Computers \& Fluids},
	author = {Bruneau, Charles-Henri and Saad, Mazen},
	year = {2006},
	pages = {326--348}
}

@article{Botella98,
	title = {Benchmark spectral results on the lid-driven cavity flow},
	volume = {27},
	doi = {10.1016/S0045-7930(98)00002-4},
	number = {4},
	journal = {Computers \& Fluids},
	author = {Botella, O. and Peyret, R.},
	year = {1998},
	pages = {421--433}
}

@article{Erturk05,
	title = {Numerical solutions of 2-{D} steady incompressible driven cavity flow at high {Reynolds} numbers},
	volume = {48},
	doi = {10.1002/fld.953},
	number = {7},
	journal = {International Journal for Numerical Methods in Fluids},
	author = {Erturk, E. and Corke, T. C. and Gökçöl, C.},
	year = {2005},
	pages = {747--774}
}

@article{Ghia82,
	title = {High-{Re} solutions for incompressible flow using the {Navier--Stokes} equations and a multigrid method},
	volume = {48},
	doi = {10/b2t98j},
	number = {3},
	journal = {Journal of Computational Physics},
	author = {Ghia, U and Ghia, K.N and Shin, C.T},
	year = {1982},
	pages = {387--411}
}

@article{Vreugdenhil18,
	title = {Large-eddy simulations of stratified plane {Couette} flow using the anisotropic minimum-dissipation model},
	volume = {30},
	doi = {10.1063/1.5037039},
	number = {8},
	journal = {Physics of Fluids},
	author = {Vreugdenhil, Catherine A. and Taylor, John R.},
	year = {2018},
	pages = {085104}
}

@article{Deusebio15,
	title = {The intermittency boundary in stratified plane {Couette} flow},
	volume = {781},
	doi = {10.1017/jfm.2015.497},
	journal = {Journal of Fluid Mechanics},
	author = {Deusebio, Enrico and Caulfield, C. P. and Taylor, J. R.},
	year = {2015},
	pages = {298--329}
}

@article{Zhou17,
	title = {Self-similar mixing in stratified plane {Couette} flow for varying {Prandtl} number},
	volume = {820},
	doi = {10.1017/jfm.2017.200},
	journal = {Journal of Fluid Mechanics},
	author = {Zhou, Qi and Taylor, John R. and Caulfield, C. P.},
	year = {2017},
	pages = {86--120}
}

@article{Kato69,
	title = {On the penetration of a turbulent layer into stratified fluid},
	volume = {37},
	doi = {10.1017/S0022112069000784},
	number = {4},
	journal = {Journal of Fluid Mechanics},
	author = {Kato, H. and Phillips, O. M.},
	year = {1969},
	pages = {643--655}
}

@article{vanRoekel18,
	title = {The {KPP} boundary layer scheme for the ocean: {Revisiting} its formulation and benchmarking one-dimensional simulations relative to {LES}},
	volume = {10},
	doi = {10.1029/2018MS001336},
    number = {11},
	journal = {Journal of Advances in Modeling Earth Systems},
	author = {Van Roekel, Luke and Adcroft, Alistair J. and Danabasoglu, Gokhan and Griffies, Stephen M. and Kauffman, Brian and Large, William and Levy, Michael and Reichl, Brandon G. and Ringler, Todd and Schmidt, Martin},
	year = {2018},
	pages = {2647--2685}
}

@article{Taylor37,
	title = {Mechanism of the production of small eddies from large ones},
	volume = {158},
	doi = {10.1098/rspa.1937.0036},
	number = {895},
	journal = {Proceedings of the Royal Society of London. Series A},
	author = {Taylor, Geoffrey Ingram and Green, Albert Edward},
	year = {1937},
	pages = {499--521}
}

@article{Chaplygin1903,
  title = {One case of vortex motion in fluid},
  author = {S. A. Chaplygin},
  journal = {Trans. Phys. Sect. Imperial Moscow Soc. Friends of Natural Sciences},
  volume = {11},
  number = {2},
  year = {1903},
  pages = {11--14},
  note = {In Russian.}
}

@article{Meleshko94,
	title = {On {Chaplygin}'s investigations of two-dimensional vortex structures in an inviscid fluid},
	volume = {272},
	doi = {10.1017/S0022112094004428},
	journal = {Journal of Fluid Mechanics},
	author = {Meleshko, V.V. and Heijst, G.J.F.van},
	year = {1994},
	pages = {157--182}
}

@article{Sod78,
	title = {A survey of several finite difference methods for systems of nonlinear hyperbolic conservation laws},
	volume = {27},
	doi = {10.1016/0021-9991(78)90023-2},
	journal = {Journal of Computational Physics},
	author = {Sod, Gary A},
	year = {1978},
	pages = {1--31}
}

@article{Hill1894,
	author = {Hill, Micaiah John Muller  and Henrici, Olaus Magnus Friedrich Erdmann},
	title = {VI. On a spherical vortex},
	volume = {185},
	doi = {10.1098/rsta.1894.0006},
	journal = {Philosophical Transactions of the Royal Society A},
	year = {1894},
	pages = {213--245}
}

@article{Taylor22,
	title = {The motion of a sphere in a rotating liquid},
	volume = {102},
	doi = {10.1098/rspa.1922.0079},
	number = {715},
	journal = {Proceedings of the Royal Society of London. Series A},
	author = {Taylor, Geoffrey Ingram},
	year = {1922},
	pages = {180--189}
}

@article{Scase18,
	title = {Spherical vortices in rotating fluids},
	volume = {846},
	doi = {10.1017/jfm.2018.334},
	journal = {Journal of Fluid Mechanics},
	author = {Scase, M. M. and Terry, H. L.},
	year = {2018},
	pages = {R4}
}

@article{Flierl83,
	title = {The physical significance of modons: {Laboratory} experiments and general integral constraints},
	volume = {7},
	doi = {10.1016/0377-0265(83)90007-6},
	number = {4},
	journal = {Dynamics of Atmospheres and Oceans},
	author = {Flierl, Glenn R. and Stern, Melvin E. and Whitehead, John A.},
	year = {1983},
	pages = {233--263}
}

@article{Flierl87,
	title = {Isolated eddy models in geophysics},
	volume = {19},
	doi = {10.1146/annurev.fl.19.010187.002425},
	urldate = {2019-09-08},
	journal = {Annual Review of Fluid Mechanics},
	author = {Flierl, G R},
	year = {1987},
	pages = {493--530}
}

@article{Kerr96,
	title = {Rayleigh number scaling in numerical convection},
	volume = {310},
	doi = {10.1017/S0022112096001760},
	journal = {Journal of Fluid Mechanics},
	author = {Kerr, Robert M.},
	year = {1996},
	pages = {139--179}
}

@article{Roquet15Idealized,
	title = {Defining a simplified yet “realistic” equation of state for seawater},
	volume = {45},
	doi = {10.1175/JPO-D-15-0080.1},
	number = {10},
	journal = {Journal of Physical Oceanography},
	author = {Roquet, Fabien and Madec, Gurvan and Brodeau, Laurent and Nycander, J.},
	year = {2015},
	pages = {2564--2579}
}

@article{Roquet15TEOS,
	title = {Accurate polynomial expressions for the density and specific volume of seawater using the {TEOS}-10 standard},
	volume = {90},
	doi = {10.1016/j.ocemod.2015.04.002},
	journal = {Ocean Modeling},
	author = {Roquet, F. and Madec, G. and McDougall, Trevor J. and Barker, Paul M.},
	year = {2015},
	pages = {29--43}
}

@article{Wagner25catke,
  title={Formulation and calibration of CATKE, a one-equation parameterization for microscale ocean mixing},
  author={Wagner, Gregory LeClaire and Hillier, Adeline and Constantinou, Navid C and Silvestri, Simone and Souza, Andre and Burns, Keaton and Hill, Chris and Campin, Jean-Michel and Marshall, John and Ferrari, Raffaele},
  journal = {Journal of Advances in Modeling Earth Systems},
  year={2025},
  volume={17},
  pages={e2024MS004522},
  doi={10.1029/2024MS004522}
}

@article{leith1968diffusion,
  title={Diffusion approximation for two-dimensional turbulence},
  author={Leith, Cecil E},
  journal={Physics of Fluids},
  volume={11},
  number={3},
  pages={671--672},
  year={1968},
  doi={10.1063/1.1691968}
}


@inbook{Fox-Kemper2008,
    author = {Fox-Kemper, B. and Menemenlis, D.},
    publisher = {American Geophysical Union (AGU)},
    isbn = {9781118666432},
    title = {Can large eddy simulation techniques improve mesoscale rich ocean models?},
    booktitle = {Ocean Modeling in an Eddying Regime},
    chapter = {},
    pages = {319-337},
    doi = {10.1029/177GM19},
    year = {2008},
}

@article{Pearson2017,
  title={Evaluation of scale-aware subgrid mesoscale eddy models in a global eddy-rich model},
  author={Pearson, Brodie and Fox-Kemper, Baylor and Bachman, Scott and Bryan, Frank},
  journal={Ocean Modelling},
  volume={115},
  pages={42--58},
  year={2017},
  doi={10.1016/j.ocemod.2017.05.007}
}

@article{Smagorinsky1958,
  title={On the numerical integration of the primitive equations of motion for baroclinic flow in a closed region},
  author={Smagorinsky, Joseph},
  journal={Monthly Weather Review},
  volume={86},
  number={12},
  pages={457--466},
  year={1958},
  doi={10.1175/1520-0493(1958)086<0457:OTNIOT>2.0.CO;2}
}

@article{Smagorinsky1963,
  title={General circulation experiments with the primitive equations: I. The basic experiment},
  author={Smagorinsky, Joseph},
  journal={Monthly weather review},
  volume={91},
  number={3},
  pages={99--164},
  year={1963},
  doi={10.1175/1520-0493(1963)091<0099:GCEWTP>2.3.CO;2}
}

@book{Press1992,
  title={Numerical recipes: the art of scientific computing},
  author={Press William, H and Teukolsky Saul, A and Vetterling William, T and Flannery Brian, P},
  year={1992},
  address={Cambridge, UK},
  publisher={Cambridge University Press}
}

@article{Shchepetkin2005,
  title={The regional oceanic modeling system (ROMS): a split-explicit, free-surface, topography-following-coordinate oceanic model},
  author={Shchepetkin, Alexander F and McWilliams, James C},
  journal={Ocean modelling},
  volume={9},
  number={4},
  pages={347--404},
  year={2005},
  doi={10.1016/j.ocemod.2004.08.002}
}

@article{BouZeid05,
    author = {Bou-Zeid, Elie and Meneveau, Charles and Parlange, Marc},
    title = "{A scale-dependent Lagrangian dynamic model for large eddy simulation of complex turbulent flows}",
    journal = {Physics of Fluids},
    volume = {17},
    number = {2},
    pages = {025105},
    year = {2005},
    doi = {10.1063/1.1839152},
}

@article{Lan2022,
	author = {Lan, Rihui and Ju, Lili and Wanh, Zhu and Gunzburger, Max and Jones, Philip},
	title = {High-order multirate explicit time-stepping schemes for the baroclinic-barotropic split dynamics in primitive equations},
	journal = {Journal of Computational Physics},
	volume = {457},
	pages = {111050},
	year = {2022},
  doi = {10.1016/j.jcp.2022.111050},
}

@inproceedings{Verstappen14,
  title={Numerical scale separation in large-eddy simulation},
  author={Verstappen, Roel and Rozema, Wybe and Bae, H. Jane},
  booktitle={Proceedings of the Summer Program},
  pages={417--426},
  year={2014}
}

@article{adcroft2004rescaled,
  title={Rescaled height coordinates for accurate representation of free-surface flows in ocean circulation models},
  author={Adcroft, Alistair and Campin, Jean-Michel},
  journal={Ocean Modelling},
  volume={7},
  number={3-4},
  pages={269--284},
  year={2004},
  doi={10.1016/j.ocemod.2003.09.003}
}

@article{burchard2001comparative,
  title={Comparative analysis of four second-moment turbulence closure models for the oceanic mixed layer},
  author={Burchard, Hans and Bolding, Karsten},
  journal={Journal of Physical Oceanography},
  volume={31},
  number={8},
  pages={1943--1968},
  year={2001}
}

@article{umlauf2003generic,
  title={A generic length-scale equation for geophysical turbulence models},
  author={Umlauf, Lars and Burchard, Hans},
  year={2003},
  journal={Journal of Marine Research},
  volume={61},
  issue={2},
  url={https://elischolar.library.yale.edu/journal_of_marine_research/9}
}

@article{umlauf2005second,
  title={Second-order turbulence closure models for geophysical boundary layers. A review of recent work},
  author={Umlauf, Lars and Burchard, Hans},
  journal={Continental Shelf Research},
  volume={25},
  number={7-8},
  pages={795-827},
  year={2005}
}

@article{knoth2014,
  author = "Oswald Knoth and Joerg Wensch",
  title = "Generalized split-explicit {Runge–Kutta} methods for the compressible {Euler} equations",
  journal = "Monthly Weather Review",
  year = "2014",
  volume = "142",
  number = "5",
  doi = "10.1175/MWR-D-13-00068.1",
  pages = "2067-2081",
}

@article{Murray1996,
  author = {Ross J. Murray},
  title = {Explicit generation of orthogonal grids for ocean models},
  journal = {Journal of Computational Physics},
  volume = {126},
  number = {2},
  pages = {251-273},
  year = {1996},
  doi = {10.1006/jcph.1996.0136},
}

@article{Salesky2017,
  author = {Salesky, Scott T. and Chamecki, Marcelo and Bou-Zeid, Elie},
  title = {On the nature of the transition between roll and cellular organization in the convective boundary layer},
  journal = {Boundary-Layer Meteorology},
  volume = {163},
  number = {1},
  pages = {1573-1472},
  year = {2017},
  doi = {10.1007/s10546-016-0220-3},
}

@article{Chen2016,
  author = {Chen, Bicheng and Yang, Di and Meneveau, Charles and Chamecki, Marcelo},
  title = {Effects of swell on transport and dispersion of oil plumes within the ocean mixed layer},
  journal = {Journal of Geophysical Research: Oceans},
  volume = {121},
  number = {5},
  pages = {3564-3578},
  year = {2016},
  doi = {10.1002/2015JC011380},
}

@article {Chor2021,
  author = "Tomas Chor and James C. McWilliams and Marcelo Chamecki",
  title = "Modifications to the {K}-profile parameterization with nondiffusive fluxes for {Langmuir} turbulence",
  journal = "Journal of Physical Oceanography",
  year = "2021",
  volume = "51",
  number = "5",
  doi = "10.1175/JPO-D-20-0250.1",
  pages = "1503 - 1521",
}

<<<<<<< HEAD
@article{Orlanksi1976,
	title = {A simple boundary condition for unbounded hyperbolic flows},
	journal = {Journal of Computational Physics},
	volume = {21},
	number = {3},
	pages = {251-269},
	year = {1976},
	issn = {0021-9991},
	doi = {https://doi.org/10.1016/0021-9991(76)90023-1},
	url = {https://www.sciencedirect.com/science/article/pii/0021999176900231},
	author = {I Orlanski}
=======
@article{GentMcWilliams90,
  title={Isopycnal mixing in ocean circulation models},
  author={Gent, Peter R and McWilliams, James C},
  journal={Journal of Physical Oceanography},
  volume={20},
  number={1},
  pages={150--155},
  year={1990},
  doi={10.1175/1520-0485(1990)020<0150:IMIOCM>2.0.CO;2}
}

@article{Redi82,
  title={Oceanic isopycnal mixing by coordinate rotation},
  author={Redi, Martha H},
  journal={Journal of Physical Oceanography},
  volume={12},
  number={10},
  pages={1154--1158},
  year={1982},
  doi={10.1175/1520-0485(1982)012<1154:OIMBCR>2.0.CO;2}
>>>>>>> 60df0585
}<|MERGE_RESOLUTION|>--- conflicted
+++ resolved
@@ -1096,7 +1096,6 @@
   pages = "1503 - 1521",
 }
 
-<<<<<<< HEAD
 @article{Orlanksi1976,
 	title = {A simple boundary condition for unbounded hyperbolic flows},
 	journal = {Journal of Computational Physics},
@@ -1104,11 +1103,9 @@
 	number = {3},
 	pages = {251-269},
 	year = {1976},
-	issn = {0021-9991},
-	doi = {https://doi.org/10.1016/0021-9991(76)90023-1},
-	url = {https://www.sciencedirect.com/science/article/pii/0021999176900231},
-	author = {I Orlanski}
-=======
+	doi = {10.1016/0021-9991(76)90023-1},
+	author = {Orlanski, I}
+
 @article{GentMcWilliams90,
   title={Isopycnal mixing in ocean circulation models},
   author={Gent, Peter R and McWilliams, James C},
@@ -1129,5 +1126,4 @@
   pages={1154--1158},
   year={1982},
   doi={10.1175/1520-0485(1982)012<1154:OIMBCR>2.0.CO;2}
->>>>>>> 60df0585
 }