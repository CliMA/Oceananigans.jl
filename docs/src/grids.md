--- conflicted
+++ resolved
@@ -5,10 +5,7 @@
     using Oceananigans
     using CairoMakie
     CairoMakie.activate!(type = "svg")
-<<<<<<< HEAD
-=======
     set_theme!(Theme(fontsize=20))
->>>>>>> cda750f0
 end
 ```
 
@@ -194,10 +191,7 @@
 
 using CairoMakie
 CairoMakie.activate!(type = "svg")
-<<<<<<< HEAD
-=======
 set_theme!(Theme(fontsize=20))
->>>>>>> cda750f0
 
 grid = RectilinearGrid(topology = (Bounded, Bounded, Bounded),
                        size = (20, 20, 20),
@@ -374,10 +368,7 @@
 using Oceananigans
 using CairoMakie
 CairoMakie.activate!(type = "svg")
-<<<<<<< HEAD
-=======
 set_theme!(Theme(fontsize=20))
->>>>>>> cda750f0
 
 Nx, Ny, Nz = 64, 64, 32
 Lx, Ly, Lz = 1e4, 1e4, 1e3
