--- conflicted
+++ resolved
@@ -6,15 +6,9 @@
 A third, experimental [ShallowWaterModel](@ref) solves the shallow water equations.
 
 The NonhydrostaticModel is primarily used for large eddy simulations on [RectilinearGrid](@ref) with grid spacings of O(1 m), but can also be used for idealized classroom problems (e.g. two-dimensional turbulence) and direct numerical simulation.
-<<<<<<< HEAD
 HydrostaticFreeSurfaceModel, on the other hand, derives its purpose at larger scales --- typically for regional to global simulations with grid spacings of O(30 m) and up, on [RectilinearGrid](@ref),
 [LatitudeLongitudeGrid](@ref), [TripolarGrid](@ref), [ConformalCubedSphereGrid](@ref),
 and other [OrthogonalSphericalShellGrid](@ref)s such as [RotatedLatitudeLongitudeGrid](@ref).
-=======
-HydrostaticFreeSurfaceModel, on the other hand, derives its purpose at larger scales --- typically for regional to global simulations with grid spacings 30 m and up, on [RectilinearGrid](@ref),
-[LatitudeLongitudeGrid](@ref), [TripolarGrid](@ref), [ConformalCubedSphereGrid](@ref), and other [OrthogonalSphericalShellGrid](@ref)s
-such as [RotatedLatitudeLongitudeGrid](@ref).
->>>>>>> f88e41f2
 
 ## Whence Models?
 
@@ -68,13 +62,9 @@
    Every model pairs with `set!(model; kwargs...)` to update state any time.
    This is typically used for initial conditions, but can also be used to change state mid‑simulation.
 
-<<<<<<< HEAD
-You can advance a model with `time_step!(model, Δt)`. However, we generally recommend using `Simulation` to manage time stepping, output, and adaptive time steps. See the [Quick start](@ref quick_start) for a compact example.
-=======
 We can advance a model in time with `time_step!(model, Δt)`.
 However, we generally recommend using `Simulation` to manage time stepping (including adaptive time steps) and the output.
-See Quick start for a compact example.
->>>>>>> f88e41f2
+See the [Quick start](@ref quick_start) for a compact example.
 
 ## Two Model Flavors
 
@@ -195,7 +185,6 @@
 HydrostaticFreeSurfaceModel{CPU, RectilinearGrid}(time = 0 seconds, iteration = 0)
 ```
 
-<<<<<<< HEAD
 **Notes**
 
 - Momentum advection defaults to `VectorInvariant()`; tracer advection defaults to `Centered(order=2)`.
@@ -207,15 +196,6 @@
 
 All models support `set!(model; kwargs...)` to initialize or update fields.
 `kwargs` can be arrays or functions of `(x, y, z)`.
-=======
-Notes
-- Momentum advection defaults to `VectorInvariant()`; tracer advection defaults to `Centered(order=2)`. You can choose schemes independently.
-- Hydrostatic models include a free surface; the default is an implicit free surface on regular rectilinear grids. See the Hydrostatic physics page for details and generalized vertical coordinates.
-
-## State: Initial conditions and updates with `set!`
-
-All models support `set!(model; kwargs...)` to initialize or update fields. `kwargs` can be arrays or functions of `(x, y, z)`.
->>>>>>> f88e41f2
 
 ### Nonhydrostatic initial condition (shear and stratification)
 
