--- conflicted
+++ resolved
@@ -205,13 +205,7 @@
 we wrap the buoyancy model in `Buoyancy()` function call, which takes the keyword
 arguments `model` and `gravity_unit_vector`,
 
-<<<<<<< HEAD
-```jldoctest buoyancy; filter = [r"┌ Warning: .*"s, r"│ In versions 0.79.*"s, r"│ In versions 0.80.0.*"s, r".*└ @ Oceananigans.BuoyancyModels.*"s]
-=======
-```jldoctest; filter = r".*Oceananigans.BuoyancyModels.*"
-julia> grid = RectilinearGrid(size=(64, 64, 64), extent=(1, 1, 1));
-
->>>>>>> 5444f3b6
+```@example
 julia> θ = 45; # degrees
 
 julia> g̃ = (0, sind(θ), cosd(θ));
@@ -222,11 +216,7 @@
 ┌ Warning: The meaning of `gravity_unit_vector` changed in version 0.80.0.
 │ In versions 0.79 and earlier, `gravity_unit_vector` indicated the direction _opposite_ to gravity.
 │ In versions 0.80.0 and later, `gravity_unit_vector` indicates the direction of gravitational acceleration.
-<<<<<<< HEAD
 └ @ Oceananigans.BuoyancyModels ~/Oceananigans.jl/src/BuoyancyModels/buoyancy.jl:48
-=======
-└ @ Oceananigans.BuoyancyModels ~/repos/Oceananigans.jl/src/BuoyancyModels/buoyancy.jl:48
->>>>>>> 5444f3b6
 NonhydrostaticModel{CPU, RectilinearGrid}(time = 0 seconds, iteration = 0)
 ├── grid: 16×16×16 RectilinearGrid{Float64, Periodic, Periodic, Bounded} on CPU with 3×3×3 halo
 ├── timestepper: QuasiAdamsBashforth2TimeStepper
