--- conflicted
+++ resolved
@@ -1,13 +1,5 @@
 # Grids
 
-<<<<<<< HEAD
-We currently support only `RectilinearGrid`s with constant grid spacings.
-The spacing can be different for each dimension.
-
-A `RectilinearGrid` is constructed by specifying the `size` of the grid (a `Tuple` specifying the number of
-grid points in each direction) and either the `extent` (a `Tuple` specifying the physical extent of the grid in
-each direction), or 2-`Tuple`s `x`, `y`, and `z` (for a 3D grid) that defines the the _end points_ in each direction.
-=======
 We currently support only `RectilinearGrid`s with either constant or variable grid spacings.
 The spacings can be different for each dimension.
 
@@ -17,7 +9,6 @@
 arguments `x`, `y`, and `z` could be either *(i)* 2-`Tuple`s that define the the _end points_ in
 each direction, or *(ii)* arrays or functions of the corresponding indices `i`, `j`, or `k` that
 specify the locations of cell faces in the `x`-, `y`-, or `z`-direction, respectively.
->>>>>>> 5573f7ca
 
 A regular rectilinear grid with ``N_x \times N_y \times N_z = 32 \times 64 \times 256`` grid points
 and an `extent` of ``L_x = 128`` meters, ``L_y = 256`` meters, and ``L_z = 512`` meters is constructed
@@ -31,11 +22,7 @@
 
 ```jldoctest
 julia> grid = RectilinearGrid(size=(32, 64, 256), extent=(128, 256, 512))
-<<<<<<< HEAD
-RectilinearGrid{Float64, Periodic, Periodic, Bounded}
-=======
 RectilinearGrid{Float64, Periodic, Periodic, Bounded} on the CPU()
->>>>>>> 5573f7ca
                    domain: x ∈ [0.0, 128.0], y ∈ [0.0, 256.0], z ∈ [-512.0, 0.0]
                  topology: (Periodic, Periodic, Bounded)
         size (Nx, Ny, Nz): (32, 64, 256)
@@ -62,11 +49,7 @@
 
 ```jldoctest
 julia> grid = RectilinearGrid(topology=(Periodic, Bounded, Bounded), size=(64, 64, 32), extent=(1e4, 1e4, 1e3))
-<<<<<<< HEAD
-RectilinearGrid{Float64, Periodic, Bounded, Bounded}
-=======
 RectilinearGrid{Float64, Periodic, Bounded, Bounded} on the CPU()
->>>>>>> 5573f7ca
                    domain: x ∈ [0.0, 10000.0], y ∈ [0.0, 10000.0], z ∈ [-1000.0, 0.0]
                  topology: (Periodic, Bounded, Bounded)
         size (Nx, Ny, Nz): (64, 64, 32)
@@ -88,11 +71,7 @@
 
 ```jldoctest
 julia> grid = RectilinearGrid(size=(32, 16, 256), x=(-100, 100), y=(0, 12.5), z=(-π, π))
-<<<<<<< HEAD
-RectilinearGrid{Float64, Periodic, Periodic, Bounded}
-=======
 RectilinearGrid{Float64, Periodic, Periodic, Bounded} on the CPU()
->>>>>>> 5573f7ca
                    domain: x ∈ [-100.0, 100.0], y ∈ [0.0, 12.5], z ∈ [-3.141592653589793, 3.141592653589793]
                  topology: (Periodic, Periodic, Bounded)
         size (Nx, Ny, Nz): (32, 16, 256)
