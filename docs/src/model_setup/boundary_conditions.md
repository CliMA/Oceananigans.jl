# [Boundary conditions](@id model_step_bcs)

A boundary condition is applied to each field, dimension, and endpoint. There are left and right boundary conditions
for each of the x, y, and z dimensions so each field has 6 boundary conditions. Each of these boundary conditions may
be specified individually. Each boundary condition can be specified via a constant value, an array, or a function.

The left and right boundary conditions associated with the x-dimension are called west and east, respectively. For the
y-dimension, left and right are called south and north. For the z-dimension, left and right are called bottom and top.

See [Numerical implementation of boundary conditions](@ref numerical_bcs) for more details.

## Boundary condition classifications

1. [`Periodic`](@ref)
2. [`Flux`](@ref)
3. [`Value`](@ref) (Dirchlet)
4. [`Gradient`](@ref) (Neumann)
5. [`Open`](@ref)

Boundary conditions are constructed using the classification as a prefix: `FluxBoundaryCondition`, `ValueBoundaryCondition`, and so on.

## Starter tips

Here's a short list of useful tips for defining and prescribing boundary conditions on a model:

1. Boundary conditions depend on the grid topology and can only be non-default or non-`Periodic` in `Bounded` directions.
   Tracer boundary conditions are no flux by default in `Bounded` directions.
   Momentum boundary conditions are free-slip for tangential components and impenetrable for wall-normal components in `Bounded` directions.
   
2. Another way to say point 1 is that you'll never need to set:
    * `Periodic` boundary conditions (default for `Periodic` directions);
    * Impenetrable / "no normal flow" boundary conditions (default for wall-normal momentum components in `Bounded` directions);
    * "No flux" or "free slip" boundary conditions (default for tracers and wall-tangential momentum components in `Bounded` directions).

3. `ValueBoundaryCondition` (aka "Dirichlet" boundary conditions) models boundary fluxes given a field's diffusive flux model, and assuming that a field has the prescribed value on the boundary.
   _Note_: You cannot use `ValueBoundaryCondition` on a wall-normal velocity component; you must use `Open` for that.
   Examples where you might use `ValueBoundaryCondition`:
   * Prescribe a surface to have a constant temperature, like 20 degrees.
     Heat will then flux in and out of the domain depending on the temperature difference between the surface and the interior, and the temperature diffusivity.
   * Prescribe a velocity tangent to a boundary as in a driven-cavity flow (for example), where the top boundary is moving.
     Momentum will flux into the domain do the difference between the top boundary velocity and the interior velocity, and the prescribed viscosity.

4. `FluxBoundaryCondition` _directly_ prescribes the flux of a quantity across a boundary rather than calculating it given a viscosity or diffusivity.
   For example, sunlight absorbed at the ocean surface imparts a temperature flux that heats near-surface fluid.
   If there is a known `diffusivity`, you can express `FluxBoundaryCondition(flux)` using `GradientBoundaryCondition(-flux / diffusivity)` (aka "Neumann" boundary condition).
   But when `diffusivity` is not known or is variable (as for large eddy simulation, for example), it's convenient and more straightforward to apply `FluxBoundaryCondition`.

<<<<<<< HEAD
1. Each boundary has one [`BoundaryCondition`](@ref)
2. Each field has seven [`BoundaryCondition`](@ref) (`west`, `east`, `south`, `north`, `bottom`, `top` and
   and an additional experimental condition for `immersed` boundaries)
3. A set of `FieldBoundaryConditions`, up to one for each field, are grouped into a `NamedTuple` and passed
   to the model constructor.

Boundary conditions are defined at model construction time by passing a `NamedTuple` of `FieldBoundaryConditions`
specifying non-default boundary conditions for fields such as velocities and tracers.
=======
## Specifying boundary conditions for a model

Boundary conditions are defined at model construction time by passing a `NamedTuple` of `FieldBoundaryConditions`
specifying non-default boundary conditions for velocities (``u``, ``v``, ``w``) and tracers.
>>>>>>> 6ac4a1e4
Fields for which boundary conditions are not specified are assigned a default boundary conditions.

A few illustrations are provided below. See the examples for
further illustrations of boundary condition specification.

## Creating individual boundary conditions with `BoundaryCondition`

```@meta
DocTestSetup = quote
   using Oceananigans

   using Random
   Random.seed!(1234)
end
```

Boundary conditions may be specified with constants, functions, or arrays.
In this section we illustrate usage of the different [`BoundaryCondition`](@ref) constructors.

### 1. Constant `Value` (Dirchlet) boundary condition

```jldoctest
julia> constant_T_bc = ValueBoundaryCondition(20.0)
BoundaryCondition: type=Value, condition=20.0
```

A constant [`Value`](@ref) boundary condition can be used to specify constant tracer (such as temperature),
or a constant _tangential_ velocity component at a boundary. Note that boundary conditions on the
_normal_ velocity component must use the [`Open`](@ref) boundary condition type.

Finally, note that `ValueBoundaryCondition(condition)` is an alias for `BoundaryCondition(Value, condition)`.

### 2. Constant `Flux` boundary condition

```jldoctest
julia> ρ₀ = 1027;  # Reference density [kg/m³]

julia> τₓ = 0.08;  # Wind stress [N/m²]

julia> wind_stress_bc = FluxBoundaryCondition(-τₓ/ρ₀)
BoundaryCondition: type=Flux, condition=-7.789678675754625e-5
```

A constant [`Flux`](@ref) boundary condition can be imposed on tracers and tangential velocity components
that can be used, for example, to specify cooling, heating, evaporation, or wind stress at the ocean surface.

!!! info "The flux convention in Oceananigans"
    `Oceananigans` uses the convention that positive fluxes produce transport in the
    _positive_ direction (east, north, and up for ``x``, ``y``, ``z``).
    This means, for example, that a _negative_ flux of momentum or velocity at a _top_
    boundary, such as in the above example, produces currents in the _positive_ direction,
    because it prescribes a downwards flux of momentum into the domain from the top.
    Likewise, a _positive_ temperature flux at the top boundary
    causes _cooling_, because it transports heat _upwards_, out of the domain.
    Conversely, a positive flux at a _bottom_ boundary acts to increase the interior
    values of a quantity.

### 3. Spatially- and temporally-varying flux

Boundary conditions may be specified by functions,

```jldoctest
julia> @inline surface_flux(x, y, t) = cos(2π * x) * cos(t);

julia> top_tracer_bc = FluxBoundaryCondition(surface_flux)
BoundaryCondition: type=Flux, condition=surface_flux(x, y, t) in Main at none:1
```

!!! info "Boundary condition functions"
    By default, a function boundary condition is called with the signature
    ```julia
    f(ξ, η, t)
    ```
    where `t` is time and `ξ, η` are spatial coordinates that vary along the boundary:
    * `f(y, z, t)` on `x`-boundaries;
    * `f(x, z, t)` on `y`-boundaries;
    * `f(x, y, t)` on `z`-boundaries.
    Alternative function signatures are specified by keyword arguments to
    `BoundaryCondition`, as illustrated in subsequent examples.

### 4. Spatially- and temporally-varying flux with parameters

Boundary condition functions may be 'parameterized',

```jldoctest
julia> @inline wind_stress(x, y, t, p) = - p.τ * cos(p.k * x) * cos(p.ω * t); # function with parameters

julia> top_u_bc = BoundaryCondition(Flux, wind_stress, parameters=(k=4π, ω=3.0, τ=1e-4))
BoundaryCondition: type=Flux, condition=wind_stress(x, y, t, p) in Main at none:1
```

!!! info "Boundary condition functions with parameters"
    The keyword argument `parameters` above specifies that `wind_stress` is called
    with the signature `wind_stress(x, y, t, parameters)`. In principle, `parameters` is arbitrary.
    However, relatively simple objects such as floating point numbers or `NamedTuple`s must be used
    when running on the GPU.

### 5. 'Field-dependent' boundary conditions

Boundary conditions may also depend on model fields. For example, a linear drag boundary condition
is implemented with

```jldoctest
julia> @inline linear_drag(x, y, t, u) = - 0.2 * u
linear_drag (generic function with 1 method)

julia> u_bottom_bc = FluxBoundaryCondition(linear_drag, field_dependencies=:u)
BoundaryCondition: type=Flux, condition=linear_drag(x, y, t, u) in Main at none:1
```

`field_dependencies` specifies the name of the dependent fields either with a `Symbol` or `Tuple` of `Symbol`s.

### 6. 'Field-dependent' boundary conditions with parameters

When boundary conditions depends on fields _and_ parameters, their functions take the form

```jldoctest
julia> @inline quadratic_drag(x, y, t, u, v, drag_coeff) = - drag_coeff * u * sqrt(u^2 + v^2)
quadratic_drag (generic function with 1 method)

julia> u_bottom_bc = FluxBoundaryCondition(quadratic_drag, field_dependencies=(:u, :v), parameters=1e-3)
BoundaryCondition: type=Flux, condition=quadratic_drag(x, y, t, u, v, drag_coeff) in Main at none:1
```

Put differently, `ξ, η, t` come first in the function signature, followed by field dependencies,
followed by `parameters` is `!isnothing(parameters)`.

### 7. Discrete-form boundary condition with parameters

Discrete field data may also be accessed directly from boundary condition functions
using the `discrete_form`. For example:

```jldoctest
@inline filtered_drag(i, j, grid, clock, model_fields) =
   @inbounds - 0.05 * (model_fields.u[i-1, j, 1] + 2 * model_fields.u[i, j, 1] + model_fields.u[i-1, j, 1])

u_bottom_bc = FluxBoundaryCondition(filtered_drag, discrete_form=true)

# output
BoundaryCondition: type=Flux, condition=filtered_drag(i, j, grid, clock, model_fields) in Main at none:1
```

!!! info "The 'discrete form' for boundary condition functions"
    The argument `discrete_form=true` indicates to [`BoundaryCondition`](@ref) that `filtered_drag`
    uses the 'discrete form'. Boundary condition functions that use the 'discrete form'
    are called with the signature
    ```julia
    f(i, j, grid, clock, model_fields)
    ```
    where `i, j` are grid indices that vary along the boundary, `grid` is `model.grid`,
    `clock` is the `model.clock`, and `model_fields` is a `NamedTuple`
    containing `u, v, w` and the fields in `model.tracers`.
    The signature is similar for ``x`` and ``y`` boundary conditions expect that `i, j` is replaced
    with `j, k` and `i, k` respectively.

### 8. Discrete-form boundary condition with parameters

```jldoctest
julia> Cd = 0.2;  # drag coefficient

julia> @inline linear_drag(i, j, grid, clock, model_fields, Cd) = @inbounds - Cd * model_fields.u[i, j, 1];

julia> u_bottom_bc = BoundaryCondition(Flux, linear_drag, discrete_form=true, parameters=Cd)
BoundaryCondition: type=Flux, condition=linear_drag(i, j, grid, clock, model_fields, Cd) in Main at none:1
```

!!! info "Inlining and avoiding bounds-checking in boundary condition functions"
    Boundary condition functions should be decorated with `@inline` when running on CPUs for performance reasons.
    On the GPU, all functions are force-inlined by default.
    In addition, the annotation `@inbounds` should be used when accessing the elements of an array
    in a boundary condition function (such as `model_fields.u[i, j, 1]` in the above example).
    Using `@inbounds` will avoid a relatively expensive check that the index `i, j, 1` is 'in bounds'.

### 9. A random, spatially-varying, constant-in-time temperature flux specified by an array

```jldoctest
julia> Nx = Ny = 16;  # Number of grid points.

julia> Q = randn(Nx, Ny); # temperature flux

julia> white_noise_T_bc = FluxBoundaryCondition(Q)
BoundaryCondition: type=Flux, condition=16×16 Matrix{Float64}
```

When running on the GPU, `Q` must be converted to a `CuArray`.

## Building boundary conditions on a field

To create, for example, a set of horizontally-periodic field boundary conditions, write

```jldoctest
julia> T_bcs = FieldBoundaryConditions(top = ValueBoundaryCondition(20),
                                       bottom = GradientBoundaryCondition(0.01))
Oceananigans.FieldBoundaryConditions (NamedTuple{(:x, :y, :z)}), with boundary conditions
├── x: CoordinateBoundaryConditions{BoundaryCondition{Oceananigans.BoundaryConditions.Periodic, Nothing}, BoundaryCondition{Oceananigans.BoundaryConditions.Periodic, Nothing}}
├── y: CoordinateBoundaryConditions{BoundaryCondition{Oceananigans.BoundaryConditions.Periodic, Nothing}, BoundaryCondition{Oceananigans.BoundaryConditions.Periodic, Nothing}}
└── z: CoordinateBoundaryConditions{BoundaryCondition{Gradient, Float64}, BoundaryCondition{Value, Int64}}
```

`T_bcs` is a [`FieldBoundaryConditions`](@ref) object for temperature `T` appropriate
for horizontally periodic grid topologies.

`Default` boundary conditions are inferred from the field location and `topology(grid)`.

## Specifying model boundary conditions

To specify non-default boundary conditions, a named tuple of [`FieldBoundaryConditions`](@ref) objects is
passed to the keyword argument `boundary_conditions` in the [`IncompressibleModel`](@ref) constructor.
The keys of `boundary_conditions` indicate the field to which the boundary condition is applied.
Below, non-default boundary conditions are imposed on the ``u``-velocity and temperature.

```jldoctest
julia> topology = (Periodic, Periodic, Bounded);

julia> grid = RegularRectilinearGrid(size=(16, 16, 16), extent=(1, 1, 1), topology=topology);

julia> u_bcs = FieldBoundaryConditions(top = ValueBoundaryCondition(+0.1),
                                       bottom = ValueBoundaryCondition(-0.1));

julia> T_bcs = FieldBoundaryConditions(top = ValueBoundaryCondition(20),
                                       bottom = GradientBoundaryCondition(0.01));

julia> model = IncompressibleModel(grid=grid, boundary_conditions=(u=u_bcs, T=T_bcs))
IncompressibleModel{CPU, Float64}(time = 0 seconds, iteration = 0)
├── grid: RegularRectilinearGrid{Float64, Periodic, Periodic, Bounded}(Nx=16, Ny=16, Nz=16)
├── tracers: (:T, :S)
├── closure: Nothing
├── buoyancy: SeawaterBuoyancy{Float64, LinearEquationOfState{Float64}, Nothing, Nothing}
└── coriolis: Nothing

julia> model.velocities.u
Field located at (Face, Center, Center)
├── data: OffsetArrays.OffsetArray{Float64, 3, Array{Float64, 3}}, size: (16, 16, 16)
├── grid: RegularRectilinearGrid{Float64, Periodic, Periodic, Bounded}(Nx=16, Ny=16, Nz=16)
└── boundary conditions: x=(west=Periodic, east=Periodic), y=(south=Periodic, north=Periodic), z=(bottom=Value, top=Value)

julia> model.tracers.T
Field located at (Center, Center, Center)
├── data: OffsetArrays.OffsetArray{Float64, 3, Array{Float64, 3}}, size: (16, 16, 16)
├── grid: RegularRectilinearGrid{Float64, Periodic, Periodic, Bounded}(Nx=16, Ny=16, Nz=16)
└── boundary conditions: x=(west=Periodic, east=Periodic), y=(south=Periodic, north=Periodic), z=(bottom=Gradient, top=Value)
```

Notice that the specified non-default boundary conditions have been applied at
top and bottom of both `model.velocities.u` and `model.tracers.T`.<|MERGE_RESOLUTION|>--- conflicted
+++ resolved
@@ -45,21 +45,26 @@
    If there is a known `diffusivity`, you can express `FluxBoundaryCondition(flux)` using `GradientBoundaryCondition(-flux / diffusivity)` (aka "Neumann" boundary condition).
    But when `diffusivity` is not known or is variable (as for large eddy simulation, for example), it's convenient and more straightforward to apply `FluxBoundaryCondition`.
 
-<<<<<<< HEAD
+## Default boundary conditions
+
+By default, periodic boundary conditions are applied on all fields along periodic dimensions. Otherwise tracers
+get no-flux boundary conditions and velocities get free-slip and no normal flow boundary conditions.
+
+## Boundary condition structures
+
+Oceananigans uses a hierarchical structure to express boundary conditions:
+
 1. Each boundary has one [`BoundaryCondition`](@ref)
 2. Each field has seven [`BoundaryCondition`](@ref) (`west`, `east`, `south`, `north`, `bottom`, `top` and
    and an additional experimental condition for `immersed` boundaries)
 3. A set of `FieldBoundaryConditions`, up to one for each field, are grouped into a `NamedTuple` and passed
    to the model constructor.
 
+## Specifying boundary conditions for a model
+
 Boundary conditions are defined at model construction time by passing a `NamedTuple` of `FieldBoundaryConditions`
 specifying non-default boundary conditions for fields such as velocities and tracers.
-=======
-## Specifying boundary conditions for a model
-
-Boundary conditions are defined at model construction time by passing a `NamedTuple` of `FieldBoundaryConditions`
-specifying non-default boundary conditions for velocities (``u``, ``v``, ``w``) and tracers.
->>>>>>> 6ac4a1e4
+
 Fields for which boundary conditions are not specified are assigned a default boundary conditions.
 
 A few illustrations are provided below. See the examples for
@@ -248,21 +253,27 @@
 
 ## Building boundary conditions on a field
 
-To create, for example, a set of horizontally-periodic field boundary conditions, write
+To create a set of [`FieldBoundaryConditions`](@ref) for a temperature field,
+we write
 
 ```jldoctest
 julia> T_bcs = FieldBoundaryConditions(top = ValueBoundaryCondition(20),
                                        bottom = GradientBoundaryCondition(0.01))
-Oceananigans.FieldBoundaryConditions (NamedTuple{(:x, :y, :z)}), with boundary conditions
-├── x: CoordinateBoundaryConditions{BoundaryCondition{Oceananigans.BoundaryConditions.Periodic, Nothing}, BoundaryCondition{Oceananigans.BoundaryConditions.Periodic, Nothing}}
-├── y: CoordinateBoundaryConditions{BoundaryCondition{Oceananigans.BoundaryConditions.Periodic, Nothing}, BoundaryCondition{Oceananigans.BoundaryConditions.Periodic, Nothing}}
-└── z: CoordinateBoundaryConditions{BoundaryCondition{Gradient, Float64}, BoundaryCondition{Value, Int64}}
-```
-
-`T_bcs` is a [`FieldBoundaryConditions`](@ref) object for temperature `T` appropriate
-for horizontally periodic grid topologies.
-
-`Default` boundary conditions are inferred from the field location and `topology(grid)`.
+Oceananigans.FieldBoundaryConditions, with boundary conditions
+├── west: Oceananigans.BoundaryConditions.DefaultPrognosticFieldBoundaryCondition
+├── east: Oceananigans.BoundaryConditions.DefaultPrognosticFieldBoundaryCondition
+├── south: Oceananigans.BoundaryConditions.DefaultPrognosticFieldBoundaryCondition
+├── north: Oceananigans.BoundaryConditions.DefaultPrognosticFieldBoundaryCondition
+├── bottom: BoundaryCondition{Oceananigans.BoundaryConditions.Gradient, Float64}
+├── top: BoundaryCondition{Oceananigans.BoundaryConditions.Value, Int64}
+└── immersed: BoundaryCondition{Oceananigans.BoundaryConditions.Flux, Nothing}
+```
+
+If the grid is horizontally-periodic, then each horizontal `DefaultPrognosticFieldBoundaryCondition`
+is converted to `PeriodicBoundaryCondition` inside the model constructor, before assigning the
+boundary conditions to temperature `T`.
+
+In general, boundary condition defaults are inferred from the field location and `topology(grid)`.
 
 ## Specifying model boundary conditions
 
