# Getting started

This section covers the basics of installing Julia and Oceananigans, and then describes best practices when running
Oceananigans. If you're new to Julia, we also recommend reading [Julia's "getting started" page](https://julialang.org/learning/getting-started/).


## Installation instructions

Usually the hardest part of installing Oceananigans is installing Julia. You can first check if your
system already has Julia installed. If that's not the case, installation is necessary and you can
[download](https://julialang.org/downloads/) Julia from its official website, where also you can
find [platform-specific installation instructions](https://julialang.org/downloads/platform/).
Alternatively, you can also manually [compile Julia from source code](https://github.com/JuliaLang/julia#building-julia).

With Julia installed, you can install Oceananigans with a single line of code within Julia itself: `] add Oceananigans`. 
However, best practices for Julia suggest a couple extra commands to ensure that each project has
a separate and easily reproducible environment (we suggest that users read [this page](https://pkgdocs.julialang.org/v1/environments/)
to get a better understanding of working with environments). Best practices when starting a new Oceananigans 
project is to 

1. Start with a empty directory (in this example called `new_project`).
2. Inside the empty directory, start Julia with the command `julia --project`.
3. Access the built-in package manager by pressing `]` in the Julia command prompt.
4. Add the Oceananigans package with `add Oceananigans`.
5. Instantiate/build all dependencies `instantiate`.

To do so, open a Julia REPL from the terminal and then start the package manager by hitting `]`. Then:

```julia
<<<<<<< HEAD
julia>]
(v1.7) pkg> add Oceananigans
(v1.7) pkg> instantiate
=======
(@v1.6) pkg> activate .
  Activating new environment at `~/new_project/Project.toml`

(new_project) pkg> add Oceananigans
(new_project) pkg> instantiate
>>>>>>> 6ceeb012
```

We recommend installing Oceananigans with this way (using the built-in Julia package manager), because this installs a stable, tagged
release. Oceananigans.jl can be updated to the latest tagged release from the package manager by typing

```julia
<<<<<<< HEAD
(v1.7) pkg> update Oceananigans
=======
(new_project) pkg> update Oceananigans
>>>>>>> 6ceeb012
```

At this time, updating should be done with care, as Oceananigans is under rapid development and breaking 
changes to the user API occur often. But if anything does happen, please open [an issue on github](https://github.com/CliMA/Oceananigans.jl/issues)!
We're more than happy to help with getting your simulations up and running.

<<<<<<< HEAD
!!! compat "Julia 1.7 or newer"
    The latest version of Oceananigans requires at least Julia v1.7 to run.
    Installing Oceananigans with an older version of Julia will install an older version of Oceananigans (the latest version compatible with your version of Julia).
=======
!!! compat "Julia 1.6 or newer"
    The latest version of Oceananigans requires at least Julia v1.6 to run.
    Installing Oceananigans with an older version of Julia will install an older version of Oceananigans (the latest version compatible with your version of Julia).

## Running Oceananigans

Whenever you run Oceananigans for a project, it is recommended that you activate the project's environment first.
This ensures that you will always use the package versions of you project and that any changes there will not affect
other projects.. To activate the project's environment you either start Julia using `julia --project` or from Julia's
package manager you call:

```julia
(@v1.6) pkg> activate .
  Activating new project at `~/new_project`

(new_project) pkg>
```

For initial explorations and getting used to the code, you can
enter the commands directly in the [Julia REPL](https://docs.julialang.org/en/v1/stdlib/REPL/) (which can be started with
the command `julia --project`). The REPL is an interactive
command-line tool (similar to Python's IPython) that has a searchable history, tab-completion, helpful keybindings, and many
other features to help users interact with packages. If you already have a script, you can call `julia --project my_oceananigans_script.jl`
from the terminal. This will execute all the commands in that script and subsequently close Julia. This is equivalent to opening
the Julia REPL inside your project directory and typing each of those commands by hand (or simply calling
`include("my_oceananigans_script.jl")` in the REPL).
>>>>>>> 6ceeb012
<|MERGE_RESOLUTION|>--- conflicted
+++ resolved
@@ -27,41 +27,26 @@
 To do so, open a Julia REPL from the terminal and then start the package manager by hitting `]`. Then:
 
 ```julia
-<<<<<<< HEAD
-julia>]
-(v1.7) pkg> add Oceananigans
-(v1.7) pkg> instantiate
-=======
-(@v1.6) pkg> activate .
+(@v1.7) pkg> activate .
   Activating new environment at `~/new_project/Project.toml`
 
 (new_project) pkg> add Oceananigans
 (new_project) pkg> instantiate
->>>>>>> 6ceeb012
 ```
 
 We recommend installing Oceananigans with this way (using the built-in Julia package manager), because this installs a stable, tagged
 release. Oceananigans.jl can be updated to the latest tagged release from the package manager by typing
 
 ```julia
-<<<<<<< HEAD
-(v1.7) pkg> update Oceananigans
-=======
 (new_project) pkg> update Oceananigans
->>>>>>> 6ceeb012
 ```
 
 At this time, updating should be done with care, as Oceananigans is under rapid development and breaking 
 changes to the user API occur often. But if anything does happen, please open [an issue on github](https://github.com/CliMA/Oceananigans.jl/issues)!
 We're more than happy to help with getting your simulations up and running.
 
-<<<<<<< HEAD
 !!! compat "Julia 1.7 or newer"
     The latest version of Oceananigans requires at least Julia v1.7 to run.
-    Installing Oceananigans with an older version of Julia will install an older version of Oceananigans (the latest version compatible with your version of Julia).
-=======
-!!! compat "Julia 1.6 or newer"
-    The latest version of Oceananigans requires at least Julia v1.6 to run.
     Installing Oceananigans with an older version of Julia will install an older version of Oceananigans (the latest version compatible with your version of Julia).
 
 ## Running Oceananigans
@@ -72,18 +57,17 @@
 package manager you call:
 
 ```julia
-(@v1.6) pkg> activate .
+(@v1.7) pkg> activate .
   Activating new project at `~/new_project`
 
 (new_project) pkg>
 ```
 
-For initial explorations and getting used to the code, you can
-enter the commands directly in the [Julia REPL](https://docs.julialang.org/en/v1/stdlib/REPL/) (which can be started with
-the command `julia --project`). The REPL is an interactive
-command-line tool (similar to Python's IPython) that has a searchable history, tab-completion, helpful keybindings, and many
-other features to help users interact with packages. If you already have a script, you can call `julia --project my_oceananigans_script.jl`
-from the terminal. This will execute all the commands in that script and subsequently close Julia. This is equivalent to opening
-the Julia REPL inside your project directory and typing each of those commands by hand (or simply calling
-`include("my_oceananigans_script.jl")` in the REPL).
->>>>>>> 6ceeb012
+For initial explorations and getting used to the code, you can enter the commands directly in the
+[Julia REPL](https://docs.julialang.org/en/v1/stdlib/REPL/) (which can be started with the command
+`julia --project`). The REPL is an interactive command-line tool (similar to Python's IPython) that
+has a searchable history, tab-completion, helpful keybindings, and many other features to help users
+interact with packages. If you already have a script, you can call `julia --project my_oceananigans_script.jl`
+from the terminal. This will execute all the commands in that script and subsequently close Julia.
+This is equivalent to opening the Julia REPL inside your project directory and typing each of those
+commands by hand (or simply calling `include("my_oceananigans_script.jl")` in the REPL).