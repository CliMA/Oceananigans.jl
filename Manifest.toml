# This file is machine-generated - editing it directly is not advised

<<<<<<< HEAD
julia_version = "1.9.4"
manifest_format = "2.0"
project_hash = "21eb6b02d2870a916430d805acf3d926ca95d5b2"
=======
julia_version = "1.10.1"
manifest_format = "2.0"
project_hash = "04d395caf937b0921325a77873167e8baa293a99"
>>>>>>> 643b484e

[[deps.AbstractFFTs]]
deps = ["LinearAlgebra"]
git-tree-sha1 = "d92ad398961a3ed262d8bf04a1a2b8340f915fef"
uuid = "621f4979-c628-5d54-868e-fcf4e3e8185c"
version = "1.5.0"

    [deps.AbstractFFTs.extensions]
    AbstractFFTsChainRulesCoreExt = "ChainRulesCore"
    AbstractFFTsTestExt = "Test"

    [deps.AbstractFFTs.weakdeps]
    ChainRulesCore = "d360d2e6-b24c-11e9-a2a3-2a2ae2dbcce4"
    Test = "8dfed614-e22c-5e08-85e1-65c5234f0b40"

[[deps.Adapt]]
deps = ["LinearAlgebra", "Requires"]
git-tree-sha1 = "0fb305e0253fd4e833d486914367a2ee2c2e78d0"
uuid = "79e6a3ab-5dfb-504d-930d-738a2a938a0e"
version = "4.0.1"
weakdeps = ["StaticArrays"]

    [deps.Adapt.extensions]
    AdaptStaticArraysExt = "StaticArrays"

[[deps.ArgTools]]
uuid = "0dad84c5-d112-42e6-8d28-ef12dabb789f"
version = "1.1.1"

[[deps.ArrayInterface]]
deps = ["Adapt", "LinearAlgebra", "Requires", "SparseArrays", "SuiteSparse"]
git-tree-sha1 = "c5aeb516a84459e0318a02507d2261edad97eb75"
uuid = "4fba245c-0d91-5ea0-9b3e-6abc04ee57a9"
version = "7.7.1"

    [deps.ArrayInterface.extensions]
    ArrayInterfaceBandedMatricesExt = "BandedMatrices"
    ArrayInterfaceBlockBandedMatricesExt = "BlockBandedMatrices"
    ArrayInterfaceCUDAExt = "CUDA"
    ArrayInterfaceGPUArraysCoreExt = "GPUArraysCore"
    ArrayInterfaceStaticArraysCoreExt = "StaticArraysCore"
    ArrayInterfaceTrackerExt = "Tracker"

    [deps.ArrayInterface.weakdeps]
    BandedMatrices = "aae01518-5342-5314-be14-df237901396f"
    BlockBandedMatrices = "ffab5731-97b5-5995-9138-79e8c1846df0"
    CUDA = "052768ef-5323-5732-b1bb-66c8b64840ba"
    GPUArraysCore = "46192b85-c4d5-4398-a991-12ede77f4527"
    StaticArraysCore = "1e83bf80-4336-4d27-bf5d-d5a4f845583c"
    Tracker = "9f7883ad-71c0-57eb-9f7f-b5c9e6d3789c"

[[deps.Artifacts]]
uuid = "56f22d72-fd6d-98f1-02f0-08ddc0907c33"

[[deps.Atomix]]
deps = ["UnsafeAtomics"]
git-tree-sha1 = "c06a868224ecba914baa6942988e2f2aade419be"
uuid = "a9b6321e-bd34-4604-b9c9-b65b8de01458"
version = "0.1.0"

[[deps.BFloat16s]]
deps = ["LinearAlgebra", "Printf", "Random", "Test"]
git-tree-sha1 = "dbf84058d0a8cbbadee18d25cf606934b22d7c66"
uuid = "ab4f0b2a-ad5b-11e8-123f-65d77653426b"
version = "0.4.2"

[[deps.Base64]]
uuid = "2a0f44e3-6c83-55bd-87e4-b1978d98bd5f"

[[deps.Blosc_jll]]
deps = ["Artifacts", "JLLWrappers", "Libdl", "Lz4_jll", "Zlib_jll", "Zstd_jll"]
git-tree-sha1 = "19b98ee7e3db3b4eff74c5c9c72bf32144e24f10"
uuid = "0b7ba130-8d10-5ba8-a3d6-c5182647fed9"
version = "1.21.5+0"

[[deps.Bzip2_jll]]
deps = ["Artifacts", "JLLWrappers", "Libdl", "Pkg"]
git-tree-sha1 = "9e2a6b69137e6969bab0152632dcb3bc108c8bdd"
uuid = "6e34b625-4abd-537c-b88f-471c36dfa7a0"
version = "1.0.8+1"

[[deps.CEnum]]
git-tree-sha1 = "389ad5c84de1ae7cf0e28e381131c98ea87d54fc"
uuid = "fa961155-64e5-5f13-b03f-caf6b980ea82"
version = "0.5.0"

[[deps.CFTime]]
deps = ["Dates", "Printf"]
git-tree-sha1 = "ed2e76c1c3c43fd9d0cb9248674620b29d71f2d1"
uuid = "179af706-886a-5703-950a-314cd64e0468"
version = "0.1.2"

[[deps.CUDA]]
deps = ["AbstractFFTs", "Adapt", "BFloat16s", "CEnum", "CUDA_Driver_jll", "CUDA_Runtime_Discovery", "CUDA_Runtime_jll", "Crayons", "DataFrames", "ExprTools", "GPUArrays", "GPUCompiler", "KernelAbstractions", "LLVM", "LLVMLoopInfo", "LazyArtifacts", "Libdl", "LinearAlgebra", "Logging", "NVTX", "Preferences", "PrettyTables", "Printf", "Random", "Random123", "RandomNumbers", "Reexport", "Requires", "SparseArrays", "StaticArrays", "Statistics"]
git-tree-sha1 = "baa8ea7a1ea63316fa3feb454635215773c9c845"
uuid = "052768ef-5323-5732-b1bb-66c8b64840ba"
version = "5.2.0"

    [deps.CUDA.extensions]
    ChainRulesCoreExt = "ChainRulesCore"
    SpecialFunctionsExt = "SpecialFunctions"

    [deps.CUDA.weakdeps]
    ChainRulesCore = "d360d2e6-b24c-11e9-a2a3-2a2ae2dbcce4"
    SpecialFunctions = "276daf66-3868-5448-9aa4-cd146d93841b"

[[deps.CUDA_Driver_jll]]
deps = ["Artifacts", "JLLWrappers", "LazyArtifacts", "Libdl", "Pkg"]
git-tree-sha1 = "d01bfc999768f0a31ed36f5d22a76161fc63079c"
uuid = "4ee394cb-3365-5eb0-8335-949819d2adfc"
version = "0.7.0+1"

[[deps.CUDA_Runtime_Discovery]]
deps = ["Libdl"]
git-tree-sha1 = "2cb12f6b2209f40a4b8967697689a47c50485490"
uuid = "1af6417a-86b4-443c-805f-a4643ffb695f"
version = "0.2.3"

[[deps.CUDA_Runtime_jll]]
deps = ["Artifacts", "CUDA_Driver_jll", "JLLWrappers", "LazyArtifacts", "Libdl", "TOML"]
git-tree-sha1 = "8e25c009d2bf16c2c31a70a6e9e8939f7325cc84"
uuid = "76a88914-d11a-5bdc-97e0-2f5a05c973a2"
version = "0.11.1+0"

[[deps.ColorTypes]]
deps = ["FixedPointNumbers", "Random"]
git-tree-sha1 = "eb7f0f8307f71fac7c606984ea5fb2817275d6e4"
uuid = "3da002f7-5984-5a60-b8a6-cbb66c0b333f"
version = "0.11.4"

[[deps.Colors]]
deps = ["ColorTypes", "FixedPointNumbers", "Reexport"]
git-tree-sha1 = "fc08e5930ee9a4e03f84bfb5211cb54e7769758a"
uuid = "5ae59095-9a9b-59fe-a467-6f913c188581"
version = "0.12.10"

[[deps.CommonDataModel]]
deps = ["CFTime", "DataStructures", "Dates", "Preferences", "Printf", "Statistics"]
git-tree-sha1 = "d7d7b58e149f19c322840a50d1bc20e8c23addb4"
uuid = "1fbeeb36-5f17-413c-809b-666fb144f157"
version = "0.3.5"

[[deps.Compat]]
deps = ["TOML", "UUIDs"]
git-tree-sha1 = "c955881e3c981181362ae4088b35995446298b80"
uuid = "34da2185-b29b-5c13-b0c7-acf172513d20"
version = "4.14.0"
weakdeps = ["Dates", "LinearAlgebra"]

    [deps.Compat.extensions]
    CompatLinearAlgebraExt = "LinearAlgebra"

[[deps.CompilerSupportLibraries_jll]]
deps = ["Artifacts", "Libdl"]
uuid = "e66e0078-7015-5450-92f7-15fbd957f2ae"
version = "1.1.0+0"

[[deps.ConstructionBase]]
deps = ["LinearAlgebra"]
git-tree-sha1 = "c53fc348ca4d40d7b371e71fd52251839080cbc9"
uuid = "187b0558-2788-49d3-abe0-74a17ed4e7c9"
version = "1.5.4"

    [deps.ConstructionBase.extensions]
    ConstructionBaseIntervalSetsExt = "IntervalSets"
    ConstructionBaseStaticArraysExt = "StaticArrays"

    [deps.ConstructionBase.weakdeps]
    IntervalSets = "8197267c-284f-5f27-9208-e0e47529a953"
    StaticArrays = "90137ffa-7385-5640-81b9-e52037218182"

[[deps.Crayons]]
git-tree-sha1 = "249fe38abf76d48563e2f4556bebd215aa317e15"
uuid = "a8cc5b0e-0ffa-5ad4-8c14-923d3ee1735f"
version = "4.1.1"

[[deps.CubedSphere]]
deps = ["Elliptic", "FFTW", "Printf", "ProgressBars", "SpecialFunctions", "TaylorSeries", "Test"]
git-tree-sha1 = "10134667d7d3569b191a65801514271b8a93b292"
uuid = "7445602f-e544-4518-8976-18f8e8ae6cdb"
version = "0.2.5"

[[deps.DataAPI]]
git-tree-sha1 = "abe83f3a2f1b857aac70ef8b269080af17764bbe"
uuid = "9a962f9c-6df0-11e9-0e5d-c546b8b5ee8a"
version = "1.16.0"

[[deps.DataFrames]]
deps = ["Compat", "DataAPI", "DataStructures", "Future", "InlineStrings", "InvertedIndices", "IteratorInterfaceExtensions", "LinearAlgebra", "Markdown", "Missings", "PooledArrays", "PrecompileTools", "PrettyTables", "Printf", "REPL", "Random", "Reexport", "SentinelArrays", "SortingAlgorithms", "Statistics", "TableTraits", "Tables", "Unicode"]
git-tree-sha1 = "04c738083f29f86e62c8afc341f0967d8717bdb8"
uuid = "a93c6f00-e57d-5684-b7b6-d8193f3e46c0"
version = "1.6.1"

[[deps.DataStructures]]
deps = ["Compat", "InteractiveUtils", "OrderedCollections"]
git-tree-sha1 = "1fb174f0d48fe7d142e1109a10636bc1d14f5ac2"
uuid = "864edb3b-99cc-5e75-8d2d-829cb0a9cfe8"
version = "0.18.17"

[[deps.DataValueInterfaces]]
git-tree-sha1 = "bfc1187b79289637fa0ef6d4436ebdfe6905cbd6"
uuid = "e2d170a0-9d28-54be-80f0-106bbe20a464"
version = "1.0.0"

[[deps.Dates]]
deps = ["Printf"]
uuid = "ade2ca70-3891-5945-98fb-dc099432e06a"

[[deps.DiskArrays]]
deps = ["LRUCache", "OffsetArrays"]
git-tree-sha1 = "ef25c513cad08d7ebbed158c91768ae32f308336"
uuid = "3c3547ce-8d99-4f5e-a174-61eb10b00ae3"
version = "0.3.23"

[[deps.Distances]]
deps = ["LinearAlgebra", "Statistics", "StatsAPI"]
git-tree-sha1 = "66c4c81f259586e8f002eacebc177e1fb06363b0"
uuid = "b4f34e82-e78d-54a5-968a-f98e89d6e8f7"
version = "0.10.11"

    [deps.Distances.extensions]
    DistancesChainRulesCoreExt = "ChainRulesCore"
    DistancesSparseArraysExt = "SparseArrays"

    [deps.Distances.weakdeps]
    ChainRulesCore = "d360d2e6-b24c-11e9-a2a3-2a2ae2dbcce4"
    SparseArrays = "2f01184e-e22b-5df5-ae63-d93ebab69eaf"

[[deps.Distributed]]
deps = ["Random", "Serialization", "Sockets"]
uuid = "8ba89e20-285c-5b6f-9357-94700520ee1b"

[[deps.DocStringExtensions]]
deps = ["LibGit2"]
git-tree-sha1 = "2fb1e02f2b635d0845df5d7c167fec4dd739b00d"
uuid = "ffbed154-4ef7-542d-bbb7-c09d3a79fcae"
version = "0.9.3"

[[deps.Downloads]]
deps = ["ArgTools", "FileWatching", "LibCURL", "NetworkOptions"]
uuid = "f43a241f-c20a-4ad4-852c-f6b1247861c6"
version = "1.6.0"

[[deps.Elliptic]]
git-tree-sha1 = "71c79e77221ab3a29918aaf6db4f217b89138608"
uuid = "b305315f-e792-5b7a-8f41-49f472929428"
version = "1.0.1"

[[deps.ExprTools]]
git-tree-sha1 = "27415f162e6028e81c72b82ef756bf321213b6ec"
uuid = "e2ba6199-217a-4e67-a87a-7c52f15ade04"
version = "0.1.10"

[[deps.FFTW]]
deps = ["AbstractFFTs", "FFTW_jll", "LinearAlgebra", "MKL_jll", "Preferences", "Reexport"]
git-tree-sha1 = "4820348781ae578893311153d69049a93d05f39d"
uuid = "7a1cc6ca-52ef-59f5-83cd-3a7055c09341"
version = "1.8.0"

[[deps.FFTW_jll]]
deps = ["Artifacts", "JLLWrappers", "Libdl", "Pkg"]
git-tree-sha1 = "c6033cc3892d0ef5bb9cd29b7f2f0331ea5184ea"
uuid = "f5851436-0d7a-5f13-b9de-f02708fd171a"
version = "3.3.10+0"

[[deps.FileIO]]
deps = ["Pkg", "Requires", "UUIDs"]
git-tree-sha1 = "c5c28c245101bd59154f649e19b038d15901b5dc"
uuid = "5789e2e9-d7fb-5bc7-8068-2c6fae9b9549"
version = "1.16.2"

[[deps.FileWatching]]
uuid = "7b1f6079-737a-58dc-b8bc-7a2ca5c1b5ee"

[[deps.FixedPointNumbers]]
deps = ["Statistics"]
git-tree-sha1 = "335bfdceacc84c5cdf16aadc768aa5ddfc5383cc"
uuid = "53c48c17-4a7d-5ca2-90c5-79b7896eea93"
version = "0.8.4"

[[deps.Future]]
deps = ["Random"]
uuid = "9fa8497b-333b-5362-9e8d-4d0656e87820"

[[deps.GMP_jll]]
deps = ["Artifacts", "Libdl"]
uuid = "781609d7-10c4-51f6-84f2-b8444358ff6d"
version = "6.2.1+6"

[[deps.GPUArrays]]
deps = ["Adapt", "GPUArraysCore", "LLVM", "LinearAlgebra", "Printf", "Random", "Reexport", "Serialization", "Statistics"]
git-tree-sha1 = "47e4686ec18a9620850bad110b79966132f14283"
uuid = "0c68f7d7-f131-5f86-a1c3-88cf8149b2d7"
version = "10.0.2"

[[deps.GPUArraysCore]]
deps = ["Adapt"]
git-tree-sha1 = "ec632f177c0d990e64d955ccc1b8c04c485a0950"
uuid = "46192b85-c4d5-4398-a991-12ede77f4527"
version = "0.1.6"

[[deps.GPUCompiler]]
deps = ["ExprTools", "InteractiveUtils", "LLVM", "Libdl", "Logging", "Scratch", "TimerOutputs", "UUIDs"]
git-tree-sha1 = "a846f297ce9d09ccba02ead0cae70690e072a119"
uuid = "61eb1bfa-7361-4325-ad38-22787b887f55"
version = "0.25.0"

[[deps.Glob]]
git-tree-sha1 = "97285bbd5230dd766e9ef6749b80fc617126d496"
uuid = "c27321d9-0574-5035-807b-f59d2c89b15c"
version = "1.3.1"

[[deps.GnuTLS_jll]]
deps = ["Artifacts", "GMP_jll", "JLLWrappers", "Libdl", "Nettle_jll", "P11Kit_jll", "Pkg", "Zlib_jll"]
git-tree-sha1 = "266fe9b2335527cbf569ba4fd0979e3d8c6fd491"
uuid = "0951126a-58fd-58f1-b5b3-b08c7c4a876d"
version = "3.7.8+1"

[[deps.HDF5_jll]]
deps = ["Artifacts", "CompilerSupportLibraries_jll", "JLLWrappers", "LazyArtifacts", "LibCURL_jll", "Libdl", "MPICH_jll", "MPIPreferences", "MPItrampoline_jll", "MicrosoftMPI_jll", "OpenMPI_jll", "OpenSSL_jll", "TOML", "Zlib_jll", "libaec_jll"]
git-tree-sha1 = "e4591176488495bf44d7456bd73179d87d5e6eab"
uuid = "0234f1f7-429e-5d53-9886-15a909be8d59"
version = "1.14.3+1"

[[deps.Hwloc_jll]]
deps = ["Artifacts", "JLLWrappers", "Libdl"]
git-tree-sha1 = "ca0f6bf568b4bfc807e7537f081c81e35ceca114"
uuid = "e33a78d0-f292-5ffc-b300-72abe9b543c8"
version = "2.10.0+0"

[[deps.IfElse]]
git-tree-sha1 = "debdd00ffef04665ccbb3e150747a77560e8fad1"
uuid = "615f187c-cbe4-4ef1-ba3b-2fcf58d6d173"
version = "0.1.1"

[[deps.IncompleteLU]]
deps = ["LinearAlgebra", "SparseArrays"]
git-tree-sha1 = "6c676e79f98abb6d33fa28122cad099f1e464afe"
uuid = "40713840-3770-5561-ab4c-a76e7d0d7895"
version = "0.2.1"

[[deps.InlineStrings]]
deps = ["Parsers"]
git-tree-sha1 = "9cc2baf75c6d09f9da536ddf58eb2f29dedaf461"
uuid = "842dd82b-1e85-43dc-bf29-5d0ee9dffc48"
version = "1.4.0"

[[deps.IntelOpenMP_jll]]
deps = ["Artifacts", "JLLWrappers", "Libdl"]
git-tree-sha1 = "5fdf2fe6724d8caabf43b557b84ce53f3b7e2f6b"
uuid = "1d5cc7b8-4909-519e-a0f8-d0f5ad9712d0"
version = "2024.0.2+0"

[[deps.InteractiveUtils]]
deps = ["Markdown"]
uuid = "b77e0a4c-d291-57a0-90e8-8db25a27a240"

[[deps.InvertedIndices]]
git-tree-sha1 = "0dc7b50b8d436461be01300fd8cd45aa0274b038"
uuid = "41ab1584-1d38-5bbf-9106-f11c6c58b48f"
version = "1.3.0"

[[deps.IrrationalConstants]]
git-tree-sha1 = "630b497eafcc20001bba38a4651b327dcfc491d2"
uuid = "92d709cd-6900-40b7-9082-c6be49f344b6"
version = "0.2.2"

[[deps.IterativeSolvers]]
deps = ["LinearAlgebra", "Printf", "Random", "RecipesBase", "SparseArrays"]
git-tree-sha1 = "59545b0a2b27208b0650df0a46b8e3019f85055b"
uuid = "42fd0dbc-a981-5370-80f2-aaf504508153"
version = "0.9.4"

[[deps.IteratorInterfaceExtensions]]
git-tree-sha1 = "a3f24677c21f5bbe9d2a714f95dcd58337fb2856"
uuid = "82899510-4779-5014-852e-03e436cf321d"
version = "1.0.0"

[[deps.JLD2]]
deps = ["FileIO", "MacroTools", "Mmap", "OrderedCollections", "Pkg", "PrecompileTools", "Printf", "Reexport", "Requires", "TranscodingStreams", "UUIDs"]
git-tree-sha1 = "5ea6acdd53a51d897672edb694e3cc2912f3f8a7"
uuid = "033835bb-8acc-5ee8-8aae-3f567f8a3819"
version = "0.4.46"

[[deps.JLLWrappers]]
deps = ["Artifacts", "Preferences"]
git-tree-sha1 = "7e5d6779a1e09a36db2a7b6cff50942a0a7d0fca"
uuid = "692b3bcd-3c85-4b1f-b108-f13ce0eb3210"
version = "1.5.0"

[[deps.JSON3]]
deps = ["Dates", "Mmap", "Parsers", "PrecompileTools", "StructTypes", "UUIDs"]
git-tree-sha1 = "eb3edce0ed4fa32f75a0a11217433c31d56bd48b"
uuid = "0f8b85d8-7281-11e9-16c2-39a750bddbf1"
version = "1.14.0"

    [deps.JSON3.extensions]
    JSON3ArrowExt = ["ArrowTypes"]

    [deps.JSON3.weakdeps]
    ArrowTypes = "31f734f8-188a-4ce0-8406-c8a06bd891cd"

[[deps.JuliaNVTXCallbacks_jll]]
deps = ["Artifacts", "JLLWrappers", "Libdl", "Pkg"]
git-tree-sha1 = "af433a10f3942e882d3c671aacb203e006a5808f"
uuid = "9c1d0b0a-7046-5b2e-a33f-ea22f176ac7e"
version = "0.2.1+0"

[[deps.KernelAbstractions]]
deps = ["Adapt", "Atomix", "InteractiveUtils", "LinearAlgebra", "MacroTools", "PrecompileTools", "Requires", "SparseArrays", "StaticArrays", "UUIDs", "UnsafeAtomics", "UnsafeAtomicsLLVM"]
git-tree-sha1 = "c7753cc3febe006708ce6798482004241f7d890b"
uuid = "63c18a36-062a-441e-b654-da1e3ab1ce7c"
version = "0.9.17"

    [deps.KernelAbstractions.extensions]
    EnzymeExt = "EnzymeCore"

    [deps.KernelAbstractions.weakdeps]
    EnzymeCore = "f151be2c-9106-41f4-ab19-57ee4f262869"

[[deps.LLVM]]
deps = ["CEnum", "LLVMExtra_jll", "Libdl", "Preferences", "Printf", "Requires", "Unicode"]
git-tree-sha1 = "ddab4d40513bce53c8e3157825e245224f74fae7"
uuid = "929cbde3-209d-540e-8aea-75f648917ca0"
version = "6.6.0"
weakdeps = ["BFloat16s"]

    [deps.LLVM.extensions]
    BFloat16sExt = "BFloat16s"

[[deps.LLVMExtra_jll]]
deps = ["Artifacts", "JLLWrappers", "LazyArtifacts", "Libdl", "TOML"]
git-tree-sha1 = "88b916503aac4fb7f701bb625cd84ca5dd1677bc"
uuid = "dad2f222-ce93-54a1-a47d-0025e8a3acab"
version = "0.0.29+0"

[[deps.LLVMLoopInfo]]
git-tree-sha1 = "2e5c102cfc41f48ae4740c7eca7743cc7e7b75ea"
uuid = "8b046642-f1f6-4319-8d3c-209ddc03c586"
version = "1.0.0"

[[deps.LRUCache]]
git-tree-sha1 = "b3cc6698599b10e652832c2f23db3cab99d51b59"
uuid = "8ac3fa9e-de4c-5943-b1dc-09c6b5f20637"
version = "1.6.1"
weakdeps = ["Serialization"]

    [deps.LRUCache.extensions]
    SerializationExt = ["Serialization"]

[[deps.LaTeXStrings]]
git-tree-sha1 = "50901ebc375ed41dbf8058da26f9de442febbbec"
uuid = "b964fa9f-0449-5b57-a5c2-d3ea65f4040f"
version = "1.3.1"

[[deps.LazyArtifacts]]
deps = ["Artifacts", "Pkg"]
uuid = "4af54fe1-eca0-43a8-85a7-787d91b784e3"

[[deps.LibCURL]]
deps = ["LibCURL_jll", "MozillaCACerts_jll"]
uuid = "b27032c2-a3e7-50c8-80cd-2d36dbcbfd21"
version = "0.6.4"

[[deps.LibCURL_jll]]
deps = ["Artifacts", "LibSSH2_jll", "Libdl", "MbedTLS_jll", "Zlib_jll", "nghttp2_jll"]
uuid = "deac9b47-8bc7-5906-a0fe-35ac56dc84c0"
version = "8.4.0+0"

[[deps.LibGit2]]
deps = ["Base64", "LibGit2_jll", "NetworkOptions", "Printf", "SHA"]
uuid = "76f85450-5226-5b5a-8eaa-529ad045b433"

[[deps.LibGit2_jll]]
deps = ["Artifacts", "LibSSH2_jll", "Libdl", "MbedTLS_jll"]
uuid = "e37daf67-58a4-590a-8e99-b0245dd2ffc5"
version = "1.6.4+0"

[[deps.LibSSH2_jll]]
deps = ["Artifacts", "Libdl", "MbedTLS_jll"]
uuid = "29816b5a-b9ab-546f-933c-edad1886dfa8"
version = "1.11.0+1"

[[deps.Libdl]]
uuid = "8f399da3-3557-5675-b5ff-fb832c97cbdb"

[[deps.Libiconv_jll]]
deps = ["Artifacts", "JLLWrappers", "Libdl"]
git-tree-sha1 = "f9557a255370125b405568f9767d6d195822a175"
uuid = "94ce4f54-9a6c-5748-9c1c-f9c7231a4531"
version = "1.17.0+0"

[[deps.LinearAlgebra]]
deps = ["Libdl", "OpenBLAS_jll", "libblastrampoline_jll"]
uuid = "37e2e46d-f89d-539d-b4ee-838fcccc9c8e"

[[deps.LogExpFunctions]]
deps = ["DocStringExtensions", "IrrationalConstants", "LinearAlgebra"]
git-tree-sha1 = "18144f3e9cbe9b15b070288eef858f71b291ce37"
uuid = "2ab3a3ac-af41-5b50-aa03-7779005ae688"
version = "0.3.27"

    [deps.LogExpFunctions.extensions]
    LogExpFunctionsChainRulesCoreExt = "ChainRulesCore"
    LogExpFunctionsChangesOfVariablesExt = "ChangesOfVariables"
    LogExpFunctionsInverseFunctionsExt = "InverseFunctions"

    [deps.LogExpFunctions.weakdeps]
    ChainRulesCore = "d360d2e6-b24c-11e9-a2a3-2a2ae2dbcce4"
    ChangesOfVariables = "9e997f8a-9a97-42d5-a9f1-ce6bfc15e2c0"
    InverseFunctions = "3587e190-3f89-42d0-90ee-14403ec27112"

[[deps.Logging]]
uuid = "56ddb016-857b-54e1-b83d-db4d58db5568"

[[deps.Lz4_jll]]
deps = ["Artifacts", "JLLWrappers", "Libdl"]
git-tree-sha1 = "6c26c5e8a4203d43b5497be3ec5d4e0c3cde240a"
uuid = "5ced341a-0733-55b8-9ab6-a4889d929147"
version = "1.9.4+0"

[[deps.MKL_jll]]
deps = ["Artifacts", "IntelOpenMP_jll", "JLLWrappers", "LazyArtifacts", "Libdl"]
git-tree-sha1 = "72dc3cf284559eb8f53aa593fe62cb33f83ed0c0"
uuid = "856f044c-d86e-5d09-b602-aeab76dc8ba7"
version = "2024.0.0+0"

[[deps.MPI]]
deps = ["Distributed", "DocStringExtensions", "Libdl", "MPICH_jll", "MPIPreferences", "MPItrampoline_jll", "MicrosoftMPI_jll", "OpenMPI_jll", "PkgVersion", "PrecompileTools", "Requires", "Serialization", "Sockets"]
git-tree-sha1 = "4e3136db3735924f96632a5b40a5979f1f53fa07"
uuid = "da04e1cc-30fd-572f-bb4f-1f8673147195"
version = "0.20.19"

    [deps.MPI.extensions]
    AMDGPUExt = "AMDGPU"
    CUDAExt = "CUDA"

    [deps.MPI.weakdeps]
    AMDGPU = "21141c5a-9bdb-4563-92ae-f87d6854732e"
    CUDA = "052768ef-5323-5732-b1bb-66c8b64840ba"

[[deps.MPICH_jll]]
deps = ["Artifacts", "CompilerSupportLibraries_jll", "Hwloc_jll", "JLLWrappers", "LazyArtifacts", "Libdl", "MPIPreferences", "TOML"]
git-tree-sha1 = "656036b9ed6f942d35e536e249600bc31d0f9df8"
uuid = "7cb0a576-ebde-5e09-9194-50597f1243b4"
version = "4.2.0+0"

[[deps.MPIPreferences]]
deps = ["Libdl", "Preferences"]
git-tree-sha1 = "8f6af051b9e8ec597fa09d8885ed79fd582f33c9"
uuid = "3da0fdf6-3ccc-4f1b-acd9-58baa6c99267"
version = "0.1.10"

[[deps.MPItrampoline_jll]]
deps = ["Artifacts", "CompilerSupportLibraries_jll", "Hwloc_jll", "JLLWrappers", "LazyArtifacts", "Libdl", "MPIPreferences", "TOML"]
git-tree-sha1 = "77c3bd69fdb024d75af38713e883d0f249ce19c2"
uuid = "f1f71cc9-e9ae-5b93-9b94-4fe0e1ad3748"
version = "5.3.2+0"

[[deps.MacroTools]]
deps = ["Markdown", "Random"]
git-tree-sha1 = "2fa9ee3e63fd3a4f7a9a4f4744a52f4856de82df"
uuid = "1914dd2f-81c6-5fcd-8719-6d5c9610ff09"
version = "0.5.13"

[[deps.Markdown]]
deps = ["Base64"]
uuid = "d6f4376e-aef5-505a-96c1-9c027394607a"

[[deps.MbedTLS_jll]]
deps = ["Artifacts", "Libdl"]
uuid = "c8ffd9c3-330d-5841-b78e-0817d7145fa1"
version = "2.28.2+1"

[[deps.MicrosoftMPI_jll]]
deps = ["Artifacts", "JLLWrappers", "Libdl", "Pkg"]
git-tree-sha1 = "f12a29c4400ba812841c6ace3f4efbb6dbb3ba01"
uuid = "9237b28f-5490-5468-be7b-bb81f5f5e6cf"
version = "10.1.4+2"

[[deps.Missings]]
deps = ["DataAPI"]
git-tree-sha1 = "f66bdc5de519e8f8ae43bdc598782d35a25b1272"
uuid = "e1d29d7a-bbdc-5cf2-9ac0-f12de2c33e28"
version = "1.1.0"

[[deps.Mmap]]
uuid = "a63ad114-7e13-5084-954f-fe012c677804"

[[deps.MozillaCACerts_jll]]
uuid = "14a3606d-f60d-562e-9121-12d972cd8159"
version = "2023.1.10"

[[deps.NCDatasets]]
deps = ["CFTime", "CommonDataModel", "DataStructures", "Dates", "DiskArrays", "NetCDF_jll", "NetworkOptions", "Printf"]
git-tree-sha1 = "98ca95cf41116a24e46dc9a06fa22b923e8411b7"
uuid = "85f8d34a-cbdd-5861-8df4-14fed0d494ab"
version = "0.14.2"

[[deps.NVTX]]
deps = ["Colors", "JuliaNVTXCallbacks_jll", "Libdl", "NVTX_jll"]
git-tree-sha1 = "53046f0483375e3ed78e49190f1154fa0a4083a1"
uuid = "5da4648a-3479-48b8-97b9-01cb529c0a1f"
version = "0.3.4"

[[deps.NVTX_jll]]
deps = ["Artifacts", "JLLWrappers", "Libdl", "Pkg"]
git-tree-sha1 = "ce3269ed42816bf18d500c9f63418d4b0d9f5a3b"
uuid = "e98f9f5b-d649-5603-91fd-7774390e6439"
version = "3.1.0+2"

[[deps.NetCDF_jll]]
deps = ["Artifacts", "Blosc_jll", "Bzip2_jll", "HDF5_jll", "JLLWrappers", "LibCURL_jll", "Libdl", "OpenMPI_jll", "XML2_jll", "Zlib_jll", "Zstd_jll", "libzip_jll"]
git-tree-sha1 = "a8af1798e4eb9ff768ce7fdefc0e957097793f15"
uuid = "7243133f-43d8-5620-bbf4-c2c921802cf3"
version = "400.902.209+0"

[[deps.Nettle_jll]]
deps = ["Artifacts", "GMP_jll", "JLLWrappers", "Libdl", "Pkg"]
git-tree-sha1 = "eca63e3847dad608cfa6a3329b95ef674c7160b4"
uuid = "4c82536e-c426-54e4-b420-14f461c4ed8b"
version = "3.7.2+0"

[[deps.NetworkOptions]]
uuid = "ca575930-c2e3-43a9-ace4-1e988b2c1908"
version = "1.2.0"

[[deps.OffsetArrays]]
git-tree-sha1 = "6a731f2b5c03157418a20c12195eb4b74c8f8621"
uuid = "6fe1bfb0-de20-5000-8ca7-80f57d26f881"
version = "1.13.0"
weakdeps = ["Adapt"]

    [deps.OffsetArrays.extensions]
    OffsetArraysAdaptExt = "Adapt"

[[deps.OpenBLAS_jll]]
deps = ["Artifacts", "CompilerSupportLibraries_jll", "Libdl"]
uuid = "4536629a-c528-5b80-bd46-f80d51c5b363"
version = "0.3.23+4"

[[deps.OpenLibm_jll]]
deps = ["Artifacts", "Libdl"]
uuid = "05823500-19ac-5b8b-9628-191a04bc5112"
version = "0.8.1+2"

[[deps.OpenMPI_jll]]
deps = ["Artifacts", "CompilerSupportLibraries_jll", "JLLWrappers", "LazyArtifacts", "Libdl", "MPIPreferences", "TOML"]
git-tree-sha1 = "e25c1778a98e34219a00455d6e4384e017ea9762"
uuid = "fe0851c0-eecd-5654-98d4-656369965a5c"
version = "4.1.6+0"

[[deps.OpenSSL_jll]]
deps = ["Artifacts", "JLLWrappers", "Libdl"]
git-tree-sha1 = "60e3045590bd104a16fefb12836c00c0ef8c7f8c"
uuid = "458c3c95-2e84-50aa-8efc-19380b2a3a95"
version = "3.0.13+0"

[[deps.OpenSpecFun_jll]]
deps = ["Artifacts", "CompilerSupportLibraries_jll", "JLLWrappers", "Libdl", "Pkg"]
git-tree-sha1 = "13652491f6856acfd2db29360e1bbcd4565d04f1"
uuid = "efe28fd5-8261-553b-a9e1-b2916fc3738e"
version = "0.5.5+0"

[[deps.OrderedCollections]]
git-tree-sha1 = "dfdf5519f235516220579f949664f1bf44e741c5"
uuid = "bac558e1-5e72-5ebc-8fee-abe8a469f55d"
version = "1.6.3"

[[deps.P11Kit_jll]]
deps = ["Artifacts", "JLLWrappers", "Libdl", "Pkg"]
git-tree-sha1 = "2cd396108e178f3ae8dedbd8e938a18726ab2fbf"
uuid = "c2071276-7c44-58a7-b746-946036e04d0a"
version = "0.24.1+0"

[[deps.PackageExtensionCompat]]
git-tree-sha1 = "fb28e33b8a95c4cee25ce296c817d89cc2e53518"
uuid = "65ce6f38-6b18-4e1d-a461-8949797d7930"
version = "1.0.2"
weakdeps = ["Requires", "TOML"]

[[deps.Parsers]]
deps = ["Dates", "PrecompileTools", "UUIDs"]
git-tree-sha1 = "8489905bcdbcfac64d1daa51ca07c0d8f0283821"
uuid = "69de0a69-1ddd-5017-9359-2bf0b02dc9f0"
version = "2.8.1"

[[deps.PencilArrays]]
deps = ["Adapt", "JSON3", "LinearAlgebra", "MPI", "OffsetArrays", "Random", "Reexport", "StaticArrayInterface", "StaticArrays", "StaticPermutations", "Strided", "TimerOutputs", "VersionParsing"]
git-tree-sha1 = "6510e851700a851944f7ffa5cd990cced4802ad2"
uuid = "0e08944d-e94e-41b1-9406-dcf66b6a9d2e"
version = "0.19.3"

    [deps.PencilArrays.extensions]
    PencilArraysDiffEqExt = ["DiffEqBase"]
    PencilArraysHDF5Ext = ["HDF5"]

    [deps.PencilArrays.weakdeps]
    DiffEqBase = "2b5f629d-d688-5b77-993f-72d75c75574e"
    HDF5 = "f67ccb44-e63f-5c2f-98bd-6dc0ccc4ba2f"

[[deps.PencilFFTs]]
deps = ["AbstractFFTs", "FFTW", "LinearAlgebra", "MPI", "PencilArrays", "Reexport", "TimerOutputs"]
git-tree-sha1 = "bd69f3f0ee248cfb4241800aefb705b5ded592ff"
uuid = "4a48f351-57a6-4416-9ec4-c37015456aae"
version = "0.15.1"

[[deps.Pkg]]
deps = ["Artifacts", "Dates", "Downloads", "FileWatching", "LibGit2", "Libdl", "Logging", "Markdown", "Printf", "REPL", "Random", "SHA", "Serialization", "TOML", "Tar", "UUIDs", "p7zip_jll"]
uuid = "44cfe95a-1eb2-52ea-b672-e2afdf69b78f"
version = "1.10.0"

[[deps.PkgVersion]]
deps = ["Pkg"]
git-tree-sha1 = "f9501cc0430a26bc3d156ae1b5b0c1b47af4d6da"
uuid = "eebad327-c553-4316-9ea0-9fa01ccd7688"
version = "0.3.3"

[[deps.PooledArrays]]
deps = ["DataAPI", "Future"]
git-tree-sha1 = "36d8b4b899628fb92c2749eb488d884a926614d3"
uuid = "2dfb63ee-cc39-5dd5-95bd-886bf059d720"
version = "1.4.3"

[[deps.PrecompileTools]]
deps = ["Preferences"]
git-tree-sha1 = "03b4c25b43cb84cee5c90aa9b5ea0a78fd848d2f"
uuid = "aea7be01-6a6a-4083-8856-8a6e6704d82a"
version = "1.2.0"

[[deps.Preferences]]
deps = ["TOML"]
git-tree-sha1 = "00805cd429dcb4870060ff49ef443486c262e38e"
uuid = "21216c6a-2e73-6563-6e65-726566657250"
version = "1.4.1"

[[deps.PrettyTables]]
deps = ["Crayons", "LaTeXStrings", "Markdown", "PrecompileTools", "Printf", "Reexport", "StringManipulation", "Tables"]
git-tree-sha1 = "88b895d13d53b5577fd53379d913b9ab9ac82660"
uuid = "08abe8d2-0d0c-5749-adfa-8a2ac140af0d"
version = "2.3.1"

[[deps.Printf]]
deps = ["Unicode"]
uuid = "de0858da-6303-5e67-8744-51eddeeeb8d7"

[[deps.ProgressBars]]
deps = ["Printf"]
git-tree-sha1 = "b437cdb0385ed38312d91d9c00c20f3798b30256"
uuid = "49802e3a-d2f1-5c88-81d8-b72133a6f568"
version = "1.5.1"

[[deps.Quaternions]]
deps = ["LinearAlgebra", "Random", "RealDot"]
git-tree-sha1 = "994cc27cdacca10e68feb291673ec3a76aa2fae9"
uuid = "94ee1d12-ae83-5a48-8b1c-48b8ff168ae0"
version = "0.7.6"

[[deps.REPL]]
deps = ["InteractiveUtils", "Markdown", "Sockets", "Unicode"]
uuid = "3fa0cd96-eef1-5676-8a61-b3b8758bbffb"

[[deps.Random]]
deps = ["SHA"]
uuid = "9a3f8284-a2c9-5f02-9a11-845980a1fd5c"

[[deps.Random123]]
deps = ["Random", "RandomNumbers"]
git-tree-sha1 = "4743b43e5a9c4a2ede372de7061eed81795b12e7"
uuid = "74087812-796a-5b5d-8853-05524746bad3"
version = "1.7.0"

[[deps.RandomNumbers]]
deps = ["Random", "Requires"]
git-tree-sha1 = "043da614cc7e95c703498a491e2c21f58a2b8111"
uuid = "e6cf234a-135c-5ec9-84dd-332b85af5143"
version = "1.5.3"

[[deps.RealDot]]
deps = ["LinearAlgebra"]
git-tree-sha1 = "9f0a1b71baaf7650f4fa8a1d168c7fb6ee41f0c9"
uuid = "c1ae055f-0cd5-4b69-90a6-9a35b1a98df9"
version = "0.1.0"

[[deps.RecipesBase]]
deps = ["PrecompileTools"]
git-tree-sha1 = "5c3d09cc4f31f5fc6af001c250bf1278733100ff"
uuid = "3cdcf5f2-1ef4-517c-9805-6587b60abb01"
version = "1.3.4"

[[deps.Reexport]]
git-tree-sha1 = "45e428421666073eab6f2da5c9d310d99bb12f9b"
uuid = "189a3867-3050-52da-a836-e630ba90ab69"
version = "1.2.2"

[[deps.Requires]]
deps = ["UUIDs"]
git-tree-sha1 = "838a3a4188e2ded87a4f9f184b4b0d78a1e91cb7"
uuid = "ae029012-a4dd-5104-9daa-d747884805df"
version = "1.3.0"

[[deps.Rotations]]
deps = ["LinearAlgebra", "Quaternions", "Random", "StaticArrays"]
git-tree-sha1 = "2a0a5d8569f481ff8840e3b7c84bbf188db6a3fe"
uuid = "6038ab10-8711-5258-84ad-4b1120ba62dc"
version = "1.7.0"
weakdeps = ["RecipesBase"]

    [deps.Rotations.extensions]
    RotationsRecipesBaseExt = "RecipesBase"

[[deps.SHA]]
uuid = "ea8e919c-243c-51af-8825-aaa63cd721ce"
version = "0.7.0"

[[deps.Scratch]]
deps = ["Dates"]
git-tree-sha1 = "3bac05bc7e74a75fd9cba4295cde4045d9fe2386"
uuid = "6c6a2e73-6563-6170-7368-637461726353"
version = "1.2.1"

[[deps.SeawaterPolynomials]]
git-tree-sha1 = "6d85acd6de472f8e6da81c61c7c5b6280a55e0bc"
uuid = "d496a93d-167e-4197-9f49-d3af4ff8fe40"
version = "0.3.4"

[[deps.SentinelArrays]]
deps = ["Dates", "Random"]
git-tree-sha1 = "0e7508ff27ba32f26cd459474ca2ede1bc10991f"
uuid = "91c51154-3ec4-41a3-a24f-3f23e20d615c"
version = "1.4.1"

[[deps.Serialization]]
uuid = "9e88b42a-f829-5b0c-bbe9-9e923198166b"

[[deps.Sockets]]
uuid = "6462fe0b-24de-5631-8697-dd941f90decc"

[[deps.SortingAlgorithms]]
deps = ["DataStructures"]
git-tree-sha1 = "66e0a8e672a0bdfca2c3f5937efb8538b9ddc085"
uuid = "a2af1166-a08f-5f64-846c-94a0d3cef48c"
version = "1.2.1"

[[deps.SparseArrays]]
deps = ["Libdl", "LinearAlgebra", "Random", "Serialization", "SuiteSparse_jll"]
uuid = "2f01184e-e22b-5df5-ae63-d93ebab69eaf"
version = "1.10.0"

[[deps.SpecialFunctions]]
deps = ["IrrationalConstants", "LogExpFunctions", "OpenLibm_jll", "OpenSpecFun_jll"]
git-tree-sha1 = "e2cfc4012a19088254b3950b85c3c1d8882d864d"
uuid = "276daf66-3868-5448-9aa4-cd146d93841b"
version = "2.3.1"

    [deps.SpecialFunctions.extensions]
    SpecialFunctionsChainRulesCoreExt = "ChainRulesCore"

    [deps.SpecialFunctions.weakdeps]
    ChainRulesCore = "d360d2e6-b24c-11e9-a2a3-2a2ae2dbcce4"

[[deps.Static]]
deps = ["IfElse"]
git-tree-sha1 = "d2fdac9ff3906e27f7a618d47b676941baa6c80c"
uuid = "aedffcd0-7271-4cad-89d0-dc628f76c6d3"
version = "0.8.10"

[[deps.StaticArrayInterface]]
deps = ["ArrayInterface", "Compat", "IfElse", "LinearAlgebra", "PrecompileTools", "Requires", "SparseArrays", "Static", "SuiteSparse"]
git-tree-sha1 = "5d66818a39bb04bf328e92bc933ec5b4ee88e436"
uuid = "0d7ed370-da01-4f52-bd93-41d350b8b718"
version = "1.5.0"
weakdeps = ["OffsetArrays", "StaticArrays"]

    [deps.StaticArrayInterface.extensions]
    StaticArrayInterfaceOffsetArraysExt = "OffsetArrays"
    StaticArrayInterfaceStaticArraysExt = "StaticArrays"

[[deps.StaticArrays]]
deps = ["LinearAlgebra", "PrecompileTools", "Random", "StaticArraysCore"]
git-tree-sha1 = "bf074c045d3d5ffd956fa0a461da38a44685d6b2"
uuid = "90137ffa-7385-5640-81b9-e52037218182"
version = "1.9.3"

    [deps.StaticArrays.extensions]
    StaticArraysChainRulesCoreExt = "ChainRulesCore"
    StaticArraysStatisticsExt = "Statistics"

    [deps.StaticArrays.weakdeps]
    ChainRulesCore = "d360d2e6-b24c-11e9-a2a3-2a2ae2dbcce4"
    Statistics = "10745b16-79ce-11e8-11f9-7d13ad32a3b2"

[[deps.StaticArraysCore]]
git-tree-sha1 = "36b3d696ce6366023a0ea192b4cd442268995a0d"
uuid = "1e83bf80-4336-4d27-bf5d-d5a4f845583c"
version = "1.4.2"

[[deps.StaticPermutations]]
git-tree-sha1 = "193c3daa18ff3e55c1dae66acb6a762c4a3bdb0b"
uuid = "15972242-4b8f-49a0-b8a1-9ac0e7a1a45d"
version = "0.3.0"

[[deps.Statistics]]
deps = ["LinearAlgebra", "SparseArrays"]
uuid = "10745b16-79ce-11e8-11f9-7d13ad32a3b2"
version = "1.10.0"

[[deps.StatsAPI]]
deps = ["LinearAlgebra"]
git-tree-sha1 = "1ff449ad350c9c4cbc756624d6f8a8c3ef56d3ed"
uuid = "82ae8749-77ed-4fe6-ae5f-f523153014b0"
version = "1.7.0"

[[deps.Strided]]
deps = ["LinearAlgebra", "StridedViews", "TupleTools"]
git-tree-sha1 = "40c69be0e1b72ee2f42923b7d1ff13e0b04e675c"
uuid = "5e0ebb24-38b0-5f93-81fe-25c709ecae67"
version = "2.0.4"

[[deps.StridedViews]]
deps = ["LinearAlgebra", "PackageExtensionCompat"]
git-tree-sha1 = "5b765c4e401693ab08981989f74a36a010aa1d8e"
uuid = "4db3bf67-4bd7-4b4e-b153-31dc3fb37143"
version = "0.2.2"
weakdeps = ["CUDA"]

    [deps.StridedViews.extensions]
    StridedViewsCUDAExt = "CUDA"

[[deps.StringManipulation]]
deps = ["PrecompileTools"]
git-tree-sha1 = "a04cabe79c5f01f4d723cc6704070ada0b9d46d5"
uuid = "892a3eda-7b42-436c-8928-eab12a02cf0e"
version = "0.3.4"

[[deps.StructArrays]]
deps = ["ConstructionBase", "DataAPI", "Tables"]
git-tree-sha1 = "f4dc295e983502292c4c3f951dbb4e985e35b3be"
uuid = "09ab397b-f2b6-538f-b94a-2f83cf4a842a"
version = "0.6.18"
weakdeps = ["Adapt", "GPUArraysCore", "SparseArrays", "StaticArrays"]

    [deps.StructArrays.extensions]
    StructArraysAdaptExt = "Adapt"
    StructArraysGPUArraysCoreExt = "GPUArraysCore"
    StructArraysSparseArraysExt = "SparseArrays"
    StructArraysStaticArraysExt = "StaticArrays"

[[deps.StructTypes]]
deps = ["Dates", "UUIDs"]
git-tree-sha1 = "ca4bccb03acf9faaf4137a9abc1881ed1841aa70"
uuid = "856f2bd8-1eba-4b0a-8007-ebc267875bd4"
version = "1.10.0"

[[deps.SuiteSparse]]
deps = ["Libdl", "LinearAlgebra", "Serialization", "SparseArrays"]
uuid = "4607b0f0-06f3-5cda-b6b1-a6196a1729e9"

[[deps.SuiteSparse_jll]]
deps = ["Artifacts", "Libdl", "libblastrampoline_jll"]
uuid = "bea87d4a-7f5b-5778-9afe-8cc45184846c"
version = "7.2.1+1"

[[deps.TOML]]
deps = ["Dates"]
uuid = "fa267f1f-6049-4f14-aa54-33bafae1ed76"
version = "1.0.3"

[[deps.TableTraits]]
deps = ["IteratorInterfaceExtensions"]
git-tree-sha1 = "c06b2f539df1c6efa794486abfb6ed2022561a39"
uuid = "3783bdb8-4a98-5b6b-af9a-565f29a5fe9c"
version = "1.0.1"

[[deps.Tables]]
deps = ["DataAPI", "DataValueInterfaces", "IteratorInterfaceExtensions", "LinearAlgebra", "OrderedCollections", "TableTraits"]
git-tree-sha1 = "cb76cf677714c095e535e3501ac7954732aeea2d"
uuid = "bd369af6-aec1-5ad0-b16a-f7cc5008161c"
version = "1.11.1"

[[deps.Tar]]
deps = ["ArgTools", "SHA"]
uuid = "a4e569a6-e804-4fa4-b0f3-eef7a1d5b13e"
version = "1.10.0"

[[deps.TaylorSeries]]
deps = ["LinearAlgebra", "Markdown", "Requires", "SparseArrays"]
git-tree-sha1 = "1c7170668366821b0c4c4fe03ee78f8d6cf36e2c"
uuid = "6aa5eb33-94cf-58f4-a9d0-e4b2c4fc25ea"
version = "0.16.0"

    [deps.TaylorSeries.extensions]
    TaylorSeriesIAExt = "IntervalArithmetic"

    [deps.TaylorSeries.weakdeps]
    IntervalArithmetic = "d1acc4aa-44c8-5952-acd4-ba5d80a2a253"

[[deps.Test]]
deps = ["InteractiveUtils", "Logging", "Random", "Serialization"]
uuid = "8dfed614-e22c-5e08-85e1-65c5234f0b40"

[[deps.TimerOutputs]]
deps = ["ExprTools", "Printf"]
git-tree-sha1 = "f548a9e9c490030e545f72074a41edfd0e5bcdd7"
uuid = "a759f4b9-e2f1-59dc-863e-4aeb61b1ea8f"
version = "0.5.23"

[[deps.TranscodingStreams]]
git-tree-sha1 = "54194d92959d8ebaa8e26227dbe3cdefcdcd594f"
uuid = "3bb67fe8-82b1-5028-8e26-92a6c54297fa"
version = "0.10.3"
weakdeps = ["Random", "Test"]

    [deps.TranscodingStreams.extensions]
    TestExt = ["Test", "Random"]

[[deps.TupleTools]]
git-tree-sha1 = "41d61b1c545b06279871ef1a4b5fcb2cac2191cd"
uuid = "9d95972d-f1c8-5527-a6e0-b4b365fa01f6"
version = "1.5.0"

[[deps.UUIDs]]
deps = ["Random", "SHA"]
uuid = "cf7118a7-6976-5b1a-9a39-7adc72f591a4"

[[deps.Unicode]]
uuid = "4ec0a83e-493e-50e2-b9ac-8f72acf5a8f5"

[[deps.UnsafeAtomics]]
git-tree-sha1 = "6331ac3440856ea1988316b46045303bef658278"
uuid = "013be700-e6cd-48c3-b4a1-df204f14c38f"
version = "0.2.1"

[[deps.UnsafeAtomicsLLVM]]
deps = ["LLVM", "UnsafeAtomics"]
git-tree-sha1 = "323e3d0acf5e78a56dfae7bd8928c989b4f3083e"
uuid = "d80eeb9a-aca5-4d75-85e5-170c8b632249"
version = "0.1.3"

[[deps.VersionParsing]]
git-tree-sha1 = "58d6e80b4ee071f5efd07fda82cb9fbe17200868"
uuid = "81def892-9a0e-5fdd-b105-ffc91e053289"
version = "1.3.0"

[[deps.XML2_jll]]
deps = ["Artifacts", "JLLWrappers", "Libdl", "Libiconv_jll", "Zlib_jll"]
git-tree-sha1 = "07e470dabc5a6a4254ffebc29a1b3fc01464e105"
uuid = "02c8fc9c-b97f-50b9-bbe4-9be30ff0a78a"
version = "2.12.5+0"

[[deps.XZ_jll]]
deps = ["Artifacts", "JLLWrappers", "Libdl"]
git-tree-sha1 = "37195dcb94a5970397ad425b95a9a26d0befce3a"
uuid = "ffd25f8a-64ca-5728-b0f7-c24cf3aae800"
version = "5.6.0+0"

[[deps.Zlib_jll]]
deps = ["Libdl"]
uuid = "83775a58-1f1d-513f-b197-d71354ab007a"
version = "1.2.13+1"

[[deps.Zstd_jll]]
deps = ["Artifacts", "JLLWrappers", "Libdl"]
git-tree-sha1 = "49ce682769cd5de6c72dcf1b94ed7790cd08974c"
uuid = "3161d3a3-bdf6-5164-811a-617609db77b4"
version = "1.5.5+0"

[[deps.libaec_jll]]
deps = ["Artifacts", "JLLWrappers", "Libdl"]
git-tree-sha1 = "eddd19a8dea6b139ea97bdc8a0e2667d4b661720"
uuid = "477f73a3-ac25-53e9-8cc3-50b2fa2566f0"
version = "1.0.6+1"

[[deps.libblastrampoline_jll]]
deps = ["Artifacts", "Libdl"]
uuid = "8e850b90-86db-534c-a0d3-1478176c7d93"
version = "5.8.0+1"

[[deps.libzip_jll]]
deps = ["Artifacts", "Bzip2_jll", "GnuTLS_jll", "JLLWrappers", "Libdl", "XZ_jll", "Zlib_jll", "Zstd_jll"]
git-tree-sha1 = "3282b7d16ae7ac3e57ec2f3fa8fafb564d8f9f7f"
uuid = "337d8026-41b4-5cde-a456-74a10e5b31d1"
version = "1.10.1+0"

[[deps.nghttp2_jll]]
deps = ["Artifacts", "Libdl"]
uuid = "8e850ede-7688-5339-a07c-302acd2aaf8d"
version = "1.52.0+1"

[[deps.p7zip_jll]]
deps = ["Artifacts", "Libdl"]
uuid = "3f19e933-33d8-53b3-aaab-bd5110c3b7a0"
version = "17.4.0+2"<|MERGE_RESOLUTION|>--- conflicted
+++ resolved
@@ -1,14 +1,8 @@
 # This file is machine-generated - editing it directly is not advised
 
-<<<<<<< HEAD
-julia_version = "1.9.4"
-manifest_format = "2.0"
-project_hash = "21eb6b02d2870a916430d805acf3d926ca95d5b2"
-=======
 julia_version = "1.10.1"
 manifest_format = "2.0"
 project_hash = "04d395caf937b0921325a77873167e8baa293a99"
->>>>>>> 643b484e
 
 [[deps.AbstractFFTs]]
 deps = ["LinearAlgebra"]
