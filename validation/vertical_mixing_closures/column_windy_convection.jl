--- conflicted
+++ resolved
@@ -9,22 +9,14 @@
     CATKEVerticalDiffusivity
 
 # Parameters
-<<<<<<< HEAD
 Δz = 2          # Vertical resolution
-=======
-Δz = 1          # Vertical resolution
->>>>>>> 6929e0eb
 Lz = 256        # Extent of vertical domain
 Nz = Int(Lz/Δz) # Vertical resolution
 f₀ = 1e-4       # Coriolis parameter (s⁻¹)
 N² = 1e-5       # Buoyancy gradient (s⁻²)
 Jᵇ = +1e-7      # Surface buoyancy flux (m² s⁻³)
 τˣ = -2e-3      # Surface kinematic momentum flux (m s⁻¹)
-<<<<<<< HEAD
-stop_time = 1days
-=======
 stop_time = 4days
->>>>>>> 6929e0eb
 
 tke_dissipation = TKEDissipationVerticalDiffusivity()
 catke = CATKEVerticalDiffusivity()
@@ -36,8 +28,7 @@
 coriolis = FPlane(f=f₀)
 b_bcs = FieldBoundaryConditions(top = FluxBoundaryCondition(Jᵇ))
 u_bcs = FieldBoundaryConditions(top = FluxBoundaryCondition(τˣ))
-<<<<<<< HEAD
-closures_to_run = [tke_dissipation, catke] #, ri_based]
+closures_to_run = [tke_dissipation, catke]
 closure = tke_dissipation
 
 function progress(sim)
@@ -55,9 +46,6 @@
 
     return nothing
 end
-=======
-closures_to_run = [catke] #, ri_based, convective_adjustment]
->>>>>>> 6929e0eb
 
 for closure in closures_to_run
 
@@ -69,11 +57,7 @@
     bᵢ(z) = N² * z
     set!(model, b=bᵢ, e=1e-6)
 
-<<<<<<< HEAD
     simulation = Simulation(model; Δt=10.0, stop_time)
-=======
-    simulation = Simulation(model; Δt=20minutes, stop_time)
->>>>>>> 6929e0eb
 
     closurename = string(nameof(typeof(closure)))
 
@@ -126,10 +110,6 @@
 b1 = first(b_ts)
 e1 = first(e_ts)
 κ1 = first(κc_ts)
-<<<<<<< HEAD
-=======
-@show maximum(e1)
->>>>>>> 6929e0eb
 
 zc = znodes(b1)
 zf = znodes(κ1)
