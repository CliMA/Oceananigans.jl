--- conflicted
+++ resolved
@@ -1,20 +1,11 @@
 using Oceananigans
-<<<<<<< HEAD
-using Oceananigans.BoundaryConditions: fill_halo_regions!
-using Oceananigans.Models.HydrostaticFreeSurfaceModels: fill_paired_halo_regions!
-=======
 using Oceananigans.MultiRegion: fill_halo_regions!
 
->>>>>>> d89f51c9
 #=
 Install Imaginocean.jl from GitHub:
 using Pkg; Pkg.add(url="https://github.com/navidcy/Imaginocean.jl", rev="main")
 =#
-<<<<<<< HEAD
-using CairoMakie, Imaginocean, JLD2
-=======
 using CairoMakie, Imaginocean
->>>>>>> d89f51c9
 
 # First create a conformal cubed sphere grid.
 
@@ -27,11 +18,7 @@
 grid = ConformalCubedSphereGrid(; panel_size = (Nx, Ny, Nz), z = (-1, 0), radius)
 
 #=
-<<<<<<< HEAD
-Let's create a field. We choose a field that lives on the center of the cells. We set the field values to something and 
-=======
 Let's create a field. We choose a field that lives on the center of the cells. We set the field values to something and
->>>>>>> d89f51c9
 see how that looks.
 =#
 
@@ -42,11 +29,7 @@
 #=
 2D visualization
 
-<<<<<<< HEAD
-We can visualize this field in 2D using a heatmap. Imaginocean.jl has a method called `heatlatlon!` that plots a field 
-=======
 We can visualize this field in 2D using a heatmap. Imaginocean.jl has a method called `heatlatlon!` that plots a field
->>>>>>> d89f51c9
 that lives on a grid whose native coordinates are latitude and longitude.
 =#
 
@@ -58,36 +41,11 @@
 save("multi_region_cubed_sphere_c0_heatlatlon.png", fig)
 
 #=
-<<<<<<< HEAD
-We can do the same but with a `GeoAxis` provided by the GeoMakie.jl package that allows us to easily add coastlines or 
-=======
 We can do the same but with a `GeoAxis` provided by the GeoMakie.jl package that allows us to easily add coastlines or
->>>>>>> d89f51c9
 also use various projections.
 =#
 
 using GeoMakie
-<<<<<<< HEAD
-
-fig = Figure()
-ax = GeoAxis(fig[1, 1], coastlines = true, lonlims = automatic)
-heatlatlon!(ax, field, 1; kwargs...)
-save("multi_region_cubed_sphere_c0_geo_heatlatlon.png", fig)
-
-#=
-3D visualization on the sphere
-
-To make a 3D visualization on the sphere we first create a 3D axis and then use `heatsphere!` method from 
-Imaginocean.jl.
-=#
-
-fig = Figure()
-ax = Axis3(fig[1, 1], aspect = (1, 1, 1), limits = ((-1, 1), (-1, 1), (-1, 1)))
-heatsphere!(ax, field; kwargs...)
-hidedecorations!(ax) # hides the axes labels
-save("multi_region_cubed_sphere_c0_heatsphere.png", fig)
-
-=======
 
 fig = Figure()
 ax = GeoAxis(fig[1, 1], coastlines = true, lonlims = automatic)
@@ -109,7 +67,6 @@
 hidedecorations!(ax) # hides the axes labels
 save("multi_region_cubed_sphere_c0_heatsphere.png", fig)
 
->>>>>>> d89f51c9
 c = CenterField(grid)
 set!(c, (λ, φ, z) -> φ)
 colorrange = (-90, 90)
@@ -129,19 +86,12 @@
 heatlatlon!(ax, c, 1; colorrange, colormap)
 save("multi_region_cubed_sphere_c_heatlatlon.png", fig)
 
-<<<<<<< HEAD
-fig = Figure(resolution = (1200, 600))
-ax = GeoAxis(fig[1, 1], coastlines = true, lonlims = automatic)
-heatlatlon!(ax, c, 1; colorrange, colormap)
-save("multi_region_cubed_sphere_c_geo_heatlatlon.png", fig)
-=======
 fig = Figure(size = (1200, 600))
 ax = GeoAxis(fig[1, 1], coastlines = true, lonlims = automatic)
 heatlatlon!(ax, c, 1; colorrange, colormap)
 #=
 save("multi_region_cubed_sphere_c_geo_heatlatlon.png", fig)
 =#
->>>>>>> d89f51c9
 
 u = XFaceField(grid)
 set!(u, (λ, φ, z) -> φ)
@@ -149,11 +99,7 @@
 v = YFaceField(grid)
 set!(v, (λ, φ, z) -> φ)
 
-<<<<<<< HEAD
-fill_paired_halo_regions!((u, v))
-=======
 fill_halo_regions!((u, v))
->>>>>>> d89f51c9
 
 fig = Figure()
 ax = Axis3(fig[1, 1], aspect=(1, 1, 1), limits=((-1, 1), (-1, 1), (-1, 1)))
@@ -166,11 +112,7 @@
 save("multi_region_cubed_sphere_u_heatlatlon.png", fig)
 
 #=
-<<<<<<< HEAD
-fig = Figure(resolution = (1200, 600))
-=======
 fig = Figure(size = (1200, 600))
->>>>>>> d89f51c9
 ax = GeoAxis(fig[1, 1], coastlines = true, lonlims = automatic)
 heatlatlon!(ax, u, 1; colorrange, colormap)
 save("multi_region_cubed_sphere_u_geo_heatlatlon.png", fig)
@@ -187,46 +129,8 @@
 save("multi_region_cubed_sphere_v_heatlatlon.png", fig)
 
 #=
-<<<<<<< HEAD
-fig = Figure(resolution = (1200, 600))
-ax = GeoAxis(fig[1, 1], coastlines = true, lonlims = automatic)
-heatlatlon!(ax, v, 1; colorrange, colormap)
-save("multi_region_cubed_sphere_v_geo_heatlatlon.png", fig)
-=#
-
-Nx, Ny, Nz = 4, 4, 1
-grid = ConformalCubedSphereGrid(; panel_size = (Nx, Ny, Nz), z = (-1, 0), radius=1, horizontal_direction_halo = 2,
-                                  z_halo = 1)
-Hx, Hy, Hz = grid.Hx, grid.Hy, grid.Hz
-
-jldopen("cubed-sphere-dynamics_branch_cs_grid.jld2", "w") do file
-    for region in 1:6
-        file["λᶜᶜᵃ/" * string(region)]  =  grid[region].λᶜᶜᵃ
-        file["λᶠᶜᵃ/" * string(region)]  =  grid[region].λᶠᶜᵃ
-        file["λᶜᶠᵃ/" * string(region)]  =  grid[region].λᶜᶠᵃ
-        file["λᶠᶠᵃ/" * string(region)]  =  grid[region].λᶠᶠᵃ
-        file["φᶜᶜᵃ/" * string(region)]  =  grid[region].φᶜᶜᵃ
-        file["φᶠᶜᵃ/" * string(region)]  =  grid[region].φᶠᶜᵃ
-        file["φᶜᶠᵃ/" * string(region)]  =  grid[region].φᶜᶠᵃ
-        file["φᶠᶠᵃ/" * string(region)]  =  grid[region].φᶠᶠᵃ
-        file["Δxᶜᶜᵃ/" * string(region)] = grid[region].Δxᶜᶜᵃ
-        file["Δxᶠᶜᵃ/" * string(region)] = grid[region].Δxᶠᶜᵃ
-        file["Δxᶜᶠᵃ/" * string(region)] = grid[region].Δxᶜᶠᵃ
-        file["Δxᶠᶠᵃ/" * string(region)] = grid[region].Δxᶠᶠᵃ
-        file["Δyᶜᶜᵃ/" * string(region)] = grid[region].Δyᶜᶜᵃ
-        file["Δyᶠᶜᵃ/" * string(region)] = grid[region].Δyᶠᶜᵃ
-        file["Δyᶜᶠᵃ/" * string(region)] = grid[region].Δyᶜᶠᵃ
-        file["Δyᶠᶠᵃ/" * string(region)] = grid[region].Δyᶠᶠᵃ
-        file["Azᶜᶜᵃ/" * string(region)] = grid[region].Azᶜᶜᵃ
-        file["Azᶠᶜᵃ/" * string(region)] = grid[region].Azᶠᶜᵃ
-        file["Azᶜᶠᵃ/" * string(region)] = grid[region].Azᶜᶠᵃ
-        file["Azᶠᶠᵃ/" * string(region)] = grid[region].Azᶠᶠᵃ
-    end
-end
-=======
 fig = Figure(size = (1200, 600))
 ax = GeoAxis(fig[1, 1], coastlines = true, lonlims = automatic)
 heatlatlon!(ax, v, 1; colorrange, colormap)
 save("multi_region_cubed_sphere_v_geo_heatlatlon.png", fig)
-=#
->>>>>>> d89f51c9
+=#