--- conflicted
+++ resolved
@@ -103,20 +103,12 @@
 heatlatlon!(ax, u, 1; colorrange, colormap)
 save("multi_region_cubed_sphere_u_heatlatlon.png", fig)
 
-<<<<<<< HEAD
 #=
 fig = Figure(resolution = (1200, 600))
 ax = GeoAxis(fig[1, 1], coastlines = true, lonlims = automatic)
 heatlatlon!(ax, u, 1; colorrange, colormap)
 save("multi_region_cubed_sphere_u_geo_latlon.png", fig)
 =#
-=======
-# fig = Figure(size=(1200, 600))
-# ax = GeoAxis(fig[1, 1], coastlines = true, lonlims = automatic)
-# heatlatlon!(ax, u; colorrange, colormap)
-# fig
-# save("multi_region_cubed_sphere_u_geo_latlon.png", fig)
->>>>>>> 07573791
 
 fig = Figure()
 ax = Axis3(fig[1, 1], aspect=(1, 1, 1), limits=((-1, 1), (-1, 1), (-1, 1)))
@@ -128,18 +120,9 @@
 heatlatlon!(ax, v, 1; colorrange, colormap)
 save("multi_region_cubed_sphere_v_heatlatlon.png", fig)
 
-<<<<<<< HEAD
 #=
 fig = Figure(resolution = (1200, 600))
 ax = GeoAxis(fig[1, 1], coastlines = true, lonlims = automatic)
 heatlatlon!(ax, v, 1; colorrange, colormap)
 save("multi_region_cubed_sphere_v_geo_latlon.png", fig)   
-=#
-=======
-# fig = Figure(size=(1200, 600))
-# ax = GeoAxis(fig[1, 1], coastlines = true, lonlims = automatic)
-# heatlatlon!(ax, v; colorrange, colormap)
-# fig
-
-# save("multi_region_cubed_sphere_v_geo_latlon.png", fig)   
->>>>>>> 07573791
+=#