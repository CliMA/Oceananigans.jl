--- conflicted
+++ resolved
@@ -220,11 +220,7 @@
           east = PerturbationAdvectionOpenBoundaryCondition(u∞; inflow_timescale = 1/4, outflow_timescale = Inf),
           )
 
-<<<<<<< HEAD
-obcs = (; #flat_extrapolation=feobcs,
-=======
 obcs = (; flat_extrapolation=feobcs,
->>>>>>> 3489204c
           perturbation_advection=paobcs)
 
 for (obc_name, obc) in pairs(obcs)
