--- conflicted
+++ resolved
@@ -50,10 +50,7 @@
 vᵍ(x, y, z) = -U * (x - x₀) / L * gaussian(x - x₀, L)
 
 g = model.free_surface.gravitational_acceleration
-<<<<<<< HEAD
 η = model.free_surface.displacement
-=======
->>>>>>> 9091e770
 η₀ = coriolis.f * U * L / g # geostrophic free surface amplitude
 
 ηᵍ(x) = η₀ * gaussian(x - x₀, L)
@@ -65,13 +62,14 @@
 gravity_wave_speed = sqrt(g * grid.Lz)
 Δt = 2 * model.grid.Δxᶜᵃᵃ / gravity_wave_speed
 
-<<<<<<< HEAD
+ut = []
+vt = []
+ηt = []
+
 save_u(sim) = push!(ut, deepcopy(sim.model.velocities.u))
 save_v(sim) = push!(vt, deepcopy(sim.model.velocities.v))
 save_η(sim) = push!(ηt, deepcopy(sim.model.free_surface.displacement))
-=======
 simulation = Simulation(model; Δt, stop_iteration = 100)
->>>>>>> 9091e770
 
 function progress_message(sim)
     @info @sprintf("[%.2f%%], iteration: %d, time: %.3f, max|u|: %.2e",
