using Oceananigans
using MPI
using Oceananigans.Models.HydrostaticFreeSurfaceModels: VerticalVorticityField
using Printf
using Statistics
using Oceananigans.BoundaryConditions
using Oceananigans.DistributedComputations    
using Random
using JLD2
<<<<<<< HEAD
using Oceananigans.ImmersedBoundaries: ActiveCellsIBG, use_only_active_interior_cells
=======
>>>>>>> e8ecccea

# Run with 
#
# ```julia 
#   mpiexec -n 4 julia --project distributed_hydrostatic_turbulence.jl
# ```

function run_simulation(nx, ny, arch; topology = (Periodic, Periodic, Bounded))
    grid = RectilinearGrid(arch; topology, size = (Nx, Ny, 10), extent=(4π, 4π, 0.5), halo=(8, 8, 8))
    
    bottom(x, y) = (x > π && x < 3π/2 && y > π/2 && y < 3π/2) ? 1.0 : - grid.Lz - 1.0
    grid = ImmersedBoundaryGrid(grid, GridFittedBottom(bottom); active_cells_map = true)

    model = HydrostaticFreeSurfaceModel(; grid,
                                        momentum_advection = VectorInvariant(vorticity_scheme=WENO(order=9)),
                                        free_surface = SplitExplicitFreeSurface(grid, substeps=10),
                                        tracer_advection = WENO(),
                                        buoyancy = nothing,
                                        coriolis = FPlane(f = 1),
                                        tracers = :c)

    # Scale seed with rank to avoid symmetry
    local_rank = MPI.Comm_rank(arch.communicator)
    Random.seed!(1234 * (local_rank + 1))

    set!(model, u = (x, y, z) -> 1-2rand(), v = (x, y, z) -> 1-2rand())
    
    mask(x, y, z) = x > 3π/2 && x < 5π/2 && y > 3π/2 && y < 5π/2
    c = model.tracers.c

    set!(c, mask)

    u, v, _ = model.velocities
    # ζ = VerticalVorticityField(model)
    η = model.free_surface.η
    outputs = merge(model.velocities, model.tracers)

    progress(sim) = @info "Iteration: $(sim.model.clock.iteration), time: $(sim.model.clock.time), Δt: $(sim.Δt)"
    simulation = Simulation(model, Δt=0.02, stop_time=100.0)

    wizard = TimeStepWizard(cfl = 0.2, max_change = 1.1)

    simulation.callbacks[:progress] = Callback(progress, IterationInterval(100))
    simulation.callbacks[:wizard]   = Callback(wizard,   IterationInterval(10))

    filepath = "mpi_hydrostatic_turbulence_rank$(local_rank)"
    simulation.output_writers[:fields] =
        JLD2OutputWriter(model, outputs, filename=filepath, schedule=TimeInterval(0.1),
                         overwrite_existing=true)

    run!(simulation)

    MPI.Barrier(arch.communicator)
end

Nx = 32
Ny = 32

arch = Distributed(CPU(), partition = Partition(2, 2)) 

# Run the simulation
run_simulation(Nx, Ny, arch)

# Visualize the plane
# Produce a video for variable `var`
try 
    using GLMakie

    function visualize_simulation(var)
        iter = Observable(1)

        v = Vector(undef, 4)
        V = Vector(undef, 4)
        x = Vector(undef, 4)
        y = Vector(undef, 4)

        for r in 1:4
            v[r] = FieldTimeSeries("mpi_hydrostatic_turbulence_rank$(r-1).jld2", var)
            nx, ny, _ = size(v[r])
            V[r] = @lift(interior(v[r][$iter], 1:nx, 1:ny, 1))

            x[r] = xnodes(v[r])
            y[r] = ynodes(v[r])
        end

        fig = Figure()
        ax = Axis(fig[1, 1])
        for r in 1:4
            heatmap!(ax, x[r], y[r], V[r], colorrange = (-1.0, 1.0))
        end

        GLMakie.record(fig, "hydrostatic_test_" * var * ".mp4", 1:length(v[1].times), framerate = 11) do i
            @info "step $i"; 
            iter[] = i; 
        end
    end

    if MPI.Comm_rank(MPI.COMM_WORLD) == 0
        visualize_simulation("u")
        visualize_simulation("v")
        visualize_simulation("c")
    end
catch err
    @info err
end

MPI.Barrier(arch.communicator)
<|MERGE_RESOLUTION|>--- conflicted
+++ resolved
@@ -7,10 +7,6 @@
 using Oceananigans.DistributedComputations    
 using Random
 using JLD2
-<<<<<<< HEAD
-using Oceananigans.ImmersedBoundaries: ActiveCellsIBG, use_only_active_interior_cells
-=======
->>>>>>> e8ecccea
 
 # Run with 
 #
