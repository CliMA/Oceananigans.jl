# Distributed hydrostatic turbulence validation
#
# Run with:
#
#   mpiexec -n 4 julia --project distributed_hydrostatic_turbulence.jl
#

using MPI
<<<<<<< HEAD
using Printf
using Statistics
using Oceananigans.BoundaryConditions
using Oceananigans.DistributedComputations
using Oceananigans.Grids
using Random
using JLD2
using GLMakie
using MPI
MPI.Init()

# Run with
#
# ```julia
#   mpiexec -n 4 julia --project distributed_hydrostatic_turbulence.jl
# ```

Nx = 64
Ny = 64

ranks = 2
arch  = CPU()

grid = RectilinearGrid(arch; 
                        topology = (Periodic, Periodic, Bounded), 
                        size=(Nx, Ny, 1), 
                        x = (0, 4π),
                        y = (0, 4π),
                        z = MutableVerticalDiscretization((-0.5, 0)), # (-0.5, 0), # 
                        halo=(8, 8, 8))
=======
using Oceananigans
using Oceananigans.DistributedComputations
using Printf
using Statistics
using Random

function run_simulation(Nx, Ny, arch; topology = (Periodic, Periodic, Bounded))
    grid = RectilinearGrid(arch; topology, size = (Nx, Ny, 10), extent = (4π, 4π, 0.5), halo = (8, 8, 8))

    bottom(x, y) = (x > π && x < 3π/2 && y > π/2 && y < 3π/2) ? 1.0 : -grid.Lz - 1.0
    grid = ImmersedBoundaryGrid(grid, GridFittedBottom(bottom); active_cells_map = true)

    model = HydrostaticFreeSurfaceModel(; grid,
                                        momentum_advection = VectorInvariant(vorticity_scheme = WENO(order = 9)),
                                        free_surface = SplitExplicitFreeSurface(grid, substeps = 10),
                                        tracer_advection = WENO(),
                                        buoyancy = nothing,
                                        coriolis = FPlane(f = 1),
                                        tracers = :c)
>>>>>>> bd7b6476

# bottom(x, y) = (x > π && x < 3π/2 && y > π/2 && y < 3π/2) ? 1.0 : - grid.Lz - 1.0
# grid = ImmersedBoundaryGrid(grid, GridFittedBottom(bottom); active_cells_map = true)

<<<<<<< HEAD
model = HydrostaticFreeSurfaceModel(; grid,
                                    momentum_advection = WENOVectorInvariant(),
                                    free_surface = ImplicitFreeSurface(), # solver_method=:PreconditionedConjugateGradient),
                                    tracer_advection = WENO(),
                                    timestepper = :SplitRungeKutta3,
                                    buoyancy = nothing,
                                    coriolis = FPlane(f = 1),
                                    tracers = (:c, :constant))

# Scale seed with rank to avoid symmetry
local_rank = MPI.Comm_rank(MPI.COMM_WORLD)
Random.seed!(1234 * (local_rank + 1))
mask(x, y, z) = x > 3π/2 && x < 5π/2 && y > 3π/2 && y < 5π/2

set!(model, u=(x, y, z)->1-2rand(), v=(x, y, z)->1-2rand(), c=mask, constant=1)

# U, V = model.free_surface.barotropic_velocities
# set!(U, model.velocities.u * 0.5)
# set!(V, model.velocities.v * 0.5)

u, v, _ = model.velocities
η = model.free_surface.η
outputs = merge(model.velocities, model.tracers) #, (η=η, U=U, V=V))
=======
    set!(model, u = (x, y, z) -> 1 - 2rand(), v = (x, y, z) -> 1 - 2rand())

    mask(x, y, z) = x > 3π/2 && x < 5π/2 && y > 3π/2 && y < 5π/2
    set!(model.tracers.c, mask)

    simulation = Simulation(model, Δt = 0.02, stop_iteration = 100)
>>>>>>> bd7b6476

progress(sim) = @info "Iteration: $(sim.model.clock.iteration), time: $(sim.model.clock.time), Δt: $(sim.Δt), extrema c: $(extrema(model.tracers.constant) .- 1)"
simulation = Simulation(model, Δt=0.2, stop_time=100.0)

<<<<<<< HEAD
wizard = TimeStepWizard(cfl = 0.2, max_change = 1.1)

simulation.callbacks[:progress] = Callback(progress, IterationInterval(100))
simulation.callbacks[:wizard]   = Callback(wizard,   IterationInterval(10))
=======
    progress(sim) = @info "Iteration: $(sim.model.clock.iteration), time: $(sim.model.clock.time), Δt: $(sim.Δt)"

    simulation.callbacks[:progress] = Callback(progress, IterationInterval(10))
    simulation.callbacks[:wizard]   = Callback(wizard, IterationInterval(10))
>>>>>>> bd7b6476

filepath = "mpi_hydrostatic_turbulence"
simulation.output_writers[:fields] =
    JLD2Writer(model, outputs, filename=filepath, schedule=TimeInterval(0.1),
                overwrite_existing=true)

<<<<<<< HEAD
run!(simulation)
=======
    @info "Simulation completed on rank $local_rank"

    MPI.Barrier(arch.communicator)
end
>>>>>>> bd7b6476

# Visualize the plane
# Produce a video for variable `var`
function visualize_simulation(var)
    iter = Observable(1)

    v = Vector(undef, ranks)
    V = Vector(undef, ranks)
    x = Vector(undef, ranks)
    y = Vector(undef, ranks)

<<<<<<< HEAD
    for r in 1:ranks
        v[r] = FieldTimeSeries("mpi_hydrostatic_turbulence.jld2", var)
        nx, ny, _ = size(v[r])
        V[r] = @lift(interior(v[r][$iter], 1:nx, 1:ny, 1))

        x[r] = xnodes(v[r])
        y[r] = ynodes(v[r])
    end

    fig = Figure()
    ax = Axis(fig[1, 1])
    for r in 1:ranks
        heatmap!(ax, x[r], y[r], V[r])
    end

    GLMakie.record(fig, "hydrostatic_test_" * var * ".mp4", 1:length(v[1].times), framerate = 11) do i
        @info "step $i";
        iter[] = i;
    end
end

if MPI.Comm_rank(MPI.COMM_WORLD) == 0
    visualize_simulation("u")
    visualize_simulation("v")
    visualize_simulation("c")
    # visualize_simulation("U")
    # visualize_simulation("V")
    visualize_simulation("constant")
end

MPI.Barrier(MPI.COMM_WORLD)
=======
run_simulation(Nx, Ny, arch)
>>>>>>> bd7b6476
<|MERGE_RESOLUTION|>--- conflicted
+++ resolved
@@ -6,38 +6,6 @@
 #
 
 using MPI
-<<<<<<< HEAD
-using Printf
-using Statistics
-using Oceananigans.BoundaryConditions
-using Oceananigans.DistributedComputations
-using Oceananigans.Grids
-using Random
-using JLD2
-using GLMakie
-using MPI
-MPI.Init()
-
-# Run with
-#
-# ```julia
-#   mpiexec -n 4 julia --project distributed_hydrostatic_turbulence.jl
-# ```
-
-Nx = 64
-Ny = 64
-
-ranks = 2
-arch  = CPU()
-
-grid = RectilinearGrid(arch; 
-                        topology = (Periodic, Periodic, Bounded), 
-                        size=(Nx, Ny, 1), 
-                        x = (0, 4π),
-                        y = (0, 4π),
-                        z = MutableVerticalDiscretization((-0.5, 0)), # (-0.5, 0), # 
-                        halo=(8, 8, 8))
-=======
 using Oceananigans
 using Oceananigans.DistributedComputations
 using Printf
@@ -57,115 +25,35 @@
                                         buoyancy = nothing,
                                         coriolis = FPlane(f = 1),
                                         tracers = :c)
->>>>>>> bd7b6476
 
-# bottom(x, y) = (x > π && x < 3π/2 && y > π/2 && y < 3π/2) ? 1.0 : - grid.Lz - 1.0
-# grid = ImmersedBoundaryGrid(grid, GridFittedBottom(bottom); active_cells_map = true)
+    # Scale seed with rank to avoid symmetry
+    local_rank = MPI.Comm_rank(arch.communicator)
+    Random.seed!(1234 * (local_rank + 1))
 
-<<<<<<< HEAD
-model = HydrostaticFreeSurfaceModel(; grid,
-                                    momentum_advection = WENOVectorInvariant(),
-                                    free_surface = ImplicitFreeSurface(), # solver_method=:PreconditionedConjugateGradient),
-                                    tracer_advection = WENO(),
-                                    timestepper = :SplitRungeKutta3,
-                                    buoyancy = nothing,
-                                    coriolis = FPlane(f = 1),
-                                    tracers = (:c, :constant))
-
-# Scale seed with rank to avoid symmetry
-local_rank = MPI.Comm_rank(MPI.COMM_WORLD)
-Random.seed!(1234 * (local_rank + 1))
-mask(x, y, z) = x > 3π/2 && x < 5π/2 && y > 3π/2 && y < 5π/2
-
-set!(model, u=(x, y, z)->1-2rand(), v=(x, y, z)->1-2rand(), c=mask, constant=1)
-
-# U, V = model.free_surface.barotropic_velocities
-# set!(U, model.velocities.u * 0.5)
-# set!(V, model.velocities.v * 0.5)
-
-u, v, _ = model.velocities
-η = model.free_surface.η
-outputs = merge(model.velocities, model.tracers) #, (η=η, U=U, V=V))
-=======
     set!(model, u = (x, y, z) -> 1 - 2rand(), v = (x, y, z) -> 1 - 2rand())
 
     mask(x, y, z) = x > 3π/2 && x < 5π/2 && y > 3π/2 && y < 5π/2
     set!(model.tracers.c, mask)
 
     simulation = Simulation(model, Δt = 0.02, stop_iteration = 100)
->>>>>>> bd7b6476
 
-progress(sim) = @info "Iteration: $(sim.model.clock.iteration), time: $(sim.model.clock.time), Δt: $(sim.Δt), extrema c: $(extrema(model.tracers.constant) .- 1)"
-simulation = Simulation(model, Δt=0.2, stop_time=100.0)
+    wizard = TimeStepWizard(cfl = 0.2, max_change = 1.1)
 
-<<<<<<< HEAD
-wizard = TimeStepWizard(cfl = 0.2, max_change = 1.1)
-
-simulation.callbacks[:progress] = Callback(progress, IterationInterval(100))
-simulation.callbacks[:wizard]   = Callback(wizard,   IterationInterval(10))
-=======
     progress(sim) = @info "Iteration: $(sim.model.clock.iteration), time: $(sim.model.clock.time), Δt: $(sim.Δt)"
 
     simulation.callbacks[:progress] = Callback(progress, IterationInterval(10))
     simulation.callbacks[:wizard]   = Callback(wizard, IterationInterval(10))
->>>>>>> bd7b6476
 
-filepath = "mpi_hydrostatic_turbulence"
-simulation.output_writers[:fields] =
-    JLD2Writer(model, outputs, filename=filepath, schedule=TimeInterval(0.1),
-                overwrite_existing=true)
+    run!(simulation)
 
-<<<<<<< HEAD
-run!(simulation)
-=======
     @info "Simulation completed on rank $local_rank"
 
     MPI.Barrier(arch.communicator)
 end
->>>>>>> bd7b6476
 
-# Visualize the plane
-# Produce a video for variable `var`
-function visualize_simulation(var)
-    iter = Observable(1)
+Nx = 32
+Ny = 32
 
-    v = Vector(undef, ranks)
-    V = Vector(undef, ranks)
-    x = Vector(undef, ranks)
-    y = Vector(undef, ranks)
+arch = Distributed(CPU(), partition = Partition(2, 2))
 
-<<<<<<< HEAD
-    for r in 1:ranks
-        v[r] = FieldTimeSeries("mpi_hydrostatic_turbulence.jld2", var)
-        nx, ny, _ = size(v[r])
-        V[r] = @lift(interior(v[r][$iter], 1:nx, 1:ny, 1))
-
-        x[r] = xnodes(v[r])
-        y[r] = ynodes(v[r])
-    end
-
-    fig = Figure()
-    ax = Axis(fig[1, 1])
-    for r in 1:ranks
-        heatmap!(ax, x[r], y[r], V[r])
-    end
-
-    GLMakie.record(fig, "hydrostatic_test_" * var * ".mp4", 1:length(v[1].times), framerate = 11) do i
-        @info "step $i";
-        iter[] = i;
-    end
-end
-
-if MPI.Comm_rank(MPI.COMM_WORLD) == 0
-    visualize_simulation("u")
-    visualize_simulation("v")
-    visualize_simulation("c")
-    # visualize_simulation("U")
-    # visualize_simulation("V")
-    visualize_simulation("constant")
-end
-
-MPI.Barrier(MPI.COMM_WORLD)
-=======
-run_simulation(Nx, Ny, arch)
->>>>>>> bd7b6476
+run_simulation(Nx, Ny, arch)