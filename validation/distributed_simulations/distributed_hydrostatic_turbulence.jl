--- conflicted
+++ resolved
@@ -35,35 +35,26 @@
     mask(x, y, z) = x > 3π/2 && x < 5π/2 && y > 3π/2 && y < 5π/2
     set!(model.tracers.c, mask)
 
-<<<<<<< HEAD
+    set!(c, mask)
+
     u, v, _ = model.velocities
     # ζ = VerticalVorticityField(model)
     η = model.free_surface.displacement
-    outputs = merge(model.velocities, model.tracers)
-
+    outputs = merge(model.velocities, model.tracers, (; η))
+    simulation = Simulation(model, Δt=0.02, stop_time=100)
+    conjure_time_step_wizard!(simulation, cfl = 0.2)
     progress(sim) = @info "Iteration: $(sim.model.clock.iteration), time: $(sim.model.clock.time), Δt: $(sim.Δt)"
-    simulation = Simulation(model, Δt=0.02, stop_time=100.0)
-=======
-    simulation = Simulation(model, Δt = 0.02, stop_iteration = 100)
->>>>>>> 9091e770
-
-    wizard = TimeStepWizard(cfl = 0.2, max_change = 1.1)
-
-    progress(sim) = @info "Iteration: $(sim.model.clock.iteration), time: $(sim.model.clock.time), Δt: $(sim.Δt)"
-
-    simulation.callbacks[:progress] = Callback(progress, IterationInterval(10))
-    simulation.callbacks[:wizard]   = Callback(wizard, IterationInterval(10))
+    add_callback!(simulation, progress, IterationInterval(10))
 
     run!(simulation)
+    @info "Simulation completed on rank $local_rank"
+    MPI.Barrier(arch.communicator)
 
-    @info "Simulation completed on rank $local_rank"
-
-    MPI.Barrier(arch.communicator)
+    return nothing
 end
 
 Nx = 32
 Ny = 32
 
 arch = Distributed(CPU(), partition = Partition(2, 2))
-
 run_simulation(Nx, Ny, arch)