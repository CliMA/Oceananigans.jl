using Statistics
using JLD2
using Printf
using Oceananigans
using Oceananigans.Units
using Oceananigans.Utils

<<<<<<< HEAD
using Oceananigans.MultiRegion
using Oceananigans.MultiRegion: multi_region_object_from_array
=======
using Oceananigans.Advection: VelocityStencil, VorticityStencil
>>>>>>> b945655a
using Oceananigans.Coriolis: HydrostaticSphericalCoriolis
using Oceananigans.Architectures: arch_array
using Oceananigans.ImmersedBoundaries: ImmersedBoundaryGrid, GridFittedBottom
using Oceananigans.TurbulenceClosures
using CUDA: @allowscalar
using Oceananigans.Operators: Δzᵃᵃᶜ

include("cyclic_interpolate_utils.jl")

#####
##### Grid
#####

latitude = (-84.375, 84.375)
Δφ = latitude[2] - latitude[1]

# 2.8125 degree resolution
Nx = 128
Ny = 60
Nz = 18

output_prefix = "annual_cycle_global_lat_lon_$(Nx)_$(Ny)_$(Nz)_temp"

arch = GPU()
reference_density = 1035

#####
##### Load forcing files roughly from CORE2 paper
##### (Probably https://data1.gfdl.noaa.gov/nomads/forms/core/COREv2.html)
#####

using DataDeps

path = "https://github.com/CliMA/OceananigansArtifacts.jl/raw/main/lat_lon_bathymetry_and_fluxes/"

dh = DataDep("near_global_lat_lon",
    "Forcing data for global latitude longitude simulation",
    [path * "bathymetry_lat_lon_128x60_FP32.bin",
     path * "sea_surface_temperature_25_128x60x12.jld2",
     path * "tau_x_128x60x12.jld2",
     path * "tau_y_128x60x12.jld2"]
)

DataDeps.register(dh)

datadep"near_global_lat_lon"

#####
##### Load forcing files roughly from CORE2 paper
##### (Probably https://data1.gfdl.noaa.gov/nomads/forms/core/COREv2.html)
#####

filename = [:sea_surface_temperature_25_128x60x12, :tau_x_128x60x12, :tau_y_128x60x12]

for name in filename
    datadep_path = @datadep_str "near_global_lat_lon/" * string(name) * ".jld2"
    file = Symbol(:file_, name)
    @eval $file = jldopen($datadep_path)
end

bathymetry_data = Array{Float32}(undef, Nx*Ny)
bathymetry_path = @datadep_str "near_global_lat_lon/bathymetry_lat_lon_128x60_FP32.bin"
read!(bathymetry_path, bathymetry_data)

bathymetry_data = bswap.(bathymetry_data) |> Array{Float64}
bathymetry_data = reshape(bathymetry_data, Nx, Ny)

τˣ = zeros(Nx, Ny, Nmonths)
τʸ = zeros(Nx, Ny, Nmonths)
T★ = zeros(Nx, Ny, Nmonths)

for month in 1:Nmonths
    τˣ[:, :, month] = file_tau_x_128x60x12["tau_x/$month"] ./ reference_density
    τʸ[:, :, month] = file_tau_y_128x60x12["tau_y/$month"] ./ reference_density
    T★[:, :, month] = file_sea_surface_temperature_25_128x60x12["sst25/$month"]
end

bathymetry = arch_array(arch, bathymetry_data)

H = 3600.0
# H = - minimum(bathymetry)

# Uncomment for a flat bottom:
# bathymetry = - H .* (bathymetry .< -10)

# A spherical domain
@show underlying_grid = LatitudeLongitudeGrid(arch,
                                              size = (Nx, Ny, Nz),
                                              longitude = (-180, 180),
                                              latitude = latitude,
                                              halo = (3, 3, 3),
                                              z = (-H, 0),
                                              precompute_metrics = true)

grid = ImmersedBoundaryGrid(underlying_grid, GridFittedBottom(bathymetry))

underlying_mrg = MultiRegionGrid(underlying_grid, partition = XPartition(2), devices = (0, 1))
mrg            = MultiRegionGrid(grid,            partition = XPartition(2), devices = (0, 1))

τˣ = multi_region_object_from_array(- τˣ, mrg)
τʸ = multi_region_object_from_array(- τʸ, mrg)

target_sea_surface_temperature = T★ = multi_region_object_from_array(T★, mrg)

#####
##### Physics and model setup
#####

νh = 1e+5
νz = 1e+1
κh = 1e+3
κz = 1e-4

vertical_closure = VerticalScalarDiffusivity(VerticallyImplicitTimeDiscretization(), 
                                     ν = νz, κ = κz)

horizontal_closure = HorizontalScalarDiffusivity(ν = νh, κ = κh)
                                       
convective_adjustment = ConvectiveAdjustmentVerticalDiffusivity(convective_κz = 1.0)

#####
##### Boundary conditions / constant-in-time surface forcing
#####

Δz_top    = @allowscalar Δzᵃᵃᶜ(1, 1, grid.Nz, grid.grid)
Δz_bottom = @allowscalar Δzᵃᵃᶜ(1, 1, 1, grid.grid)

@inline function surface_temperature_relaxation(i, j, grid, clock, fields, p)
    time = clock.time

    n₁ = current_time_index(time)
    n₂ = next_time_index(time)

    @inbounds begin
        T★₁ = p.T★[i, j, n₁]
        T★₂ = p.T★[i, j, n₂]
        T_surface = fields.T[i, j, grid.Nz]
    end

    T★ = cyclic_interpolate(T★₁, T★₂, time)
                                
    return p.λ * (T_surface - T★)
end

T_surface_relaxation_bc = FluxBoundaryCondition(surface_temperature_relaxation,
                                                discrete_form = true,
                                                parameters = (λ = Δz_top/3days, T★ = target_sea_surface_temperature))

@inline function wind_stress(i, j, grid, clock, fields, τ)
    time = clock.time
    n₁ = current_time_index(time)
    n₂ = next_time_index(time)

    @inbounds begin
        τ₁ = τ[i, j, n₁]
        τ₂ = τ[i, j, n₂]
    end

    return cyclic_interpolate(τ₁, τ₂, time)
end

u_wind_stress_bc = FluxBoundaryCondition(wind_stress, discrete_form = true, parameters = τˣ)
v_wind_stress_bc = FluxBoundaryCondition(wind_stress, discrete_form = true, parameters = τʸ)

@inline u_bottom_drag(i, j, grid, clock, fields, μ) = @inbounds - μ * fields.u[i, j, 1]
@inline v_bottom_drag(i, j, grid, clock, fields, μ) = @inbounds - μ * fields.v[i, j, 1]

# Linear bottom drag:
<<<<<<< HEAD
μ         = Δz_bottom / 10days
μ_forcing = 10days
=======
μ = Δz_bottom / 10days
# μ_forcing = 10days

# @inline function u_immersed_drag(i, j, k, grid, clock, fields, μ)
#     u = @inbounds fields.u[i, j, k]
#     return ifelse(is_immersed_boundary(Face(), Center(), Face(), i, j, k, grid), 
#                   - μ * u,
#                  zero(eltype(grid)))
# end

# @inline function v_immersed_drag(i, j, k, grid, clock, fields, μ)
#     v = @inbounds fields.v[i, j, k]
#     return ifelse(is_immersed_boundary(Center(), Face(), Face(), i, j, k, grid), 
#                   - μ * v,
#                  zero(eltype(grid)))
# end

# Fu = Forcing(u_immersed_drag, discrete_form = true, parameters = μ_forcing)
# Fv = Forcing(v_immersed_drag, discrete_form = true, parameters = μ_forcing)
>>>>>>> b945655a

u_bottom_drag_bc = FluxBoundaryCondition(u_bottom_drag, discrete_form = true, parameters = μ)
v_bottom_drag_bc = FluxBoundaryCondition(v_bottom_drag, discrete_form = true, parameters = μ)

u_bcs = FieldBoundaryConditions(top = u_wind_stress_bc, bottom = u_bottom_drag_bc)
v_bcs = FieldBoundaryConditions(top = v_wind_stress_bc, bottom = v_bottom_drag_bc)
T_bcs = FieldBoundaryConditions(top = T_surface_relaxation_bc)

free_surface = ImplicitFreeSurface(solver_method=:HeptadiagonalIterativeSolver, preconditioner_method=:SparseInverse,
                                   preconditioner_settings = (ε = 0.01, nzrel = 10))

free_surface = ExplicitFreeSurface()

equation_of_state=LinearEquationOfState(thermal_expansion=2e-4)

model = HydrostaticFreeSurfaceModel(grid = mrg,
                                    free_surface = free_surface,
<<<<<<< HEAD
                                    momentum_advection = VectorInvariant(),
                                    tracer_advection = WENO5(underlying_grid),
                                    coriolis = HydrostaticSphericalCoriolis(),
                                    boundary_conditions = (u=u_bcs, v=v_bcs, T=T_bcs),
                                    buoyancy = SeawaterBuoyancy(; equation_of_state, constant_salinity=30),
                                    tracers = (:T, :S),
                                    closure = (background_diffusivity..., convective_adjustment))
=======
                                    momentum_advection = WENO5(vector_invariant=VelocityStencil()),
                                    tracer_advection = WENO5(),
                                    coriolis = HydrostaticSphericalCoriolis(),
                                    boundary_conditions = (u=u_bcs, v=v_bcs, T=T_bcs),
                                    buoyancy = SeawaterBuoyancy(; equation_of_state, constant_salinity=30),
                                    tracers = :T,
                                    closure = (vertical_closure, convective_adjustment)) 

>>>>>>> b945655a
#####
##### Initial condition:
#####

u, v, w = model.velocities
η = model.free_surface.η
T = model.tracers.T
<<<<<<< HEAD
@apply_regionally fill!(T, -1)
S = model.tracers.S
@apply_regionally fill!(S, 30)
=======
T .= -1
>>>>>>> b945655a

#####
##### Simulation setup
#####

Δt = 60 #20minutes

simulation = Simulation(model, Δt = Δt, stop_time = 5years)

start_time = [time_ns()]

function progress(sim)
    wall_time = (time_ns() - start_time[1]) * 1e-9

    η = model.free_surface.η
    u = model.velocities.u
    @info @sprintf("Time: % 12s, iteration: %d, wall time: %s",
                    prettytime(sim.model.clock.time),
                    sim.model.clock.iteration,
                    # maximum(abs, η), maximum(abs, u),
                    prettytime(wall_time))

    start_time[1] = time_ns()

    return nothing
end

simulation.callbacks[:progress] = Callback(progress, IterationInterval(100))

u, v, w = model.velocities

T = model.tracers.T
η = model.free_surface.η

save_interval = 5days

simulation.output_writers[:surface_fields] = JLD2OutputWriter(model, (; u, v, T, η),
                                                              schedule = TimeInterval(save_interval),
                                                              prefix = output_prefix * "_surface",
                                                              indices = (:, :, grid.Nz),
                                                              force = true)

simulation.output_writers[:checkpointer] = Checkpointer(model,
                                                        schedule = TimeInterval(1year),
                                                        prefix = output_prefix * "_checkpoint",
                                                        force = true)

# Let's goo!
@info "Running with Δt = $(prettytime(simulation.Δt))"

run!(simulation)

@info """

    Simulation took $(prettytime(simulation.run_wall_time))
    Background diffusivity: $background_diffusivity
    Minimum wave propagation time scale: $(prettytime(wave_propagation_time_scale))
    Free surface: $(typeof(model.free_surface).name.wrapper)
    Time step: $(prettytime(Δt))
"""

####
#### Visualize solution
####

<<<<<<< HEAD
using GLMakie

surface_file = jldopen(output_prefix * "_surface.jld2")

iterations = parse.(Int, keys(surface_file["timeseries/t"]))

iter = Node(0)

ηi(iter) = surface_file["timeseries/η/" * string(iter)][:, :, 1]
ui(iter) = surface_file["timeseries/u/" * string(iter)][:, :, 1]
vi(iter) = surface_file["timeseries/v/" * string(iter)][:, :, 1]
Ti(iter) = surface_file["timeseries/T/" * string(iter)][:, :, 1]
ti(iter) = string(surface_file["timeseries/t/" * string(iter)] / day)

η = @lift ηi($iter) 
u = @lift ui($iter)
v = @lift vi($iter)
T = @lift Ti($iter)

max_η = 4
min_η = - max_η
max_u = 0.2
min_u = - max_u
max_T = 32
min_T = 0

fig = Figure(resolution = (1200, 900))

ax = Axis(fig[1, 1], title="Free surface displacement (m)")
hm = GLMakie.heatmap!(ax, η, colorrange=(min_η, max_η), colormap=:balance)
cb = Colorbar(fig[1, 2], hm)

ax = Axis(fig[2, 1], title="Sea surface temperature (ᵒC)")
hm = GLMakie.heatmap!(ax, T, colorrange=(min_T, max_T), colormap=:thermal)
cb = Colorbar(fig[2, 2], hm)

ax = Axis(fig[1, 3], title="East-west surface velocity (m s⁻¹)")
hm = GLMakie.heatmap!(ax, u, colorrange=(min_u, max_u), colormap=:balance)
cb = Colorbar(fig[1, 4], hm)

ax = Axis(fig[2, 3], title="North-south surface velocity (m s⁻¹)")
hm = GLMakie.heatmap!(ax, v, colorrange=(min_u, max_u), colormap=:balance)
cb = Colorbar(fig[2, 4], hm)

title_str = @lift "Earth day = " * ti($iter)
ax_t = fig[0, :] = Label(fig, title_str)

=======
using GLMakie, JLD2

output_prefix = "annual_cycle_global_lat_lon_128_60_18_temp"

surface_file = jldopen(output_prefix * "_surface.jld2")

iterations = parse.(Int, keys(surface_file["timeseries/t"]))

iter = Observable(0)

ηi(iter) = surface_file["timeseries/η/" * string(iter)][:, :, 1]
ui(iter) = surface_file["timeseries/u/" * string(iter)][:, :, 1]
vi(iter) = surface_file["timeseries/v/" * string(iter)][:, :, 1]
Ti(iter) = surface_file["timeseries/T/" * string(iter)][:, :, 1]
ti(iter) = string(surface_file["timeseries/t/" * string(iter)] / day)

η = @lift ηi($iter) 
u = @lift ui($iter)
v = @lift vi($iter)
T = @lift Ti($iter)

max_η = 2
min_η = - max_η
max_u = 0.2
min_u = - max_u
max_T = 32
min_T = 0

fig = Figure(resolution = (1200, 900))

ax = Axis(fig[1, 1], title="Free surface displacement (m)")
hm = GLMakie.heatmap!(ax, η, colorrange=(min_η, max_η), colormap=:balance)
cb = Colorbar(fig[1, 2], hm)

ax = Axis(fig[2, 1], title="Sea surface temperature (ᵒC)")
hm = GLMakie.heatmap!(ax, T, colorrange=(min_T, max_T), colormap=:thermal)
cb = Colorbar(fig[2, 2], hm)

ax = Axis(fig[1, 3], title="East-west surface velocity (m s⁻¹)")
hm = GLMakie.heatmap!(ax, u, colorrange=(min_u, max_u), colormap=:balance)
cb = Colorbar(fig[1, 4], hm)

ax = Axis(fig[2, 3], title="North-south surface velocity (m s⁻¹)")
hm = GLMakie.heatmap!(ax, v, colorrange=(min_u, max_u), colormap=:balance)
cb = Colorbar(fig[2, 4], hm)

title_str = @lift "Earth day = " * ti($iter)
ax_t = fig[0, :] = Label(fig, title_str)

>>>>>>> b945655a
GLMakie.record(fig, output_prefix * ".mp4", iterations, framerate=8) do i
    @info "Plotting iteration $i of $(iterations[end])..."
    iter[] = i
end

display(fig)

close(surface_file)<|MERGE_RESOLUTION|>--- conflicted
+++ resolved
@@ -5,12 +5,8 @@
 using Oceananigans.Units
 using Oceananigans.Utils
 
-<<<<<<< HEAD
 using Oceananigans.MultiRegion
 using Oceananigans.MultiRegion: multi_region_object_from_array
-=======
-using Oceananigans.Advection: VelocityStencil, VorticityStencil
->>>>>>> b945655a
 using Oceananigans.Coriolis: HydrostaticSphericalCoriolis
 using Oceananigans.Architectures: arch_array
 using Oceananigans.ImmersedBoundaries: ImmersedBoundaryGrid, GridFittedBottom
@@ -179,10 +175,6 @@
 @inline v_bottom_drag(i, j, grid, clock, fields, μ) = @inbounds - μ * fields.v[i, j, 1]
 
 # Linear bottom drag:
-<<<<<<< HEAD
-μ         = Δz_bottom / 10days
-μ_forcing = 10days
-=======
 μ = Δz_bottom / 10days
 # μ_forcing = 10days
 
@@ -202,7 +194,6 @@
 
 # Fu = Forcing(u_immersed_drag, discrete_form = true, parameters = μ_forcing)
 # Fv = Forcing(v_immersed_drag, discrete_form = true, parameters = μ_forcing)
->>>>>>> b945655a
 
 u_bottom_drag_bc = FluxBoundaryCondition(u_bottom_drag, discrete_form = true, parameters = μ)
 v_bottom_drag_bc = FluxBoundaryCondition(v_bottom_drag, discrete_form = true, parameters = μ)
@@ -220,15 +211,6 @@
 
 model = HydrostaticFreeSurfaceModel(grid = mrg,
                                     free_surface = free_surface,
-<<<<<<< HEAD
-                                    momentum_advection = VectorInvariant(),
-                                    tracer_advection = WENO5(underlying_grid),
-                                    coriolis = HydrostaticSphericalCoriolis(),
-                                    boundary_conditions = (u=u_bcs, v=v_bcs, T=T_bcs),
-                                    buoyancy = SeawaterBuoyancy(; equation_of_state, constant_salinity=30),
-                                    tracers = (:T, :S),
-                                    closure = (background_diffusivity..., convective_adjustment))
-=======
                                     momentum_advection = WENO5(vector_invariant=VelocityStencil()),
                                     tracer_advection = WENO5(),
                                     coriolis = HydrostaticSphericalCoriolis(),
@@ -237,7 +219,6 @@
                                     tracers = :T,
                                     closure = (vertical_closure, convective_adjustment)) 
 
->>>>>>> b945655a
 #####
 ##### Initial condition:
 #####
@@ -245,13 +226,7 @@
 u, v, w = model.velocities
 η = model.free_surface.η
 T = model.tracers.T
-<<<<<<< HEAD
-@apply_regionally fill!(T, -1)
-S = model.tracers.S
-@apply_regionally fill!(S, 30)
-=======
 T .= -1
->>>>>>> b945655a
 
 #####
 ##### Simulation setup
@@ -317,55 +292,6 @@
 #### Visualize solution
 ####
 
-<<<<<<< HEAD
-using GLMakie
-
-surface_file = jldopen(output_prefix * "_surface.jld2")
-
-iterations = parse.(Int, keys(surface_file["timeseries/t"]))
-
-iter = Node(0)
-
-ηi(iter) = surface_file["timeseries/η/" * string(iter)][:, :, 1]
-ui(iter) = surface_file["timeseries/u/" * string(iter)][:, :, 1]
-vi(iter) = surface_file["timeseries/v/" * string(iter)][:, :, 1]
-Ti(iter) = surface_file["timeseries/T/" * string(iter)][:, :, 1]
-ti(iter) = string(surface_file["timeseries/t/" * string(iter)] / day)
-
-η = @lift ηi($iter) 
-u = @lift ui($iter)
-v = @lift vi($iter)
-T = @lift Ti($iter)
-
-max_η = 4
-min_η = - max_η
-max_u = 0.2
-min_u = - max_u
-max_T = 32
-min_T = 0
-
-fig = Figure(resolution = (1200, 900))
-
-ax = Axis(fig[1, 1], title="Free surface displacement (m)")
-hm = GLMakie.heatmap!(ax, η, colorrange=(min_η, max_η), colormap=:balance)
-cb = Colorbar(fig[1, 2], hm)
-
-ax = Axis(fig[2, 1], title="Sea surface temperature (ᵒC)")
-hm = GLMakie.heatmap!(ax, T, colorrange=(min_T, max_T), colormap=:thermal)
-cb = Colorbar(fig[2, 2], hm)
-
-ax = Axis(fig[1, 3], title="East-west surface velocity (m s⁻¹)")
-hm = GLMakie.heatmap!(ax, u, colorrange=(min_u, max_u), colormap=:balance)
-cb = Colorbar(fig[1, 4], hm)
-
-ax = Axis(fig[2, 3], title="North-south surface velocity (m s⁻¹)")
-hm = GLMakie.heatmap!(ax, v, colorrange=(min_u, max_u), colormap=:balance)
-cb = Colorbar(fig[2, 4], hm)
-
-title_str = @lift "Earth day = " * ti($iter)
-ax_t = fig[0, :] = Label(fig, title_str)
-
-=======
 using GLMakie, JLD2
 
 output_prefix = "annual_cycle_global_lat_lon_128_60_18_temp"
@@ -415,7 +341,6 @@
 title_str = @lift "Earth day = " * ti($iter)
 ax_t = fig[0, :] = Label(fig, title_str)
 
->>>>>>> b945655a
 GLMakie.record(fig, output_prefix * ".mp4", iterations, framerate=8) do i
     @info "Plotting iteration $i of $(iterations[end])..."
     iter[] = i
