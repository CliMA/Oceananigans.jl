using Oceananigans
<<<<<<< HEAD
using Oceananigans.Simulations: VarianceDissipation
=======
using Oceananigans.Models.VarianceDissipationComputations
>>>>>>> 60ab962d
using KernelAbstractions: @kernel, @index
using GLMakie

N = 200

# 1D grid constructions
grid = RectilinearGrid(size=N, x=(-1, 1), halo=7, topology = (Periodic, Flat, Flat))

# the initial condition
@inline G(x, β, z) = exp(-β*(x - z)^2)
@inline F(x, α, a) = √(max(1 - α^2*(x-a)^2, 0.0))

Z = -0.7
δ = 0.005
β = log(2)/(36*δ^2)
a = 0.5
α = 10

@inline function c₀(x)
    if x <= -0.6 && x >= -0.8
        return 1/6*(G(x, β, Z-δ) + 4*G(x, β, Z) + G(x, β, Z+δ))
    elseif x <= -0.2 && x >= -0.4
        return 1.0
    elseif x <= 0.2 && x >= 0.0
        return 1.0 - abs(10 * (x - 0.1))
    elseif x <= 0.6 && x >= 0.4
        return 1/6*(F(x, α, a-δ) + 4*F(x, α, a) + F(x, α, a+δ))
    else
        return 0.0
    end
end

# Change to test pure advection schemes
<<<<<<< HEAD
adv_name(::UpwindBiased{N}) where {N} = "upwind$(N)"
adv_name(::WENO{N})         where {N} = "weno$(N)"
adv_name(::Centered{N})     where {N} = "centered$(N)"
=======
tracer_advection = WENO(order = 9)
closure = ScalarDiffusivity(κ=1e-5)
velocities = PrescribedVelocityFields(u=1)

c⁻    = CenterField(grid)
Δtc²  = CenterField(grid)

model = HydrostaticFreeSurfaceModel(; grid, 
                                      timestepper=:QuasiAdamsBashforth2, 
                                      velocities, 
                                      tracer_advection, 
                                      closure, 
                                      tracers=:c,
                                      auxiliary_fields=(; Δtc², c⁻))

set!(model, c=c₀)
set!(model.auxiliary_fields.c⁻, c₀)

sim = Simulation(model, Δt=Δt_max, stop_time=10)

ϵ = VarianceDissipation(:c, grid)
f = flatten_dissipation_fields(ϵ)

outputs = merge((; c = model.tracers.c, Δtc² = model.auxiliary_fields.Δtc²), f)
add_callback!(sim, ϵ, IterationInterval(1))

sim.output_writers[:solution] = JLD2Writer(model, outputs;
                                           filename="one_d_simulation.jld2",
                                           schedule=IterationInterval(100),
                                           overwrite_existing=true)
>>>>>>> 60ab962d

@kernel function _compute_dissipation!(Δtc², c⁻, c, Δt)
    i, j, k = @index(Global, NTuple)
    @inbounds begin
        Δtc²[i, j, k] = (c[i, j, k]^2 - c⁻[i, j, k]^2) / Δt
        c⁻[i, j, k]   = c[i, j, k]
    end
end

function compute_tracer_dissipation!(sim)
    c    = sim.model.tracers.c
    c⁻   = sim.model.auxiliary_fields.c⁻
    Δtc² = sim.model.auxiliary_fields.Δtc²
    Oceananigans.Utils.launch!(CPU(), sim.model.grid, :xyz, 
                               _compute_dissipation!, 
                               Δtc², c⁻, c, sim.Δt)

    return nothing
end

tracer_advection = WENO(order=11)

closure = ScalarDiffusivity(κ=1e-5)
velocities = PrescribedVelocityFields(u=1)

c⁻    = CenterField(grid)
Δtc²  = CenterField(grid)

for (ts, timestepper) in zip((:AB2, :RK3), (:QuasiAdamsBashforth2, :SplitRungeKutta3))
    
    @show tracer_advection
    model = HydrostaticFreeSurfaceModel(; grid, 
                                        timestepper, 
                                        velocities, 
                                        tracer_advection, 
                                        closure, 
                                        tracers=:c,
                                        auxiliary_fields=(; Δtc², c⁻))
                                            
    set!(model, c=c₀)
    set!(model.auxiliary_fields.c⁻, c₀)

    Δt = if ts == :AB2
       0.2 * minimum_xspacing(grid)
    else
       0.6 * minimum_xspacing(grid)
    end

    sim = Simulation(model; Δt, stop_time=10)

    ϵ = VarianceDissipation(:c, grid)
    f = Oceananigans.Simulations.VarianceDissipationComputations.flatten_dissipation_fields(ϵ)

    outputs = merge((; c = model.tracers.c, Δtc² = model.auxiliary_fields.Δtc²), f)
    add_callback!(sim, ϵ, IterationInterval(1))

    sim.output_writers[:solution] = JLD2Writer(model, outputs;
                                            filename="one_d_simulation_$(ts).jld2",
                                            schedule=IterationInterval(100),
                                            overwrite_existing=true)

    sim.callbacks[:compute_tracer_dissipation] = Callback(compute_tracer_dissipation!, IterationInterval(1))
    
    run!(sim)
end

a_c    = FieldTimeSeries("one_d_simulation_AB2.jld2", "c")
a_Δtc² = FieldTimeSeries("one_d_simulation_AB2.jld2", "Δtc²")
a_Acx  = FieldTimeSeries("one_d_simulation_AB2.jld2", "Acx")
a_Dcx  = FieldTimeSeries("one_d_simulation_AB2.jld2", "Dcx")

r_c    = FieldTimeSeries("one_d_simulation_RK3.jld2", "c")
r_Δtc² = FieldTimeSeries("one_d_simulation_RK3.jld2", "Δtc²")
r_Acx  = FieldTimeSeries("one_d_simulation_RK3.jld2", "Acx")
r_Dcx  = FieldTimeSeries("one_d_simulation_RK3.jld2", "Dcx")

Nta = length(a_c.times)
Ntr = length(r_c.times)

a_∫closs = - [sum(interior(a_Δtc²[i], :, 1, 1) .* grid.Δxᶜᵃᵃ) for i in 2:Nta-1]
a_∫A     = - [sum(interior(a_Acx[i] , :, 1, 1))               for i in 2:Nta-1]
a_∫D     = - [sum(interior(a_Dcx[i] , :, 1, 1))               for i in 2:Nta-1]
a_∫T     = a_∫D .+ a_∫A

r_∫closs = - [sum(interior(r_Δtc²[i], :, 1, 1) .* grid.Δxᶜᵃᵃ) for i in 2:Ntr-1]
r_∫A     = - [sum(interior(r_Acx[i] , :, 1, 1))               for i in 2:Ntr-1]
r_∫D     = - [sum(interior(r_Dcx[i] , :, 1, 1))               for i in 2:Ntr-1]
r_∫T     = r_∫D .+ r_∫A

atimes = a_c.times[2:end-1]
rtimes = r_c.times[2:end-1]

fig = Figure()
ax  = Axis(fig[1, 1], title="Dissipation", xlabel="Time (s)", ylabel="Dissipation", yscale=log10)

scatter!(ax, atimes, a_∫closs, label="AB2 total variance loss", color=:blue)
lines!(ax, atimes, a_∫A, label="AB2 advection dissipation", color=:red)
lines!(ax, atimes, a_∫D, label="AB2 diffusive dissipation", color=:green)
lines!(ax, atimes, a_∫T, label="AB2 total dissipation", color=:purple)

scatter!(ax, rtimes, r_∫closs, label="RK3 total variance loss", color=:blue, marker=:diamond)
lines!(ax, rtimes, r_∫A, label="RK3 advection dissipation", color=:red, linestyle=:dash)
lines!(ax, rtimes, r_∫D, label="RK3 diffusive dissipation", color=:green, linestyle=:dash)
lines!(ax, rtimes, r_∫T, label="RK3 total dissipation", color=:purple, linestyle=:dash)
Legend(fig[1, 2], ax)

save("diss_with_advection_$(adv_name(tracer_advection)).png", fig)<|MERGE_RESOLUTION|>--- conflicted
+++ resolved
@@ -1,9 +1,5 @@
 using Oceananigans
-<<<<<<< HEAD
-using Oceananigans.Simulations: VarianceDissipation
-=======
 using Oceananigans.Models.VarianceDissipationComputations
->>>>>>> 60ab962d
 using KernelAbstractions: @kernel, @index
 using GLMakie
 
@@ -37,11 +33,6 @@
 end
 
 # Change to test pure advection schemes
-<<<<<<< HEAD
-adv_name(::UpwindBiased{N}) where {N} = "upwind$(N)"
-adv_name(::WENO{N})         where {N} = "weno$(N)"
-adv_name(::Centered{N})     where {N} = "centered$(N)"
-=======
 tracer_advection = WENO(order = 9)
 closure = ScalarDiffusivity(κ=1e-5)
 velocities = PrescribedVelocityFields(u=1)
@@ -72,7 +63,6 @@
                                            filename="one_d_simulation.jld2",
                                            schedule=IterationInterval(100),
                                            overwrite_existing=true)
->>>>>>> 60ab962d
 
 @kernel function _compute_dissipation!(Δtc², c⁻, c, Δt)
     i, j, k = @index(Global, NTuple)
