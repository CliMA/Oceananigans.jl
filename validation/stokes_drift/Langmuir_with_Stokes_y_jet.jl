# This validation case simulates Langmuir turbulence under a spatially-varying wave field
# The code is based on the existing Oceananigans Langmuir turbulence example

using Oceananigans
using Oceananigans.Units: minute, minutes, hours

# ## Model set-up
#
# To build the model, we specify the grid, Stokes drift, boundary conditions, and
# Coriolis parameter.
#
# ### Domain and numerical grid specification
#
# We use a modest resolution and the same total extent as Wagner et al. 2021,

grid = RectilinearGrid(size=(64, 32, 32), extent=(256, 128, 64))

# ### The Stokes Drift profile
#
# We utilize the same monochromatic wave parameters as Wagner et al. 2021,

using Oceananigans.BuoyancyModels: g_Earth

 amplitude = 0.8 # m
wavelength = 60  # m
wavenumber = 2π / wavelength # m⁻¹
 frequency = sqrt(g_Earth * wavenumber) # s⁻¹

## The vertical scale over which the Stokes drift of a monochromatic surface wave
## decays away from the surface is `1/2wavenumber`, or
const vertical_scale = wavelength / 4π

## Stokes drift velocity at the surface
const Uˢ = amplitude^2 * wavenumber * frequency # m s⁻¹

stokes_jet_center = 70
stokes_jet_central_width = 40
stokes_jet_edge_width = 40

# The `const` declarations ensure that Stokes drift functions compile on the GPU.
# To run this example on the GPU, include `GPU()` in the
# constructor for `RectilinearGrid` above.
#
# The Stokes drift profile at the core of the jet is
# 
# ```
# vˢ(x, y, z, t) = Uˢ * exp(z / vertical_scale) * exp( - (x - stokes_jet_center)^2 / (2 * stokes_jet_width^2) ) * 0.5 * ( 1 + 0.1 * cos(2 * pi * (y - grid.Ly/2) / grid.Ly ) )
# ```

# Create a Stokes drift field that is a cosine function within a subregion of the domain.
# This function peaks at `y = stokes_jet_center` with a  value of `2*Uˢ`, reaches zero at a distance of 
# `stokes_jet_width` either side of the peak, and is zero beyond those regions. 
# The zeroing of regions outside the jet is achieved through application of a Heaviside function
# 
# ```
# vˢ(x, y, z, t) = Uˢ * exp(z / vertical_scale) * 0.5 * (1 + cos(π * (y - stokes_jet_center) / stokes_jet_width)) * 0.5 * (sign(y - stokes_jet_center + stokes_jet_width)  -  sign(y - stokes_jet_center - stokes_jet_width) )
# ```

vˢ(x, y, z, t) = Uˢ * exp(z / vertical_scale) * 0.5 * (
    (1 + cos(π * (x - stokes_jet_center + stokes_jet_central_width / 2) / stokes_jet_edge_width)) *
    0.5 * (sign(x - stokes_jet_center + stokes_jet_central_width / 2 + stokes_jet_edge_width)  -  sign(x - stokes_jet_center + stokes_jet_central_width / 2) )
    + (1 + cos(π * (x - stokes_jet_center - stokes_jet_central_width / 2) / stokes_jet_edge_width)) *
    0.5 * (sign(x - stokes_jet_center - stokes_jet_central_width / 2) - sign(x - stokes_jet_center - stokes_jet_central_width / 2 - stokes_jet_edge_width) )
    + (sign(x - stokes_jet_center + stokes_jet_central_width / 2)  -  sign(x - stokes_jet_center - stokes_jet_central_width / 2)) ) *
    0.5 * ( 1 + 0.1 * cos(2π * (y - grid.Ly/2) / grid.Ly ) )


# and its `z`-derivative is

∂z_vˢ(x, y, z, t) = 1 / vertical_scale * Uˢ * exp(z / vertical_scale) * 0.5 * (
    (1 + cos(π * (x - stokes_jet_center + stokes_jet_central_width / 2) / stokes_jet_edge_width)) *
    0.5 * (sign(x - stokes_jet_center + stokes_jet_central_width / 2 + stokes_jet_edge_width)  -  sign(x - stokes_jet_center + stokes_jet_central_width / 2) )
    + (1 + cos(π * (x - stokes_jet_center - stokes_jet_central_width / 2) / stokes_jet_edge_width)) *
    0.5 * (sign(x - stokes_jet_center - stokes_jet_central_width / 2) - sign(x - stokes_jet_center - stokes_jet_central_width / 2 - stokes_jet_edge_width) )
    + (sign(x - stokes_jet_center + stokes_jet_central_width / 2)  -  sign(x - stokes_jet_center - stokes_jet_central_width / 2)) ) *
    0.5 * ( 1 + 0.1 * cos(2π * (y - grid.Ly/2) / grid.Ly ) )

∂x_vˢ(x, y, z, t) = - π / stokes_jet_edge_width * Uˢ * exp(z / vertical_scale) * 0.5 * (
    sin(π * (x - stokes_jet_center + stokes_jet_central_width / 2) / stokes_jet_edge_width) *
    0.5 * (sign(x - stokes_jet_center + stokes_jet_central_width / 2 + stokes_jet_edge_width)  -  sign(x - stokes_jet_center + stokes_jet_central_width / 2) )
    + sin(π * (x - stokes_jet_center - stokes_jet_central_width / 2) / stokes_jet_edge_width) *
    0.5 * (sign(x - stokes_jet_center - stokes_jet_central_width / 2) - sign(x - stokes_jet_center - stokes_jet_central_width / 2 - stokes_jet_edge_width) ) ) *
    0.5 * ( 1 + 0.1 * cos(2π * (y - grid.Ly/2) / grid.Ly ) )

∂y_vˢ(x, y, z, t) = - 2π / grid.Ly * Uˢ * exp(z / vertical_scale) * 0.5 * (
    sin(π * (x - stokes_jet_center + stokes_jet_central_width / 2) / stokes_jet_edge_width) *
    0.5 * (sign(x - stokes_jet_center + stokes_jet_central_width / 2 + stokes_jet_edge_width)  -  sign(x - stokes_jet_center + stokes_jet_central_width / 2) )
    + sin(π * (x - stokes_jet_center - stokes_jet_central_width / 2) / stokes_jet_edge_width) *
    0.5 * (sign(x - stokes_jet_center - stokes_jet_central_width / 2) - sign(x - stokes_jet_center - stokes_jet_central_width / 2 - stokes_jet_edge_width) ) ) *
    0.5 * 0.1 * sin(2π * (y - grid.Ly/2) / grid.Ly )

# Now diagnose the w component of Stokes drift using incompressibility and the surface boundary condition `wˢ(z=0)=0`

wˢ(x, y, z, t) = 2π / grid.Ly *vertical_scale * Uˢ * ( exp(z / vertical_scale) - 1 ) * 0.5 * (
    sin(π * (x - stokes_jet_center + stokes_jet_central_width / 2) / stokes_jet_edge_width) *
    0.5 * (sign(x - stokes_jet_center + stokes_jet_central_width / 2 + stokes_jet_edge_width)  -  sign(x - stokes_jet_center + stokes_jet_central_width / 2) )
    + sin(π * (x - stokes_jet_center - stokes_jet_central_width / 2) / stokes_jet_edge_width) *
    0.5 * (sign(x - stokes_jet_center - stokes_jet_central_width / 2) - sign(x - stokes_jet_center - stokes_jet_central_width / 2 - stokes_jet_edge_width) ) ) *
    0.5 * 0.1 * sin(2π * (y - grid.Ly/2) / grid.Ly )


# and its `z`-derivative is

∂z_wˢ(x, y, z, t) = 2π / grid.Ly * Uˢ * exp(z / vertical_scale) * 0.5 * (
    sin(π * (x - stokes_jet_center + stokes_jet_central_width / 2) / stokes_jet_edge_width) *
    0.5 * (sign(x - stokes_jet_center + stokes_jet_central_width / 2 + stokes_jet_edge_width)  -  sign(x - stokes_jet_center + stokes_jet_central_width / 2) )
    + sin(π * (x - stokes_jet_center - stokes_jet_central_width / 2) / stokes_jet_edge_width) *
    0.5 * (sign(x - stokes_jet_center - stokes_jet_central_width / 2) - sign(x - stokes_jet_center - stokes_jet_central_width / 2 - stokes_jet_edge_width) ) ) *
    0.5 * 0.1 * sin(2π * (y - grid.Ly/2) / grid.Ly )

∂x_wˢ(x, y, z, t) = 2π^2 / (grid.Ly * stokes_jet_edge_width) * vertical_scale * Uˢ * ( exp(z / vertical_scale) - 1 ) * 0.5 * (
    cos(π * (x - stokes_jet_center + stokes_jet_central_width / 2) / stokes_jet_edge_width) *
    0.5 * (sign(x - stokes_jet_center + stokes_jet_central_width / 2 + stokes_jet_edge_width)  -  sign(x - stokes_jet_center + stokes_jet_central_width / 2) )
    + cos(π * (x - stokes_jet_center - stokes_jet_central_width / 2) / stokes_jet_edge_width) *
    0.5 * (sign(x - stokes_jet_center - stokes_jet_central_width / 2) - sign(x - stokes_jet_center - stokes_jet_central_width / 2 - stokes_jet_edge_width) ) ) *
    0.5 * 0.1 * sin(2π * (y - grid.Ly/2) / grid.Ly )

∂y_wˢ(x, y, z, t) = - 4π^2 / (grid.Ly)^2 *vertical_scale * Uˢ * ( exp(z / vertical_scale) - 1 ) * 0.5 * (
    sin(π * (x - stokes_jet_center + stokes_jet_central_width / 2) / stokes_jet_edge_width) *
    0.5 * (sign(x - stokes_jet_center + stokes_jet_central_width / 2 + stokes_jet_edge_width)  -  sign(x - stokes_jet_center + stokes_jet_central_width / 2) )
    + sin(π * (x - stokes_jet_center - stokes_jet_central_width / 2) / stokes_jet_edge_width) *
    0.5 * (sign(x - stokes_jet_center - stokes_jet_central_width / 2) - sign(x - stokes_jet_center - stokes_jet_central_width / 2 - stokes_jet_edge_width) ) ) *
    0.5 * 0.1 * cos(2π * (y - grid.Ly/2) / grid.Ly )

#
# !!! info "The Craik-Leibovich equations in Oceananigans"
#     Oceananigans implements the Craik-Leibovich approximation for surface wave effects
#     using the _Lagrangian-mean_ velocity field as its prognostic momentum variable.
#     In other words, `model.velocities.u` is the Lagrangian-mean ``x``-velocity beneath surface
#     waves. This differs from models that use the _Eulerian-mean_ velocity field
#     as a prognostic variable, but has the advantage that ``u`` accounts for the total advection
#     of tracers and momentum, and that ``u = v = w = 0`` is a steady solution even when Coriolis
#     forces are present. See the
#     [physics documentation](https://clima.github.io/OceananigansDocumentation/stable/physics/surface_gravity_waves/)
#     for more information.
#
# Finally, we note that the time-derivative of the Stokes drift must be provided
# if the Stokes drift and surface wave field undergoes _forced_ changes in time.
# In this example, the Stokes drift is constant **in time**
# and thus the time-derivative of the Stokes drift is 0.

# ### Boundary conditions
#
# At the surface at ``z=0``, Wagner et al. 2021 impose

Qᵛ = -3.72e-5 # m² s⁻², surface kinematic momentum flux

v_boundary_conditions = FieldBoundaryConditions(top = FluxBoundaryCondition(Qᵛ))

# Wagner et al. 2021 impose a linear buoyancy gradient `N²` at the bottom
# along with a weak, destabilizing flux of buoyancy at the surface to faciliate
# spin-up from rest.

Qᵇ = 2.307e-8 # m² s⁻³, surface buoyancy flux
N² = 1.936e-5 # s⁻², initial and bottom buoyancy gradient

b_boundary_conditions = FieldBoundaryConditions(top = FluxBoundaryCondition(Qᵇ),
                                                bottom = GradientBoundaryCondition(N²))

# !!! info "The flux convention in Oceananigans"
#     Note that Oceananigans uses "positive upward" conventions for all fluxes. In consequence,
#     a negative flux at the surface drives positive velocities, and a positive flux of
#     buoyancy drives cooling.

# ### Coriolis parameter
#
# No Coriolis force, to ensure localized "jet" structure of Stokes drift is clear

coriolis = FPlane(f=0) # s⁻¹

# which is typical for mid-latitudes on Earth.

# ## Model instantiation
#
# We are ready to build the model. We use a fifth-order Weighted Essentially
# Non-Oscillatory (WENO) advection scheme and the `AnisotropicMinimumDissipation`
# model for large eddy simulation. Because our Stokes drift does not vary in ``x, y``,
# we use `UniformStokesDrift`, which expects Stokes drift functions of ``z, t`` only.

model = NonhydrostaticModel(; grid, coriolis,
                            advection = WENO(),
                            timestepper = :RungeKutta3,
                            tracers = :b,
                            buoyancy = BuoyancyTracer(),
                            closure = AnisotropicMinimumDissipation(),
                            stokes_drift = StokesDrift(∂x_wˢ=∂x_wˢ,∂x_vˢ=∂x_vˢ,∂y_wˢ=∂y_wˢ,∂z_vˢ=∂z_vˢ),
                            boundary_conditions = (v=v_boundary_conditions, b=b_boundary_conditions))

# ## Initial conditions
#
# We make use of random noise concentrated in the upper 4 meters
# for buoyancy and velocity initial conditions,

Ξ(z) = randn() * exp(z / 4)
nothing #hide

# Our initial condition for buoyancy consists of a surface mixed layer 33 m deep,
# a deep linear stratification, plus noise,

initial_mixed_layer_depth = 33 # m
stratification(z) = z < - initial_mixed_layer_depth ? N² * z : N² * (-initial_mixed_layer_depth)

bᵢ(x, y, z) = stratification(z) + 1e-1 * Ξ(z) * N² * model.grid.Lz

# The simulation we reproduce from Wagner et al. (2021) is zero Lagrangian-mean velocity.
# This initial condition is consistent with a wavy, quiescent ocean suddenly impacted
# by winds. To this quiescent state we add noise scaled by the friction velocity to ``u`` and ``w``.

u★ = sqrt(abs(Qᵘ))
vᵢ(x, y, z) = u★ * 1e-1 * Ξ(z)
wᵢ(x, y, z) = u★ * 1e-1 * Ξ(z)

set!(model, v=vᵢ, w=wᵢ, b=bᵢ)

# ## Setting up the simulation

simulation = Simulation(model, Δt=45.0, stop_time=30minutes)

# We use the `TimeStepWizard` for adaptive time-stepping
# with a Courant-Freidrichs-Lewy (CFL) number of 1.0,

wizard = TimeStepWizard(cfl=1.0, max_change=1.1, max_Δt=1minute)

simulation.callbacks[:wizard] = Callback(wizard, IterationInterval(10))

# ### Nice progress messaging
#
# We define a function that prints a helpful message with
# maximum absolute value of ``u, v, w`` and the current wall clock time.

using Printf

function progress(simulation)
    u, v, w = simulation.model.velocities

    ## Print a progress message
    msg = @sprintf("i: %04d, t: %s, Δt: %s, umax = (%.1e, %.1e, %.1e) ms⁻¹, wall time: %s\n",
                   iteration(simulation),
                   prettytime(time(simulation)),
                   prettytime(simulation.Δt),
                   maximum(abs, u), maximum(abs, v), maximum(abs, w),
                   prettytime(simulation.run_wall_time))

    @info msg

    return nothing
end

simulation.callbacks[:progress] = Callback(progress, IterationInterval(20))

# ## Output
#
# ### A field writer
#
# We set up an output writer for the simulation that saves all velocity fields,
# tracer fields, and the subgrid turbulent diffusivity.

output_interval = 5minutes

fields_to_output = merge(model.velocities, model.tracers, (; νₑ=model.diffusivity_fields.νₑ))

simulation.output_writers[:fields] =
    JLD2OutputWriter(model, fields_to_output,
                     schedule = TimeInterval(output_interval),
                     filename = "Stokes_drift_jet_fields.jld2",
                     overwrite_existing = true)

# ### An "averages" writer
#
# We also set up output of time- and horizontally-averaged velocity field and
# momentum fluxes,

u, v, w = model.velocities
b = model.tracers.b

 U = Average(u, dims=(1, 2))
 V = Average(v, dims=(1, 2))
 B = Average(b, dims=(1, 2))
wu = Average(w * u, dims=(1, 2))
wv = Average(w * v, dims=(1, 2))

simulation.output_writers[:averages] =
    JLD2OutputWriter(model, (; U, V, B, wu, wv),
                     schedule = AveragedTimeInterval(output_interval, window=2minutes),
                     filename = "Stokes_drift_jet_averages.jld2",
                     overwrite_existing = true)

# ## Running the simulation
#
# This part is easy,

run!(simulation)

# # Making a neat movie
#
# We look at the results by loading data from file with FieldTimeSeries,
# and plotting vertical slices of ``u`` and ``w``, and a horizontal
# slice of ``w`` to look for Langmuir cells.

using CairoMakie

time_series = (;
     w = FieldTimeSeries("Stokes_drift_jet_fields.jld2", "w"),
     u = FieldTimeSeries("Stokes_drift_jet_fields.jld2", "u"),
     B = FieldTimeSeries("Stokes_drift_jet_averages.jld2", "B"),
     U = FieldTimeSeries("Stokes_drift_jet_averages.jld2", "U"),
     V = FieldTimeSeries("Stokes_drift_jet_averages.jld2", "V"),
    wu = FieldTimeSeries("Stokes_drift_jet_averages.jld2", "wu"),
    wv = FieldTimeSeries("Stokes_drift_jet_averages.jld2", "wv"))

times = time_series.w.times
xw, yw, zw = nodes(time_series.w)
xu, yu, zu = nodes(time_series.u)
nothing #hide

# We are now ready to animate using Makie. We use Makie's `Observable` to animate
# the data. To dive into how `Observable`s work we refer to
# [Makie.jl's Documentation](https://makie.juliaplots.org/stable/documentation/nodes/index.html).

n = Observable(1)

wxy_title = @lift string("w(x, y, t) at z=-8 m and t = ", prettytime(times[$n]))
wyz_title = @lift string("w(y, z, t) at x=0 m and t = ", prettytime(times[$n]))
uyz_title = @lift string("u(y, z, t) at x=0 m and t = ", prettytime(times[$n]))

<<<<<<< HEAD
fig = Figure(size=(1.2*850, 1.2*1100))
=======
fig = Figure(size = (1020, 1320))
>>>>>>> 8d98919e

ax_x_stokes = Axis(fig[2, 4];
                   xlabel = "y (m)",
                   ylabel = string("vˢ(y=", stokes_jet_center + 0.5* (stokes_jet_central_width + stokes_jet_edge_width), "m, z=-2m) terms ([m] s⁻¹)"))

ax_y_stokesu = Axis(fig[1, 1];
                    xlabel = string("vˢ(x=", 3*grid.Lx/8, "m, z=-2m) terms ([m] s⁻¹)"),
                    ylabel = "x (m)")

ax_xy_stokesu = Axis(fig[1, 2];
                     xlabel = "x (m)",
                     ylabel = "y (m)",
                     aspect = AxisAspect(1),
                     limits = ((0, grid.Lx), (0, grid.Ly)),
                     title = "vˢ(z=-2m)")

ax_xy_stokesw = Axis(fig[1, 4];
                     xlabel = "x (m)",
                     ylabel = "y (m)",
                     aspect = AxisAspect(1),
                     limits = ((0, grid.Lx), (0, grid.Ly)),
                     title = "wˢ(z=-2m) x 100")

ax_y_stokesw = Axis(fig[2, 1];
                    xlabel = string("wˢ(x=", 3*grid.Lx/8, "m, z=-2m) terms ([m] s⁻¹)"),
                    ylabel = "y (m)")

ax_U = Axis(fig[3, 4];
            xlabel = "Velocities (m s⁻¹)",
            ylabel = "z (m)",
            limits = ((-0.07, 0.07), nothing))

ax_fluxes = Axis(fig[4, 4];
                 xlabel = "Momentum fluxes (m² s⁻²)",
                 ylabel = "z (m)",
                 limits = ((-3.5e-5, 3.5e-5), nothing))

ax_wxy = Axis(fig[2, 2];
              xlabel = "x (m)",
              ylabel = "y (m)",
              aspect = AxisAspect(1),
              limits = ((0, grid.Lx), (0, grid.Ly)),
              title = wxy_title)

ax_wyz = Axis(fig[3, 1:2];
              xlabel = "y (m)",
              ylabel = "z (m)",
              aspect = AxisAspect(2),
              limits = ((0, grid.Ly), (-grid.Lz, 0)),
              title = wyz_title)

ax_uyz = Axis(fig[4, 1:2];
              xlabel = "y (m)",
              ylabel = "z (m)",
              aspect = AxisAspect(2),
              limits = ((0, grid.Ly), (-grid.Lz, 0)),
              title = uyz_title)

nothing #hide

wₙ = @lift time_series.w[$n]
uₙ = @lift time_series.u[$n]
Bₙ = @lift time_series.B[$n][1, 1, :]
Uₙ = @lift time_series.U[$n][1, 1, :]
Vₙ = @lift time_series.V[$n][1, 1, :]
wuₙ = @lift time_series.wu[$n][1, 1, :]
wvₙ = @lift time_series.wv[$n][1, 1, :]

k_index = searchsortedfirst(grid.zᵃᵃᶠ[:], -8)
wxyₙ = @lift interior(time_series.w[$n], :, :, k_index)
wyzₙ = @lift interior(time_series.w[$n], 1, :, :)
uyzₙ = @lift interior(time_series.u[$n], 1, :, :)

wlims = (-0.03, 0.03)
ulims = (-0.05, 0.05)
stokeslims = (-0.025, 0.025)

global ii = 1
vˢ_xvariation = Array{Float32}(undef, size(xu, 1))
∂z_vˢ_xvariation = Array{Float32}(undef, size(xu, 1))
∂y_vˢ_xvariation = Array{Float32}(undef, size(xu, 1))
∂x_vˢ_xvariation = Array{Float32}(undef, size(xu, 1))
wˢ_xvariation = Array{Float32}(undef, size(xu, 1))
∂z_wˢ_xvariation = Array{Float32}(undef, size(xu, 1))
∂y_wˢ_xvariation = Array{Float32}(undef, size(xu, 1))
∂x_wˢ_xvariation = Array{Float32}(undef, size(xu, 1))
vˢ_yvariation = Array{Float32}(undef, size(yu, 1))
wˢ_yvariation = Array{Float32}(undef, size(yu, 1))
vˢ_map = Array{Float32}(undef, size(xu, 1), size(yu, 1))
wˢ_map = Array{Float32}(undef, size(xu, 1), size(yu, 1))

while ii <= size(xu,1) 
    vˢ_xvariation[ii] = vˢ(xu[ii], 3*grid.Ly/8, -2, 0)  
    ∂z_vˢ_xvariation[ii] = ∂z_vˢ(xu[ii], 3*grid.Ly/8, -2, 0) 
    ∂y_vˢ_xvariation[ii] = ∂y_vˢ(xu[ii], 3*grid.Ly/8, -2, 0)
    ∂x_vˢ_xvariation[ii] = ∂x_vˢ(xu[ii], 3*grid.Ly/8, -2, 0)
    wˢ_xvariation[ii] = wˢ(xu[ii], 3*grid.Ly/8, -2, 0)  
    ∂z_wˢ_xvariation[ii] = ∂z_wˢ(xu[ii], 3*grid.Ly/8, -2, 0) 
    ∂y_wˢ_xvariation[ii] = ∂y_wˢ(xu[ii], 3*grid.Ly/8, -2, 0)
    ∂x_wˢ_xvariation[ii] = ∂x_wˢ(xu[ii], 3*grid.Ly/8, -2, 0) 

    global jj = 1
    while jj <= size(yu,1) 
        vˢ_yvariation[jj] = vˢ(stokes_jet_center + 0.5 * (stokes_jet_central_width + stokes_jet_edge_width), yu[jj], -2, 0)
        wˢ_yvariation[jj] = wˢ(stokes_jet_center + 0.5 * (stokes_jet_central_width + stokes_jet_edge_width), yu[jj], -2, 0)
        vˢ_map[ii,jj] = vˢ(xu[ii], yu[jj], -2, 0)
        wˢ_map[ii,jj] = wˢ(xu[ii], yu[jj], -2, 0)
        global jj += 1
    end

    global ii += 1
end 

lines!(ax_y_stokesu, vˢ_xvariation, xu; label = L"v^s")
lines!(ax_y_stokesu, ∂z_vˢ_xvariation, xu; label = L"\partial_z v^s")
lines!(ax_y_stokesu, ∂y_vˢ_xvariation * 100, xu; label = L"\partial_y v^s \times 100")
lines!(ax_y_stokesu, ∂x_vˢ_xvariation, xu; label = L"\partial_x v^s")
axislegend(ax_y_stokesu; position = :rt)

lines!(ax_y_stokesw, wˢ_xvariation * 100, xu; label = L"w^s \times 100")
lines!(ax_y_stokesw, ∂z_wˢ_xvariation * 100, xu; label = L"\partial_z w^s \times 100")
lines!(ax_y_stokesw, ∂y_wˢ_xvariation * 100, xu; label = L"\partial_y w^s \times 100")
lines!(ax_y_stokesw, ∂x_wˢ_xvariation * 100, xu; label = L"\partial_x w^s \times 100")
axislegend(ax_y_stokesw; position = :rt)

lines!(ax_x_stokes, vˢ_yvariation, yu; label = L"v^s")
lines!(ax_x_stokes, wˢ_yvariation*100, yu; label = L"w^s \times 100")
axislegend(ax_x_stokes; position = :lb)

#lines!(ax_B, Bₙ, zu)

lines!(ax_U, Uₙ, zu; label = L"\bar{u}")
lines!(ax_U, Vₙ, zu; label = L"\bar{v}")
axislegend(ax_U; position = :rb)

lines!(ax_fluxes, wuₙ, zw; label = L"mean $wu$")
lines!(ax_fluxes, wvₙ, zw; label = L"mean $wv$")
axislegend(ax_fluxes; position = :rb)

hm_xy_stokesu = heatmap!(ax_xy_stokesu, xw, yw, vˢ_map;
                         colorrange = stokeslims,
                         colormap = :balance)

Colorbar(fig[1, 3], hm_xy_stokesu; label = "m s⁻¹")

hm_xy_stokesw = heatmap!(ax_xy_stokesw, xw, yw, wˢ_map*100;
                         colorrange = stokeslims,
                         colormap = :balance)

hm_wxy = heatmap!(ax_wxy, xw, yw, wxyₙ;
                  colorrange = wlims,
                  colormap = :balance)

Colorbar(fig[2, 3], hm_wxy; label = "m s⁻¹")

hm_wyz = heatmap!(ax_wyz, yw, zw, wyzₙ;
                  colorrange = wlims,
                  colormap = :balance)

Colorbar(fig[3, 3], hm_wyz; label = "m s⁻¹")

ax_uyz = heatmap!(ax_uyz, yu, zu, uyzₙ;
                  colorrange = ulims,
                  colormap = :balance)

Colorbar(fig[4, 3], ax_uyz; label = "m s⁻¹")

current_figure() #hide
fig

# And, finally, we record a movie.

frames = 1:length(times)

record(fig, "Stokes_drift_y_jet.mp4", frames, framerate=8) do i
    n[] = i
end
nothing #hide

# ![](Stokes_drift_y_jet.mp4)<|MERGE_RESOLUTION|>--- conflicted
+++ resolved
@@ -323,11 +323,7 @@
 wyz_title = @lift string("w(y, z, t) at x=0 m and t = ", prettytime(times[$n]))
 uyz_title = @lift string("u(y, z, t) at x=0 m and t = ", prettytime(times[$n]))
 
-<<<<<<< HEAD
-fig = Figure(size=(1.2*850, 1.2*1100))
-=======
 fig = Figure(size = (1020, 1320))
->>>>>>> 8d98919e
 
 ax_x_stokes = Axis(fig[2, 4];
                    xlabel = "y (m)",
