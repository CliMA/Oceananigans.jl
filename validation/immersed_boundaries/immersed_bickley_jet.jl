ENV["GKSwstype"] = "nul"

using Plots

using Printf
using Statistics
using CUDA

using Oceananigans
using Oceananigans.Advection
using Oceananigans.Units

using Oceananigans.Advection: EnergyConservingScheme
using Oceananigans.OutputReaders: FieldTimeSeries

using Oceananigans.Advection: ZWENO, WENOVectorInvariantVel, WENOVectorInvariantVort, VectorInvariant, VelocityStencil, VorticityStencil
using Oceananigans.ImmersedBoundaries: ImmersedBoundaryGrid, GridFittedBottom   
using Oceananigans.Operators: Δx, Δy
using Oceananigans.TurbulenceClosures

CUDA.device!(1)

using .BickleyJet: set_bickley_jet!

"""
    run_bickley_jet(output_time_interval = 2, stop_time = 200, arch = CPU(), Nh = 64, ν = 0,
                    momentum_advection = VectorInvariant())

Run the Bickley jet validation experiment until `stop_time` using `momentum_advection`
scheme or formulation, with horizontal resolution `Nh`, viscosity `ν`, on `arch`itecture.
"""
function run_bickley_jet(; output_time_interval = 2, stop_time = 200, arch = CPU(), Nh = 64, 
                           momentum_advection = VectorInvariant())

    grid = RectilinearGrid(arch, size=(Nh, Nh, 1),
                           x = (-2π, 2π), y=(-2π, 2π), z=(0, 1), halo = (4, 4, 4),
                           topology = (Periodic, Periodic, Bounded))
    
    @inline toplft(x, y) = (((x > π/2) & (x < 3π/2)) & (((y > π/3) & (y < 2π/3)) | ((y > 4π/3) & (y < 5π/3))))
    @inline botlft(x, y) = (((x > π/2) & (x < 3π/2)) & (((y < -π/3) & (y > -2π/3)) | ((y < -4π/3) & (y > -5π/3))))
    @inline toprgt(x, y) = (((x < -π/2) & (x > -3π/2)) & (((y > π/3) & (y < 2π/3)) | ((y > 4π/3) & (y < 5π/3))))
    @inline botrgt(x, y) = (((x < -π/2) & (x > -3π/2)) & (((y < -π/3) & (y > -2π/3)) | ((y < -4π/3) & (y > -5π/3))))
    @inline bottom(x, y) = Int(toplft(x, y) | toprgt(x, y) | botlft(x, y) | botrgt(x, y))

    grid = ImmersedBoundaryGrid(grid, GridFittedBottom((x, y) -> -1))

    c = sqrt(10.0)
    Δt = 0.1 * grid.Δxᶜᵃᵃ / c

    timescale = (5days / (6minutes) * Δt)
    @show prettytime(timescale)

    @inline νhb(i, j, k, grid, lx, ly, lz) = (1 / (1 / Δx(i, j, k, grid, lx, ly, lz)^2 + 1 / Δy(i, j, k, grid, lx, ly, lz)^2 ))^2 / timescale
    biharmonic_viscosity = HorizontalScalarBiharmonicDiffusivity(ν=νhb, discrete_form=true) 

    model = HydrostaticFreeSurfaceModel(momentum_advection = momentum_advection,
                                        tracer_advection = WENO5(),
                                        grid = grid,
                                        tracers = :c,
                                        closure = nothing,
                                        free_surface = ExplicitFreeSurface(gravitational_acceleration=10.0),
                                        coriolis = nothing,
                                        buoyancy = nothing)

    # ** Initial conditions **
    #
    # u, v: Large-scale jet + vortical perturbations
    #    c: Sinusoid
    
    set_bickley_jet!(model)

    wizard = TimeStepWizard(cfl=0.1, max_change=1.1, max_Δt=10.0)

    simulation = Simulation(model, Δt=Δt, stop_time=stop_time)

    progress(sim) = @printf("Iter: %d, time: %s, Δt: %s, max|u|: %.3f, max|η|: %.3f \n",
                            iteration(sim), prettytime(sim), prettytime(sim.Δt),
                            maximum(abs, model.velocities.u), maximum(abs, model.free_surface.η))

    simulation.callbacks[:progress] = Callback(progress, IterationInterval(10))
    wizard = TimeStepWizard(cfl=0.1, max_change=1.1, max_Δt=10.0)

    simulation.callbacks[:wizard]   = Callback(wizard, IterationInterval(10))

    # Output: primitive fields + computations
    u, v, w, c = merge(model.velocities, model.tracers)

    ζ = Field(∂x(v) - ∂y(u))

    outputs = merge(model.velocities, model.tracers, (ζ=ζ, η=model.free_surface.η))

    name = typeof(model.advection.momentum).name.wrapper
    if model.advection.momentum isa WENOVectorInvariantVel
        name = "WENOVectorInvariantVel"
    end
    if model.advection.momentum isa WENOVectorInvariantVort
        name = "WENOVectorInvariantVort"
    end

    @show experiment_name = "bickley_jet_Nh_$(Nh)_Upwind"

<<<<<<< HEAD
        simulation.output_writers[:fields] =
            JLD2OutputWriter(m, outputs,
                             schedule = TimeInterval(output_time_interval),
                             prefix = output_name,
                             field_slicer = nothing,
                             overwrite_existing = true)
=======
    simulation.output_writers[:fields] =
        JLD2OutputWriter(model, outputs,
                                schedule = TimeInterval(output_time_interval),
                                prefix = experiment_name,
                                force = true)
>>>>>>> b945655a

    @info "Running a simulation of an unstable Bickley jet with $(Nh)² degrees of freedom..."

    start_time = time_ns()

    run!(simulation)

    return experiment_name 
end
    
"""
    visualize_bickley_jet(experiment_name)

Visualize the Bickley jet data associated with `experiment_name`.
"""
function visualize_bickley_jet(experiment_name)

    @info "Making a fun movie about an unstable Bickley jet..."

    filepath = experiment_name * ".jld2"

    ζ_timeseries = FieldTimeSeries(filepath, "ζ", boundary_conditions=nothing, location=(Face, Face, Center))
    c_timeseries = FieldTimeSeries(filepath, "c", boundary_conditions=nothing, location=(Face, Center, Center))

    grid = c_timeseries.grid

    xζ, yζ, zζ = nodes(ζ_timeseries)
    xc, yc, zc = nodes(c_timeseries)

    anim = @animate for (i, iteration) in enumerate(c_timeseries.times)

        @info "    Plotting frame $i from iteration $iteration..."

        ζ = ζ_timeseries[i]
        c = c_timeseries[i]
        t = ζ_timeseries.times[i]

        ζi = interior(ζ)[:, :, 1]
        ci = interior(c)[:, :, 1]

        kwargs = Dict(
                      :aspectratio => 1,
                      :linewidth => 0,
                      :colorbar => :none,
                      :ticks => nothing,
                      :clims => (-1, 1),
                      :xlims => (-grid.Lx/2, grid.Lx/2),
                      :ylims => (-grid.Ly/2, grid.Ly/2)
                     )

        ζ_plot = heatmap(xζ, yζ, clamp.(ζi, -1, 1)'; color = :balance, kwargs...)
        c_plot = heatmap(xc, yc, clamp.(ci, -1, 1)'; color = :thermal, kwargs...)

        ζ_title = @sprintf("ζ at t = %.1f", t)
        c_title = @sprintf("u at t = %.1f", t)

        plot(ζ_plot, c_plot, title = [ζ_title c_title], size = (4000, 2000))
    end

    mp4(anim, experiment_name * ".mp4", fps = 8)
end

advection_schemes = [WENO5(vector_invariant=VelocityStencil()),
                     WENO5(vector_invariant=VorticityStencil()),
                     WENO5(),
                     VectorInvariant()]

for Nx in [128]
    for advection in advection_schemes
        experiment_name = run_bickley_jet(arch=GPU(), momentum_advection=advection, Nh=Nx)
        # visualize_bickley_jet(experiment_name)
    end
end<|MERGE_RESOLUTION|>--- conflicted
+++ resolved
@@ -99,20 +99,12 @@
 
     @show experiment_name = "bickley_jet_Nh_$(Nh)_Upwind"
 
-<<<<<<< HEAD
-        simulation.output_writers[:fields] =
-            JLD2OutputWriter(m, outputs,
-                             schedule = TimeInterval(output_time_interval),
-                             prefix = output_name,
-                             field_slicer = nothing,
-                             overwrite_existing = true)
-=======
     simulation.output_writers[:fields] =
         JLD2OutputWriter(model, outputs,
                                 schedule = TimeInterval(output_time_interval),
                                 prefix = experiment_name,
-                                force = true)
->>>>>>> b945655a
+                                overwrite_existing = true)
+
 
     @info "Running a simulation of an unstable Bickley jet with $(Nh)² degrees of freedom..."
 
