--- conflicted
+++ resolved
@@ -68,14 +68,9 @@
 
     simulation.output_writers[:fields] = JLD2OutputWriter(model, merge(model.velocities, model.tracers),
                                                         schedule = TimeInterval(0.1),
-<<<<<<< HEAD
-                                                        prefix = "internal_tide_$(show_name(free_surface))",
-                                                        force = true)
-=======
                                                         prefix = "internal_tide_$(show_name(time_stepper))",
                                                         init = serialize_grid,
                                                         overwrite_existing = true)
->>>>>>> 001ec56d
 
     simulation.callbacks[:progress] = Callback(progress_message, IterationInterval(10))
 
