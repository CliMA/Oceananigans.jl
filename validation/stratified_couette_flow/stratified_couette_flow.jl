--- conflicted
+++ resolved
@@ -11,11 +11,7 @@
 
 """ Friction velocity. See equation (16) of Vreugdenhil & Taylor (2018). """
 function uτ(model, Uavg, U_wall, n)
-<<<<<<< HEAD
-    Nz, Hz, Δz = model.grid.Nz, model.grid.Hz, model.grid.z.Δᶜ
-=======
     Nz, Hz, Δz = model.grid.Nz, model.grid.Hz, model.grid.z.Δᵃᵃᶜ
->>>>>>> d20e8d02
     ν = model.closure[n].ν
 
     compute!(Uavg)
@@ -34,11 +30,7 @@
 
 """ Heat flux at the wall. See equation (16) of Vreugdenhil & Taylor (2018). """
 function q_wall(model, Tavg, Θ_wall, n)
-<<<<<<< HEAD
-    Nz, Hz, Δz = model.grid.Nz, model.grid.Hz, model.grid.z.Δᶜ
-=======
     Nz, Hz, Δz = model.grid.Nz, model.grid.Hz, model.grid.z.Δᵃᵃᶜ
->>>>>>> d20e8d02
     # TODO: interface function for extracting diffusivity?
     κ = model.closure[n].κ.T
 
@@ -269,11 +261,7 @@
         wmax = maximum(abs, model.velocities.w.data.parent)
         CFL = simulation.Δt / cell_advection_timescale(model)
 
-<<<<<<< HEAD
-        Δ = min(model.grid.Δxᶜᵃᵃ, model.grid.Δyᵃᶜᵃ, model.grid.z.Δᶜ)
-=======
         Δ = min(model.grid.Δxᶜᵃᵃ, model.grid.Δyᵃᶜᵃ, model.grid.z.Δᵃᵃᶜ)
->>>>>>> d20e8d02
         νmax = maximum(model.diffusivity_fields[n_amd].νₑ.data.parent)
         κmax = maximum(model.diffusivity_fields[n_amd].κₑ.T.data.parent)
         νCFL = simulation.Δt / (Δ^2 / νmax)
