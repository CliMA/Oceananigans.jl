using Revise
using Oceananigans
using Oceananigans.Units
using Oceananigans.Models.HydrostaticFreeSurfaceModels: ImplicitFreeSurface, ZStarCoordinate
using Oceananigans.MultiRegion
using Statistics
using Printf
using LinearAlgebra, SparseArrays
using Oceananigans.ImmersedBoundaries: MutableGridOfSomeKind
using Oceananigans.Grids
using GLMakie
using JLD2

function geostrophic_adjustment_simulation(free_surface, grid, timestepper=:QuasiAdamsBashforth2)

    model = HydrostaticFreeSurfaceModel(grid;
                                          momentum_advection = nothing,
                                          coriolis=FPlane(f = 1e-4),
                                          tracers = :c,
                                          timestepper,
                                          free_surface)

    gaussian(x, L) = exp(-x^2 / 2L^2)

    U = 0.1 # geostrophic velocity
    L = grid.Lx / 40 # gaussian width
    x₀ = grid.Lx / 4 # gaussian center

    vᴳ(x, y, z) = -U * (x - x₀) / L * gaussian(x - x₀, L)
    Vᴳ(x, y) = grid.Lz * vᴳ(x, y, 1)

    g  = model.free_surface.gravitational_acceleration
    η₀ = model.coriolis.f * U * L / g # geostrophic free surface amplitude

    ηᴳ(x, y, z) = 2 * η₀ * gaussian(x - x₀, L)

    set!(model, v=vᴳ, η=ηᴳ, c=1)

    if free_surface isa SplitExplicitFreeSurface
        set!(model.free_surface.barotropic_velocities.V, Vᴳ)
    end

    if grid isa MutableGridOfSomeKind
        # Initialize the vertical grid scaling
        z = model.grid.z
        Oceananigans.BoundaryConditions.fill_halo_regions!(model.free_surface.displacement)
        parent(z.ηⁿ)   .=  parent(model.free_surface.displacement)
        for i in 0:grid.Nx+1, j in 0:grid.Ny+1
            Oceananigans.Models.HydrostaticFreeSurfaceModels.update_grid_scaling!(z.σᶜᶜⁿ, z.σᶠᶜⁿ, z.σᶜᶠⁿ, z.σᶠᶠⁿ, z.σᶜᶜ⁻, i, j, grid, z.ηⁿ)
        end
    end

    stop_iteration=1000

    gravity_wave_speed = sqrt(g * grid.Lz) # hydrostatic (shallow water) gravity wave speed
    wave_propagation_time_scale = model.grid.Δxᶜᵃᵃ / gravity_wave_speed
    simulation = Simulation(model; Δt = 0.2 * wave_propagation_time_scale, stop_iteration)

    ηarr = Vector{Field}(undef, stop_iteration+1)
    varr = Vector{Field}(undef, stop_iteration+1)
    uarr = Vector{Field}(undef, stop_iteration+1)
    carr = Vector{Field}(undef, stop_iteration+1)
    warr = [zeros(grid.Nx) for _ in 1:stop_iteration+1]
    garr = [zeros(grid.Nx) for _ in 1:stop_iteration+1]

    save_η(sim) = ηarr[sim.model.clock.iteration+1] = deepcopy(sim.model.free_surface.displacement)
    save_v(sim) = varr[sim.model.clock.iteration+1] = deepcopy(sim.model.velocities.v)
    save_u(sim) = uarr[sim.model.clock.iteration+1] = deepcopy(sim.model.velocities.u)
    save_c(sim) = carr[sim.model.clock.iteration+1] = deepcopy(sim.model.tracers.c)
    save_w(sim) = warr[sim.model.clock.iteration+1] .= sim.model.velocities.w[1:sim.model.grid.Nx, 2, 2]

    if grid isa MutableGridOfSomeKind
        save_g(sim) = garr[sim.model.clock.iteration+1] .= sim.model.grid.z.ηⁿ[1:sim.model.grid.Nx, 2, 1]
        simulation.callbacks[:save_g] = Callback(save_g, IterationInterval(1))
    end

<<<<<<< HEAD
    function progress_message(sim)
        H = sum(sim.model.free_surface.η)
=======
    function progress_message(sim) 
        H = sum(sim.model.free_surface.displacement)
>>>>>>> 53d9f546
        msg = @sprintf("[%.2f%%], iteration: %d, time: %.3f, max|w|: %.2e, sim(η): %e",
                        100 * sim.model.clock.time / sim.stop_time, sim.model.clock.iteration,
                        sim.model.clock.time, maximum(abs, sim.model.velocities.u), H)

        if grid isa MutableGridOfSomeKind
                msg2 = @sprintf(", max(Δη): %.2e", maximum(sim.model.grid.z.ηⁿ[1:sim.model.grid.Nx, 2, 1] .- interior(sim.model.free_surface.displacement)))
                msg  = msg * msg2
        end

        @info msg
    end

    simulation.callbacks[:save_η]   = Callback(save_η, IterationInterval(1))
    simulation.callbacks[:save_v]   = Callback(save_v, IterationInterval(1))
    simulation.callbacks[:save_u]   = Callback(save_u, IterationInterval(1))
    simulation.callbacks[:save_c]   = Callback(save_c, IterationInterval(1))
    simulation.callbacks[:progress] = Callback(progress_message, IterationInterval(10))

    run!(simulation)

    return (η=ηarr, v=varr, u=uarr, c=carr, w=warr, g=garr), model
end

Lh = 100kilometers
Lz = 400meters

grid = RectilinearGrid(size = (80, 3, 1),
                       halo = (2, 2, 2),
                       x = (0, Lh), y = (0, Lh),
                       z = (-Lz, 0), #MutableVerticalDiscretization((-Lz, 0)),
                       topology = (Periodic, Periodic, Bounded))

explicit_free_surface = ExplicitFreeSurface()
implicit_free_surface = ImplicitFreeSurface()
splitexplicit_free_surface = SplitExplicitFreeSurface(deepcopy(grid), substeps=120)

seab2, sim2 = geostrophic_adjustment_simulation(splitexplicit_free_surface, deepcopy(grid))
serk3, sim3 = geostrophic_adjustment_simulation(splitexplicit_free_surface, deepcopy(grid), :SplitRungeKutta3)
efab2, sim4 = geostrophic_adjustment_simulation(explicit_free_surface, deepcopy(grid))
efrk3, sim5 = geostrophic_adjustment_simulation(explicit_free_surface, deepcopy(grid), :SplitRungeKutta3)
imab2, sim6 = geostrophic_adjustment_simulation(implicit_free_surface, deepcopy(grid))
imrk3, sim7 = geostrophic_adjustment_simulation(implicit_free_surface, deepcopy(grid), :SplitRungeKutta3)

import Oceananigans.Fields: interior
interior(a::Array, idx...) = a

function plot_variable(sims, var;
                       filename="test.mp4",
                       labels=nothing,
                       Nt=length(sims[1][var]))
    fig = Figure()
    ax  = Axis(fig[1, 1])


    iter = Observable(1)
    for (is, sim) in enumerate(sims)
        vi = @lift(interior(sim[var][$iter], :, 1, 1))
        if labels === nothing
            label = "sim $is"
        else
            label = labels[is]
        end
        lines!(ax, vi; label)
    end

    axislegend(ax; position=:rt)

    record(fig, filename, 1:Nt, framerate=15) do i
        @info "Frame $i of $Nt"
        iter[] = i
    end
end

function plot_variable2(sims, var1, var2;
                        filename="test.mp4",
                        labels=nothing,
                        Nt = length(sims[1][var1]))

    fig = Figure()
    ax  = Axis(fig[1, 1])

    iter = Observable(1)
    for (is, sim) in enumerate(sims)
        vi = @lift(interior(sim[var1][$iter], :, 1, 1))
        v2 = @lift(interior(sim[var2][$iter], :, 1, 1))
        if labels === nothing
            label = "sim $is"
        else
            label = labels[is]
        end
        lines!(ax, vi; label)
        lines!(ax, v2; label, linestyle = :dash)
    end

    axislegend(ax; position=:rt)

    record(fig, filename, 1:Nt, framerate=15) do i
        @info "Frame $i of $Nt"
        iter[] = i
    end
end<|MERGE_RESOLUTION|>--- conflicted
+++ resolved
@@ -74,13 +74,8 @@
         simulation.callbacks[:save_g] = Callback(save_g, IterationInterval(1))
     end
 
-<<<<<<< HEAD
     function progress_message(sim)
-        H = sum(sim.model.free_surface.η)
-=======
-    function progress_message(sim) 
         H = sum(sim.model.free_surface.displacement)
->>>>>>> 53d9f546
         msg = @sprintf("[%.2f%%], iteration: %d, time: %.3f, max|w|: %.2e, sim(η): %e",
                         100 * sim.model.clock.time / sim.stop_time, sim.model.clock.iteration,
                         sim.model.clock.time, maximum(abs, sim.model.velocities.u), H)
