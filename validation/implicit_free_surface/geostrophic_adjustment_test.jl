using Revise
using Oceananigans
using Oceananigans.Units
using Oceananigans.Models.HydrostaticFreeSurfaceModels: ImplicitFreeSurface, ZStarCoordinate
using Oceananigans.MultiRegion
using Statistics
using Printf
using LinearAlgebra, SparseArrays
using Oceananigans.ImmersedBoundaries: MutableGridOfSomeKind
using Oceananigans.Grids
using GLMakie
using JLD2

function geostrophic_adjustment_simulation(free_surface, grid, timestepper=:QuasiAdamsBashforth2)

    model = HydrostaticFreeSurfaceModel(; grid,
                                          momentum_advection = nothing,
                                          coriolis=FPlane(f = 1e-4),
                                          tracers = :c,
                                          buoyancy = nothing,
                                          timestepper,
                                          free_surface)

    gaussian(x, L) = exp(-x^2 / 2L^2)

    U = 0.1 # geostrophic velocity
    L = grid.Lx / 40 # gaussian width
    x₀ = grid.Lx / 4 # gaussian center

    vᴳ(x, z) = -U * (x - x₀) / L * gaussian(x - x₀, L)
    Vᴳ(x) = grid.Lz * vᴳ(x, 1) 

    g  = model.free_surface.gravitational_acceleration
    η₀ = model.coriolis.f * U * L / g # geostrophic free surface amplitude

    ηᴳ(x, z) = 2 * η₀ * gaussian(x - x₀, L)

    set!(model, v=vᴳ, η=ηᴳ, c=1)

    if free_surface isa SplitExplicitFreeSurface
        set!(model.free_surface.barotropic_velocities.V, Vᴳ)
    end

    if grid isa MutableGridOfSomeKind
        # Initialize the vertical grid scaling
        z = model.grid.z
<<<<<<< HEAD
        Oceananigans.BoundaryConditions.fill_halo_regions!(model.free_surface.η)
        parent(z.ηⁿ)   .=  parent(model.free_surface.η)
        for i in -1:grid.Nx+2
            Oceananigans.Models.HydrostaticFreeSurfaceModels.update_grid_scaling!(z, i, 1, grid)
=======
        Oceananigans.BoundaryConditions.fill_halo_regions!(model.free_surface.displacement)
        parent(z.ηⁿ)   .=  parent(model.free_surface.displacement)
        for i in 0:grid.Nx+1, j in 0:grid.Ny+1
            Oceananigans.Models.HydrostaticFreeSurfaceModels.update_grid_scaling!(z.σᶜᶜⁿ, z.σᶠᶜⁿ, z.σᶜᶠⁿ, z.σᶠᶠⁿ, z.σᶜᶜ⁻, i, j, grid, z.ηⁿ)
>>>>>>> 53d9f546
        end
        parent(z.σᶜᶜ⁻) .= parent(z.σᶜᶜⁿ)
    end
        
    stop_iteration=10000

    gravity_wave_speed = sqrt(g * grid.Lz) # hydrostatic (shallow water) gravity wave speed
    wave_propagation_time_scale = model.grid.Δxᶜᵃᵃ / gravity_wave_speed
    simulation = Simulation(model; Δt = 2 * wave_propagation_time_scale, stop_iteration)

    ηarr = Vector{Field}(undef, stop_iteration+1)
    varr = Vector{Field}(undef, stop_iteration+1)
    uarr = Vector{Field}(undef, stop_iteration+1)
    carr = Vector{Field}(undef, stop_iteration+1)
    warr = [zeros(grid.Nx) for _ in 1:stop_iteration+1]
    garr = [zeros(grid.Nx) for _ in 1:stop_iteration+1]

    save_η(sim) = ηarr[sim.model.clock.iteration+1] = deepcopy(sim.model.free_surface.displacement)
    save_v(sim) = varr[sim.model.clock.iteration+1] = deepcopy(sim.model.velocities.v)
    save_u(sim) = uarr[sim.model .clock.iteration+1] = deepcopy(sim.model.velocities.u)
    save_c(sim) = carr[sim.model.clock.iteration+1] = deepcopy(sim.model.tracers.c)
    save_w(sim) = warr[sim.model.clock.iteration+1] .= sim.model.velocities.w[1:sim.model.grid.Nx, 1, 2]
    
    if grid isa MutableGridOfSomeKind
        save_g(sim) = garr[sim.model.clock.iteration+1] .= sim.model.grid.z.ηⁿ[1:sim.model.grid.Nx, 1, 1]
        simulation.callbacks[:save_g] = Callback(save_g, IterationInterval(1))
    end

    V = KernelFunctionOperation{Center, Center, Center}(Oceananigans.Operators.Vᶜᶜᶜ, grid)
    cav = [sum(model.tracers.c * V) / sum(V)]

    function progress_message(sim) 
<<<<<<< HEAD
        H = sum(sim.model.free_surface.η)
        push!(cav, sum(model.tracers.c * V) / sum(V))

        msg = @sprintf("[%.2f], iteration: %d, time: %.3f, max|u|: %.2e, sim(η): %e, ",
                        100 * sim.model.clock.time / sim.stop_time, sim.model.clock.iteration,
                        sim.model.clock.time, maximum(abs, sim.model.velocities.u), H)

        msg2 = @sprintf("drift c: %6.3e ", cav[end] - cav[1])
        msg  = msg * msg2

=======
        H = sum(sim.model.free_surface.displacement)
        msg = @sprintf("[%.2f%%], iteration: %d, time: %.3f, max|w|: %.2e, sim(η): %e",
                        100 * sim.model.clock.time / sim.stop_time, sim.model.clock.iteration,
                        sim.model.clock.time, maximum(abs, sim.model.velocities.u), H)

        if grid isa MutableGridOfSomeKind
                msg2 = @sprintf(", max(Δη): %.2e", maximum(sim.model.grid.z.ηⁿ[1:sim.model.grid.Nx, 2, 1] .- interior(sim.model.free_surface.displacement)))
                msg  = msg * msg2
        end
        
>>>>>>> 53d9f546
        @info msg
    end

    simulation.callbacks[:save_η]   = Callback(save_η, IterationInterval(1))
    simulation.callbacks[:save_v]   = Callback(save_v, IterationInterval(1))
    simulation.callbacks[:save_u]   = Callback(save_u, IterationInterval(1))
    simulation.callbacks[:save_c]   = Callback(save_c, IterationInterval(1))
    simulation.callbacks[:progress] = Callback(progress_message, IterationInterval(10))

    run!(simulation)

    return (η=ηarr, v=varr, u=uarr, c=carr, w=warr, g=garr, cav=cav), model
end

Lh = 100kilometers
Lz = 400meters

grid = RectilinearGrid(size = (80, 1),
                       halo = (5, 5),
                       x = (0, Lh),
                       z = MutableVerticalDiscretization((-Lz, 0)), # (-Lz, 0), #  
                       topology = (Periodic, Flat, Bounded))


bottom(x) = x < 38kilometers && x > 26kilometers ? 0 : -Lz-1
grid  = ImmersedBoundaryGrid(grid, GridFittedBottom(bottom))

explicit_free_surface      = ExplicitFreeSurface()
implicit_free_surface      = ImplicitFreeSurface()
splitexplicit_free_surface = SplitExplicitFreeSurface(deepcopy(grid), substeps=120)

serk3, sim3 = geostrophic_adjustment_simulation(splitexplicit_free_surface, deepcopy(grid), :SplitRungeKutta3)
# efrk3, sim5 = geostrophic_adjustment_simulation(explicit_free_surface,      deepcopy(grid), :SplitRungeKutta3)
imrk3, sim7 = geostrophic_adjustment_simulation(implicit_free_surface,      deepcopy(grid), :SplitRungeKutta3)

import Oceananigans.Fields: interior
interior(a::Array, idx...) = a

function plot_variable(sims, var; 
                       filename="test.mp4",
                       labels=nothing,
                       Nt=length(sims[1][var]),
                       ylim = nothing)
    fig = Figure()
    ax  = Axis(fig[1, 1])

    iter = Observable(1)
    for (is, sim) in enumerate(sims)
        vi = @lift(interior(sim[var][$iter], :, 1, 1))
        if labels === nothing
            label = "sim $is"
        else
            label = labels[is]
        end
        lines!(ax, vi; label)
    end

    axislegend(ax; position=:rt)

    if !isnothing(ylim)
        ylims!(ax, ylim)
    end

    record(fig, filename, 1:Nt, framerate=15) do i
        @info "Frame $i of $Nt"
        iter[] = i
    end
end

function plot_variable2(sims, var1, var2; 
                        filename="test.mp4",
                        labels=nothing,
                        Nt = length(sims[1][var1]))

    fig = Figure()
    ax  = Axis(fig[1, 1])

    iter = Observable(1)
    for (is, sim) in enumerate(sims)
        vi = @lift(interior(sim[var1][$iter], :, 1, 1))
        v2 = @lift(interior(sim[var2][$iter], :, 1, 1))
        if labels === nothing
            label = "sim $is"
        else
            label = labels[is]
        end
        lines!(ax, vi; label)
        lines!(ax, v2; label, linestyle = :dash)
    end

    axislegend(ax; position=:rt)

    record(fig, filename, 1:Nt, framerate=15) do i
        @info "Frame $i of $Nt"
        iter[] = i
    end
end

# @inline dη_local(i, j, k, grid, U, V) = (Oceananigans.Operators.δxᶜᶜᶜ(i, j, k, grid, Oceananigans.Operators.Δy_qᶠᶜᶜ, U) + 
#                                          Oceananigans.Operators.δyᶜᶜᶜ(i, j, k, grid, Oceananigans.Operators.Δx_qᶜᶠᶜ, V)) * 
#                                          Oceananigans.Operators.Az⁻¹ᶜᶜᶜ(i, j, k, grid)

# model = sim3
# ηⁿ⁻¹ = deepcopy(model.free_surface.η)
# time_step!(model, 10);
# dη1 = (interior(model.free_surface.η, :, 1, 1) .- interior(ηⁿ⁻¹, :, 1, 1)) ./ 10
# dη2 = interior(compute!(Field(KernelFunctionOperation{Center, Center, Nothing}(dη_local, grid, model.free_surface.filtered_state.Ũ, model.free_surface.filtered_state.Ṽ))),:, 1,1)
# dη3 = interior(compute!(Field(KernelFunctionOperation{Center, Center, Nothing}(dη_local, grid, model.free_surface.barotropic_velocities.U, model.free_surface.barotropic_velocities.V))),:, 1,1)<|MERGE_RESOLUTION|>--- conflicted
+++ resolved
@@ -44,17 +44,10 @@
     if grid isa MutableGridOfSomeKind
         # Initialize the vertical grid scaling
         z = model.grid.z
-<<<<<<< HEAD
-        Oceananigans.BoundaryConditions.fill_halo_regions!(model.free_surface.η)
-        parent(z.ηⁿ)   .=  parent(model.free_surface.η)
+        Oceananigans.BoundaryConditions.fill_halo_regions!(model.free_surface.displacement)
+        parent(z.ηⁿ)   .=  parent(model.free_surface.displacement)
         for i in -1:grid.Nx+2
             Oceananigans.Models.HydrostaticFreeSurfaceModels.update_grid_scaling!(z, i, 1, grid)
-=======
-        Oceananigans.BoundaryConditions.fill_halo_regions!(model.free_surface.displacement)
-        parent(z.ηⁿ)   .=  parent(model.free_surface.displacement)
-        for i in 0:grid.Nx+1, j in 0:grid.Ny+1
-            Oceananigans.Models.HydrostaticFreeSurfaceModels.update_grid_scaling!(z.σᶜᶜⁿ, z.σᶠᶜⁿ, z.σᶜᶠⁿ, z.σᶠᶠⁿ, z.σᶜᶜ⁻, i, j, grid, z.ηⁿ)
->>>>>>> 53d9f546
         end
         parent(z.σᶜᶜ⁻) .= parent(z.σᶜᶜⁿ)
     end
@@ -87,18 +80,6 @@
     cav = [sum(model.tracers.c * V) / sum(V)]
 
     function progress_message(sim) 
-<<<<<<< HEAD
-        H = sum(sim.model.free_surface.η)
-        push!(cav, sum(model.tracers.c * V) / sum(V))
-
-        msg = @sprintf("[%.2f], iteration: %d, time: %.3f, max|u|: %.2e, sim(η): %e, ",
-                        100 * sim.model.clock.time / sim.stop_time, sim.model.clock.iteration,
-                        sim.model.clock.time, maximum(abs, sim.model.velocities.u), H)
-
-        msg2 = @sprintf("drift c: %6.3e ", cav[end] - cav[1])
-        msg  = msg * msg2
-
-=======
         H = sum(sim.model.free_surface.displacement)
         msg = @sprintf("[%.2f%%], iteration: %d, time: %.3f, max|w|: %.2e, sim(η): %e",
                         100 * sim.model.clock.time / sim.stop_time, sim.model.clock.iteration,
@@ -109,7 +90,6 @@
                 msg  = msg * msg2
         end
         
->>>>>>> 53d9f546
         @info msg
     end
 
