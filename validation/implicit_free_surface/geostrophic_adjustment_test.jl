--- conflicted
+++ resolved
@@ -112,16 +112,12 @@
                                                         AdamsBashforth3Scheme
 
 # @inline new_function(t) = averaging_shape_function(t; r = 0.15766, p = 2, q = 2)
-<<<<<<< HEAD
 @inline new_function(t) =  t >= 1/2 && t <= 3/2 ? 1.0 : 0.0
 
 splitexplicit_free_surface = SplitExplicitFreeSurface(substeps = 10, 
                                                       averaging_weighting_function = averaging_shape_function,
                                                       timestepper = AdamsBashforth3Scheme())
 explicit_free_surface = ExplicitFreeSurface()
-=======
-@inline new_function(t) =  t ≥ 1/2 && t ≤ 3/2 ? 1.0 : 0.0
->>>>>>> d89f51c9
 
 topology_types = [(Bounded, Periodic, Bounded), (Periodic, Periodic, Bounded)]
 topology_types = [topology_types[2]]
