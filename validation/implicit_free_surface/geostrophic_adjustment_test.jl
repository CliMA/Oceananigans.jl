--- conflicted
+++ resolved
@@ -80,24 +80,10 @@
         solver_method = string(simulation.model.free_surface.solver_method)
     end
 
-<<<<<<< HEAD
-    if simulation.model.grid isa MultiRegionGrid
-        simulation.output_writers[:fields] = JLD2OutputWriter(simulation.model, (η, u, v, w),
-            schedule = TimeInterval(Δt),
-            prefix = "solution_$(solver_method)_multigrid",
-            force = true)
-    else
-        simulation.output_writers[:fields] = JLD2OutputWriter(simulation.model, (η, u, v, w),
-            schedule = TimeInterval(Δt),
-            prefix = "solution_$(solver_method)",
-            force = true)
-    end
-=======
     simulation.output_writers[:fields] = JLD2OutputWriter(simulation.model, (η, ηx, u, v, w),
         schedule = TimeInterval(Δt),
         prefix = "solution_$(solver_method)",
         overwrite_existing = true)
->>>>>>> 001ec56d
 
     progress_message(sim) = @info @sprintf("[%.2f%%], iteration: %d, time: %.3f, max|w|: %.2e",
         100 * sim.model.clock.time / sim.stop_time, sim.model.clock.iteration,
