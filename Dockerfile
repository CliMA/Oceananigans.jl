<<<<<<< HEAD
FROM julia:1.8.3
=======
FROM julia:1.8.5
>>>>>>> ef597dd7
LABEL maintainer="Ali Ramadhan <alir@mit.edu>"

RUN apt-get update && apt-get install -y hdf5-tools
COPY . /Oceananigans.jl/

WORKDIR /Oceananigans.jl/
RUN julia --project -e "using Pkg; Pkg.instantiate();"
RUN julia --project -e "using Oceananigans"<|MERGE_RESOLUTION|>--- conflicted
+++ resolved
@@ -1,8 +1,4 @@
-<<<<<<< HEAD
-FROM julia:1.8.3
-=======
 FROM julia:1.8.5
->>>>>>> ef597dd7
 LABEL maintainer="Ali Ramadhan <alir@mit.edu>"
 
 RUN apt-get update && apt-get install -y hdf5-tools
