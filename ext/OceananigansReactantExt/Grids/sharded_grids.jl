using Oceananigans.Architectures: architecture
using Oceananigans.Grids: AbstractGrid
using Oceananigans.OrthogonalSphericalShellGrids
using Oceananigans.Grids: R_Earth, validate_lat_lon_grid_args, generate_coordinate, with_precomputed_metrics, validate_rectilinear_grid_args
using Oceananigans.Grids: default_indices, validate_indices, offset_data, instantiate, halo_size, topology

import Oceananigans.Grids: zeros, StaticVerticalDiscretization, total_size
import Oceananigans.Architectures: child_architecture

import Oceananigans.DistributedComputations:
    partition_coordinate,
    assemble_coordinate,
    inject_halo_communication_boundary_conditions,
    concatenate_local_sizes,
    barrier!,
    all_reduce,
    all_reduce!,
    reconstruct_global_topology

child_architecture(grid::ShardedGrid) = child_architecture(architecture(grid))

# Coordinates do not need partitioning on a `Distributed{<:ReactantState}` (sharded) architecture
partition_coordinate(c::Tuple,          n, ::ShardedDistributed, dim) = c
partition_coordinate(c::AbstractVector, n, ::ShardedDistributed, dim) = c

# Same thing for assembling the coordinate, it is already represented as a global array
assemble_coordinate(c::Tuple,          n, ::ShardedDistributed, dim) = c
assemble_coordinate(c::AbstractVector, n, ::ShardedDistributed, dim) = c

# Boundary conditions should not need to change
inject_halo_communication_boundary_conditions(field_bcs, rank, ::Reactant.Sharding.Mesh, topology) = field_bcs

# Local sizes are equal to global sizes for a sharded architecture
concatenate_local_sizes(local_size, ::ShardedDistributed) = local_size

# We assume everything is already synchronized for a sharded architecture
barrier!(::ShardedDistributed) = nothing

# Reductions are handled by the Sharding framework
all_reduce(op,  val, ::ShardedDistributed) = val
all_reduce!(op, val, ::ShardedDistributed) = val

# No need for partitioning and assembling of arrays supposedly
partition(A::AbstractArray, ::ShardedDistributed, local_size) = A
construct_global_array(A::AbstractArray, ::ShardedDistributed, local_size) = A

reconstruct_global_topology(topo, R, r, r1, r2, ::ShardedDistributed) = topo

sharded_z_direction(::Nothing) = nothing

maybe_shard(::Nothing, sharding) = nothing
maybe_shard(a, sharding) = if parent(a) isa StepRangeLen
    a
else
    Reactant.to_rarray(a; sharding)
end

# A function to shard the z-direction (needs to be replicated around
# TODO: add a method for `MutableVerticalDiscretization`
function sharded_z_direction(z::StaticVerticalDiscretization; sharding = Sharding.NoSharding())
    cᵃᵃᶠ = maybe_shard(z.cᵃᵃᶠ, sharding)
    cᵃᵃᶜ = maybe_shard(z.cᵃᵃᶜ, sharding)

    Δᵃᵃᶠ = Reactant.to_rarray(z.Δᵃᵃᶠ; sharding)
    Δᵃᵃᶜ = Reactant.to_rarray(z.Δᵃᵃᶜ; sharding)

    return StaticVerticalDiscretization(cᵃᵃᶠ, cᵃᵃᶜ, Δᵃᵃᶠ, Δᵃᵃᶜ)
end

function Oceananigans.LatitudeLongitudeGrid(arch::ShardedDistributed,
                                            FT::DataType = Oceananigans.defaults.FloatType;
                                            size,
                                            longitude = nothing,
                                            latitude = nothing,
                                            z = nothing,
                                            radius = Oceananigans.Grids.R_Earth,
                                            topology = nothing,
                                            precompute_metrics = true,
                                            halo = nothing)

    topology, size, halo, latitude, longitude, z, precompute_metrics =
        validate_lat_lon_grid_args(topology, size, halo, FT, latitude, longitude, z, precompute_metrics)

    Nλ, Nφ, Nz = size
    Hλ, Hφ, Hz = halo
    TX, TY, TZ = topology

    Lλ, λᶠᵃᵃ, λᶜᵃᵃ, Δλᶠᵃᵃ, Δλᶜᵃᵃ = generate_coordinate(FT, topology, size, halo, longitude, :longitude, 1, CPU())
    Lφ, φᵃᶠᵃ, φᵃᶜᵃ, Δφᵃᶠᵃ, Δφᵃᶜᵃ = generate_coordinate(FT, topology, size, halo, latitude,  :latitude,  2, CPU())
    Lz, z                        = generate_coordinate(FT, topology, size, halo, z,         :z,         3, CPU())

    # We build the grid on the CPU and then we move it to ReactantState
    grid = LatitudeLongitudeGrid{TX, TY, TZ}(CPU(),
                                             Nλ, Nφ, Nz,
                                             Hλ, Hφ, Hz,
                                             Lλ, Lφ, Lz,
                                             Δλᶠᵃᵃ, Δλᶜᵃᵃ, λᶠᵃᵃ, λᶜᵃᵃ,
                                             Δφᵃᶠᵃ, Δφᵃᶜᵃ, φᵃᶠᵃ, φᵃᶜᵃ,
                                             z, # Intentionally not sharded
                                             (nothing for i=1:10)..., FT(radius))

    grid = with_precomputed_metrics(grid)

    # Extracting the local range
    xsharding  = Sharding.DimsSharding(arch.connectivity, (1,  ), (:x,   )) # X Stencil sharding
    ysharding  = Sharding.DimsSharding(arch.connectivity, (1,  ), (:y,   )) # Y Stencil sharding
    xysharding = Sharding.DimsSharding(arch.connectivity, (1, 2), (:x, :y)) # XY Pencil sharding

    # Copying the z coordinate to all the devices: we pass a NamedSharding of `nothing`s
    # (a NamedSharding of nothings represents a copy to all devices)
    # ``1'' here is the maximum number of dimensions of the fields of ``z''
    replicate = Sharding.Replicated(arch.connectivity)

    λsharding = parent(λᶜᵃᵃ) isa StepRangeLen ? Sharding.NoSharding() : xsharding
    φsharding = parent(φᵃᶜᵃ) isa StepRangeLen ? Sharding.NoSharding() : ysharding

    # y metrics are either 1D or a number, while x and z metrics are either 2D or 1D
    xzmetric_sharding = ndims(grid.Δxᶜᶜᵃ) == 1 ? ysharding : xysharding

    # Sharding common metricd
    Δλᶠᵃᵃ = Reactant.to_rarray(grid.Δλᶠᵃᵃ; sharding=xsharding)
    Δλᶜᵃᵃ = Reactant.to_rarray(grid.Δλᶜᵃᵃ; sharding=xsharding)
    λᶠᵃᵃ  = Reactant.to_rarray(grid.λᶠᵃᵃ ; sharding=λsharding)
    λᶜᵃᵃ  = Reactant.to_rarray(grid.λᶜᵃᵃ ; sharding=λsharding)
    Δφᵃᶠᵃ = Reactant.to_rarray(grid.Δφᵃᶠᵃ; sharding=ysharding)
    Δφᵃᶜᵃ = Reactant.to_rarray(grid.Δφᵃᶜᵃ; sharding=ysharding)
    φᵃᶠᵃ  = Reactant.to_rarray(grid.φᵃᶠᵃ ; sharding=φsharding)
    φᵃᶜᵃ  = Reactant.to_rarray(grid.φᵃᶜᵃ ; sharding=φsharding)
    z     = sharded_z_direction(grid.z; sharding=replicate) # Intentionally not sharded

    Δxᶜᶜᵃ = Reactant.to_rarray(grid.Δxᶜᶜᵃ; sharding=xzmetric_sharding)
    Δxᶠᶜᵃ = Reactant.to_rarray(grid.Δxᶠᶜᵃ; sharding=xzmetric_sharding)
    Δxᶜᶠᵃ = Reactant.to_rarray(grid.Δxᶜᶠᵃ; sharding=xzmetric_sharding)
    Δxᶠᶠᵃ = Reactant.to_rarray(grid.Δxᶠᶠᵃ; sharding=xzmetric_sharding)
    Δyᶠᶜᵃ = Reactant.to_rarray(grid.Δyᶠᶜᵃ; sharding=ysharding)
    Δyᶜᶠᵃ = Reactant.to_rarray(grid.Δyᶜᶠᵃ; sharding=ysharding)
    Azᶜᶜᵃ = Reactant.to_rarray(grid.Azᶜᶜᵃ; sharding=xzmetric_sharding)
    Azᶠᶜᵃ = Reactant.to_rarray(grid.Azᶠᶜᵃ; sharding=xzmetric_sharding)
    Azᶜᶠᵃ = Reactant.to_rarray(grid.Azᶜᶠᵃ; sharding=xzmetric_sharding)
    Azᶠᶠᵃ = Reactant.to_rarray(grid.Azᶠᶠᵃ; sharding=xzmetric_sharding)

    if !precompute_metrics
        throw(ArgumentError("On-the-fly metric computation is not supported on sharded architectures."))
    end

    return LatitudeLongitudeGrid{TX, TY, TZ}(arch,
                                             grid.Nx, grid.Ny, grid.Nz,
                                             grid.Hx, grid.Hy, grid.Hz,
                                             grid.Lx, grid.Ly, grid.Lz,
                                             Δλᶠᵃᵃ, Δλᶜᵃᵃ, λᶠᵃᵃ, λᶜᵃᵃ,
                                             Δφᵃᶠᵃ, Δφᵃᶜᵃ, φᵃᶠᵃ, φᵃᶜᵃ,
                                             z, # Intentionally not sharded
                                             Δxᶜᶜᵃ, Δxᶠᶜᵃ, Δxᶜᶠᵃ, Δxᶠᶠᵃ,
                                             Δyᶠᶜᵃ, Δyᶜᶠᵃ,
                                             Azᶜᶜᵃ, Azᶠᶜᵃ, Azᶜᶠᵃ, Azᶠᶠᵃ,
                                             grid.radius)
end

function RectilinearGrid(arch::ShardedDistributed,
                         FT::DataType = Oceananigans.defaults.FloatType;
                         size,
                         x = nothing,
                         y = nothing,
                         z = nothing,
                         halo = nothing,
                         extent = nothing,
                         topology = (Periodic, Periodic, Bounded))

    topology, size, halo, x, y, z = validate_rectilinear_grid_args(topology, size, halo, FT, extent, x, y, z)

    TX, TY, TZ = topology
    Nx, Ny, Nz = size
    Hx, Hy, Hz = halo

    Lx, xᶠᵃᵃ, xᶜᵃᵃ, Δxᶠᵃᵃ, Δxᶜᵃᵃ = generate_coordinate(FT, topology, size, halo, x, :x, 1, CPU())
    Ly, yᵃᶠᵃ, yᵃᶜᵃ, Δyᵃᶠᵃ, Δyᵃᶜᵃ = generate_coordinate(FT, topology, size, halo, y, :y, 2, CPU())
    Lz, z                        = generate_coordinate(FT, topology, size, halo, z, :z, 3, CPU())

    # Copying the coordinates and metrics to all the devices: we pass a NamedSharding of `nothing`s
    # (a NamedSharding of nothings represents a copy to all devices)
    replicated = Sharding.Replicated(arch.connectivity)

    xsharding = parent(xᶠᵃᵃ) isa StepRangeLen ? Sharding.NoSharding() : replicated
    ysharding = parent(yᵃᶠᵃ) isa StepRangeLen ? Sharding.NoSharding() : replicated

    Δxᶠᵃᵃ = Reactant.to_rarray(Δxᶠᵃᵃ, sharding=replicated)
    Δxᶜᵃᵃ = Reactant.to_rarray(Δxᶜᵃᵃ, sharding=replicated)
    Δyᵃᶠᵃ = Reactant.to_rarray(Δyᵃᶠᵃ, sharding=replicated)
    Δyᵃᶜᵃ = Reactant.to_rarray(Δyᵃᶜᵃ, sharding=replicated)

    xᶠᵃᵃ = Reactant.to_rarray(xᶠᵃᵃ, sharding=xsharding)
    xᶜᵃᵃ = Reactant.to_rarray(xᶜᵃᵃ, sharding=xsharding)
    yᵃᶠᵃ = Reactant.to_rarray(yᵃᶠᵃ, sharding=ysharding)
    yᵃᶜᵃ = Reactant.to_rarray(yᵃᶜᵃ, sharding=ysharding)

    z = sharded_z_direction(z; sharding=replicated) # Intentionally not sharded

    return RectilinearGrid{TX, TY, TZ}(arch,
                                       Nx, Ny, Nz,
                                       Hx, Hy, Hz,
                                       Lx, Ly, Lz,
                                       Δxᶠᵃᵃ, Δxᶜᵃᵃ, xᶠᵃᵃ, xᶜᵃᵃ,
                                       Δyᵃᶠᵃ, Δyᵃᶜᵃ, yᵃᶠᵃ, yᵃᶜᵃ,
                                       z)
end

# This mostly exists for future where we will assemble data from multiple workers
# to construct the grid
function TripolarGrid(arch::ShardedDistributed,
                      FT::DataType=Float64;
                      halo=(4, 4, 4), kwargs...)

    # We build the global grid on a CPU architecture, in order to split it easily
    global_grid = TripolarGrid(CPU(), FT; halo, kwargs...)
    global_size = size(global_grid)

    # Extracting the local range
    sharding = Sharding.DimsSharding(arch.connectivity, (1, 2), (:x, :y))

    # Needed for partitial array assembly
    # device_to_array_slices = Reactant.sharding_to_array_slices(sharding, global_size)
    FT = eltype(global_grid)

    # Copying the z coordinate to all the devices: we pass a NamedSharding of `nothing`s
    # (a NamedSharding of nothings represents a copy to all devices)
    # ``1'' here is the maximum number of dimensions of the fields of ``z''
    replicate = Sharding.Replicated(arch.connectivity)

<<<<<<< HEAD
    grid = OrthogonalSphericalShellGrid{Periodic, RightFolded, Bounded}(arch,
=======
    grid = OrthogonalSphericalShellGrid{Periodic, RightConnected, Bounded}(arch,
>>>>>>> e459594b
        global_size...,
        halo...,
        convert(FT, global_grid.Lz),
        Reactant.to_rarray(global_grid.λᶜᶜᵃ; sharding),
        Reactant.to_rarray(global_grid.λᶠᶜᵃ; sharding),
        Reactant.to_rarray(global_grid.λᶜᶠᵃ; sharding),
        Reactant.to_rarray(global_grid.λᶠᶠᵃ; sharding),
        Reactant.to_rarray(global_grid.φᶜᶜᵃ; sharding),
        Reactant.to_rarray(global_grid.φᶠᶜᵃ; sharding),
        Reactant.to_rarray(global_grid.φᶜᶠᵃ; sharding),
        Reactant.to_rarray(global_grid.φᶠᶠᵃ; sharding),
        sharded_z_direction(global_grid.z; sharding=replicate), # Replicating on all devices
        Reactant.to_rarray(global_grid.Δxᶜᶜᵃ; sharding),
        Reactant.to_rarray(global_grid.Δxᶠᶜᵃ; sharding),
        Reactant.to_rarray(global_grid.Δxᶜᶠᵃ; sharding),
        Reactant.to_rarray(global_grid.Δxᶠᶠᵃ; sharding),
        Reactant.to_rarray(global_grid.Δyᶜᶜᵃ; sharding),
        Reactant.to_rarray(global_grid.Δyᶠᶜᵃ; sharding),
        Reactant.to_rarray(global_grid.Δyᶜᶠᵃ; sharding),
        Reactant.to_rarray(global_grid.Δyᶠᶠᵃ; sharding),
        Reactant.to_rarray(global_grid.Azᶜᶜᵃ; sharding),
        Reactant.to_rarray(global_grid.Azᶠᶜᵃ; sharding),
        Reactant.to_rarray(global_grid.Azᶜᶠᵃ; sharding),
        Reactant.to_rarray(global_grid.Azᶠᶠᵃ; sharding),
        convert(FT, global_grid.radius),
        global_grid.conformal_mapping)

    return grid
end

function Oceananigans.Grids.zeros(arch::ShardedDistributed, FT, global_sz...)
    return fill(
        Reactant.ConcreteRArray, FT(0), global_sz...;
        sharding=Sharding.DimsSharding(arch.connectivity, (1, 2), (:x, :y))
    )
end
<|MERGE_RESOLUTION|>--- conflicted
+++ resolved
@@ -226,11 +226,7 @@
     # ``1'' here is the maximum number of dimensions of the fields of ``z''
     replicate = Sharding.Replicated(arch.connectivity)
 
-<<<<<<< HEAD
     grid = OrthogonalSphericalShellGrid{Periodic, RightFolded, Bounded}(arch,
-=======
-    grid = OrthogonalSphericalShellGrid{Periodic, RightConnected, Bounded}(arch,
->>>>>>> e459594b
         global_size...,
         halo...,
         convert(FT, global_grid.Lz),
