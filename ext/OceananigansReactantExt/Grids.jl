module Grids

using Reactant
using Oceananigans
using Oceananigans: Distributed
using Oceananigans.Architectures: ReactantState, CPU
using Oceananigans.Grids: AbstractGrid, AbstractUnderlyingGrid, StaticVerticalDiscretization, MutableVerticalDiscretization
using Oceananigans.Fields: Field
using Oceananigans.ImmersedBoundaries: GridFittedBottom, AbstractImmersedBoundary

import ..OceananigansReactantExt: deconcretize
import Oceananigans.Grids: LatitudeLongitudeGrid, RectilinearGrid, OrthogonalSphericalShellGrid
import Oceananigans.OrthogonalSphericalShellGrids: RotatedLatitudeLongitudeGrid
import Oceananigans.ImmersedBoundaries: ImmersedBoundaryGrid, materialize_immersed_boundary

const ReactantGrid{FT, TX, TY, TZ} = Union{
    AbstractGrid{FT, TX, TY, TZ, <:ReactantState},
    AbstractGrid{FT, TX, TY, TZ, <:Distributed{<:ReactantState}}
}

const ReactantImmersedBoundaryGrid{FT, TX, TY, TZ, G, I, M, S} = Union{
    ImmersedBoundaryGrid{FT, TX, TY, TZ, G, I, M, S, <:ReactantState},
    ImmersedBoundaryGrid{FT, TX, TY, TZ, G, I, M, S, <:Distributed{<:ReactantState}},
}

const ReactantUnderlyingGrid{FT, TX, TY, TZ, CZ} = Union{
    AbstractUnderlyingGrid{FT, TX, TY, TZ, CZ, <:ReactantState},
    AbstractUnderlyingGrid{FT, TX, TY, TZ, CZ, <:Distributed{<:ReactantState}},
}

deconcretize(z::StaticVerticalDiscretization) =
    StaticVerticalDiscretization(
        deconcretize(z.cᵃᵃᶠ),
        deconcretize(z.cᵃᵃᶜ),
        deconcretize(z.Δᵃᵃᶠ),
        deconcretize(z.Δᵃᵃᶜ)
    )

# TODO: handle MutableVerticalDiscretization in grid constructors
deconcretize(z::MutableVerticalDiscretization) = z
<<<<<<< HEAD
=======
    
#=
function LatitudeLongitudeGrid(arch::ReactantState, FT::DataType; kw...)
    cpu_grid = LatitudeLongitudeGrid(CPU(), FT; kw...)
    other_names = propertynames(cpu_grid)[2:end] # exclude architecture
    other_properties = Tuple(getproperty(cpu_grid, name) for name in other_names)
    TX, TY, TZ = Oceananigans.Grids.topology(cpu_grid)
    return LatitudeLongitudeGrid{TX, TY, TZ}(arch, other_properties...)
end

function RectilinearGrid(arch::ReactantState, FT::DataType; kw...)
    cpu_grid = RectilinearGrid(CPU(), FT; kw...)
    other_names = propertynames(cpu_grid)[2:end] # exclude architecture
    other_properties = Tuple(getproperty(cpu_grid, name) for name in other_names)
    TX, TY, TZ = Oceananigans.Grids.topology(cpu_grid)
    return RectilinearGrid{TX, TY, TZ}(arch, other_properties...)
end

function OrthogonalSphericalShellGrid(arch::ReactantState, FT::DataType; kw...)
    cpu_grid = OrthogonalSphericalShellGrid(CPU(), FT; kw...)
    other_names = propertynames(cpu_grid)[2:end] # exclude architecture
    other_properties = Tuple(getproperty(cpu_grid, name) for name in other_names)
    TX, TY, TZ = Oceananigans.Grids.topology(cpu_grid)
    return OrthogonalSphericalShellGrid{TX, TY, TZ}(arch, other_properties...)
end

# This is a kind of OrthogonalSphericalShellGrid
function RotatedLatitudeLongitudeGrid(arch::ReactantState, FT::DataType; kw...)
    cpu_grid = RotatedLatitudeLongitudeGrid(CPU(), FT; kw...)
    other_names = propertynames(cpu_grid)[2:end] # exclude architecture
    other_properties = Tuple(getproperty(cpu_grid, name) for name in other_names)
    TX, TY, TZ = Oceananigans.Grids.topology(cpu_grid)
    return OrthogonalSphericalShellGrid{TX, TY, TZ}(arch, other_properties...)
end
>>>>>>> 46b6aba9

# function LatitudeLongitudeGrid(arch::Union{ReactantState, Distributed{<:ReactantState}}, FT::DataType; kw...)
#     cpu_grid = LatitudeLongitudeGrid(CPU(), FT; kw...)
#     other_names = propertynames(cpu_grid)[2:end] # exclude architecture
#     other_properties = Tuple(getproperty(cpu_grid, name) for name in other_names)
#     TX, TY, TZ = Oceananigans.Grids.topology(cpu_grid)
#     return LatitudeLongitudeGrid{TX, TY, TZ}(arch, other_properties...)
# end

# function RectilinearGrid(arch::Union{ReactantState, Distributed{<:ReactantState}}, FT::DataType; kw...)
#     cpu_grid = RectilinearGrid(CPU(), FT; kw...)
#     other_names = propertynames(cpu_grid)[2:end] # exclude architecture
#     other_properties = Tuple(getproperty(cpu_grid, name) for name in other_names)
#     TX, TY, TZ = Oceananigans.Grids.topology(cpu_grid)
#     return RectilinearGrid{TX, TY, TZ}(arch, other_properties...)
# end

# function OrthogonalSphericalShellGrid(arch::Union{ReactantState, Distributed{<:ReactantState}}, FT::DataType; kw...)
#     cpu_grid = OrthogonalSphericalShellGrid(CPU(), FT; kw...)
#     other_names = propertynames(cpu_grid)[2:end] # exclude architecture
#     other_properties = Tuple(getproperty(cpu_grid, name) for name in other_names)
#     TX, TY, TZ = Oceananigans.Grids.topology(cpu_grid)
#     return OrthogonalSphericalShellGrid{TX, TY, TZ}(arch, other_properties...)
# end

# # This is a kind of OrthogonalSphericalShellGrid
# function RotatedLatitudeLongitudeGrid(arch::Union{ReactantState, Distributed{<:ReactantState}}, FT::DataType; kw...)
#     cpu_grid = RotatedLatitudeLongitudeGrid(CPU(), FT; kw...)
#     other_names = propertynames(cpu_grid)[2:end] # exclude architecture
#     other_properties = Tuple(getproperty(cpu_grid, name) for name in other_names)
#     TX, TY, TZ = Oceananigans.Grids.topology(cpu_grid)
#     return OrthogonalSphericalShellGrid{TX, TY, TZ}(arch, other_properties...)
# end

# # This low-level constructor supports the external package OrthogonalSphericalShellGrids.jl.
# function OrthogonalSphericalShellGrid{TX, TY, TZ}(arch::Union{ReactantState, Distributed{<:ReactantState}},
#                                                   Nx, Ny, Nz, Hx, Hy, Hz,
#                                                      Lz :: FT,
#                                                    λᶜᶜᵃ :: CC,  λᶠᶜᵃ :: FC,  λᶜᶠᵃ :: CF,  λᶠᶠᵃ :: FF,
#                                                    φᶜᶜᵃ :: CC,  φᶠᶜᵃ :: FC,  φᶜᶠᵃ :: CF,  φᶠᶠᵃ :: FF, z :: Z,
#                                                   Δxᶜᶜᵃ :: CC, Δxᶠᶜᵃ :: FC, Δxᶜᶠᵃ :: CF, Δxᶠᶠᵃ :: FF,
#                                                   Δyᶜᶜᵃ :: CC, Δyᶠᶜᵃ :: FC, Δyᶜᶠᵃ :: CF, Δyᶠᶠᵃ :: FF, 
#                                                   Azᶜᶜᵃ :: CC, Azᶠᶜᵃ :: FC, Azᶜᶠᵃ :: CF, Azᶠᶠᵃ :: FF,
#                                                  radius :: FT,
#                                                   conformal_mapping :: Map) where {TX, TY, TZ, FT, Z, Map,
#                                                                                    CC, FC, CF, FF}

#     args1 = (λᶜᶜᵃ, λᶠᶜᵃ, λᶜᶠᵃ, λᶠᶠᵃ,
#              φᶜᶜᵃ, φᶠᶜᵃ, φᶜᶠᵃ, φᶠᶠᵃ)

#     args2 = (Δxᶜᶜᵃ, Δxᶠᶜᵃ, Δxᶜᶠᵃ, Δxᶠᶠᵃ,
#              Δyᶜᶜᵃ, Δyᶠᶜᵃ, Δyᶜᶠᵃ, Δyᶠᶠᵃ,
#              Azᶜᶜᵃ, Azᶠᶜᵃ, Azᶜᶠᵃ, Azᶠᶠᵃ)

#     dargs1 = Tuple(deconcretize(a) for a in args1)
#     dz = deconcretize(z)
#     dargs2 = Tuple(deconcretize(a) for a in args2)

#     Arch = typeof(arch)
#     DCC = typeof(dargs1[1]) # deconcretized
#     DFC = typeof(dargs1[2]) # deconcretized
#     DCF = typeof(dargs1[3]) # deconcretized
#     DFF = typeof(dargs1[4]) # deconcretized
#     DZ = typeof(dz) # deconcretized

#     return OrthogonalSphericalShellGrid{FT, TX, TY, TZ, DZ, Map,
#                                         DCC, DFC, DCF, DFF, Arch}(arch, Nx, Ny, Nz, Hx, Hy, Hz, Lz,
#                                                                   dargs1..., dz, dargs2..., radius, conformal_mapping)
# end

function materialize_immersed_boundary(grid::ReactantGrid, ib::GridFittedBottom)
    bottom_field = Field{Center, Center, Nothing}(grid)
    set!(bottom_field, ib.bottom_height)
    new_ib = GridFittedBottom(bottom_field)
    return new_ib
end

deconcretize(gfb::GridFittedBottom) = GridFittedBottom(deconcretize(gfb.bottom_height),
                                                       gfb.immersed_condition)
<<<<<<< HEAD
=======

function with_cpu_architecture(::CPU, grid::ReactantGrid)
    other_names = propertynames(grid)[2:end] # exclude architecture
    other_properties = Tuple(getproperty(grid, name) for name in other_names)
    TX, TY, TZ = Oceananigans.Grids.topology(grid)
    GridType = typeof(grid).name.wrapper
    return GridType{TX, TY, TZ}(CPU(), other_properties...)
end

function reactant_immersed_boundary_grid(grid, ib; active_cells_map, active_z_columns)
    cpu_grid = with_cpu_architecture(CPU(), grid)
    ibg = ImmersedBoundaryGrid(cpu_grid, ib; active_cells_map, active_z_columns)
    TX, TY, TZ = Oceananigans.Grids.topology(grid)
    return ImmersedBoundaryGrid{TX, TY, TZ}(grid, ibg.immersed_boundary,
                                            ibg.interior_active_cells, ibg.active_z_columns)
end

function ImmersedBoundaryGrid(grid::ReactantUnderlyingGrid, ib::AbstractImmersedBoundary;
                              active_cells_map::Bool=false,
                              active_z_columns::Bool=active_cells_map)

    return reactant_immersed_boundary_grid(grid, ib; active_cells_map, active_z_columns)
end
=#

>>>>>>> 46b6aba9
end # module
<|MERGE_RESOLUTION|>--- conflicted
+++ resolved
@@ -38,43 +38,6 @@
 
 # TODO: handle MutableVerticalDiscretization in grid constructors
 deconcretize(z::MutableVerticalDiscretization) = z
-<<<<<<< HEAD
-=======
-    
-#=
-function LatitudeLongitudeGrid(arch::ReactantState, FT::DataType; kw...)
-    cpu_grid = LatitudeLongitudeGrid(CPU(), FT; kw...)
-    other_names = propertynames(cpu_grid)[2:end] # exclude architecture
-    other_properties = Tuple(getproperty(cpu_grid, name) for name in other_names)
-    TX, TY, TZ = Oceananigans.Grids.topology(cpu_grid)
-    return LatitudeLongitudeGrid{TX, TY, TZ}(arch, other_properties...)
-end
-
-function RectilinearGrid(arch::ReactantState, FT::DataType; kw...)
-    cpu_grid = RectilinearGrid(CPU(), FT; kw...)
-    other_names = propertynames(cpu_grid)[2:end] # exclude architecture
-    other_properties = Tuple(getproperty(cpu_grid, name) for name in other_names)
-    TX, TY, TZ = Oceananigans.Grids.topology(cpu_grid)
-    return RectilinearGrid{TX, TY, TZ}(arch, other_properties...)
-end
-
-function OrthogonalSphericalShellGrid(arch::ReactantState, FT::DataType; kw...)
-    cpu_grid = OrthogonalSphericalShellGrid(CPU(), FT; kw...)
-    other_names = propertynames(cpu_grid)[2:end] # exclude architecture
-    other_properties = Tuple(getproperty(cpu_grid, name) for name in other_names)
-    TX, TY, TZ = Oceananigans.Grids.topology(cpu_grid)
-    return OrthogonalSphericalShellGrid{TX, TY, TZ}(arch, other_properties...)
-end
-
-# This is a kind of OrthogonalSphericalShellGrid
-function RotatedLatitudeLongitudeGrid(arch::ReactantState, FT::DataType; kw...)
-    cpu_grid = RotatedLatitudeLongitudeGrid(CPU(), FT; kw...)
-    other_names = propertynames(cpu_grid)[2:end] # exclude architecture
-    other_properties = Tuple(getproperty(cpu_grid, name) for name in other_names)
-    TX, TY, TZ = Oceananigans.Grids.topology(cpu_grid)
-    return OrthogonalSphericalShellGrid{TX, TY, TZ}(arch, other_properties...)
-end
->>>>>>> 46b6aba9
 
 # function LatitudeLongitudeGrid(arch::Union{ReactantState, Distributed{<:ReactantState}}, FT::DataType; kw...)
 #     cpu_grid = LatitudeLongitudeGrid(CPU(), FT; kw...)
@@ -154,9 +117,6 @@
 
 deconcretize(gfb::GridFittedBottom) = GridFittedBottom(deconcretize(gfb.bottom_height),
                                                        gfb.immersed_condition)
-<<<<<<< HEAD
-=======
-
 function with_cpu_architecture(::CPU, grid::ReactantGrid)
     other_names = propertynames(grid)[2:end] # exclude architecture
     other_properties = Tuple(getproperty(grid, name) for name in other_names)
@@ -179,7 +139,5 @@
 
     return reactant_immersed_boundary_grid(grid, ib; active_cells_map, active_z_columns)
 end
-=#
 
->>>>>>> 46b6aba9
 end # module
