using Oceananigans.Grids: architecture, deflate_tuple
using Oceananigans.Architectures: on_architecture

struct TransposableField{FX, FY, FZ, YZ, XY, C, Comms}
    xfield :: FX # X-direction is free (x-local)
    yfield :: FY # Y-direction is free (y-local)
    zfield :: FZ # Z-direction is free (original field, z-local)
    yzbuff :: YZ # if `nothing` slab decomposition with `Ry == 1`
    xybuff :: XY # if `nothing` slab decomposition with `Rx == 1`
    counts :: C
    comms  :: Comms
end

const SlabYFields = TransposableField{<:Any, <:Any, <:Any, <:Nothing} # Y-direction is free
const SlabXFields = TransposableField{<:Any, <:Any, <:Any, <:Any, <:Nothing} # X-direction is free

"""
    TransposableField(field_in, FT = eltype(field_in); with_halos = false)

Construct a TransposableField object that containes the allocated memory and the ruleset required
for distributed transpositions. This includes:
- `xfield`: A field with an unpartitioned x-direction (x-local)
- `yfield`: A field with an unpartitioned y-direction (y-local)
- `zfield`: A field with an unpartitioned z-direction (z-local)
- one-dimensional buffers for performing communication between the different configurations, in particular:
    - `yzbuffer`: A buffer for communication between the z- and y-configurations
    - `xybuffer`: A buffer for communication between the y- and x-configurations
  These buffers are "packed" with the three dimensional data and then "unpacked" in the target configuration once
  received by the target rank.
- `counts`: The size of the chunks in the buffers to be sent and received
- `comms`: The MPI communicators for the yz and xy directions (different from MPI.COMM_WORLD!!!)

A `TransposableField` object is used to perform distributed transpositions between different configurations with the 
`transpose_z_to_y!`, `transpose_y_to_x!`, `transpose_x_to_y!`, and `transpose_y_to_z!` functions. 
In particular:
- `transpose_z_to_y!` copies data from the z-configuration (`zfield`) to the y-configuration (`yfield`)
- `transpose_y_to_x!` copies data from the y-configuration (`yfield`) to the x-configuration (`xfield`)
- `transpose_x_to_y!` copies data from the x-configuration (`xfield`) to the y-configuration (`yfield`)
- `transpose_y_to_z!` copies data from the y-configuration (`yfield`) to the z-configuration (`zfield`)

For more information on the transposition algorithm, see the docstring for the `transpose` functions.

# Arguments
- `field_in`: The input field. It needs to be in a _z-free_ configuration (i.e. ranks[3] == 1).
- `FT`: The element type of the field. Defaults to the element type of `field_in`.
- `with_halos`: A boolean indicating whether to include halos in the field. Defaults to `false`.
"""
function TransposableField(field_in, FT = eltype(field_in); with_halos = false)

    zgrid = field_in.grid # We support only a 2D partition in X and Y
    ygrid = twin_grid(zgrid; local_direction = :y)
    xgrid = twin_grid(zgrid; local_direction = :x)

    xN = size(xgrid)
    yN = size(ygrid)
    zN = size(zgrid)

    zarch = architecture(zgrid)
    yarch = architecture(ygrid)

    loc = location(field_in)

    Rx, Ry, _ = zarch.ranks
    if with_halos 
        zfield = Field(loc, zgrid, FT)
        yfield = Ry == 1 ? zfield : Field(loc, ygrid, FT)
        xfield = Rx == 1 ? yfield : Field(loc, xgrid, FT)
    else
        zfield = Field(loc, zgrid, FT; indices = (1:zN[1], 1:zN[2], 1:zN[3]))
        yfield = Ry == 1 ? zfield : Field(loc, ygrid, FT; indices = (1:yN[1], 1:yN[2], 1:yN[3]))
        xfield = Rx == 1 ? yfield : Field(loc, xgrid, FT; indices = (1:xN[1], 1:xN[2], 1:xN[3]))
    end

<<<<<<< HEAD
=======
    # One dimensional buffers to "pack" three-dimensional data in for communication 
>>>>>>> aef0aaa1
    yzbuffer = Ry == 1 ? nothing : (send = on_architecture(zarch, zeros(FT, prod(yN))), 
                                    recv = on_architecture(zarch, zeros(FT, prod(zN))))
    xybuffer = Rx == 1 ? nothing : (send = on_architecture(zarch, zeros(FT, prod(xN))), 
                                    recv = on_architecture(zarch, zeros(FT, prod(yN))))

    yzcomm = MPI.Comm_split(MPI.COMM_WORLD, zarch.local_index[1], zarch.local_index[1])
    xycomm = MPI.Comm_split(MPI.COMM_WORLD, yarch.local_index[3], yarch.local_index[3])

    zRx, zRy, zRz = ranks(zarch) 
    yRx, yRy, yRz = ranks(yarch) 

    # size of the chunks in the buffers to be sent and received
    # (see the docstring for the `transpose` algorithms)    
    yzcounts = zeros(Int, zRy * zRz)
    xycounts = zeros(Int, yRx * yRy)

    yzrank = MPI.Comm_rank(yzcomm)
    xyrank = MPI.Comm_rank(xycomm)

    yzcounts[yzrank + 1] = yN[1] * zN[2] * yN[3]
    xycounts[xyrank + 1] = yN[1] * xN[2] * xN[3]

    MPI.Allreduce!(yzcounts, +, yzcomm)
    MPI.Allreduce!(xycounts, +, xycomm)

    return TransposableField(xfield, yfield, zfield, 
                             yzbuffer, xybuffer,
                             (; yz = yzcounts, xy = xycounts),
                             (; yz = yzcomm,   xy = xycomm))
end

#####
##### Twin transposed grid
#####

"""
    twin_grid(grid::DistributedGrid; local_direction = :y)

Construct a "twin" grid based on the provided distributed `grid` object.
The twin grid is a grid that discretizes the same domain of the original grid, just with a
different partitioning strategy whereas the "local dimension" (i.e. the non-partitioned dimension)
is specified by the keyword argument `local_direction`. This could be either `:x` or `:y`.

Note that `local_direction = :z` will return the original grid as we do not allow partitioning in
the `z` direction.
"""
function twin_grid(grid::DistributedGrid; local_direction = :y)

    arch = grid.architecture
    ri, rj, rk = arch.local_index

    R = arch.ranks

    nx, ny, nz = n = size(grid)
    Nx, Ny, Nz = global_size(arch, n)

    TX, TY, TZ = topology(grid)

    TX = reconstruct_global_topology(TX, R[1], ri, rj, rk, arch.communicator)
    TY = reconstruct_global_topology(TY, R[2], rj, ri, rk, arch.communicator)
    TZ = reconstruct_global_topology(TZ, R[3], rk, ri, rj, arch.communicator)

    x = cpu_face_constructor_x(grid)
    y = cpu_face_constructor_y(grid)
    z = cpu_face_constructor_z(grid)

    xG = R[1] == 1 ? x : assemble_coordinate(x, nx, arch, 1)
    yG = R[2] == 1 ? y : assemble_coordinate(y, ny, arch, 2)
    zG = R[3] == 1 ? z : assemble_coordinate(z, nz, arch, 3)

    child_arch = child_architecture(arch)

    FT = eltype(grid)

    if local_direction == :y
        ranks = R[1], 1, R[2]

        nnx, nny, nnz = nx, Ny, nz ÷ ranks[3]

        if (nnz * ranks[3] < Nz) && (rj == ranks[3])
            nnz = Nz - nnz * (ranks[3] - 1)
        end
    elseif local_direction == :x
        ranks = 1, R[1], R[2]

        nnx, nny, nnz = Nx, Ny ÷ ranks[2], nz ÷ ranks[3]

        if (nny * ranks[2] < Ny) && (ri == ranks[2])
            nny = Ny - nny * (ranks[2] - 1)
        end
    elseif local_direction == :z
        #TODO: a warning here?
        return grid
    end

    new_arch  = Distributed(child_arch; partition = Partition(ranks...))
    global_sz = global_size(new_arch, (nnx, nny, nnz))
    global_sz = deflate_tuple(TX, TY, TZ, global_sz)

    return construct_grid(grid, new_arch, FT; 
                          size = global_sz, 
                          x = xG, y = yG, z = zG,
                          topology = (TX, TY, TZ))
end

function construct_grid(::RectilinearGrid, arch, FT; size, x, y, z, topology) 
    TX, TY, TZ = topology
    x = TX == Flat ? nothing : x
    y = TY == Flat ? nothing : y
    z = TZ == Flat ? nothing : z

    return RectilinearGrid(arch, FT; size, 
                           x, y, z,
                           topology)
end

function construct_grid(::LatitudeLongitudeGrid, arch, FT; size, x, y, z, topology) 
    TX, TY, TZ = topology
    longitude = TX == Flat ? nothing : x
    latitude  = TY == Flat ? nothing : y
    z         = TZ == Flat ? nothing : z

    return LatitudeLongitudeGrid(arch, FT; size, 
                                 longitude, latitude, z,
                                 topology)
end<|MERGE_RESOLUTION|>--- conflicted
+++ resolved
@@ -71,10 +71,7 @@
         xfield = Rx == 1 ? yfield : Field(loc, xgrid, FT; indices = (1:xN[1], 1:xN[2], 1:xN[3]))
     end
 
-<<<<<<< HEAD
-=======
     # One dimensional buffers to "pack" three-dimensional data in for communication 
->>>>>>> aef0aaa1
     yzbuffer = Ry == 1 ? nothing : (send = on_architecture(zarch, zeros(FT, prod(yN))), 
                                     recv = on_architecture(zarch, zeros(FT, prod(zN))))
     xybuffer = Rx == 1 ? nothing : (send = on_architecture(zarch, zeros(FT, prod(xN))), 
