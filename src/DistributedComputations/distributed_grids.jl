--- conflicted
+++ resolved
@@ -41,14 +41,9 @@
 @inline local_sizes(N, R::Fractional) = Tuple(ceil(Int, N * r) for r in R.sizes)
 @inline function local_sizes(N, R::Sizes)
     if N != sum(R.sizes)
-<<<<<<< HEAD
-        @warn "The domain size specified in the architecture $(sum(R.sizes)) is inconsistent 
-               with the grid size $N: using the architecture-specified size"
-=======
         @warn "The Sizes specified in the architecture $(R.sizes) is inconsistent  
                with the grid size: (N = $N != sum(Sizes) = $(sum(R.sizes))). 
                Using $(R.sizes)..."
->>>>>>> 643b484e
     end
     return R.sizes
 end
