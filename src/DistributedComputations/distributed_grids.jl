using MPI
using OffsetArrays
using Oceananigans.Utils: getnamewrapper
using Oceananigans.Grids: AbstractGrid, topology, size, halo_size, architecture, pop_flat_elements
using Oceananigans.Grids: validate_rectilinear_grid_args, validate_lat_lon_grid_args, validate_size
using Oceananigans.Grids: generate_coordinate, with_precomputed_metrics
using Oceananigans.Grids: cpu_face_constructor_x, cpu_face_constructor_y, cpu_face_constructor_z
using Oceananigans.Grids: R_Earth, metrics_precomputed

using Oceananigans.Fields

import Oceananigans.Grids: RectilinearGrid, LatitudeLongitudeGrid, with_halo

const DistributedGrid{FT, TX, TY, TZ} = Union{
    AbstractGrid{FT, TX, TY, TZ, <:Distributed{<:CPU}},
    AbstractGrid{FT, TX, TY, TZ, <:Distributed{<:GPU}},
}

const DistributedRectilinearGrid{FT, TX, TY, TZ, CZ, FX, FY, VX, VY} =
    RectilinearGrid{FT, TX, TY, TZ, CZ, FX, FY, VX, VY, <:Distributed}

const DistributedLatitudeLongitudeGrid{FT, TX, TY, TZ, Z,
                                       DXF, DXC, XF, XC,
                                       DYF, DYC, YF, YC,
                                       DXCC, DXFC, DXCF,
                                       DXFF, DYFC, DYCF} =
    LatitudeLongitudeGrid{FT, TX, TY, TZ, Z,
                          DXF, DXC, XF, XC,
                          DYF, DYC, YF, YC,
                          DXCC, DXFC, DXCF,
                          DXFF, DYFC, DYCF,
                          <:Distributed} where {FT, TX, TY, TZ, Z,
                                                DXF, DXC, XF, XC,
                                                DYF, DYC, YF, YC,
                                                DXCC, DXFC, DXCF,
                                                DXFF, DYFC, DYCF}

# Local size from global size and architecture
local_size(arch::Distributed, global_sz) = (local_size(global_sz[1], arch.partition.x, arch.local_index[1]),
                                            local_size(global_sz[2], arch.partition.y, arch.local_index[2]),
                                            local_size(global_sz[3], arch.partition.z, arch.local_index[3]))

# Individual, per-direction local size
function local_size(N, R, local_index)
    N𝓁  = local_sizes(N, R) # tuple of local sizes per rank
    Nℊ = sum(N𝓁) # global size (should be equal to `N` if `N` is divisible by `R`)
    if local_index == ranks(R) # If R does not divide `N`, we add the remainder to the last rank
        return N𝓁[local_index] + N - Nℊ
    else
        return N𝓁[local_index]
    end
end

# Differentiate between equal and unequal partitioning
@inline local_sizes(N, R::Nothing)    = N
@inline local_sizes(N, R::Int)        = Tuple(N ÷ R for i in 1:R)
@inline local_sizes(N, R::Fractional) = Tuple(ceil(Int, N * r) for r in R.sizes)
@inline function local_sizes(N, R::Sizes)
    if N != sum(R.sizes)
        @warn "The Sizes specified in the architecture $(R.sizes) is inconsistent
               with the grid size: (N = $N != sum(Sizes) = $(sum(R.sizes))).
               Using $(R.sizes)..."
    end
    return R.sizes
end

# Global size from local size
global_size(arch, local_size) = map(sum, concatenate_local_sizes(local_size, arch))

"""
    RectilinearGrid(arch::Distributed, FT=Float64; kw...)

Return the rank-local portion of `RectilinearGrid` on `arch`itecture.
"""
function RectilinearGrid(arch::Distributed,
                         FT::DataType = Oceananigans.defaults.FloatType;
                         size,
                         x = nothing,
                         y = nothing,
                         z = nothing,
                         halo = nothing,
                         extent = nothing,
                         topology = (Periodic, Periodic, Bounded))

    topology, global_sz, halo, x, y, z =
        validate_rectilinear_grid_args(topology, size, halo, FT, extent, x, y, z)

    local_sz = local_size(arch, global_sz)

    nx, ny, nz = local_sz
    Hx, Hy, Hz = halo

    ri, rj, rk = arch.local_index
    Rx, Ry, Rz = arch.ranks

    TX = insert_connected_topology(topology[1], Rx, ri)
    TY = insert_connected_topology(topology[2], Ry, rj)
    TZ = insert_connected_topology(topology[3], Rz, rk)

    local_topo = (TX, TY, TZ)

    xl = Rx == 1 ? x : partition_coordinate(x, nx, arch, 1)
    yl = Ry == 1 ? y : partition_coordinate(y, ny, arch, 2)
    zl = Rz == 1 ? z : partition_coordinate(z, nz, arch, 3)

    Lx, xᶠᵃᵃ, xᶜᵃᵃ, Δxᶠᵃᵃ, Δxᶜᵃᵃ = generate_coordinate(FT, local_topo, local_sz, halo, xl, :x, 1, child_architecture(arch))
    Ly, yᵃᶠᵃ, yᵃᶜᵃ, Δyᵃᶠᵃ, Δyᵃᶜᵃ = generate_coordinate(FT, local_topo, local_sz, halo, yl, :y, 2, child_architecture(arch))
    Lz, z                        = generate_coordinate(FT, local_topo, local_sz, halo, zl, :z, 3, child_architecture(arch))

    return RectilinearGrid{TX, TY, TZ}(arch,
                                       nx, ny, nz,
                                       Hx, Hy, Hz,
                                       Lx, Ly, Lz,
                                       Δxᶠᵃᵃ, Δxᶜᵃᵃ, xᶠᵃᵃ, xᶜᵃᵃ,
                                       Δyᵃᶜᵃ, Δyᵃᶠᵃ, yᵃᶠᵃ, yᵃᶜᵃ,
                                       z)
end

"""
    LatitudeLongitudeGrid(arch::Distributed, FT=Float64; kw...)

Return the rank-local portion of `LatitudeLongitudeGrid` on `arch`itecture.
"""
function LatitudeLongitudeGrid(arch::Distributed,
                               FT::DataType = Oceananigans.defaults.FloatType;
                               precompute_metrics = true,
                               size,
                               latitude,
                               longitude,
                               z,
                               topology = nothing,
                               radius = R_Earth,
<<<<<<< HEAD
                               halo = (3, 3, 3))
    
=======
                               halo = nothing)

>>>>>>> 0906f8b9
    topology, global_sz, halo, latitude, longitude, z, precompute_metrics =
        validate_lat_lon_grid_args(topology, size, halo, FT, latitude, longitude, z, precompute_metrics)

    local_sz = local_size(arch, global_sz)

    nλ, nφ, nz = local_sz
    Hλ, Hφ, Hz = halo
    ri, rj, rk = arch.local_index
    Rx, Ry, Rz = arch.ranks

    TX = insert_connected_topology(topology[1], Rx, ri)
    TY = insert_connected_topology(topology[2], Ry, rj)
    TZ = insert_connected_topology(topology[3], Rz, rk)

    local_topo = (TX, TY, TZ)

    λl = Rx == 1 ? longitude : partition_coordinate(longitude, nλ, arch, 1)
    φl = Ry == 1 ? latitude  : partition_coordinate(latitude,  nφ, arch, 2)
    zl = Rz == 1 ? z         : partition_coordinate(z,         nz, arch, 3)

    # Calculate all direction (which might be stretched)
    # A direction is regular if the domain passed is a Tuple{<:Real, <:Real},
    # it is stretched if being passed is a function or vector (as for the VerticallyStretchedRectilinearGrid)
    Lλ, λᶠᵃᵃ, λᶜᵃᵃ, Δλᶠᵃᵃ, Δλᶜᵃᵃ = generate_coordinate(FT, local_topo, local_sz, halo, λl, :longitude, 1, child_architecture(arch))
    Lz, z                        = generate_coordinate(FT, local_topo, local_sz, halo, zl, :z,         3, child_architecture(arch))

    # The Latitudinal direction is _special_:
    # precompute_metrics assumes that `length(φᵃᶠᵃ) = length(φᵃᶜᵃ) + 1`, which is always the case in a
    # serial grid because `LatitudeLongitudeGrid` should be always `Bounded`, but it is not true for a
    # partitioned `DistributedGrid` with Ry > 1 (one rank will hold a `RightConnected` topology)
    # An extra point is to precompute the Y-direction metrics in case of only one halo, hence
    # we disregard the topology when constructing the metrics and add a halo point!
    # Furthermore, the `LatitudeLongitudeGrid` requires an extra halo on it's latitudinal coordinate to allow calculating
    # the z-area on halo cells. (see: Az =  R^2 * Δλ * (sin(φ[j]) - sin(φ[j-1]))
    Lφ, φᵃᶠᵃ, φᵃᶜᵃ, Δφᵃᶠᵃ, Δφᵃᶜᵃ = generate_coordinate(FT, Bounded(), nφ, Hφ + 1, φl, :latitude, child_architecture(arch))


    preliminary_grid = LatitudeLongitudeGrid{TX, TY, TZ}(arch,
                                                         nλ, nφ, nz,
                                                         Hλ, Hφ, Hz,
                                                         Lλ, Lφ, Lz,
                                                         Δλᶠᵃᵃ, Δλᶜᵃᵃ, λᶠᵃᵃ, λᶜᵃᵃ,
                                                         Δφᵃᶠᵃ, Δφᵃᶜᵃ, φᵃᶠᵃ, φᵃᶜᵃ,
                                                         z,
                                                         (nothing for i=1:10)..., convert(FT, radius))

    return !precompute_metrics ? preliminary_grid : with_precomputed_metrics(preliminary_grid)
end

# Fallback!
reconstruct_global_grid(grid::AbstractGrid) = grid

"""
    reconstruct_global_grid(grid::DistributedGrid)

Return the global grid on `child_architecture(grid)`
"""
function reconstruct_global_grid(grid::DistributedRectilinearGrid)

    arch = grid.architecture
    ri, rj, rk = arch.local_index

    Rx, Ry, Rz = R = arch.ranks

    nx, ny, nz = n = size(grid)
    Hx, Hy, Hz = H = halo_size(grid)
    Nx, Ny, Nz = global_size(arch, n)

    TX, TY, TZ = topology(grid)

    TX = reconstruct_global_topology(TX, Rx, ri, rj, rk, arch)
    TY = reconstruct_global_topology(TY, Ry, rj, ri, rk, arch)
    TZ = reconstruct_global_topology(TZ, Rz, rk, ri, rj, arch)

    x = cpu_face_constructor_x(grid)
    y = cpu_face_constructor_y(grid)
    z = cpu_face_constructor_z(grid)

    ## This will not work with 3D parallelizations!!
    xG = Rx == 1 ? x : assemble_coordinate(x, nx, arch, 1)
    yG = Ry == 1 ? y : assemble_coordinate(y, ny, arch, 2)
    zG = Rz == 1 ? z : assemble_coordinate(z, nz, arch, 3)

    child_arch = child_architecture(arch)

    FT = eltype(grid)

    Lx, xᶠᵃᵃ, xᶜᵃᵃ, Δxᶠᵃᵃ, Δxᶜᵃᵃ = generate_coordinate(FT, TX(), Nx, Hx, xG, :x, child_arch)
    Ly, yᵃᶠᵃ, yᵃᶜᵃ, Δyᵃᶠᵃ, Δyᵃᶜᵃ = generate_coordinate(FT, TY(), Ny, Hy, yG, :y, child_arch)
    Lz, z                        = generate_coordinate(FT, (TX, TY, TZ), (Nx, Ny, Nz), H, zG, :z, 3, child_arch)

    return RectilinearGrid{TX, TY, TZ}(child_arch,
                                       Nx, Ny, Nz,
                                       Hx, Hy, Hz,
                                       Lx, Ly, Lz,
                                       Δxᶠᵃᵃ, Δxᶜᵃᵃ, xᶠᵃᵃ, xᶜᵃᵃ,
                                       Δyᵃᶠᵃ, Δyᵃᶜᵃ, yᵃᶠᵃ, yᵃᶜᵃ,
                                       z)
end

function reconstruct_global_grid(grid::DistributedLatitudeLongitudeGrid)

    arch = grid.architecture
    ri, rj, rk = arch.local_index

    Rx, Ry, Rz = R = arch.ranks

    nλ, nφ, nz = n = size(grid)
    Hλ, Hφ, Hz = H = halo_size(grid)
    Nλ, Nφ, Nz = global_size(arch, n)

    TX, TY, TZ = topology(grid)

    TX = reconstruct_global_topology(TX, Rx, ri, rj, rk, arch)
    TY = reconstruct_global_topology(TY, Ry, rj, ri, rk, arch)
    TZ = reconstruct_global_topology(TZ, Rz, rk, ri, rj, arch)

    λ = cpu_face_constructor_x(grid)
    φ = cpu_face_constructor_y(grid)
    z = cpu_face_constructor_z(grid)

    ## This will not work with 3D parallelizations!!
    λG = Rx == 1 ? λ : assemble_coordinate(λ, nλ, arch, 1)
    φG = Ry == 1 ? φ : assemble_coordinate(φ, nφ, arch, 2)
    zG = Rz == 1 ? z : assemble_coordinate(z, nz, arch, 3)

    child_arch = child_architecture(arch)

    FT = eltype(grid)

    # Calculate all direction (which might be stretched)
    # A direction is regular if the domain passed is a Tuple{<:Real, <:Real},
    # it is stretched if being passed is a function or vector
    Lλ, λᶠᵃᵃ, λᶜᵃᵃ, Δλᶠᵃᵃ, Δλᶜᵃᵃ = generate_coordinate(FT, TX(), Nλ, Hλ, λG, :longitude, child_arch)
    Lφ, φᵃᶠᵃ, φᵃᶜᵃ, Δφᵃᶠᵃ, Δφᵃᶜᵃ = generate_coordinate(FT, TY(), Nφ, Hφ, φG, :latitude,  child_arch)
    Lz, z                        = generate_coordinate(FT, (TX, TY, TZ), (Nλ, Nφ, Nz), H, zG, :z, 3, child_arch)

    precompute_metrics = metrics_precomputed(grid)

    preliminary_grid = LatitudeLongitudeGrid{TX, TY, TZ}(child_arch,
                                                         Nλ, Nφ, Nz,
                                                         Hλ, Hφ, Hz,
                                                         Lλ, Lφ, Lz,
                                                         Δλᶠᵃᵃ, Δλᶜᵃᵃ, λᶠᵃᵃ, λᶜᵃᵃ,
                                                         Δφᵃᶠᵃ, Δφᵃᶜᵃ, φᵃᶠᵃ, φᵃᶜᵃ,
                                                         z,
                                                         (nothing for i=1:10)..., grid.radius)

    return !precompute_metrics ? preliminary_grid : with_precomputed_metrics(preliminary_grid)
end

# We _HAVE_ to dispatch individually for all grid types because
# `RectilinearGrid`, `LatitudeLongitudeGrid` and `ImmersedBoundaryGrid`
# take precedence on `DistributedGrid`
function with_halo(new_halo, grid::DistributedRectilinearGrid)
    new_grid = with_halo(new_halo, reconstruct_global_grid(grid))
    return scatter_local_grids(new_grid, architecture(grid), size(grid))
end

function with_halo(new_halo, grid::DistributedLatitudeLongitudeGrid)
    new_grid = with_halo(new_halo, reconstruct_global_grid(grid))
    return scatter_local_grids(new_grid, architecture(grid), size(grid))
end

# Extending child_architecture for grids
child_architecture(grid::AbstractGrid) = architecture(grid)
child_architecture(grid::DistributedGrid) = child_architecture(architecture(grid))

"""
    scatter_grid_properties(global_grid)

Return the individual `extent`, `topology`, `size`, and `halo` of a `global_grid`.
"""
function scatter_grid_properties(global_grid)
    # Pull out face grid constructors
    x = cpu_face_constructor_x(global_grid)
    y = cpu_face_constructor_y(global_grid)
    z = cpu_face_constructor_z(global_grid)

    topo = topology(global_grid)
    halo = pop_flat_elements(halo_size(global_grid), topo)

    return x, y, z, topo, halo
end

function scatter_local_grids(global_grid::RectilinearGrid, arch::Distributed, local_size)
    x, y, z, topo, halo = scatter_grid_properties(global_grid)
    global_sz = global_size(arch, local_size)
    return RectilinearGrid(arch, eltype(global_grid); size=global_sz, x=x, y=y, z=z, halo=halo, topology=topo)
end

function scatter_local_grids(global_grid::LatitudeLongitudeGrid, arch::Distributed, local_size)
    x, y, z, topo, halo = scatter_grid_properties(global_grid)
    global_sz = global_size(arch, local_size)
    return LatitudeLongitudeGrid(arch, eltype(global_grid); size=global_sz, longitude=x,
                                 latitude=y, z=z, halo=halo, topology=topo, radius=global_grid.radius)
end

"""
    insert_connected_topology(T, R, r)

Return the local topology associated with the global topology `T`, the amount of ranks
in `T` direction (`R`) and the local rank index `r`.
"""
insert_connected_topology(T, R, r) = T

insert_connected_topology(::Type{Bounded}, R, r) = ifelse(R == 1, Bounded,
                                                   ifelse(r == 1, RightConnected,
                                                   ifelse(r == R, LeftConnected,
                                                   FullyConnected)))

insert_connected_topology(::Type{Periodic}, R, r) = ifelse(R == 1, Periodic, FullyConnected)

"""
    reconstruct_global_topology(T, R, r, r1, r2, arch)

Reconstruct the global topology associated with the local topologies `T`, the amount of ranks
in `T` direction (`R`) and the local rank index `r`.

If all ranks have `FullyConnected` topologies, the global topology is `Periodic`;
otherwise it is `Bounded`.
"""
function reconstruct_global_topology(T, R, r, r1, r2, arch)
    if R == 1
        return T
    end

    topologies = zeros(Int, R)
    if T == FullyConnected && r1 == 1 && r2 == 1
        topologies[r] = 1
    end

    topologies = all_reduce(+, topologies, arch)

    if sum(topologies) == R
        return Periodic
    else
        return Bounded
    end
end<|MERGE_RESOLUTION|>--- conflicted
+++ resolved
@@ -130,13 +130,8 @@
                                z,
                                topology = nothing,
                                radius = R_Earth,
-<<<<<<< HEAD
                                halo = (3, 3, 3))
     
-=======
-                               halo = nothing)
-
->>>>>>> 0906f8b9
     topology, global_sz, halo, latitude, longitude, z, precompute_metrics =
         validate_lat_lon_grid_args(topology, size, halo, FT, latitude, longitude, z, precompute_metrics)
 
