--- conflicted
+++ resolved
@@ -362,11 +362,7 @@
         topologies[r] = 1
     end
 
-<<<<<<< HEAD
-    all_reduce(topologies, +, comm)
-=======
     topologies = all_reduce(topologies, +, comm)
->>>>>>> c253bf60
 
     if sum(topologies) == R
         return Periodic
