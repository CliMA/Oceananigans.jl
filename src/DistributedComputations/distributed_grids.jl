--- conflicted
+++ resolved
@@ -129,15 +129,9 @@
                                longitude,
                                z,
                                topology = nothing,
-<<<<<<< HEAD
-                               radius = R_Earth,
+                               radius = Oceananigans.defaults.planet_radius,
                                halo = (3, 3, 3))
-    
-=======
-                               radius = Oceananigans.defaults.planet_radius,
-                               halo = nothing)
-
->>>>>>> c8315b74
+
     topology, global_sz, halo, latitude, longitude, z, precompute_metrics =
         validate_lat_lon_grid_args(topology, size, halo, FT, latitude, longitude, z, precompute_metrics)
 
