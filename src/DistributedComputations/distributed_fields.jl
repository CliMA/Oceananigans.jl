--- conflicted
+++ resolved
@@ -1,12 +1,6 @@
 using Oceananigans.Grids: topology
 using Oceananigans.Fields: validate_field_data, indices, validate_boundary_conditions
 using Oceananigans.Fields: validate_indices, set_to_array!, set_to_field!
-<<<<<<< HEAD
-using Oceananigans.Fields: condition_operand, conditional_length
-using LinearAlgebra: dot, norm
-using Statistics: mean
-using KahanSummation: sum_kbn
-=======
 using CUDA: @allowscalar
 
 using Oceananigans.Fields: ReducedAbstractField, 
@@ -16,7 +10,10 @@
                            filltype,
                            reduced_dimensions,
                            reduced_location
->>>>>>> f6463bd4
+using Oceananigans.Fields: condition_operand, conditional_length
+using LinearAlgebra: dot, norm
+using Statistics: mean
+using KahanSummation: sum_kbn
 
 import Oceananigans.Fields: Field, location, set!
 import Oceananigans.BoundaryConditions: fill_halo_regions!
@@ -113,7 +110,100 @@
     return global_field
 end
 
-<<<<<<< HEAD
+"""
+    partition_dimensions(arch::Distributed)
+    partition_dimensions(f::DistributedField)
+
+Return the partitioned dimensions of a distributed field or architecture.
+"""
+function partition_dimensions(arch::Distributed)
+    R = ranks(arch) 
+    dims = []
+    for r in eachindex(R)
+        if R[r] > 1
+            push!(dims, r)
+        end
+    end
+    return tuple(dims...)
+end
+
+partition_dimensions(f::DistributedField) = partition_dimensions(architecture(f))
+
+function maybe_all_reduce!(op, f::ReducedAbstractField)
+    reduced_dims   = reduced_dimensions(f)
+    partition_dims = partition_dimensions(f)
+
+    if any([dim ∈ partition_dims for dim in reduced_dims])
+        all_reduce!(op, parent(f), architecture(f))
+    end
+
+    return f
+end
+
+# Allocating and in-place reductions
+for (reduction, all_reduce_op) in zip((:sum, :maximum, :minimum, :all, :any, :prod),
+                                      (:+,   :max,     :min,     :&,   :|,   :*))
+
+    reduction! = Symbol(reduction, '!')
+
+    @eval begin
+        # In-place
+        function Base.$(reduction!)(f::Function,
+                                    r::ReducedAbstractField,
+                                    a::DistributedField;
+                                    condition = nothing,
+                                    mask = get_neutral_mask(Base.$(reduction!)),
+                                    kwargs...)
+
+            operand = condition_operand(f, a, condition, mask)
+
+            Base.$(reduction!)(identity,
+                               interior(r),
+                               operand;
+                               kwargs...)
+
+            return maybe_all_reduce!($(all_reduce_op), r)
+        end
+
+        function Base.$(reduction!)(r::ReducedAbstractField,
+                                    a::DistributedField;
+                                    condition = nothing,
+                                    mask = get_neutral_mask(Base.$(reduction!)),
+                                    kwargs...)
+
+            Base.$(reduction!)(identity,
+                               interior(r),
+                               condition_operand(a, condition, mask);
+                               kwargs...)
+
+            return maybe_all_reduce!($(all_reduce_op), r)
+        end
+
+        # Allocating
+        function Base.$(reduction)(f::Function,
+                                   c::DistributedField;
+                                   condition = nothing,
+                                   mask = get_neutral_mask(Base.$(reduction!)),
+                                   dims = :)
+
+            conditioned_c = condition_operand(f, c, condition, mask)
+            T = filltype(Base.$(reduction!), c)
+            loc = reduced_location(location(c); dims)
+            r = Field(loc, c.grid, T; indices=indices(c))
+            initialize_reduced_field!(Base.$(reduction!), identity, r, conditioned_c)
+            Base.$(reduction!)(identity, interior(r), conditioned_c, init=false)
+
+            maybe_all_reduce!($(all_reduce_op), r)
+
+            if dims isa Colon
+                return @allowscalar first(r)
+            else
+                return r
+            end
+        end
+    end
+end
+
 # Distributed norm
 @inline function norm(u::DistributedField)
     n² = dot(u, u)
@@ -160,99 +250,4 @@
 @inline mean(f::Function, c::DistributedField, dims; condition=nothing, mask=0) =
     _mean(f, c, dims; condition, mask)
 
-@inline mean(c::DistributedField; condition=nothing, dims=:) = _mean(identity, c, dims; condition)
-=======
-"""
-    partition_dimensions(arch::Distributed)
-    partition_dimensions(f::DistributedField)
-
-Return the partitioned dimensions of a distributed field or architecture.
-"""
-function partition_dimensions(arch::Distributed)
-    R = ranks(arch) 
-    dims = []
-    for r in eachindex(R)
-        if R[r] > 1
-            push!(dims, r)
-        end
-    end
-    return tuple(dims...)
-end
-
-partition_dimensions(f::DistributedField) = partition_dimensions(architecture(f))
-
-function maybe_all_reduce!(op, f::ReducedAbstractField)
-    reduced_dims   = reduced_dimensions(f)
-    partition_dims = partition_dimensions(f)
-
-    if any([dim ∈ partition_dims for dim in reduced_dims])
-        all_reduce!(op, parent(f), architecture(f))
-    end
-
-    return f
-end
-
-# Allocating and in-place reductions
-for (reduction, all_reduce_op) in zip((:sum, :maximum, :minimum, :all, :any, :prod),
-                                      (:+,   :max,     :min,     :&,   :|,   :*))
-
-    reduction! = Symbol(reduction, '!')
-
-    @eval begin
-        # In-place
-        function Base.$(reduction!)(f::Function,
-                                    r::ReducedAbstractField,
-                                    a::DistributedField;
-                                    condition = nothing,
-                                    mask = get_neutral_mask(Base.$(reduction!)),
-                                    kwargs...)
-
-            operand = condition_operand(f, a, condition, mask)
-
-            Base.$(reduction!)(identity,
-                               interior(r),
-                               operand;
-                               kwargs...)
-
-            return maybe_all_reduce!($(all_reduce_op), r)
-        end
-
-        function Base.$(reduction!)(r::ReducedAbstractField,
-                                    a::DistributedField;
-                                    condition = nothing,
-                                    mask = get_neutral_mask(Base.$(reduction!)),
-                                    kwargs...)
-
-            Base.$(reduction!)(identity,
-                               interior(r),
-                               condition_operand(a, condition, mask);
-                               kwargs...)
-
-            return maybe_all_reduce!($(all_reduce_op), r)
-        end
-
-        # Allocating
-        function Base.$(reduction)(f::Function,
-                                   c::DistributedField;
-                                   condition = nothing,
-                                   mask = get_neutral_mask(Base.$(reduction!)),
-                                   dims = :)
-
-            conditioned_c = condition_operand(f, c, condition, mask)
-            T = filltype(Base.$(reduction!), c)
-            loc = reduced_location(location(c); dims)
-            r = Field(loc, c.grid, T; indices=indices(c))
-            initialize_reduced_field!(Base.$(reduction!), identity, r, conditioned_c)
-            Base.$(reduction!)(identity, interior(r), conditioned_c, init=false)
-
-            maybe_all_reduce!($(all_reduce_op), r)
-
-            if dims isa Colon
-                return @allowscalar first(r)
-            else
-                return r
-            end
-        end
-    end
-end
->>>>>>> f6463bd4
+@inline mean(c::DistributedField; condition=nothing, dims=:) = _mean(identity, c, dims; condition)