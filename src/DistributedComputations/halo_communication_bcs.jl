--- conflicted
+++ resolved
@@ -30,18 +30,6 @@
     TX, TY, _ = topology
 
     # `rank == nothing`indicates no partitioning in that specific direction.
-<<<<<<< HEAD
-    # Communication is required only if the direction is "connected"
-    inject_west  = !isnothing(rank_west)  && !(TX isa LeftConnected) 
-    inject_east  = !isnothing(rank_east)  && !(TX isa RightConnected) 
-    inject_south = !isnothing(rank_south) && !(TY isa LeftConnected) 
-    inject_north = !isnothing(rank_north) && !(TY isa RightConnected) 
-
-    west     = inject_west  ? west_comm_bc  : field_bcs.west  
-    east     = inject_east  ? east_comm_bc  : field_bcs.east  
-    south    = inject_south ? south_comm_bc : field_bcs.south 
-    north    = inject_north ? north_comm_bc : field_bcs.north 
-=======
     # Communication is required only if the direction is "connected" 
     # Remember `RightConnected` means bounded on the left and viceversa
     # `LeftConnected` means bounded on the right
@@ -54,7 +42,6 @@
     east  = inject_east  ? east_comm_bc  : field_bcs.east  
     south = inject_south ? south_comm_bc : field_bcs.south 
     north = inject_north ? north_comm_bc : field_bcs.north 
->>>>>>> 35548f9b
     
     bottom   = field_bcs.bottom 
     top      = field_bcs.top    
