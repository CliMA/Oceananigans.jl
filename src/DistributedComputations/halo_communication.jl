--- conflicted
+++ resolved
@@ -108,13 +108,9 @@
                               kwargs...)
 end
 
-<<<<<<< HEAD
-function fill_halo_regions!(c::OffsetArray, bcs, indices, loc, grid::DistributedGrid, buffers, args...; only_local_halos = false, fill_boundary_normal_velocities = true, kwargs...)
-=======
 function fill_halo_regions!(c::OffsetArray, bcs, indices, loc, grid::DistributedGrid, buffers, args...;
                             fill_boundary_normal_velocities=true, kwargs...)
 
->>>>>>> 6a95cebc
     if fill_boundary_normal_velocities
         fill_open_boundary_regions!(c, bcs, indices, loc, grid, buffers, args...; kwargs...)
     end
