using KernelAbstractions: @kernel, @index

using Oceananigans.Fields: instantiated_location

using Oceananigans.BoundaryConditions
using Oceananigans.BoundaryConditions:
    DistributedFillHalo,
    PBCT, DCBCT, get_boundary_kernels

import Oceananigans.BoundaryConditions: fill_halo_event!, fill_halo_regions!

#####
##### MPI tags for halo communication BCs
#####

sides  = (:west, :east, :south, :north, :southwest, :southeast, :northwest, :northeast)
side_id = Dict(side => n-1 for (n, side) in enumerate(sides))

opposite_side = Dict(
    :west => :east,
    :east => :west,
    :south => :north,
    :north => :south,
    :southwest => :northeast,
    :southeast => :northwest,
    :northwest => :southeast,
    :northeast => :southwest,
)

ID_DIGITS   = 2

# A Hashing function which returns a unique
# integer between 0 and 26 for a combination of
# 3 locations wither Center, Face, or Nothing
location_counter = 0
for LX in (:Face, :Center, :Nothing)
    for LY in (:Face, :Center, :Nothing)
        for LZ in (:Face, :Center, :Nothing)
            @eval loc_id(::$LX, ::$LY, ::$LZ) = $location_counter
            global location_counter += 1
        end
    end
end

# Functions that return unique send and recv MPI tags for each side, field location
# keeping into account the possibility of asynchronous communication.
# the MPI tag is an integer with:
#   digit 1-2: an counter which keeps track of how many communications are live. The counter is stored in `arch.mpi_tag`
#   digit 3-4: a unique identifier for the field's location that goes from 0 - 26 (see `loc_id`)
#   digit 5: the side we send / recieve from

for side in sides
    side_str = string(side)
    send_tag_fn_name = Symbol("$(side)_send_tag")
    recv_tag_fn_name = Symbol("$(side)_recv_tag")
    @eval begin
        function $send_tag_fn_name(arch, grid, location)
            field_id   = string(arch.mpi_tag[], pad=ID_DIGITS)
            loc_digit  = string(loc_id(location...), pad=ID_DIGITS)
            side_digit = string(side_id[Symbol($side_str)])
            return parse(Int, field_id * loc_digit * side_digit)
        end

        function $recv_tag_fn_name(arch, grid, location)
            field_id   = string(arch.mpi_tag[], pad=ID_DIGITS)
            loc_digit  = string(loc_id(location...), pad=ID_DIGITS)
            side_digit = string(side_id[opposite_side[Symbol($side_str)]])
            return parse(Int, field_id * loc_digit * side_digit)
        end
    end
end

#####
##### Filling halos for halo communication boundary conditions
#####

fill_halo_regions!(field::DistributedField, args...; kwargs...) = 
    fill_halo_regions!(field.data,
                       field.boundary_conditions,
                       field.indices,
                       instantiated_location(field),
                       field.grid,
                       field.communication_buffers,
                       args...;
                       kwargs...)

<<<<<<< HEAD
function fill_halo_regions!(c::OffsetArray, boundary_conditions, indices, loc, grid::DistributedGrid, buffers, args...;
                            fill_open_bcs=true, kwargs...)
=======
function fill_halo_regions!(c::OffsetArray, bcs, indices, loc, grid::DistributedGrid, buffers, args...; kwargs...)
>>>>>>> f54c0102

    arch = architecture(grid)
    kernels!, bcs = get_boundary_kernels(boundary_conditions, c, grid, loc, indices)

    number_of_tasks  = length(kernels!)
    outstanding_requests = length(arch.mpi_requests)

    for task = 1:number_of_tasks
        fill_halo_event!(c, kernels![task], bcs[task], loc, grid, buffers, args...; kwargs...)
    end

    fill_corners!(c, arch.connectivity, indices, loc, arch, grid, buffers, args...; kwargs...)

    # We increment the request counter only if we have actually initiated the MPI communication.
    # This is the case only if at least one of the boundary conditions is a distributed communication
    # boundary condition (DCBCT) _and_ the `only_local_halos` keyword argument is false.
    if length(arch.mpi_requests) > outstanding_requests
        arch.mpi_tag[] += 1
    end

    return nothing
end

@inline function pool_requests_or_complete_comm!(c, arch, grid, buffers, requests, async, side)

    # if `isnothing(requests)`, `fill_halo!` did not involve MPI passing
    if isnothing(requests)
        return nothing
    end

    # Overlapping communication and computation, store requests in a `MPI.Request`
    # pool to be waited upon later on when halos are required.
    if async && (arch isa AsynchronousDistributed)
        push!(arch.mpi_requests, requests...)
        return nothing
    end

    # Syncronous MPI fill_halo_event!
    cooperative_waitall!(requests)

    # Reset MPI tag
    arch.mpi_tag[] -= arch.mpi_tag[]
    recv_from_buffers!(c, buffers, grid, side)

    return nothing
end

# corner passing routine
function fill_corners!(c, connectivity, indices, loc, arch, grid, buffers, args...;
                       async=false, only_local_halos=false, kw...)

    # No corner filling needed!
    only_local_halos && return nothing

    # This has to be synchronized!
    fill_send_buffers!(c, buffers, grid, Val(:corners))
    sync_device!(arch)

    requests = MPI.Request[]

    reqsw = fill_southwest_halo!(c, connectivity.southwest, indices, loc, arch, grid, buffers, buffers.southwest, args...; kw...)
    reqse = fill_southeast_halo!(c, connectivity.southeast, indices, loc, arch, grid, buffers, buffers.southeast, args...; kw...)
    reqnw = fill_northwest_halo!(c, connectivity.northwest, indices, loc, arch, grid, buffers, buffers.northwest, args...; kw...)
    reqne = fill_northeast_halo!(c, connectivity.northeast, indices, loc, arch, grid, buffers, buffers.northeast, args...; kw...)

    !isnothing(reqsw) && push!(requests, reqsw...)
    !isnothing(reqse) && push!(requests, reqse...)
    !isnothing(reqnw) && push!(requests, reqnw...)
    !isnothing(reqne) && push!(requests, reqne...)

    pool_requests_or_complete_comm!(c, arch, grid, buffers, requests, async, Val(:corners))

    return nothing
end

cooperative_wait(req::MPI.Request)            = MPI.Waitall(req)
cooperative_waitall!(req::Array{MPI.Request}) = MPI.Waitall(req)

# There are two additional keyword arguments (with respect to serial `fill_halo_event!`s) that take an effect on `DistributedGrids`:
# - only_local_halos: if true, only the local halos are filled, i.e. corresponding to non-communicating boundary conditions
# - async: if true, ansynchronous MPI communication is enabled
function fill_halo_event!(c, kernel!::DistributedFillHalo, bcs, loc, grid::DistributedGrid, buffers, args...;
                          async = false, only_local_halos = false, kwargs...)

    if only_local_halos # No need to do anything here
        return nothing
    end

    buffer_side = kernel!.side
    arch = architecture(grid)

    fill_send_buffers!(c, buffers, grid, buffer_side)
    sync_device!(arch) # We need to synchronize the device before we start the communication

    requests = kernel!(c, bcs..., loc, grid, arch, buffers)
    pool_requests_or_complete_comm!(c, arch, grid, buffers, requests, async, buffer_side)

    return nothing
end

#####
##### fill_$corner_halo! where corner = [:southwest, :southeast, :northwest, :northeast]
#####

for side in [:southwest, :southeast, :northwest, :northeast]
    fill_corner_halo! = Symbol("fill_$(side)_halo!")
    send_side_halo  = Symbol("send_$(side)_halo")
    recv_side_halo! = Symbol("recv_$(side)_halo!")

    @eval begin
        $fill_corner_halo!(c, corner, indices, loc, arch, grid, buffers, ::Nothing, args...; kwargs...) = nothing

        function $fill_corner_halo!(c, corner, indices, loc, arch, grid, buffers, sd, args...; kwargs...)
            child_arch = child_architecture(arch)
            local_rank = arch.local_rank

            recv_req = $recv_side_halo!(c, grid, arch, loc, local_rank, corner, buffers)
            send_req = $send_side_halo(c, grid, arch, loc, local_rank, corner, buffers)

            return [send_req, recv_req]
        end
    end
end

#####
##### Double-sided Distributed fill_halo!s
#####

function (::DistributedFillHalo{<:WestAndEast})(c, west_bc, east_bc, loc, grid, arch, buffers) 
    @assert west_bc.condition.from == east_bc.condition.from  # Extra protection in case of bugs
    local_rank = west_bc.condition.from

    recv_req1 = recv_west_halo!(c, grid, arch, loc, local_rank, west_bc.condition.to, buffers)
    recv_req2 = recv_east_halo!(c, grid, arch, loc, local_rank, east_bc.condition.to, buffers)

    send_req1 = send_west_halo(c, grid, arch, loc, local_rank, west_bc.condition.to, buffers)
    send_req2 = send_east_halo(c, grid, arch, loc, local_rank, east_bc.condition.to, buffers)

    return [send_req1, send_req2, recv_req1, recv_req2]
end

function (::DistributedFillHalo{<:SouthAndNorth})(c, south_bc, north_bc, loc, grid, arch, buffers) 
    @assert south_bc.condition.from == north_bc.condition.from  # Extra protection in case of bugs
    local_rank = south_bc.condition.from

    recv_req1 = recv_south_halo!(c, grid, arch, loc, local_rank, south_bc.condition.to, buffers)
    recv_req2 = recv_north_halo!(c, grid, arch, loc, local_rank, north_bc.condition.to, buffers)

    send_req1 = send_south_halo(c, grid, arch, loc, local_rank, south_bc.condition.to, buffers)
    send_req2 = send_north_halo(c, grid, arch, loc, local_rank, north_bc.condition.to, buffers)

    return [send_req1, send_req2, recv_req1, recv_req2]
end

#####
##### Single-sided Distributed fill_halo!s
#####

function (::DistributedFillHalo{<:West})(c, bc, loc, grid, arch, buffers)
    local_rank = bc.condition.from
    recv_req = recv_west_halo!(c, grid, arch, loc, local_rank, bc.condition.to, buffers)
    send_req = send_west_halo(c, grid, arch, loc, local_rank, bc.condition.to, buffers)
    return [send_req, recv_req]
end

function (::DistributedFillHalo{<:East})(c, bc, loc, grid, arch, buffers)
    local_rank = bc.condition.from
    recv_req = recv_east_halo!(c, grid, arch, loc, local_rank, bc.condition.to, buffers)
    send_req = send_east_halo(c, grid, arch, loc, local_rank, bc.condition.to, buffers)
    return [send_req, recv_req]
end

function (::DistributedFillHalo{<:South})(c, bc, loc, grid, arch, buffers)
    local_rank = bc.condition.from
    recv_req = recv_south_halo!(c, grid, arch, loc, local_rank, bc.condition.to, buffers)
    send_req = send_south_halo(c, grid, arch, loc, local_rank, bc.condition.to, buffers)
    return [send_req, recv_req]
end

function (::DistributedFillHalo{<:North})(c, bc, loc, grid, arch, buffers)
    local_rank = bc.condition.from
    recv_req = recv_north_halo!(c, grid, arch, loc, local_rank, bc.condition.to, buffers)
    send_req = send_north_halo(c, grid, arch, loc, local_rank, bc.condition.to, buffers)
    return [send_req, recv_req]
end

#####
##### No communication in the vertical direction
#####

(::DistributedFillHalo{<:BottomAndTop})(args...) = nothing
(::DistributedFillHalo{<:Bottom})(args...) = nothing
(::DistributedFillHalo{<:Top})(args...) = nothing

#####
##### Sending halos
#####

for side in sides
    side_str = string(side)
    send_side_halo = Symbol("send_$(side)_halo")
    underlying_side_boundary = Symbol("underlying_$(side)_boundary")
    side_send_tag = Symbol("$(side)_send_tag")
    get_side_send_buffer = Symbol("get_$(side)_send_buffer")

    @eval begin
        function $send_side_halo(c, grid, arch, location, local_rank, rank_to_send_to, buffers)
            send_buffer = $get_side_send_buffer(c, grid, buffers, arch)
            send_tag = $side_send_tag(arch, grid, location)

            @debug "Sending " * $side_str * " halo: local_rank=$local_rank, rank_to_send_to=$rank_to_send_to, send_tag=$send_tag"
            send_req = MPI.Isend(send_buffer, rank_to_send_to, send_tag, arch.communicator)

            return send_req
        end

        @inline $get_side_send_buffer(c, grid, buffers, arch) = buffers.$side.send
    end
end

#####
##### Receiving and filling halos
#####

for side in sides
    side_str = string(side)
    recv_side_halo! = Symbol("recv_$(side)_halo!")
    underlying_side_halo = Symbol("underlying_$(side)_halo")
    side_recv_tag = Symbol("$(side)_recv_tag")
    get_side_recv_buffer = Symbol("get_$(side)_recv_buffer")

    @eval begin
        function $recv_side_halo!(c, grid, arch, location, local_rank, rank_to_recv_from, buffers)
            recv_buffer = $get_side_recv_buffer(c, grid, buffers, arch)
            recv_tag = $side_recv_tag(arch, grid, location)

            @debug "Receiving " * $side_str * " halo: local_rank=$local_rank, rank_to_recv_from=$rank_to_recv_from, recv_tag=$recv_tag"
            recv_req = MPI.Irecv!(recv_buffer, rank_to_recv_from, recv_tag, arch.communicator)

            return recv_req
        end

        @inline $get_side_recv_buffer(c, grid, buffers, arch) = buffers.$side.recv
    end
end<|MERGE_RESOLUTION|>--- conflicted
+++ resolved
@@ -84,12 +84,8 @@
                        args...;
                        kwargs...)
 
-<<<<<<< HEAD
 function fill_halo_regions!(c::OffsetArray, boundary_conditions, indices, loc, grid::DistributedGrid, buffers, args...;
                             fill_open_bcs=true, kwargs...)
-=======
-function fill_halo_regions!(c::OffsetArray, bcs, indices, loc, grid::DistributedGrid, buffers, args...; kwargs...)
->>>>>>> f54c0102
 
     arch = architecture(grid)
     kernels!, bcs = get_boundary_kernels(boundary_conditions, c, grid, loc, indices)
