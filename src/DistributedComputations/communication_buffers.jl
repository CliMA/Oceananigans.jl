using Oceananigans.BoundaryConditions
using Oceananigans.BoundaryConditions: FieldBoundaryConditions, BoundaryCondition
using Oceananigans.BoundaryConditions: MultiRegionCommunication, DistributedCommunication
using Oceananigans.Grids: halo_size, size, topology
using Oceananigans.Utils: launch!

using Adapt

using KernelAbstractions: @kernel, @index

import Oceananigans.Architectures: on_architecture
import Oceananigans.Fields: communication_buffers

const MCBC = BoundaryCondition{<:MultiRegionCommunication}
const DCBC = BoundaryCondition{<:DistributedCommunication}

struct CommunicationBuffers{W, E, S, N, SW, SE, NW, NE}
    west :: W
    east :: E
   south :: S
   north :: N
   southwest :: SW
   southeast :: SE
   northwest :: NW
   northeast :: NE
end

Adapt.adapt_structure(to, buff::CommunicationBuffers) =
    CommunicationBuffers(Adapt.adapt(to, buff.west), 
                         Adapt.adapt(to, buff.east),    
                         Adapt.adapt(to, buff.north), 
                         Adapt.adapt(to, buff.south), 
                         Adapt.adapt(to, buff.southwest), 
                         Adapt.adapt(to, buff.southeast), 
                         Adapt.adapt(to, buff.northwest), 
                         Adapt.adapt(to, buff.northeast))

on_architecture(arch, buff::CommunicationBuffers) =
    CommunicationBuffers(on_architecture(arch, buff.west), 
                         on_architecture(arch, buff.east),    
                         on_architecture(arch, buff.north), 
                         on_architecture(arch, buff.south), 
                         on_architecture(arch, buff.southwest), 
                         on_architecture(arch, buff.southeast), 
                         on_architecture(arch, buff.northwest), 
                         on_architecture(arch, buff.northeast))

communication_buffers(grid::DistributedGrid, data, boundary_conditions) = CommunicationBuffers(grid, data, boundary_conditions)

"""
    CommunicationBuffers(grid, data, boundary_conditions)

Construct communication buffers for distributed halo exchange.

`CommunicationBuffers` stores send/receive buffers for each spatial direction and corner 
in a distributed grid. During halo exchange, data is copied from the interior domain into 
send buffers, communicated via MPI to neighboring processes, and then unpacked from receive 
buffers into halo regions.

# Buffer Types
Edge buffers (`west`, `east`, `south`, `north`) can be:
- `OneDBuffer`: For 1D parallelization or when at domain edges (includes corners)
- `TwoDBuffer`: For 2D parallelization interior processes (excludes corners)
- `nothing`: When no communication is needed in that direction

Corner buffers (`southwest`, `southeast`, `northwest`, `northeast`) can be:
- `CornerBuffer`: For 2D parallelization where corners need separate communication
- `nothing`: For 1D parallelization or when corners are handled by edge buffers

# See also
[`OneDBuffer`](@ref), [`TwoDBuffer`](@ref), [`CornerBuffer`](@ref)
"""
function CommunicationBuffers(grid, data, boundary_conditions::FieldBoundaryConditions)
    Hx, Hy, _ = halo_size(grid)
    arch = architecture(grid)
    Hx, Hy, Hz = halo_size(grid)

    west  = x_communication_buffer(arch, grid, data, Hx, boundary_conditions.west)
    east  = x_communication_buffer(arch, grid, data, Hx, boundary_conditions.east)
    south = y_communication_buffer(arch, grid, data, Hy, boundary_conditions.south)
    north = y_communication_buffer(arch, grid, data, Hy, boundary_conditions.north)

    sw = corner_communication_buffer(arch, grid, data, Hx, Hy, west, south)
    se = corner_communication_buffer(arch, grid, data, Hx, Hy, east, south)
    nw = corner_communication_buffer(arch, grid, data, Hx, Hy, west, north)
    ne = corner_communication_buffer(arch, grid, data, Hx, Hy, east, north)

    return CommunicationBuffers(west, east, south, north, sw, se, nw, ne)
end

CommunicationBuffers(grid, data, ::Missing) = nothing
CommunicationBuffers(grid, data, ::Nothing) = nothing

<<<<<<< HEAD
# OneDBuffers are associated with partitioning without corner passing,
# therefore the "corner zones" are communicated within the one-dimensional pass.
struct OneDBuffer{B}
    send :: B
    recv :: B
end

# We never need to access buffers on the GPU!
Adapt.adapt_structure(to, buff::OneDBuffer) = nothing

####
#### X and Y communication buffers
####

# Fallback
x_communication_buffer(arch, grid, data, H, bc) = nothing
y_communication_buffer(arch, grid, data, H, bc) = nothing

# Either we pass corners or it is a 1D parallelization in x, note that, even for 2D parallelizations, we need a 
# buffer that includes the corners (i.e. a OneDBuffer) if we are at the edge of the domain in y since we are not
# passing all the corners in that case
function x_communication_buffer(arch::Distributed, grid::AbstractGrid{FT, TX, TY}, data, H, ::DCBC) where {FT, TX, TY}
    if (arch.ranks[2] == 1) || (TY == RightConnected) || (TY == LeftConnected)
        return OneDBuffer(on_architecture(arch, zeros(eltype(data), H, size(parent(data), 2), size(parent(data), 3))),
                          on_architecture(arch, zeros(eltype(data), H, size(parent(data), 2), size(parent(data), 3))))
    else
        return (send = on_architecture(arch, zeros(eltype(data), H, size(grid, 2), size(parent(data), 3))),
                recv = on_architecture(arch, zeros(eltype(data), H, size(grid, 2), size(parent(data), 3))))
    end
end

# Either we pass corners or it is a 1D parallelization in y. Note that, even for 2D parallelizations, we need a 
# buffer that includes the corners (i.e. a OneDBuffer) if we are at the edge of the domain in x since we are not
# passing all the corners in that case
function y_communication_buffer(arch::Distributed, grid::AbstractGrid{FT, TX, TY}, data, H, ::DCBC) where {FT, TX, TY}
    # Either we pass corners or it is a 1D parallelization in y
    if (arch.ranks[1] == 1) || (TX == RightConnected) || (TX == LeftConnected)
        return OneDBuffer(on_architecture(arch, zeros(FT, size(parent(data), 1), H, size(parent(data), 3))),
                          on_architecture(arch, zeros(FT, size(parent(data), 1), H, size(parent(data), 3))))
    else
        return (send = on_architecture(arch, zeros(FT, size(grid, 1), H, size(parent(data), 3))),
                recv = on_architecture(arch, zeros(FT, size(grid, 1), H, size(parent(data), 3))))
    end
end

# Never pass corners in a MCBC.
x_communication_buffer(arch, grid, data, H, ::MCBC) = 
           OneDBuffer(on_architecture(arch, zeros(eltype(data), H, size(parent(data), 2), size(parent(data), 3))), 
                      on_architecture(arch, zeros(eltype(data), H, size(parent(data), 2), size(parent(data), 3))))    

y_communication_buffer(arch, grid, data, H, ::MCBC) = 
           OneDBuffer(on_architecture(arch, zeros(eltype(data), size(parent(data), 1), H, size(parent(data), 3))), 
                      on_architecture(arch, zeros(eltype(data), size(parent(data), 1), H, size(parent(data), 3))))

#####
##### Corner communication buffers
#####

# Only used for `Distributed` architectures
corner_communication_buffer(arch, grid, data, Hx, Hy, xedge, yedge) = nothing

=======
"""
    OneDBuffer{B}

Communication buffer for one-dimensional domain decomposition or edge boundaries.

In a one-dimensional parallelization (e.g., only in x or only in y), `OneDBuffer` 
contains the full extent of the halo region including the corners. This allows corner 
data to be communicated in a single pass along with the edge data.

`OneDBuffer` is also used in two-dimensional parallelizations for processes at domain 
edges (e.g., boundaries with `RightConnected` or `LeftConnected` topologies), where 
corner communication is not needed in that direction.

# Size
For x-direction: `(Hx, Ty, Tz)` where `Hx` is the halo size in x, `Ty` includes all y points (with halos)
For y-direction: `(Tx, Hy, Tz)` where `Hy` is the halo size in y, `Tx` includes all x points (with halos)
"""
struct OneDBuffer{B}
    send :: B
    recv :: B
end

"""
    TwoDBuffer{B}

Communication buffer for two-dimensional domain decomposition without corner regions.

In a two-dimensional parallelization where corners are communicated separately via 
`CornerBuffer`, `TwoDBuffer` contains only the edge halo region excluding the corners. 
This enables efficient communication patterns where edge and corner data are sent in 
separate MPI passes.

# Size
For x-direction (west/east): `(Hx, Ny, Tz)` where `Hx` is the halo size in x, `Ny` is the interior size in y
For y-direction (south/north): `(Nx, Hy, Tz)` where `Nx` is the interior size in x, `Hy` is the halo size in y
"""
struct TwoDBuffer{B}
    send :: B
    recv :: B
end

"""
    CornerBuffer{B}

Communication buffer for corner regions in two-dimensional domain decomposition.

In a two-dimensional parallelization, `CornerBuffer` handles the communication of 
diagonal corner regions (southwest, southeast, northwest, northeast) that are not 
covered by the edge communication buffers (`TwoDBuffer`). Corner communication ensures 
that all halo regions are properly synchronized between neighboring processes in both 
x and y directions.

# Size
`(Hx, Hy, Tz)` where `Hx` is the halo size in x, `Hy` is the halo size in y, and `Tz` is the size in z

# Note
Corner buffers are only created for `Distributed` architectures with two-dimensional 
parallelization and are `nothing` otherwise.
"""
struct CornerBuffer{B}
    send :: B
    recv :: B
end

# We never need to access buffers on the GPU!
Adapt.adapt_structure(to, buff::OneDBuffer) = nothing
Adapt.adapt_structure(to, buff::TwoDBuffer) = nothing
Adapt.adapt_structure(to, buff::CornerBuffer) = nothing

####
#### X and Y communication buffers
####

# Fallback
x_communication_buffer(arch, grid, data, H, bc) = nothing
y_communication_buffer(arch, grid, data, H, bc) = nothing

function x_communication_buffer(arch::Distributed, grid::AbstractGrid{<:Any, TX, TY}, data, H, ::DCBC) where {TX, TY}
    _, Ty, Tz = size(parent(data))
    Ny = size(grid, 2)
    FT = eltype(data)
    if (ranks(arch)[2] == 1) || (TY == RightConnected) || (TY == LeftConnected)
        send = on_architecture(arch, zeros(FT, H, Ty, Tz))
        recv = on_architecture(arch, zeros(FT, H, Ty, Tz))
        return OneDBuffer(send, recv)
    else
        send = on_architecture(arch, zeros(FT, H, Ny, Tz))
        recv = on_architecture(arch, zeros(FT, H, Ny, Tz))
        return TwoDBuffer(send, recv)
    end
end

function y_communication_buffer(arch::Distributed, grid::AbstractGrid{<:Any, TX, TY}, data, H, ::DCBC) where {TX, TY}
    Tx, _, Tz = size(parent(data))
    FT = eltype(data)
    Nx = size(grid, 1)
    if (ranks(arch)[1] == 1) || (TX == RightConnected) || (TX == LeftConnected)
        send = on_architecture(arch, zeros(FT, Tx, H, Tz))
        recv = on_architecture(arch, zeros(FT, Tx, H, Tz))
        return OneDBuffer(send, recv)
    else
        send = on_architecture(arch, zeros(FT, Nx, H, Tz))
        recv = on_architecture(arch, zeros(FT, Nx, H, Tz))
        return TwoDBuffer(send, recv)
    end
end

# Never pass corners in a MCBC.
function x_communication_buffer(arch, grid, data, H, ::MCBC) 
    _, Ty, Tz = size(parent(data))
    FT = eltype(data)
    send = on_architecture(arch, zeros(FT, H, Ty, Tz))
    recv = on_architecture(arch, zeros(FT, H, Ty, Tz))
    return OneDBuffer(send, recv)
end

function y_communication_buffer(arch, grid, data, H, ::MCBC) 
    Tx, _, Tz = size(parent(data))
    FT = eltype(data)
    send = on_architecture(arch, zeros(FT, Tx, H, Tz))
    recv = on_architecture(arch, zeros(FT, Tx, H, Tz))
    return OneDBuffer(send, recv)
end

#####
##### Corner communication buffers
#####

# Only used for `Distributed` architectures
corner_communication_buffer(arch, grid, data, Hx, Hy, xedge, yedge) = nothing

>>>>>>> 6b1c59ba
# Disambiguation
corner_communication_buffer(::Distributed, grid, data, Hx, Hy, ::Nothing, ::Nothing) = nothing
corner_communication_buffer(arch::Distributed, grid, data, Hx, Hy, ::Nothing, yedge) = nothing
corner_communication_buffer(arch::Distributed, grid, data, Hx, Hy, xedge, ::Nothing) = nothing
    
<<<<<<< HEAD
# Do not need disctinction between one or two dimensional partitioning since they are 
# uniquely defined and only used in the two-dimensional partitioning case, in all other cases
# they are equal to `nothing`
function corner_communication_buffer(arch::Distributed, grid, data, Hx, Hy, xedge, yedge)
    return (send = on_architecture(arch, zeros(eltype(data), Hx, Hy, size(parent(data), 3))), 
            recv = on_architecture(arch, zeros(eltype(data), Hx, Hy, size(parent(data), 3))))    
=======
# CornerBuffer are used only  in the two-dimensional partitioning case, in all other cases they are equal to `nothing`
function corner_communication_buffer(arch::Distributed, grid, data, Hx, Hy, xedge, yedge)
    Tz = size(parent(data), 3)
    FT = eltype(data)
    send = on_architecture(arch, zeros(FT, Hx, Hy, Tz))
    recv = on_architecture(arch, zeros(FT, Hx, Hy, Tz))
    return CornerBuffer(send, recv)
>>>>>>> 6b1c59ba
end

"""
    fill_send_buffers!(c::OffsetArray, buffers::CommunicationBuffers, grid)

fills `buffers.send` from OffsetArray `c` preparing for message passing.
"""
function fill_send_buffers!(c::OffsetArray, buff::CommunicationBuffers, grid)
    Hx, Hy, _ = halo_size(grid)
    Nx, Ny, _ = size(grid)

     _fill_west_send_buffer!(parent(c), buff.west,  Hx, Hy, Nx, Ny)
     _fill_east_send_buffer!(parent(c), buff.east,  Hx, Hy, Nx, Ny)
    _fill_south_send_buffer!(parent(c), buff.south, Hx, Hy, Nx, Ny)
    _fill_north_send_buffer!(parent(c), buff.north, Hx, Hy, Nx, Ny)

    _fill_southwest_send_buffer!(parent(c), buff.southwest, Hx, Hy, Nx, Ny)
    _fill_southeast_send_buffer!(parent(c), buff.southeast, Hx, Hy, Nx, Ny)
    _fill_northwest_send_buffer!(parent(c), buff.northwest, Hx, Hy, Nx, Ny)
    _fill_northeast_send_buffer!(parent(c), buff.northeast, Hx, Hy, Nx, Ny)

    return nothing
end

fill_send_buffers!(c::OffsetArray, ::Nothing, grid) = nothing
fill_send_buffers!(c::OffsetArray, ::Nothing, grid, ::Val{:corners}) = nothing

function fill_send_buffers!(c::OffsetArray, buff::CommunicationBuffers, grid, ::Val{:corners})
    Hx, Hy, _ = halo_size(grid)
    Nx, Ny, _ = size(grid)

    _fill_southwest_send_buffer!(parent(c), buff.southwest, Hx, Hy, Nx, Ny)
    _fill_southeast_send_buffer!(parent(c), buff.southeast, Hx, Hy, Nx, Ny)
    _fill_northwest_send_buffer!(parent(c), buff.northwest, Hx, Hy, Nx, Ny)
    _fill_northeast_send_buffer!(parent(c), buff.northeast, Hx, Hy, Nx, Ny)

    return nothing
end

#####
##### Single sided fill_send_buffers!
#####

fill_send_buffers!(c::OffsetArray, buff::CommunicationBuffers, grid, ::West) = 
    _fill_west_send_buffer!(parent(c), buff.west, halo_size(grid)[[1, 2]]..., size(grid)[[1, 2]]...)
fill_send_buffers!(c::OffsetArray, buff::CommunicationBuffers, grid, ::East) = 
    _fill_east_send_buffer!(parent(c), buff.east, halo_size(grid)[[1, 2]]..., size(grid)[[1, 2]]...)
fill_send_buffers!(c::OffsetArray, buff::CommunicationBuffers, grid, ::South) = 
    _fill_south_send_buffer!(parent(c), buff.south, halo_size(grid)[[1, 2]]..., size(grid)[[1, 2]]...)
fill_send_buffers!(c::OffsetArray, buff::CommunicationBuffers, grid, ::North) = 
    _fill_north_send_buffer!(parent(c), buff.north, halo_size(grid)[[1, 2]]..., size(grid)[[1, 2]]...)
fill_send_buffers!(c::OffsetArray, buff::CommunicationBuffers, grid, ::Bottom) = nothing
fill_send_buffers!(c::OffsetArray, buff::CommunicationBuffers, grid, ::Top) = nothing

#####
##### Double sided fill_send_buffers!
#####

function fill_send_buffers!(c::OffsetArray, buff::CommunicationBuffers, grid, ::WestAndEast)
    Hx, Hy, _ = halo_size(grid)
    Nx, Ny, _ = size(grid)

     _fill_west_send_buffer!(parent(c), buff.west,  Hx, Hy, Nx, Ny)
     _fill_east_send_buffer!(parent(c), buff.east,  Hx, Hy, Nx, Ny)
end

function fill_send_buffers!(c::OffsetArray, buff::CommunicationBuffers, grid, ::SouthAndNorth)
    Hx, Hy, _ = halo_size(grid)
    Nx, Ny, _ = size(grid)

    _fill_south_send_buffer!(parent(c), buff.south, Hx, Hy, Nx, Ny)
    _fill_north_send_buffer!(parent(c), buff.north, Hx, Hy, Nx, Ny)
end

fill_send_buffers!(c::OffsetArray, buff::CommunicationBuffers, grid, ::BottomAndTop) = nothing

"""
    recv_from_buffers!(c::OffsetArray, buffers::CommunicationBuffers, grid)

fills OffsetArray `c` from `buffers.recv` after message passing occurred.
"""
function recv_from_buffers!(c::OffsetArray, buff::CommunicationBuffers, grid)
    Hx, Hy, _ = halo_size(grid)
    Nx, Ny, _ = size(grid)

     _recv_from_west_buffer!(parent(c), buff.west,  Hx, Hy, Nx, Ny)
     _recv_from_east_buffer!(parent(c), buff.east,  Hx, Hy, Nx, Ny)
    _recv_from_south_buffer!(parent(c), buff.south, Hx, Hy, Nx, Ny)
    _recv_from_north_buffer!(parent(c), buff.north, Hx, Hy, Nx, Ny)

   _recv_from_southwest_buffer!(parent(c), buff.southwest, Hx, Hy, Nx, Ny)
   _recv_from_southeast_buffer!(parent(c), buff.southeast, Hx, Hy, Nx, Ny)
   _recv_from_northwest_buffer!(parent(c), buff.northwest, Hx, Hy, Nx, Ny)
   _recv_from_northeast_buffer!(parent(c), buff.northeast, Hx, Hy, Nx, Ny)

   return nothing
end

function recv_from_buffers!(c::OffsetArray, buff::CommunicationBuffers, grid, ::Val{:corners})
    Hx, Hy, _ = halo_size(grid)
    Nx, Ny, _ = size(grid)

   _recv_from_southwest_buffer!(parent(c), buff.southwest, Hx, Hy, Nx, Ny)
   _recv_from_southeast_buffer!(parent(c), buff.southeast, Hx, Hy, Nx, Ny)
   _recv_from_northwest_buffer!(parent(c), buff.northwest, Hx, Hy, Nx, Ny)
   _recv_from_northeast_buffer!(parent(c), buff.northeast, Hx, Hy, Nx, Ny)

   return nothing
end

#####
##### Single sided recv_from_buffers!
#####

recv_from_buffers!(c::OffsetArray, buff::CommunicationBuffers, grid, ::West) = 
    _recv_from_west_buffer!(parent(c), buff.west, halo_size(grid)[[1, 2]]..., size(grid)[[1, 2]]...)
recv_from_buffers!(c::OffsetArray, buff::CommunicationBuffers, grid, ::East) = 
    _recv_from_east_buffer!(parent(c), buff.east, halo_size(grid)[[1, 2]]..., size(grid)[[1, 2]]...)
recv_from_buffers!(c::OffsetArray, buff::CommunicationBuffers, grid, ::South) = 
    _recv_from_south_buffer!(parent(c), buff.south, halo_size(grid)[[1, 2]]..., size(grid)[[1, 2]]...)
recv_from_buffers!(c::OffsetArray, buff::CommunicationBuffers, grid, ::North) = 
    _recv_from_north_buffer!(parent(c), buff.north, halo_size(grid)[[1, 2]]..., size(grid)[[1, 2]]...)
recv_from_buffers!(c::OffsetArray, buff::CommunicationBuffers, grid, ::Bottom) = nothing
recv_from_buffers!(c::OffsetArray, buff::CommunicationBuffers, grid, ::Top) = nothing

#####
##### Double sided recv_from_buffers!
#####

function recv_from_buffers!(c::OffsetArray, buff::CommunicationBuffers, grid, ::WestAndEast)
    Hx, Hy, _ = halo_size(grid)
    Nx, Ny, _ = size(grid)

    _recv_from_west_buffer!(parent(c), buff.west, Hx, Hy, Nx, Ny)
    _recv_from_east_buffer!(parent(c), buff.east, Hx, Hy, Nx, Ny)

    return nothing
end

function recv_from_buffers!(c::OffsetArray, buff::CommunicationBuffers, grid, ::SouthAndNorth)
    Hx, Hy, _ = halo_size(grid)
    Nx, Ny, _ = size(grid)

   _recv_from_south_buffer!(parent(c), buff.south, Hx, Hy, Nx, Ny)
   _recv_from_north_buffer!(parent(c), buff.north, Hx, Hy, Nx, Ny)

   return nothing
end

recv_from_buffers!(c::OffsetArray, buff::CommunicationBuffers, grid, ::BottomAndTop) = nothing

#####
##### Individual _fill_send_buffers and _recv_from_buffer kernels
#####

for dir in (:west, :east, :south, :north, :southwest, :southeast, :northwest, :northeast)
    _fill_send_buffer! = Symbol(:_fill_, dir, :_send_buffer!)
    _recv_from_buffer! = Symbol(:_recv_from_, dir, :_buffer!)
    @eval $_fill_send_buffer!(c, ::Nothing, args...) = nothing
    @eval $_recv_from_buffer!(c, ::Nothing, args...) = nothing
end

#####
##### 1D Parallelizations (cover corners with 1 MPI pass)
#####

 _fill_west_send_buffer!(c, buff::OneDBuffer, Hx, Hy, Nx, Ny) = buff.send .= view(c, 1+Hx:2Hx,   :, :)
 _fill_east_send_buffer!(c, buff::OneDBuffer, Hx, Hy, Nx, Ny) = buff.send .= view(c, 1+Nx:Nx+Hx, :, :)
_fill_south_send_buffer!(c, buff::OneDBuffer, Hx, Hy, Nx, Ny) = buff.send .= view(c, :, 1+Hy:2Hy,  :)
_fill_north_send_buffer!(c, buff::OneDBuffer, Hx, Hy, Nx, Ny) = buff.send .= view(c, :, 1+Ny:Ny+Hy, :)

 _recv_from_west_buffer!(c, buff::OneDBuffer, Hx, Hy, Nx, Ny) = view(c, 1:Hx,           :,     :) .= buff.recv
 _recv_from_east_buffer!(c, buff::OneDBuffer, Hx, Hy, Nx, Ny) = view(c, 1+Nx+Hx:Nx+2Hx, :,     :) .= buff.recv
_recv_from_south_buffer!(c, buff::OneDBuffer, Hx, Hy, Nx, Ny) = view(c, :,     1:Hy,           :) .= buff.recv
_recv_from_north_buffer!(c, buff::OneDBuffer, Hx, Hy, Nx, Ny) = view(c, :,     1+Ny+Hy:Ny+2Hy, :) .= buff.recv

#####
##### 2D Parallelizations (explicitly send all corners)
#####

<<<<<<< HEAD
 _fill_west_send_buffer!(c, buff, Hx, Hy, Nx, Ny) = buff.send .= view(c, 1+Hx:2Hx,   1+Hy:Ny+Hy, :)
 _fill_east_send_buffer!(c, buff, Hx, Hy, Nx, Ny) = buff.send .= view(c, 1+Nx:Nx+Hx, 1+Hy:Ny+Hy, :)
_fill_south_send_buffer!(c, buff, Hx, Hy, Nx, Ny) = buff.send .= view(c, 1+Hx:Nx+Hx, 1+Hy:2Hy,  :)
_fill_north_send_buffer!(c, buff, Hx, Hy, Nx, Ny) = buff.send .= view(c, 1+Hx:Nx+Hx, 1+Ny:Ny+Hy, :)

 _recv_from_west_buffer!(c, buff, Hx, Hy, Nx, Ny) = view(c, 1:Hx,           1+Hy:Ny+Hy,     :) .= buff.recv
 _recv_from_east_buffer!(c, buff, Hx, Hy, Nx, Ny) = view(c, 1+Nx+Hx:Nx+2Hx, 1+Hy:Ny+Hy,     :) .= buff.recv
_recv_from_south_buffer!(c, buff, Hx, Hy, Nx, Ny) = view(c, 1+Hx:Nx+Hx,     1:Hy,           :) .= buff.recv
_recv_from_north_buffer!(c, buff, Hx, Hy, Nx, Ny) = view(c, 1+Hx:Nx+Hx,     1+Ny+Hy:Ny+2Hy, :) .= buff.recv

_fill_southwest_send_buffer!(c, buff, Hx, Hy, Nx, Ny) = buff.send .= view(c, 1+Hx:2Hx,   1+Hy:2Hy,   :)
_fill_southeast_send_buffer!(c, buff, Hx, Hy, Nx, Ny) = buff.send .= view(c, 1+Nx:Nx+Hx, 1+Hy:2Hy,   :)
_fill_northwest_send_buffer!(c, buff, Hx, Hy, Nx, Ny) = buff.send .= view(c, 1+Hx:2Hx,   1+Ny:Ny+Hy, :)
_fill_northeast_send_buffer!(c, buff, Hx, Hy, Nx, Ny) = buff.send .= view(c, 1+Nx:Nx+Hx, 1+Ny:Ny+Hy, :)

_recv_from_southwest_buffer!(c, buff, Hx, Hy, Nx, Ny) = view(c, 1:Hx,           1:Hy,           :) .= buff.recv
_recv_from_southeast_buffer!(c, buff, Hx, Hy, Nx, Ny) = view(c, 1+Nx+Hx:Nx+2Hx, 1:Hy,           :) .= buff.recv
_recv_from_northwest_buffer!(c, buff, Hx, Hy, Nx, Ny) = view(c, 1:Hx,           1+Ny+Hy:Ny+2Hy, :) .= buff.recv
_recv_from_northeast_buffer!(c, buff, Hx, Hy, Nx, Ny) = view(c, 1+Nx+Hx:Nx+2Hx, 1+Ny+Hy:Ny+2Hy, :) .= buff.recv
=======
 _fill_west_send_buffer!(c, buff::TwoDBuffer, Hx, Hy, Nx, Ny) = buff.send .= view(c, 1+Hx:2Hx,   1+Hy:Ny+Hy, :)
 _fill_east_send_buffer!(c, buff::TwoDBuffer, Hx, Hy, Nx, Ny) = buff.send .= view(c, 1+Nx:Nx+Hx, 1+Hy:Ny+Hy, :)
_fill_south_send_buffer!(c, buff::TwoDBuffer, Hx, Hy, Nx, Ny) = buff.send .= view(c, 1+Hx:Nx+Hx, 1+Hy:2Hy,  :)
_fill_north_send_buffer!(c, buff::TwoDBuffer, Hx, Hy, Nx, Ny) = buff.send .= view(c, 1+Hx:Nx+Hx, 1+Ny:Ny+Hy, :)

 _recv_from_west_buffer!(c, buff::TwoDBuffer, Hx, Hy, Nx, Ny) = view(c, 1:Hx,           1+Hy:Ny+Hy,     :) .= buff.recv
 _recv_from_east_buffer!(c, buff::TwoDBuffer, Hx, Hy, Nx, Ny) = view(c, 1+Nx+Hx:Nx+2Hx, 1+Hy:Ny+Hy,     :) .= buff.recv
_recv_from_south_buffer!(c, buff::TwoDBuffer, Hx, Hy, Nx, Ny) = view(c, 1+Hx:Nx+Hx,     1:Hy,           :) .= buff.recv
_recv_from_north_buffer!(c, buff::TwoDBuffer, Hx, Hy, Nx, Ny) = view(c, 1+Hx:Nx+Hx,     1+Ny+Hy:Ny+2Hy, :) .= buff.recv

_fill_southwest_send_buffer!(c, buff::CornerBuffer, Hx, Hy, Nx, Ny) = buff.send .= view(c, 1+Hx:2Hx,   1+Hy:2Hy,   :)
_fill_southeast_send_buffer!(c, buff::CornerBuffer, Hx, Hy, Nx, Ny) = buff.send .= view(c, 1+Nx:Nx+Hx, 1+Hy:2Hy,   :)
_fill_northwest_send_buffer!(c, buff::CornerBuffer, Hx, Hy, Nx, Ny) = buff.send .= view(c, 1+Hx:2Hx,   1+Ny:Ny+Hy, :)
_fill_northeast_send_buffer!(c, buff::CornerBuffer, Hx, Hy, Nx, Ny) = buff.send .= view(c, 1+Nx:Nx+Hx, 1+Ny:Ny+Hy, :)

_recv_from_southwest_buffer!(c, buff::CornerBuffer, Hx, Hy, Nx, Ny) = view(c, 1:Hx,           1:Hy,           :) .= buff.recv
_recv_from_southeast_buffer!(c, buff::CornerBuffer, Hx, Hy, Nx, Ny) = view(c, 1+Nx+Hx:Nx+2Hx, 1:Hy,           :) .= buff.recv
_recv_from_northwest_buffer!(c, buff::CornerBuffer, Hx, Hy, Nx, Ny) = view(c, 1:Hx,           1+Ny+Hy:Ny+2Hy, :) .= buff.recv
_recv_from_northeast_buffer!(c, buff::CornerBuffer, Hx, Hy, Nx, Ny) = view(c, 1+Nx+Hx:Nx+2Hx, 1+Ny+Hy:Ny+2Hy, :) .= buff.recv
>>>>>>> 6b1c59ba
<|MERGE_RESOLUTION|>--- conflicted
+++ resolved
@@ -91,69 +91,6 @@
 CommunicationBuffers(grid, data, ::Missing) = nothing
 CommunicationBuffers(grid, data, ::Nothing) = nothing
 
-<<<<<<< HEAD
-# OneDBuffers are associated with partitioning without corner passing,
-# therefore the "corner zones" are communicated within the one-dimensional pass.
-struct OneDBuffer{B}
-    send :: B
-    recv :: B
-end
-
-# We never need to access buffers on the GPU!
-Adapt.adapt_structure(to, buff::OneDBuffer) = nothing
-
-####
-#### X and Y communication buffers
-####
-
-# Fallback
-x_communication_buffer(arch, grid, data, H, bc) = nothing
-y_communication_buffer(arch, grid, data, H, bc) = nothing
-
-# Either we pass corners or it is a 1D parallelization in x, note that, even for 2D parallelizations, we need a 
-# buffer that includes the corners (i.e. a OneDBuffer) if we are at the edge of the domain in y since we are not
-# passing all the corners in that case
-function x_communication_buffer(arch::Distributed, grid::AbstractGrid{FT, TX, TY}, data, H, ::DCBC) where {FT, TX, TY}
-    if (arch.ranks[2] == 1) || (TY == RightConnected) || (TY == LeftConnected)
-        return OneDBuffer(on_architecture(arch, zeros(eltype(data), H, size(parent(data), 2), size(parent(data), 3))),
-                          on_architecture(arch, zeros(eltype(data), H, size(parent(data), 2), size(parent(data), 3))))
-    else
-        return (send = on_architecture(arch, zeros(eltype(data), H, size(grid, 2), size(parent(data), 3))),
-                recv = on_architecture(arch, zeros(eltype(data), H, size(grid, 2), size(parent(data), 3))))
-    end
-end
-
-# Either we pass corners or it is a 1D parallelization in y. Note that, even for 2D parallelizations, we need a 
-# buffer that includes the corners (i.e. a OneDBuffer) if we are at the edge of the domain in x since we are not
-# passing all the corners in that case
-function y_communication_buffer(arch::Distributed, grid::AbstractGrid{FT, TX, TY}, data, H, ::DCBC) where {FT, TX, TY}
-    # Either we pass corners or it is a 1D parallelization in y
-    if (arch.ranks[1] == 1) || (TX == RightConnected) || (TX == LeftConnected)
-        return OneDBuffer(on_architecture(arch, zeros(FT, size(parent(data), 1), H, size(parent(data), 3))),
-                          on_architecture(arch, zeros(FT, size(parent(data), 1), H, size(parent(data), 3))))
-    else
-        return (send = on_architecture(arch, zeros(FT, size(grid, 1), H, size(parent(data), 3))),
-                recv = on_architecture(arch, zeros(FT, size(grid, 1), H, size(parent(data), 3))))
-    end
-end
-
-# Never pass corners in a MCBC.
-x_communication_buffer(arch, grid, data, H, ::MCBC) = 
-           OneDBuffer(on_architecture(arch, zeros(eltype(data), H, size(parent(data), 2), size(parent(data), 3))), 
-                      on_architecture(arch, zeros(eltype(data), H, size(parent(data), 2), size(parent(data), 3))))    
-
-y_communication_buffer(arch, grid, data, H, ::MCBC) = 
-           OneDBuffer(on_architecture(arch, zeros(eltype(data), size(parent(data), 1), H, size(parent(data), 3))), 
-                      on_architecture(arch, zeros(eltype(data), size(parent(data), 1), H, size(parent(data), 3))))
-
-#####
-##### Corner communication buffers
-#####
-
-# Only used for `Distributed` architectures
-corner_communication_buffer(arch, grid, data, Hx, Hy, xedge, yedge) = nothing
-
-=======
 """
     OneDBuffer{B}
 
@@ -285,20 +222,11 @@
 # Only used for `Distributed` architectures
 corner_communication_buffer(arch, grid, data, Hx, Hy, xedge, yedge) = nothing
 
->>>>>>> 6b1c59ba
 # Disambiguation
 corner_communication_buffer(::Distributed, grid, data, Hx, Hy, ::Nothing, ::Nothing) = nothing
 corner_communication_buffer(arch::Distributed, grid, data, Hx, Hy, ::Nothing, yedge) = nothing
 corner_communication_buffer(arch::Distributed, grid, data, Hx, Hy, xedge, ::Nothing) = nothing
     
-<<<<<<< HEAD
-# Do not need disctinction between one or two dimensional partitioning since they are 
-# uniquely defined and only used in the two-dimensional partitioning case, in all other cases
-# they are equal to `nothing`
-function corner_communication_buffer(arch::Distributed, grid, data, Hx, Hy, xedge, yedge)
-    return (send = on_architecture(arch, zeros(eltype(data), Hx, Hy, size(parent(data), 3))), 
-            recv = on_architecture(arch, zeros(eltype(data), Hx, Hy, size(parent(data), 3))))    
-=======
 # CornerBuffer are used only  in the two-dimensional partitioning case, in all other cases they are equal to `nothing`
 function corner_communication_buffer(arch::Distributed, grid, data, Hx, Hy, xedge, yedge)
     Tz = size(parent(data), 3)
@@ -306,7 +234,6 @@
     send = on_architecture(arch, zeros(FT, Hx, Hy, Tz))
     recv = on_architecture(arch, zeros(FT, Hx, Hy, Tz))
     return CornerBuffer(send, recv)
->>>>>>> 6b1c59ba
 end
 
 """
@@ -487,27 +414,6 @@
 ##### 2D Parallelizations (explicitly send all corners)
 #####
 
-<<<<<<< HEAD
- _fill_west_send_buffer!(c, buff, Hx, Hy, Nx, Ny) = buff.send .= view(c, 1+Hx:2Hx,   1+Hy:Ny+Hy, :)
- _fill_east_send_buffer!(c, buff, Hx, Hy, Nx, Ny) = buff.send .= view(c, 1+Nx:Nx+Hx, 1+Hy:Ny+Hy, :)
-_fill_south_send_buffer!(c, buff, Hx, Hy, Nx, Ny) = buff.send .= view(c, 1+Hx:Nx+Hx, 1+Hy:2Hy,  :)
-_fill_north_send_buffer!(c, buff, Hx, Hy, Nx, Ny) = buff.send .= view(c, 1+Hx:Nx+Hx, 1+Ny:Ny+Hy, :)
-
- _recv_from_west_buffer!(c, buff, Hx, Hy, Nx, Ny) = view(c, 1:Hx,           1+Hy:Ny+Hy,     :) .= buff.recv
- _recv_from_east_buffer!(c, buff, Hx, Hy, Nx, Ny) = view(c, 1+Nx+Hx:Nx+2Hx, 1+Hy:Ny+Hy,     :) .= buff.recv
-_recv_from_south_buffer!(c, buff, Hx, Hy, Nx, Ny) = view(c, 1+Hx:Nx+Hx,     1:Hy,           :) .= buff.recv
-_recv_from_north_buffer!(c, buff, Hx, Hy, Nx, Ny) = view(c, 1+Hx:Nx+Hx,     1+Ny+Hy:Ny+2Hy, :) .= buff.recv
-
-_fill_southwest_send_buffer!(c, buff, Hx, Hy, Nx, Ny) = buff.send .= view(c, 1+Hx:2Hx,   1+Hy:2Hy,   :)
-_fill_southeast_send_buffer!(c, buff, Hx, Hy, Nx, Ny) = buff.send .= view(c, 1+Nx:Nx+Hx, 1+Hy:2Hy,   :)
-_fill_northwest_send_buffer!(c, buff, Hx, Hy, Nx, Ny) = buff.send .= view(c, 1+Hx:2Hx,   1+Ny:Ny+Hy, :)
-_fill_northeast_send_buffer!(c, buff, Hx, Hy, Nx, Ny) = buff.send .= view(c, 1+Nx:Nx+Hx, 1+Ny:Ny+Hy, :)
-
-_recv_from_southwest_buffer!(c, buff, Hx, Hy, Nx, Ny) = view(c, 1:Hx,           1:Hy,           :) .= buff.recv
-_recv_from_southeast_buffer!(c, buff, Hx, Hy, Nx, Ny) = view(c, 1+Nx+Hx:Nx+2Hx, 1:Hy,           :) .= buff.recv
-_recv_from_northwest_buffer!(c, buff, Hx, Hy, Nx, Ny) = view(c, 1:Hx,           1+Ny+Hy:Ny+2Hy, :) .= buff.recv
-_recv_from_northeast_buffer!(c, buff, Hx, Hy, Nx, Ny) = view(c, 1+Nx+Hx:Nx+2Hx, 1+Ny+Hy:Ny+2Hy, :) .= buff.recv
-=======
  _fill_west_send_buffer!(c, buff::TwoDBuffer, Hx, Hy, Nx, Ny) = buff.send .= view(c, 1+Hx:2Hx,   1+Hy:Ny+Hy, :)
  _fill_east_send_buffer!(c, buff::TwoDBuffer, Hx, Hy, Nx, Ny) = buff.send .= view(c, 1+Nx:Nx+Hx, 1+Hy:Ny+Hy, :)
 _fill_south_send_buffer!(c, buff::TwoDBuffer, Hx, Hy, Nx, Ny) = buff.send .= view(c, 1+Hx:Nx+Hx, 1+Hy:2Hy,  :)
@@ -526,5 +432,4 @@
 _recv_from_southwest_buffer!(c, buff::CornerBuffer, Hx, Hy, Nx, Ny) = view(c, 1:Hx,           1:Hy,           :) .= buff.recv
 _recv_from_southeast_buffer!(c, buff::CornerBuffer, Hx, Hy, Nx, Ny) = view(c, 1+Nx+Hx:Nx+2Hx, 1:Hy,           :) .= buff.recv
 _recv_from_northwest_buffer!(c, buff::CornerBuffer, Hx, Hy, Nx, Ny) = view(c, 1:Hx,           1+Ny+Hy:Ny+2Hy, :) .= buff.recv
-_recv_from_northeast_buffer!(c, buff::CornerBuffer, Hx, Hy, Nx, Ny) = view(c, 1+Nx+Hx:Nx+2Hx, 1+Ny+Hy:Ny+2Hy, :) .= buff.recv
->>>>>>> 6b1c59ba
+_recv_from_northeast_buffer!(c, buff::CornerBuffer, Hx, Hy, Nx, Ny) = view(c, 1+Nx+Hx:Nx+2Hx, 1+Ny+Hy:Ny+2Hy, :) .= buff.recv