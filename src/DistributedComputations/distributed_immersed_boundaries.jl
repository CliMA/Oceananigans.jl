using Oceananigans.Utils: getnamewrapper
using Oceananigans.ImmersedBoundaries
using Oceananigans.ImmersedBoundaries: AbstractGridFittedBottom, 
                                       GridFittedBottom, 
                                       GridFittedBoundary, 
                                       compute_mask,
                                       interior_active_indices

import Oceananigans.ImmersedBoundaries: map_interior_active_cells

# For the moment we extend distributed in the `ImmersedBoundaryGrids` module.
# When we fix the immersed boundary module to remove all the `TurbulenceClosure` stuff
# we can move this file back to `DistributedComputations` if we want `ImmersedBoundaries`
# to take precedence
const DistributedImmersedBoundaryGrid = ImmersedBoundaryGrid{FT, TX, TY, TZ, <:DistributedGrid, I, M, <:Distributed} where {FT, TX, TY, TZ, I, M}

function reconstruct_global_grid(grid::ImmersedBoundaryGrid)
    arch      = grid.architecture
    local_ib  = grid.immersed_boundary    
    global_ug = reconstruct_global_grid(grid.underlying_grid)
    global_ib = getnamewrapper(local_ib)(construct_global_array(arch, local_ib.bottom_height, size(grid)))
    return ImmersedBoundaryGrid(global_ug, global_ib)
end

function with_halo(new_halo, grid::DistributedImmersedBoundaryGrid)
    immersed_boundary     = grid.immersed_boundary
    underlying_grid       = grid.underlying_grid
    new_underlying_grid   = with_halo(new_halo, underlying_grid)
    new_immersed_boundary = resize_immersed_boundary(immersed_boundary, new_underlying_grid)
    return ImmersedBoundaryGrid(new_underlying_grid, new_immersed_boundary)
end

function scatter_local_grids(global_grid::ImmersedBoundaryGrid, arch::Distributed, local_size)
    ib = global_grid.immersed_boundary
    ug = global_grid.underlying_grid

    local_ug = scatter_local_grids(ug, arch, local_size)

    # Kinda hacky
    local_bottom_height = partition(ib.bottom_height, arch, local_size)
    ImmersedBoundaryConstructor = getnamewrapper(ib)
    local_ib = ImmersedBoundaryConstructor(local_bottom_height)
    
    return ImmersedBoundaryGrid(local_ug, local_ib)
end

"""
    function resize_immersed_boundary!(ib, grid)

If the immersed condition is an `OffsetArray`, resize it to match 
the total size of `grid`
"""
resize_immersed_boundary(ib::AbstractGridFittedBottom, grid) = ib
resize_immersed_boundary(ib::GridFittedBoundary, grid)       = ib

function resize_immersed_boundary(ib::GridFittedBoundary{<:OffsetArray}, grid)

    Nx, Ny, Nz = size(grid)
    Hx, Hy, Nz = halo_size(grid)

    mask_size = (Nx, Ny, Nz) .+ 2 .* (Hx, Hy, Hz)

    # Check that the size of a bottom field are 
    # consistent with the size of the grid
    if any(size(ib.mask) .!= mask_size)
        @warn "Resizing the mask to match the grids' halos"
        mask = compute_mask(grid, ib)
        return getnamewrapper(ib)(mask)
    end
    
    return ib
end

function resize_immersed_boundary(ib::AbstractGridFittedBottom{<:OffsetArray}, grid)

    Nx, Ny, _ = size(grid)
    Hx, Hy, _ = halo_size(grid)

    bottom_heigth_size = (Nx, Ny) .+ 2 .* (Hx, Hy)

    # Check that the size of a bottom field are 
    # consistent with the size of the grid
    if any(size(ib.bottom_height) .!= bottom_heigth_size)
        @warn "Resizing the bottom field to match the grids' halos"
        bottom_field = Field((Center, Center, Nothing), grid)
        cpu_bottom   = on_architecture(CPU(), ib.bottom_height)[1:Nx, 1:Ny] 
        set!(bottom_field, cpu_bottom)
        fill_halo_regions!(bottom_field)
        offset_bottom_array = dropdims(bottom_field.data, dims=3)

        return getnamewrapper(ib)(offset_bottom_array)
    end
    
    return ib
end

# A distributed grid with split interior map
const DistributedActiveCellsIBG = ImmersedBoundaryGrid{<:Any, <:Any, <:Any, <:Any, <:DistributedGrid, <:Any, <:NamedTuple} 

# In case of a `DistributedGrid` we want to have different maps depending on the partitioning of the domain:
#
# If we partition the domain in the x-direction, we typically want to have the option to split three-dimensional 
# kernels in a `halo-independent` part in the range Hx+1:Nx-Hx, 1:Ny, 1:Nz and two `halo-dependent` computations:
# a west one spanning 1:Hx, 1:Ny, 1:Nz and an east one spanning Nx-Hx+1:Nx, 1:Ny, 1:Nz. 
# For this reason we need three different maps, one containing the `halo_independent` active region, a `west` map and an `east` map. 
# For the same reason we need to construct `south` and `north` maps if we partition the domain in the y-direction.
# Therefore, the `interior_active_cells` in this case is a `NamedTuple` containing 5 elements.
# Note that boundary-adjacent maps corresponding to non-partitioned directions are set to `nothing`
function map_interior_active_cells(ibg::ImmersedBoundaryGrid{<:Any, <:Any, <:Any, <:Any, <:DistributedGrid})

    arch = architecture(ibg)

    # If we using a synchronized architecture, nothing
    # changes with serial execution.
    if arch isa SynchronizedDistributed
        return interior_active_indices(ibg; parameters = :xyz)
    end

    Rx, Ry, _  = arch.ranks
    Tx, Ty, _  = topology(ibg)
    Nx, Ny, Nz = size(ibg)
    Hx, Hy, _  = halo_size(ibg)
    
<<<<<<< HEAD
    west_boundary  = (1:Hx,       1:Ny,       1:Nz)
    east_boundary  = (Nx-Hx+1:Nx, 1:Ny,       1:Nz)
    south_boundary = (1:Nx,       1:Hy,       1:Nz)
    north_boundary = (1:Nx,       Ny-Hy+1:Ny, 1:Nz)
         
=======
    west_boundary  = (1:Hx,       1:Ny, 1:Nz)
    east_boundary  = (Nx-Hx+1:Nx, 1:Ny, 1:Nz)
    south_boundary = (1:Nx, 1:Hy,       1:Nz)
    north_boundary = (1:Nx, Ny-Hy+1:Ny, 1:Nz)

>>>>>>> 20085593
    include_west  = !isa(ibg, XFlatGrid) && (Rx != 1) && !(Tx == RightConnected)
    include_east  = !isa(ibg, XFlatGrid) && (Rx != 1) && !(Tx == LeftConnected)
    include_south = !isa(ibg, YFlatGrid) && (Ry != 1) && !(Ty == RightConnected)
    include_north = !isa(ibg, YFlatGrid) && (Ry != 1) && !(Ty == LeftConnected)

<<<<<<< HEAD
    west_halo_dependent_cells  = interior_active_indices(ibg; parameters = KernelParameters(west_boundary...)) 
    east_halo_dependent_cells  = interior_active_indices(ibg; parameters = KernelParameters(east_boundary...)) 
    south_halo_dependent_cells = interior_active_indices(ibg; parameters = KernelParameters(south_boundary...)) 
    north_halo_dependent_cells = interior_active_indices(ibg; parameters = KernelParameters(north_boundary...)) 
=======
    west_halo_dependent_cells  = interior_active_indices(ibg; parameters = KernelParameters(west_boundary...))
    east_halo_dependent_cells  = interior_active_indices(ibg; parameters = KernelParameters(east_boundary...))
    south_halo_dependent_cells = interior_active_indices(ibg; parameters = KernelParameters(south_boundary...))
    north_halo_dependent_cells = interior_active_indices(ibg; parameters = KernelParameters(north_boundary...))

    west_halo_dependent_cells  = ifelse(include_west,  west_halo_dependent_cells,  nothing)
    east_halo_dependent_cells  = ifelse(include_east,  east_halo_dependent_cells,  nothing)
    south_halo_dependent_cells = ifelse(include_south, south_halo_dependent_cells, nothing)
    north_halo_dependent_cells = ifelse(include_north, north_halo_dependent_cells, nothing)
>>>>>>> 20085593
    
    west_halo_dependent_cells  = include_west  ? west_halo_dependent_cells  : nothing
    east_halo_dependent_cells  = include_east  ? east_halo_dependent_cells  : nothing
    south_halo_dependent_cells = include_south ? south_halo_dependent_cells : nothing
    north_halo_dependent_cells = include_north ? north_halo_dependent_cells : nothing

    nx = Rx == 1 ? Nx : (Tx == RightConnected || Tx == LeftConnected ? Nx - Hx : Nx - 2Hx)
    ny = Ry == 1 ? Ny : (Ty == RightConnected || Ty == LeftConnected ? Ny - Hy : Ny - 2Hy)

    ox = Rx == 1 || Tx == RightConnected ? 0 : Hx
    oy = Ry == 1 || Ty == RightConnected ? 0 : Hy
     
    halo_independent_cells = interior_active_indices(ibg; parameters = KernelParameters((nx, ny, Nz), (ox, oy, 0)))

    return (; halo_independent_cells, 
              west_halo_dependent_cells, 
              east_halo_dependent_cells, 
              south_halo_dependent_cells, 
              north_halo_dependent_cells)
end<|MERGE_RESOLUTION|>--- conflicted
+++ resolved
@@ -121,30 +121,16 @@
     Nx, Ny, Nz = size(ibg)
     Hx, Hy, _  = halo_size(ibg)
     
-<<<<<<< HEAD
-    west_boundary  = (1:Hx,       1:Ny,       1:Nz)
-    east_boundary  = (Nx-Hx+1:Nx, 1:Ny,       1:Nz)
-    south_boundary = (1:Nx,       1:Hy,       1:Nz)
-    north_boundary = (1:Nx,       Ny-Hy+1:Ny, 1:Nz)
-         
-=======
     west_boundary  = (1:Hx,       1:Ny, 1:Nz)
     east_boundary  = (Nx-Hx+1:Nx, 1:Ny, 1:Nz)
     south_boundary = (1:Nx, 1:Hy,       1:Nz)
     north_boundary = (1:Nx, Ny-Hy+1:Ny, 1:Nz)
 
->>>>>>> 20085593
     include_west  = !isa(ibg, XFlatGrid) && (Rx != 1) && !(Tx == RightConnected)
     include_east  = !isa(ibg, XFlatGrid) && (Rx != 1) && !(Tx == LeftConnected)
     include_south = !isa(ibg, YFlatGrid) && (Ry != 1) && !(Ty == RightConnected)
     include_north = !isa(ibg, YFlatGrid) && (Ry != 1) && !(Ty == LeftConnected)
 
-<<<<<<< HEAD
-    west_halo_dependent_cells  = interior_active_indices(ibg; parameters = KernelParameters(west_boundary...)) 
-    east_halo_dependent_cells  = interior_active_indices(ibg; parameters = KernelParameters(east_boundary...)) 
-    south_halo_dependent_cells = interior_active_indices(ibg; parameters = KernelParameters(south_boundary...)) 
-    north_halo_dependent_cells = interior_active_indices(ibg; parameters = KernelParameters(north_boundary...)) 
-=======
     west_halo_dependent_cells  = interior_active_indices(ibg; parameters = KernelParameters(west_boundary...))
     east_halo_dependent_cells  = interior_active_indices(ibg; parameters = KernelParameters(east_boundary...))
     south_halo_dependent_cells = interior_active_indices(ibg; parameters = KernelParameters(south_boundary...))
@@ -154,12 +140,6 @@
     east_halo_dependent_cells  = ifelse(include_east,  east_halo_dependent_cells,  nothing)
     south_halo_dependent_cells = ifelse(include_south, south_halo_dependent_cells, nothing)
     north_halo_dependent_cells = ifelse(include_north, north_halo_dependent_cells, nothing)
->>>>>>> 20085593
-    
-    west_halo_dependent_cells  = include_west  ? west_halo_dependent_cells  : nothing
-    east_halo_dependent_cells  = include_east  ? east_halo_dependent_cells  : nothing
-    south_halo_dependent_cells = include_south ? south_halo_dependent_cells : nothing
-    north_halo_dependent_cells = include_north ? north_halo_dependent_cells : nothing
 
     nx = Rx == 1 ? Nx : (Tx == RightConnected || Tx == LeftConnected ? Nx - Hx : Nx - 2Hx)
     ny = Ry == 1 ? Ny : (Ty == RightConnected || Ty == LeftConnected ? Ny - Hy : Ny - 2Hy)
