--- conflicted
+++ resolved
@@ -121,7 +121,15 @@
         "└── dynamics: ", prettysummary(lagrangian_particles.dynamics, false))
 end
 
-<<<<<<< HEAD
+# To support interpolation on Flat grids
+@inline flattened_node((x, y, z), grid) = (x, y, z)
+@inline flattened_node((x, y, z), grid::XFlatGrid) = (y, z)
+@inline flattened_node((x, y, z), grid::YFlatGrid) = (x, z)
+@inline flattened_node((x, y, z), grid::ZFlatGrid) = (x, y)
+@inline flattened_node((x, y, z), grid::YZFlatGrid) = tuple(x)
+@inline flattened_node((x, y, z), grid::XZFlatGrid) = tuple(y)
+@inline flattened_node((x, y, z), grid::XYFlatGrid) = tuple(z)
+
 struct ParticleAdvectiveForcing{U, V, W}
     u :: U
     v :: V
@@ -131,16 +139,6 @@
 function ParticleAdvectiveForcing(; u=no_advective_forcing, v=no_advective_forcing, w=no_advective_forcing)
     return ParticleAdvectiveForcing(u, v, w)
 end
-=======
-# To support interpolation on Flat grids
-@inline flattened_node((x, y, z), grid) = (x, y, z)
-@inline flattened_node((x, y, z), grid::XFlatGrid) = (y, z)
-@inline flattened_node((x, y, z), grid::YFlatGrid) = (x, z)
-@inline flattened_node((x, y, z), grid::ZFlatGrid) = (x, y)
-@inline flattened_node((x, y, z), grid::YZFlatGrid) = tuple(x)
-@inline flattened_node((x, y, z), grid::XZFlatGrid) = tuple(y)
-@inline flattened_node((x, y, z), grid::XYFlatGrid) = tuple(z)
->>>>>>> dfdcf2c5
 
 include("update_lagrangian_particle_properties.jl")
 include("lagrangian_particle_advection.jl")
