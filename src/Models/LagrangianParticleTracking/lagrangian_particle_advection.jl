--- conflicted
+++ resolved
@@ -118,16 +118,6 @@
 
     current_particle_indices = (i, j, k)
 
-<<<<<<< HEAD
-    up = interpolate(X, velocities.u, (f, c, c), grid)
-    vp = interpolate(X, velocities.v, (c, f, c), grid)
-    wp = interpolate(X, velocities.w, (c, c, f), grid)
-
-    # Interpolate velocity to particle position
-    u = particle_u_velocity(particles, p, up)
-    v = particle_v_velocity(particles, p, vp)
-    w = particle_w_velocity(particles, p, wp)
-=======
     uf = interpolate(X, velocities.u, (f, c, c), grid)
     vf = interpolate(X, velocities.v, (c, f, c), grid)
     wf = interpolate(X, velocities.w, (c, c, f), grid)
@@ -136,7 +126,6 @@
     up = particle_u_velocity(particles, p, uf)
     vp = particle_v_velocity(particles, p, vf)
     wp = particle_w_velocity(particles, p, wf)
->>>>>>> 8024fa98
 
     # Advect particles, calculating the advection metric for a curvilinear grid.
     # Note that all supported grids use length coordinates in the vertical, so we do not
@@ -144,15 +133,9 @@
     ξ = x_metric(i, j, grid)
     η = y_metric(i, j, grid)
 
-<<<<<<< HEAD
-    x⁺ = x + ξ * u * Δt
-    y⁺ = y + η * v * Δt
-    z⁺ = z +     w * Δt
-=======
     x⁺ = x + ξ * up * Δt
     y⁺ = y + η * vp * Δt
     z⁺ = z +     wp * Δt
->>>>>>> 8024fa98
 
     # Satisfy boundary conditions for particles: bounce off walls, travel over periodic boundaries.
     tx, ty, tz = map(instantiate, topology(grid))
@@ -185,15 +168,9 @@
     return (x⁺, y⁺, z⁺)
 end
 
-<<<<<<< HEAD
-@inline particle_u_velocity(particles, p, up) = up
-@inline particle_v_velocity(particles, p, vp) = vp
-@inline particle_w_velocity(particles, p, wp) = wp
-=======
 @inline particle_u_velocity(particles, p, uf) = uf
 @inline particle_v_velocity(particles, p, vf) = vf
 @inline particle_w_velocity(particles, p, wf) = wf
->>>>>>> 8024fa98
 
 # Calculate the metric for particle advection according to the coordinate system of the `grid`:
 #     * Unity metric for `RectilinearGrid` / Cartesian coordinates
