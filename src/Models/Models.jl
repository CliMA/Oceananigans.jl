--- conflicted
+++ resolved
@@ -189,15 +189,10 @@
 # have no prognostic fields and no chance to producing a NaN.
 default_nan_checker(::OnlyParticleTrackingModel) = nothing
 
-<<<<<<< HEAD
-# Extend output writer functionality to Ocenanaigans' models
-import Oceananigans.OutputWriters: default_included_properties, checkpointer_address, default_checkpointed_properties
-=======
 # Extend output writer functionality to custom Oceananigans.Models
 import Oceananigans.OutputWriters: default_included_properties,
                                    checkpointer_address,
                                    required_checkpoint_properties
->>>>>>> e9e31e8e
 
 default_included_properties(::NonhydrostaticModel) = [:grid, :coriolis, :buoyancy, :closure]
 default_included_properties(::HydrostaticFreeSurfaceModel) = [:grid, :coriolis, :buoyancy, :closure]
@@ -207,14 +202,6 @@
 checkpointer_address(::NonhydrostaticModel) = "NonhydrostaticModel"
 checkpointer_address(::HydrostaticFreeSurfaceModel) = "HydrostaticFreeSurfaceModel"
 
-<<<<<<< HEAD
-
-function default_checkpointed_properties(model::OceananigansModels)
-    properties = [:grid, :clock, :particles]
-    if has_ab2_timestepper(model)
-       push!(properties, :timestepper)
-    end
-=======
 function required_checkpoint_properties(model::OceananigansModels)
     properties = [:grid, :clock]
     if !isnothing(timestepper(model))
@@ -223,7 +210,6 @@
     if !isnothing(model.particles)
        push!(properties, :particles)
     end
->>>>>>> e9e31e8e
     return properties
 end
 
