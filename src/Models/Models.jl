module Models

export
    NonhydrostaticModel,
    ShallowWaterModel, ConservativeFormulation, VectorInvariantFormulation,
    HydrostaticFreeSurfaceModel,
    ExplicitFreeSurface, ImplicitFreeSurface, SplitExplicitFreeSurface,
    PrescribedVelocityFields, PressureField,
    LagrangianParticles,
    seawater_density

using Oceananigans: AbstractModel, fields, prognostic_fields
using Oceananigans.Grids: AbstractGrid, halo_size, inflate_halo_size
using Oceananigans.TimeSteppers: AbstractTimeStepper, Clock
using Oceananigans.Utils: Time
using Oceananigans.Fields: AbstractField, Field, flattened_unique_values
using Oceananigans.AbstractOperations: AbstractOperation
using Oceananigans.Advection: AbstractAdvectionScheme, CenteredSecondOrder, VectorInvariant

import Oceananigans: initialize!
import Oceananigans.Architectures: architecture
import Oceananigans.TimeSteppers: reset!

using Oceananigans.OutputReaders: update_field_time_series!, extract_field_timeseries

# A prototype interface for AbstractModel.
#
# TODO: decide if we like this.
#
# We assume that model has some properties, eg:
#   - model.clock::Clock
#   - model.architecture.
#   - model.timestepper with timestepper.G⁻ and timestepper.Gⁿ :spiral_eyes:
#
# Perhaps this is a little unclean.

iteration(model::AbstractModel) = model.clock.iteration
Base.time(model::AbstractModel) = model.clock.time
architecture(model::AbstractModel) = model.architecture
initialize!(model::AbstractModel) = nothing
total_velocities(model::AbstractModel) = nothing
timestepper(model::AbstractModel) = model.timestepper

<<<<<<< HEAD
function reset!(model::AbstractModel)

    for field in fields(model)
        fill!(field, 0)
    end

    # TODO: abstract this better to other time-steppers
    for field in model.timestepper.G⁻
        fill!(field, 0)
    end

    for field in model.timestepper.Gⁿ
        fill!(field, 0)
    end

    return nothing
end
=======
# Fallback for any abstract model that does not contain `FieldTimeSeries`es
update_model_field_time_series!(model::AbstractModel, clock::Clock) = nothing
>>>>>>> 35548f9b

#####
##### Model-building utilities
#####

function validate_model_halo(grid, momentum_advection, tracer_advection, closure)
    user_halo = halo_size(grid)
    required_halo = inflate_halo_size(1, 1, 1, grid,
                                      momentum_advection,
                                      tracer_advection,
                                      closure)

    any(user_halo .< required_halo) &&
        throw(ArgumentError("The grid halo $user_halo must be at least equal to $required_halo. \
                            Note that an ImmersedBoundaryGrid requires an extra halo point in all \
                            non-flat directions compared to a non-immersed boundary grid."))
end

#
# Recursive util for building NamedTuples of boundary conditions from NamedTuples of fields
#
# Note: ignores tuples, including tuples of Symbols (tracer names) and
# tuples of DiffusivityFields (which occur for tupled closures)

extract_boundary_conditions(::Nothing) = NamedTuple()
extract_boundary_conditions(::Tuple) = NamedTuple()

function extract_boundary_conditions(field_tuple::NamedTuple)
    names = propertynames(field_tuple)
    bcs = Tuple(extract_boundary_conditions(field) for field in field_tuple)
    return NamedTuple{names}(bcs)
end

extract_boundary_conditions(field::Field) = field.boundary_conditions

# Util for validation tracer advection schemes

""" Returns a default_tracer_advection, tracer_advection `tuple`. """
validate_tracer_advection(invalid_tracer_advection, grid) = error("$invalid_tracer_advection is invalid tracer_advection!")
validate_tracer_advection(tracer_advection_tuple::NamedTuple, grid) = CenteredSecondOrder(), tracer_advection_tuple
validate_tracer_advection(tracer_advection::AbstractAdvectionScheme, grid) = tracer_advection, NamedTuple()
validate_tracer_advection(tracer_advection::Nothing, grid) = nothing, NamedTuple()

# Util for checking whether the model's prognostic state has NaN'd
include("nan_checker.jl")

# Communication - Computation overlap in distributed models
include("interleave_communication_and_computation.jl")

#####
##### All the code
#####

include("NonhydrostaticModels/NonhydrostaticModels.jl")
include("HydrostaticFreeSurfaceModels/HydrostaticFreeSurfaceModels.jl")
include("ShallowWaterModels/ShallowWaterModels.jl")
include("LagrangianParticleTracking/LagrangianParticleTracking.jl")

using .NonhydrostaticModels: NonhydrostaticModel, PressureField

using .HydrostaticFreeSurfaceModels:
    HydrostaticFreeSurfaceModel,
    ExplicitFreeSurface, ImplicitFreeSurface, SplitExplicitFreeSurface,
    PrescribedVelocityFields

using .ShallowWaterModels: ShallowWaterModel, ConservativeFormulation, VectorInvariantFormulation

using .LagrangianParticleTracking: LagrangianParticles

const OceananigansModels = Union{HydrostaticFreeSurfaceModel, 
                                 NonhydrostaticModel, 
                                 ShallowWaterModel}

# Update _all_ `FieldTimeSeries`es in an `OceananigansModel`. 
# Extract `FieldTimeSeries` from all property names that might contain a `FieldTimeSeries`
# Flatten the resulting tuple by extracting unique values and set! them to the 
# correct time range by looping over them
function update_model_field_time_series!(model::OceananigansModels, clock::Clock)
    time = Time(clock.time)

    possible_fts = possible_field_time_series(model)

<<<<<<< HEAD
const OceananigansModels = Union{NonhydrostaticModel,
                                 HydrostaticFreeSurfaceModel,
                                 ShallowWaterModel}
=======
    time_series_tuple = extract_field_timeseries(possible_fts)
    time_series_tuple = flattened_unique_values(time_series_tuple)

    for fts in time_series_tuple
        update_field_time_series!(fts, time)
    end

    return nothing
end

"""
    possible_field_time_series(model::HydrostaticFreeSurfaceModel)

Return a `Tuple` containing properties of and `OceananigansModel` that could contain `FieldTimeSeries`.
"""
possible_field_time_series(model::OceananigansModels) = tuple(fields(model), model.forcing, model.diffusivity_fields)
                
import Oceananigans.TimeSteppers: reset!

function reset!(model::OceananigansModels)

    for field in fields(model)
        fill!(field, 0)
    end

    for field in model.timestepper.G⁻
        fill!(field, 0)
    end

    for field in model.timestepper.Gⁿ
        fill!(field, 0)
    end
    
    return nothing
end
>>>>>>> 35548f9b

# Check for NaNs in the first prognostic field (generalizes to prescribed velocities).
function default_nan_checker(model::OceananigansModels)
    model_fields = prognostic_fields(model)
    first_name = first(keys(model_fields))
    field_to_check_nans = NamedTuple{tuple(first_name)}(model_fields)
    nan_checker = NaNChecker(field_to_check_nans)
    return nan_checker
end

# This is here so that `NonhydrostaticModel` and  `HydrsostaticFreeSurfaceModel`
include("seawater_density.jl")

end # module<|MERGE_RESOLUTION|>--- conflicted
+++ resolved
@@ -31,8 +31,6 @@
 #   - model.clock::Clock
 #   - model.architecture.
 #   - model.timestepper with timestepper.G⁻ and timestepper.Gⁿ :spiral_eyes:
-#
-# Perhaps this is a little unclean.
 
 iteration(model::AbstractModel) = model.clock.iteration
 Base.time(model::AbstractModel) = model.clock.time
@@ -41,28 +39,8 @@
 total_velocities(model::AbstractModel) = nothing
 timestepper(model::AbstractModel) = model.timestepper
 
-<<<<<<< HEAD
-function reset!(model::AbstractModel)
-
-    for field in fields(model)
-        fill!(field, 0)
-    end
-
-    # TODO: abstract this better to other time-steppers
-    for field in model.timestepper.G⁻
-        fill!(field, 0)
-    end
-
-    for field in model.timestepper.Gⁿ
-        fill!(field, 0)
-    end
-
-    return nothing
-end
-=======
 # Fallback for any abstract model that does not contain `FieldTimeSeries`es
 update_model_field_time_series!(model::AbstractModel, clock::Clock) = nothing
->>>>>>> 35548f9b
 
 #####
 ##### Model-building utilities
@@ -145,11 +123,6 @@
 
     possible_fts = possible_field_time_series(model)
 
-<<<<<<< HEAD
-const OceananigansModels = Union{NonhydrostaticModel,
-                                 HydrostaticFreeSurfaceModel,
-                                 ShallowWaterModel}
-=======
     time_series_tuple = extract_field_timeseries(possible_fts)
     time_series_tuple = flattened_unique_values(time_series_tuple)
 
@@ -185,7 +158,6 @@
     
     return nothing
 end
->>>>>>> 35548f9b
 
 # Check for NaNs in the first prognostic field (generalizes to prescribed velocities).
 function default_nan_checker(model::OceananigansModels)
