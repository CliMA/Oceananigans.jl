module Models

export
    NonhydrostaticModel, BackgroundField, BackgroundFields,
    ShallowWaterModel, ConservativeFormulation, VectorInvariantFormulation,
    HydrostaticFreeSurfaceModel, ZStarCoordinate, ZCoordinate,
    ExplicitFreeSurface, ImplicitFreeSurface, SplitExplicitFreeSurface,
    PrescribedVelocityFields, PressureField,
    LagrangianParticles, DroguedParticleDynamics,
    BoundaryConditionOperation, ForcingOperation,
    seawater_density

using Oceananigans: AbstractModel, fields, prognostic_fields
using Oceananigans.AbstractOperations: AbstractOperation
using Oceananigans.Advection: AbstractAdvectionScheme, Centered, VectorInvariant
using Oceananigans.Fields: AbstractField, Field, flattened_unique_values, boundary_conditions
using Oceananigans.Grids: AbstractGrid, halo_size, inflate_halo_size
using Oceananigans.OutputReaders: update_field_time_series!, extract_field_time_series
using Oceananigans.TimeSteppers: AbstractTimeStepper, Clock, update_state!
using Oceananigans.Utils: Time

import Oceananigans: initialize!
import Oceananigans.Architectures: architecture
import Oceananigans.Fields: set!
import Oceananigans.Solvers: iteration
import Oceananigans.Simulations: timestepper
import Oceananigans.TimeSteppers: reset!

# A prototype interface for AbstractModel.
#
# TODO: decide if we like this.
#
# We assume that model has some properties, eg:
#   - model.clock::Clock
#   - model.architecture.
#   - model.timestepper with timestepper.G⁻ and timestepper.Gⁿ :spiral_eyes:

iteration(model::AbstractModel) = model.clock.iteration
Base.time(model::AbstractModel) = model.clock.time
Base.eltype(model::AbstractModel) = eltype(model.grid)
architecture(model::AbstractModel) = model.grid.architecture
initialize!(model::AbstractModel) = nothing
total_velocities(model::AbstractModel) = nothing
timestepper(model::AbstractModel) = model.timestepper
initialization_update_state!(model::AbstractModel; kw...) = update_state!(model; kw...) # fallback

# Fallback for any abstract model that does not contain `FieldTimeSeries`es
update_model_field_time_series!(model::AbstractModel, clock::Clock) = nothing

#####
##### Model-building utilities
#####

function validate_model_halo(grid, momentum_advection, tracer_advection, closure)
    user_halo = halo_size(grid)
    required_halo = inflate_halo_size(1, 1, 1, grid,
                                      momentum_advection,
                                      tracer_advection,
                                      closure)

    any(user_halo .< required_halo) &&
        throw(ArgumentError("The grid halo $user_halo must be at least equal to $required_halo. \n \
                            Note that an ImmersedBoundaryGrid requires an extra halo point in all \n \
                            non-flat directions compared to a non-immersed boundary grid."))
end

#
# Recursive util for building NamedTuples of boundary conditions from NamedTuples of fields
#
# Note: ignores tuples, including tuples of Symbols (tracer names) and
# tuples of DiffusivityFields (which occur for tupled closures)

extract_boundary_conditions(::Nothing) = NamedTuple()
extract_boundary_conditions(::Tuple) = NamedTuple()

function extract_boundary_conditions(field_tuple::NamedTuple)
    names = propertynames(field_tuple)
    bcs = Tuple(extract_boundary_conditions(field) for field in field_tuple)
    return NamedTuple{names}(bcs)
end

extract_boundary_conditions(field::Field) = field.boundary_conditions

# Util for validation tracer advection schemes

""" Returns a default_tracer_advection, tracer_advection `tuple`. """
validate_tracer_advection(invalid_tracer_advection, grid) = error("$invalid_tracer_advection is invalid tracer_advection!")
validate_tracer_advection(tracer_advection_tuple::NamedTuple, grid) = Centered(), tracer_advection_tuple
validate_tracer_advection(tracer_advection::AbstractAdvectionScheme, grid) = tracer_advection, NamedTuple()
validate_tracer_advection(tracer_advection::Nothing, grid) = nothing, NamedTuple()

# Used in both NonhydrostaticModels and HydrostaticFreeSurfaceModels
function materialize_free_surface end

# Communication - Computation overlap in distributed models
include("interleave_communication_and_computation.jl")

#####
##### All the code
#####

include("NonhydrostaticModels/NonhydrostaticModels.jl")
include("HydrostaticFreeSurfaceModels/HydrostaticFreeSurfaceModels.jl")
include("ShallowWaterModels/ShallowWaterModels.jl")
include("LagrangianParticleTracking/LagrangianParticleTracking.jl")

using .NonhydrostaticModels: NonhydrostaticModel, PressureField, BackgroundField, BackgroundFields

using .HydrostaticFreeSurfaceModels:
    HydrostaticFreeSurfaceModel,
    ExplicitFreeSurface, ImplicitFreeSurface, SplitExplicitFreeSurface,
    PrescribedVelocityFields, ZStarCoordinate, ZCoordinate

using .ShallowWaterModels: ShallowWaterModel, ConservativeFormulation, VectorInvariantFormulation
using .LagrangianParticleTracking: LagrangianParticles, DroguedParticleDynamics

const OceananigansModels = Union{HydrostaticFreeSurfaceModel,
                                 NonhydrostaticModel,
                                 ShallowWaterModel}

set!(model::OceananigansModels, new_clock::Clock) = set!(model.clock, new_clock)

"""
    possible_field_time_series(model::OceananigansModels)

Return a `Tuple` containing properties of and `OceananigansModel` that could contain `FieldTimeSeries`.
"""
function possible_field_time_series(model::OceananigansModels)
    forcing = model.forcing
    model_fields = fields(model)
    # Note: we may need to include other objects in the tuple below,
    # such as model.closure_fields
    return tuple(model_fields, forcing)
end

# Update _all_ `FieldTimeSeries`es in an `OceananigansModel`.
# Extract `FieldTimeSeries` from all property names that might contain a `FieldTimeSeries`
# Flatten the resulting tuple by extracting unique values and set! them to the
# correct time range by looping over them
function update_model_field_time_series!(model::OceananigansModels, clock::Clock)
    time = Time(clock.time)

    possible_fts = possible_field_time_series(model)
    time_series_tuple = extract_field_time_series(possible_fts)
    time_series_tuple = flattened_unique_values(time_series_tuple)

    for fts in time_series_tuple
        update_field_time_series!(fts, time)
    end

    return nothing
end

function reset!(model::OceananigansModels)

    for field in fields(model)
        fill!(field, 0)
    end

    for field in model.timestepper.G⁻
        fill!(field, 0)
    end

    for field in model.timestepper.Gⁿ
        fill!(field, 0)
    end

    return nothing
end

using Oceananigans.Diagnostics: NaNChecker
import Oceananigans.Diagnostics: default_nan_checker

# Check for NaNs in the first prognostic field (generalizes to prescribed velocities).
function default_nan_checker(model::OceananigansModels)
    model_fields = prognostic_fields(model)

    if isempty(model_fields)
        return nothing
    end

    first_name = first(keys(model_fields))
    field_to_check_nans = NamedTuple{tuple(first_name)}(model_fields)
    nan_checker = NaNChecker(field_to_check_nans)
    return nan_checker
end

using Oceananigans.Models.HydrostaticFreeSurfaceModels: OnlyParticleTrackingModel

# Particle tracking models with prescribed velocities (and no tracers)
# have no prognostic fields and no chance to producing a NaN.
default_nan_checker(::OnlyParticleTrackingModel) = nothing

# Extend output writer functionality to custom Oceananigans.Models
import Oceananigans.OutputWriters: default_included_properties,
                                   checkpointer_address

default_included_properties(::NonhydrostaticModel) = [:grid, :coriolis, :buoyancy, :closure]
default_included_properties(::HydrostaticFreeSurfaceModel) = [:grid, :coriolis, :buoyancy, :closure]
default_included_properties(::ShallowWaterModel) = [:grid, :coriolis, :closure]

checkpointer_address(::ShallowWaterModel) = "ShallowWaterModel"
checkpointer_address(::NonhydrostaticModel) = "NonhydrostaticModel"
checkpointer_address(::HydrostaticFreeSurfaceModel) = "HydrostaticFreeSurfaceModel"

<<<<<<< HEAD
# Implementation of a `seawater_density` `KernelFunctionOperation
# applicable to both `NonhydrostaticModel` and  `HydrostaticFreeSurfaceModel`
=======
function required_checkpoint_properties(model::OceananigansModels)
    properties = [:grid, :clock]
    if !isnothing(timestepper(model))
       push!(properties, :timestepper)
    end
    if !isnothing(model.particles)
       push!(properties, :particles)
    end
    return properties
end

# Implementation of diagnostics applicable to both `NonhydrostaticModel` and `HydrostaticFreeSurfaceModel`
>>>>>>> 6b1c59ba
include("seawater_density.jl")
include("buoyancy_operation.jl")
include("boundary_mean.jl")
include("boundary_condition_operation.jl")
include("forcing_operation.jl")
include("set_model.jl")

# Implementation of the diagnostic for computing the dissipation rate
include("VarianceDissipationComputations/VarianceDissipationComputations.jl")

using .VarianceDissipationComputations

end # module<|MERGE_RESOLUTION|>--- conflicted
+++ resolved
@@ -203,23 +203,7 @@
 checkpointer_address(::NonhydrostaticModel) = "NonhydrostaticModel"
 checkpointer_address(::HydrostaticFreeSurfaceModel) = "HydrostaticFreeSurfaceModel"
 
-<<<<<<< HEAD
-# Implementation of a `seawater_density` `KernelFunctionOperation
-# applicable to both `NonhydrostaticModel` and  `HydrostaticFreeSurfaceModel`
-=======
-function required_checkpoint_properties(model::OceananigansModels)
-    properties = [:grid, :clock]
-    if !isnothing(timestepper(model))
-       push!(properties, :timestepper)
-    end
-    if !isnothing(model.particles)
-       push!(properties, :particles)
-    end
-    return properties
-end
-
 # Implementation of diagnostics applicable to both `NonhydrostaticModel` and `HydrostaticFreeSurfaceModel`
->>>>>>> 6b1c59ba
 include("seawater_density.jl")
 include("buoyancy_operation.jl")
 include("boundary_mean.jl")
