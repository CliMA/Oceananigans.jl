module Models

export
    NonhydrostaticModel,
    ShallowWaterModel, ConservativeFormulation, VectorInvariantFormulation,
    HydrostaticFreeSurfaceModel,
    ExplicitFreeSurface, ImplicitFreeSurface, SplitExplicitFreeSurface,
    PrescribedVelocityFields, PressureField,
    LagrangianParticles

<<<<<<< HEAD
using Oceananigans: AbstractModel, fields
using Oceananigans.Grids: AbstractGrid, halo_size, inflate_halo_size
using Oceananigans.TimeSteppers: AbstractTimeStepper, Clock
using Oceananigans.Utils: Time
using Oceananigans.Fields: AbstractField, flattened_unique_values
using Oceananigans.AbstractOperations: AbstractOperation
=======
using Oceananigans: AbstractModel
using Oceananigans.Advection: AbstractAdvectionScheme, CenteredSecondOrder, VectorInvariant
using Oceananigans.Grids: halo_size, inflate_halo_size
using Oceananigans.Fields: Field
using Oceananigans: fields, prognostic_fields
>>>>>>> 82503b81

import Oceananigans: initialize!
import Oceananigans.Architectures: architecture
import Oceananigans.TimeSteppers: reset!

<<<<<<< HEAD
using Oceananigans.OutputReaders: update_field_time_series!, extract_field_timeseries

architecture(model::AbstractModel) = model.architecture
initialize!(model::AbstractModel) = nothing

total_velocities() = nothing
=======
# A prototype interface for AbstractModel.
# 
# TODO: decide if we like this.
#
# We assume that model has some properties, eg:
#   - model.clock::Clock
#   - model.architecture.
#   - model.timestepper with timestepper.G⁻ and timestepper.Gⁿ :spiral_eyes:
#
# Perhaps this is a little unclean.

iteration(model::AbstractModel) = model.clock.iteration
Base.time(model::AbstractModel) = model.clock.time
architecture(model::AbstractModel) = model.architecture
initialize!(model::AbstractModel) = nothing
total_velocities(model::AbstractModel) = nothing
timestepper(model::AbstractModel) = model.timestepper

function reset!(model::AbstractModel)

    for field in fields(model)
        fill!(field, 0)
    end

    # TODO: abstract this better to other time-steppers
    for field in model.timestepper.G⁻
        fill!(field, 0)
    end

    for field in model.timestepper.Gⁿ
        fill!(field, 0)
    end
    
    return nothing
end

#####
##### Model-building utilities
#####
>>>>>>> 82503b81

function validate_model_halo(grid, momentum_advection, tracer_advection, closure)
    user_halo = halo_size(grid)
    required_halo = inflate_halo_size(1, 1, 1, grid,
                                      momentum_advection,
                                      tracer_advection,
                                      closure)

    any(user_halo .< required_halo) &&
        throw(ArgumentError("The grid halo $user_halo must be at least equal to $required_halo. \
                            Note that an ImmersedBoundaryGrid requires an extra halo point in all \
                            non-flat directions compared to a non-immersed boundary grid."))
end

<<<<<<< HEAD
# Fallback for any abstract model that does not contain `FieldTimeSeries`es
update_model_field_time_series!(model::AbstractModel, clock::Clock) = nothing
=======
#
# Recursive util for building NamedTuples of boundary conditions from NamedTuples of fields
#
# Note: ignores tuples, including tuples of Symbols (tracer names) and
# tuples of DiffusivityFields (which occur for tupled closures)

extract_boundary_conditions(::Nothing) = NamedTuple()
extract_boundary_conditions(::Tuple) = NamedTuple()

function extract_boundary_conditions(field_tuple::NamedTuple)
    names = propertynames(field_tuple)
    bcs = Tuple(extract_boundary_conditions(field) for field in field_tuple)
    return NamedTuple{names}(bcs)
end

extract_boundary_conditions(field::Field) = field.boundary_conditions

# Util for validation tracer advection schemes

""" Returns a default_tracer_advection, tracer_advection `tuple`. """
validate_tracer_advection(invalid_tracer_advection, grid) = error("$invalid_tracer_advection is invalid tracer_advection!")
validate_tracer_advection(tracer_advection_tuple::NamedTuple, grid) = CenteredSecondOrder(), tracer_advection_tuple
validate_tracer_advection(tracer_advection::AbstractAdvectionScheme, grid) = tracer_advection, NamedTuple()
validate_tracer_advection(tracer_advection::Nothing, grid) = nothing, NamedTuple()

# Util for checking whether the model's prognostic state has NaN'd
include("nan_checker.jl")

#####
##### All the code
#####
>>>>>>> 82503b81

include("NonhydrostaticModels/NonhydrostaticModels.jl")
include("HydrostaticFreeSurfaceModels/HydrostaticFreeSurfaceModels.jl")
include("ShallowWaterModels/ShallowWaterModels.jl")
include("LagrangianParticleTracking/LagrangianParticleTracking.jl")

using .NonhydrostaticModels: NonhydrostaticModel, PressureField

using .HydrostaticFreeSurfaceModels:
    HydrostaticFreeSurfaceModel,
    ExplicitFreeSurface, ImplicitFreeSurface, SplitExplicitFreeSurface,
    PrescribedVelocityFields

using .ShallowWaterModels: ShallowWaterModel, ConservativeFormulation, VectorInvariantFormulation

using .LagrangianParticleTracking: LagrangianParticles

<<<<<<< HEAD
const OceananigansModels = Union{HydrostaticFreeSurfaceModel, 
                                 NonhydrostaticModel, 
                                 ShallowWaterModel}

# Update _all_ `FieldTimeSeries`es in an `OceananigansModel`. 
# Extract `FieldTimeSeries` from all property names that might contain a `FieldTimeSeries`
# Flatten the resulting tuple by extracting unique values and set! them to the 
# correct time range by looping over them
function update_model_field_time_series!(model::OceananigansModels, clock::Clock)
    time = Time(clock.time)

    possible_fts = possible_field_time_series(model)

    time_series_tuple = extract_field_timeseries(possible_fts)
    time_series_tuple = flattened_unique_values(time_series_tuple)

    for fts in time_series_tuple
        update_field_time_series!(fts, time)
    end

    return nothing
end

"""
    possible_field_time_series(model::HydrostaticFreeSurfaceModel)

Return a `Tuple` containing properties of and `OceananigansModel` that could contain `FieldTimeSeries`.
"""
possible_field_time_series(model::OceananigansModels) = tuple(fields(model), model.forcing, model.diffusivity_fields)
                
import Oceananigans.TimeSteppers: reset!

function reset!(model::OceananigansModels)

    for field in fields(model)
        fill!(field, 0)
    end

    for field in model.timestepper.G⁻
        fill!(field, 0)
    end

    for field in model.timestepper.Gⁿ
        fill!(field, 0)
    end
    
    return nothing
end

end # module
=======
#####
##### Stuff common to all "Oceananigans models" (eg the models implemented here) goes below
#####

const OceananigansModels = Union{NonhydrostaticModel,
                                 HydrostaticFreeSurfaceModel,
                                 ShallowWaterModel} 

# Check for NaNs in the first prognostic field (generalizes to prescribed velocitries).
function default_nan_checker(model::OceananigansModels)
    model_fields = prognostic_fields(model)
    first_name = first(keys(model_fields))
    field_to_check_nans = NamedTuple{tuple(first_name)}(model_fields)
    nan_checker = NaNChecker(field_to_check_nans)
    return nan_checker
end

end # module
>>>>>>> 82503b81
<|MERGE_RESOLUTION|>--- conflicted
+++ resolved
@@ -8,33 +8,20 @@
     PrescribedVelocityFields, PressureField,
     LagrangianParticles
 
-<<<<<<< HEAD
-using Oceananigans: AbstractModel, fields
+using Oceananigans: AbstractModel, fields, prognostic_fields
 using Oceananigans.Grids: AbstractGrid, halo_size, inflate_halo_size
 using Oceananigans.TimeSteppers: AbstractTimeStepper, Clock
 using Oceananigans.Utils: Time
-using Oceananigans.Fields: AbstractField, flattened_unique_values
+using Oceananigans.Fields: AbstractField, Field, flattened_unique_values
 using Oceananigans.AbstractOperations: AbstractOperation
-=======
-using Oceananigans: AbstractModel
 using Oceananigans.Advection: AbstractAdvectionScheme, CenteredSecondOrder, VectorInvariant
-using Oceananigans.Grids: halo_size, inflate_halo_size
-using Oceananigans.Fields: Field
-using Oceananigans: fields, prognostic_fields
->>>>>>> 82503b81
 
 import Oceananigans: initialize!
 import Oceananigans.Architectures: architecture
 import Oceananigans.TimeSteppers: reset!
 
-<<<<<<< HEAD
 using Oceananigans.OutputReaders: update_field_time_series!, extract_field_timeseries
 
-architecture(model::AbstractModel) = model.architecture
-initialize!(model::AbstractModel) = nothing
-
-total_velocities() = nothing
-=======
 # A prototype interface for AbstractModel.
 # 
 # TODO: decide if we like this.
@@ -53,28 +40,12 @@
 total_velocities(model::AbstractModel) = nothing
 timestepper(model::AbstractModel) = model.timestepper
 
-function reset!(model::AbstractModel)
-
-    for field in fields(model)
-        fill!(field, 0)
-    end
-
-    # TODO: abstract this better to other time-steppers
-    for field in model.timestepper.G⁻
-        fill!(field, 0)
-    end
-
-    for field in model.timestepper.Gⁿ
-        fill!(field, 0)
-    end
-    
-    return nothing
-end
+# Fallback for any abstract model that does not contain `FieldTimeSeries`es
+update_model_field_time_series!(model::AbstractModel, clock::Clock) = nothing
 
 #####
 ##### Model-building utilities
 #####
->>>>>>> 82503b81
 
 function validate_model_halo(grid, momentum_advection, tracer_advection, closure)
     user_halo = halo_size(grid)
@@ -89,10 +60,6 @@
                             non-flat directions compared to a non-immersed boundary grid."))
 end
 
-<<<<<<< HEAD
-# Fallback for any abstract model that does not contain `FieldTimeSeries`es
-update_model_field_time_series!(model::AbstractModel, clock::Clock) = nothing
-=======
 #
 # Recursive util for building NamedTuples of boundary conditions from NamedTuples of fields
 #
@@ -124,7 +91,6 @@
 #####
 ##### All the code
 #####
->>>>>>> 82503b81
 
 include("NonhydrostaticModels/NonhydrostaticModels.jl")
 include("HydrostaticFreeSurfaceModels/HydrostaticFreeSurfaceModels.jl")
@@ -142,7 +108,6 @@
 
 using .LagrangianParticleTracking: LagrangianParticles
 
-<<<<<<< HEAD
 const OceananigansModels = Union{HydrostaticFreeSurfaceModel, 
                                  NonhydrostaticModel, 
                                  ShallowWaterModel}
@@ -192,17 +157,7 @@
     return nothing
 end
 
-end # module
-=======
-#####
-##### Stuff common to all "Oceananigans models" (eg the models implemented here) goes below
-#####
-
-const OceananigansModels = Union{NonhydrostaticModel,
-                                 HydrostaticFreeSurfaceModel,
-                                 ShallowWaterModel} 
-
-# Check for NaNs in the first prognostic field (generalizes to prescribed velocitries).
+# Check for NaNs in the first prognostic field (generalizes to prescribed velocities).
 function default_nan_checker(model::OceananigansModels)
     model_fields = prognostic_fields(model)
     first_name = first(keys(model_fields))
@@ -212,4 +167,3 @@
 end
 
 end # module
->>>>>>> 82503b81
