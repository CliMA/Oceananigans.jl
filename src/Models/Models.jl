--- conflicted
+++ resolved
@@ -148,8 +148,6 @@
         fill!(field, 0)
     end
 
-<<<<<<< HEAD
-=======
     for field in model.timestepper.G⁻
         fill!(field, 0)
     end
@@ -161,7 +159,6 @@
     return nothing
 end
 
->>>>>>> 33964d7b
 # Check for NaNs in the first prognostic field (generalizes to prescribed velocities).
 function default_nan_checker(model::OceananigansModels)
     model_fields = prognostic_fields(model)
@@ -177,17 +174,13 @@
     return nan_checker
 end
 
-<<<<<<< HEAD
 using Oceananigans.Models.HydrostaticFreeSurfaceModels: OnlyParticleTrackingModel
 
 # Particle tracking models with prescribed velocities (and no tracers) 
 # have no prognostic fields and no chance to producing a NaN.
 default_nan_checker(::OnlyParticleTrackingModel) = nothing
 
-end # module
-=======
 # This is here so that `NonhydrostaticModel` and  `HydrsostaticFreeSurfaceModel`
 include("seawater_density.jl")
 
-end # module
->>>>>>> 33964d7b
+end # module