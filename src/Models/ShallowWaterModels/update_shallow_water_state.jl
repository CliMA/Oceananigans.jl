--- conflicted
+++ resolved
@@ -28,12 +28,9 @@
             callback(model)
         end
     end
-<<<<<<< HEAD
 
     compute_tendencies && compute_tendencies!(model, callbacks)
 
-=======
->>>>>>> a1c398d6
     return nothing
 end
 
