--- conflicted
+++ resolved
@@ -67,15 +67,9 @@
     clock = model.clock
 
     model_fields = shallow_water_fields(model.velocities, model.tracers, model.solution, formulation(model))
-<<<<<<< HEAD
-    
-    launch!(arch, grid, :xyz,
-            calculate_nonlinear_viscosity!,
-=======
 
     launch!(arch, grid, :xyz,
             _calculate_shallow_water_viscosity!,
->>>>>>> a1c398d6
             diffusivity_fields.νₑ, grid, closure, clock, model_fields)
 
     return nothing
