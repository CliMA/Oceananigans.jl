using Oceananigans.Operators
using Oceananigans.Solvers: FFTBasedPoissonSolver, FourierTridiagonalPoissonSolver, solve!
using Oceananigans.Architectures: device_event
using Oceananigans.Distributed: DistributedFFTBasedPoissonSolver

using PencilArrays: Permutation

#####
##### Calculate the right-hand-side of the non-hydrostatic pressure Poisson equation.
#####

<<<<<<< HEAD

@kernel function calculate_fft_pressure_source_term!(rhs, grid, Δt, U★)
=======
const ZXYPermutation = Permutation{(3, 1, 2), 3}
const ZYXPermutation = Permutation{(3, 2, 1), 3}

@kernel function calculate_pressure_source_term_fft_based_solver!(rhs, grid, Δt, U★)
>>>>>>> 98754f3f
    i, j, k = @index(Global, NTuple)
    @inbounds rhs[i, j, k] = divᶜᶜᶜ(i, j, k, grid, U★.u, U★.v, U★.w) / Δt
end

<<<<<<< HEAD
@kernel function calculate_pressure_source_term_fourier_tridiagonal_solver!(rhs, grid, Δt, U★)
=======
@kernel function calculate_permuted_pressure_source_term_fft_based_solver!(rhs, grid, Δt, U★, ::ZXYPermutation)
    i, j, k = @index(Global, NTuple)
    @inbounds rhs[k, i, j] = divᶜᶜᶜ(i, j, k, grid, U★.u, U★.v, U★.w) / Δt
end

@kernel function calculate_permuted_pressure_source_term_fft_based_solver!(rhs, grid, Δt, U★, ::ZYXPermutation)
>>>>>>> 98754f3f
    i, j, k = @index(Global, NTuple)
    @inbounds rhs[i, j, k] = Δzᶜᶜᶜ(i, j, k, grid) * divᶜᶜᶜ(i, j, k, grid, U★.u, U★.v, U★.w) / Δt
end

#=
# Permuted calculations for distributed solver
const ZXYPermutation = Permutation{(3, 1, 2), 3}
const ZYXPermutation = Permutation{(3, 2, 1), 3}

@kernel function calculate_permuted_fft_pressure_source_term!(rhs, grid, Δt, U★, ::ZXYPermutation)
    i, j, k = @index(Global, NTuple)
    @inbounds rhs[k, i, j] = divᶜᶜᶜ(i, j, k, grid, U★.u, U★.v, U★.w) / Δt
end

@kernel function calculate_permuted_fft_pressure_source_term!(rhs, grid, Δt, U★, ::ZYXPermutation)
    i, j, k = @index(Global, NTuple)
    @inbounds rhs[k, j, i] = divᶜᶜᶜ(i, j, k, grid, U★.u, U★.v, U★.w) / Δt
end
=#

#####
##### Solve for pressure
#####

function solve_for_pressure!(pressure, solver::DistributedFFTBasedPoissonSolver, Δt, U★)
<<<<<<< HEAD
    rhs = unpermuted_right_hand_side
    arch = architecture(solver)
    grid = solver.local_grid

    event = launch!(arch, grid, :xyz,
                    calculate_fft_pressure_source_term!, rhs, grid, Δt, U★,
                    #calculate_permuted_fft_pressure_source_term!, rhs, grid, Δt, U★, solver.input_permutation,
                    dependencies = device_event(arch))
=======
    rhs = parent(first(solver.storage))
    arch = architecture(solver)
    grid = solver.local_grid

    rhs_event = launch!(arch, grid, :xyz, calculate_permuted_pressure_source_term_fft_based_solver!,
                        rhs, grid, Δt, U★, solver.input_permutation, dependencies = device_event(arch))
>>>>>>> 98754f3f

    wait(device(arch), event)

    # Solve pressure Poisson equation for pressure, given rhs
    solve!(pressure, solver)

    return pressure
end

function solve_for_pressure!(pressure, solver::FFTBasedPoissonSolver, Δt, U★)

    # Calculate right hand side:
    rhs = solver.storage
    arch = architecture(solver)
    grid = solver.grid

    event = launch!(arch, grid, :xyz,
                    calculate_fft_pressure_source_term!, rhs, grid, Δt, U★,
                    dependencies = device_event(arch))
                        
    wait(device(arch), event)

    # Solve pressure Poisson given for pressure, given rhs
    solve!(pressure, solver, rhs)

    return nothing
end

function solve_for_pressure!(pressure, solver::FourierTridiagonalPoissonSolver, Δt, U★)

    # Calculate right hand side:
    rhs = solver.source_term
    arch = architecture(solver)
    grid = solver.grid

    rhs_event = launch!(arch, grid, :xyz, calculate_pressure_source_term_fourier_tridiagonal_solver!,
                        rhs, grid, Δt, U★, dependencies = device_event(arch))

    wait(device(arch), rhs_event)

    # Pressure Poisson rhs, scaled by Δzᶜᶜᶜ, is stored in solver.source_term:
    solve!(pressure, solver)

    return nothing
end
<|MERGE_RESOLUTION|>--- conflicted
+++ resolved
@@ -9,55 +9,21 @@
 ##### Calculate the right-hand-side of the non-hydrostatic pressure Poisson equation.
 #####
 
-<<<<<<< HEAD
-
 @kernel function calculate_fft_pressure_source_term!(rhs, grid, Δt, U★)
-=======
-const ZXYPermutation = Permutation{(3, 1, 2), 3}
-const ZYXPermutation = Permutation{(3, 2, 1), 3}
-
-@kernel function calculate_pressure_source_term_fft_based_solver!(rhs, grid, Δt, U★)
->>>>>>> 98754f3f
     i, j, k = @index(Global, NTuple)
     @inbounds rhs[i, j, k] = divᶜᶜᶜ(i, j, k, grid, U★.u, U★.v, U★.w) / Δt
 end
 
-<<<<<<< HEAD
 @kernel function calculate_pressure_source_term_fourier_tridiagonal_solver!(rhs, grid, Δt, U★)
-=======
-@kernel function calculate_permuted_pressure_source_term_fft_based_solver!(rhs, grid, Δt, U★, ::ZXYPermutation)
-    i, j, k = @index(Global, NTuple)
-    @inbounds rhs[k, i, j] = divᶜᶜᶜ(i, j, k, grid, U★.u, U★.v, U★.w) / Δt
-end
-
-@kernel function calculate_permuted_pressure_source_term_fft_based_solver!(rhs, grid, Δt, U★, ::ZYXPermutation)
->>>>>>> 98754f3f
     i, j, k = @index(Global, NTuple)
     @inbounds rhs[i, j, k] = Δzᶜᶜᶜ(i, j, k, grid) * divᶜᶜᶜ(i, j, k, grid, U★.u, U★.v, U★.w) / Δt
 end
-
-#=
-# Permuted calculations for distributed solver
-const ZXYPermutation = Permutation{(3, 1, 2), 3}
-const ZYXPermutation = Permutation{(3, 2, 1), 3}
-
-@kernel function calculate_permuted_fft_pressure_source_term!(rhs, grid, Δt, U★, ::ZXYPermutation)
-    i, j, k = @index(Global, NTuple)
-    @inbounds rhs[k, i, j] = divᶜᶜᶜ(i, j, k, grid, U★.u, U★.v, U★.w) / Δt
-end
-
-@kernel function calculate_permuted_fft_pressure_source_term!(rhs, grid, Δt, U★, ::ZYXPermutation)
-    i, j, k = @index(Global, NTuple)
-    @inbounds rhs[k, j, i] = divᶜᶜᶜ(i, j, k, grid, U★.u, U★.v, U★.w) / Δt
-end
-=#
 
 #####
 ##### Solve for pressure
 #####
 
 function solve_for_pressure!(pressure, solver::DistributedFFTBasedPoissonSolver, Δt, U★)
-<<<<<<< HEAD
     rhs = unpermuted_right_hand_side
     arch = architecture(solver)
     grid = solver.local_grid
@@ -66,15 +32,7 @@
                     calculate_fft_pressure_source_term!, rhs, grid, Δt, U★,
                     #calculate_permuted_fft_pressure_source_term!, rhs, grid, Δt, U★, solver.input_permutation,
                     dependencies = device_event(arch))
-=======
-    rhs = parent(first(solver.storage))
-    arch = architecture(solver)
-    grid = solver.local_grid
-
-    rhs_event = launch!(arch, grid, :xyz, calculate_permuted_pressure_source_term_fft_based_solver!,
-                        rhs, grid, Δt, U★, solver.input_permutation, dependencies = device_event(arch))
->>>>>>> 98754f3f
-
+  
     wait(device(arch), event)
 
     # Solve pressure Poisson equation for pressure, given rhs
