using Oceananigans.Biogeochemistry: update_tendencies!
using Oceananigans: fields, TendencyCallsite
using Oceananigans.Utils: work_layout
using Oceananigans.Models: complete_communication_and_compute_boundary!, interior_tendency_kernel_parameters

<<<<<<< HEAD
using Oceananigans.ImmersedBoundaries: use_only_active_interior_cells, ActiveCellsIBG, 
=======
using Oceananigans.ImmersedBoundaries: active_interior_map, ActiveCellsIBG, 
>>>>>>> 643b484e
                                       InteriorMap, active_linear_index_to_tuple

import Oceananigans.TimeSteppers: compute_tendencies!

"""
    compute_tendencies!(model::NonhydrostaticModel, callbacks)

Calculate the interior and boundary contributions to tendency terms without the
contribution from non-hydrostatic pressure.
"""
function compute_tendencies!(model::NonhydrostaticModel, callbacks)

    # Note:
    #
    # "tendencies" is a NamedTuple of OffsetArrays corresponding to the tendency data for use
    # in GPU computations.
    #
    # "model.timestepper.Gⁿ" is a NamedTuple of Fields, whose data also corresponds to
    # tendency data.

    # Calculate contributions to momentum and tracer tendencies from fluxes and volume terms in the
    # interior of the domain
    kernel_parameters = tuple(interior_tendency_kernel_parameters(model.grid))

    compute_interior_tendency_contributions!(model, kernel_parameters; active_cells_map = active_interior_map(model.grid))
    complete_communication_and_compute_boundary!(model, model.grid, model.architecture)

    # Calculate contributions to momentum and tracer tendencies from user-prescribed fluxes across the
    # boundaries of the domain
    compute_boundary_tendency_contributions!(model.timestepper.Gⁿ,
                                             model.architecture,
                                             model.velocities,
                                             model.tracers,
                                             model.clock,
                                             fields(model))

    for callback in callbacks
        callback.callsite isa TendencyCallsite && callback(model)
    end

    update_tendencies!(model.biogeochemistry, model)

    return nothing
end

""" Store previous value of the source term and compute current source term. """
function compute_interior_tendency_contributions!(model, kernel_parameters; active_cells_map = nothing)

    tendencies           = model.timestepper.Gⁿ
    arch                 = model.architecture
    grid                 = model.grid
    advection            = model.advection
    coriolis             = model.coriolis
    buoyancy             = model.buoyancy
    biogeochemistry      = model.biogeochemistry
    stokes_drift         = model.stokes_drift
    closure              = model.closure
    background_fields    = model.background_fields
    velocities           = model.velocities
    tracers              = model.tracers
    auxiliary_fields     = model.auxiliary_fields
    hydrostatic_pressure = model.pressures.pHY′
    diffusivities        = model.diffusivity_fields
    forcings             = model.forcing
    clock                = model.clock
    u_immersed_bc        = velocities.u.boundary_conditions.immersed
    v_immersed_bc        = velocities.v.boundary_conditions.immersed
    w_immersed_bc        = velocities.w.boundary_conditions.immersed

    start_momentum_kernel_args = (advection,
                                  coriolis,
                                  stokes_drift,
                                  closure)

    end_momentum_kernel_args = (buoyancy,
                                background_fields,
                                velocities,
                                tracers,
                                auxiliary_fields,
                                diffusivities)

    u_kernel_args = tuple(start_momentum_kernel_args..., u_immersed_bc, end_momentum_kernel_args..., forcings, hydrostatic_pressure, clock)
    v_kernel_args = tuple(start_momentum_kernel_args..., v_immersed_bc, end_momentum_kernel_args..., forcings, hydrostatic_pressure, clock)
    w_kernel_args = tuple(start_momentum_kernel_args..., w_immersed_bc, end_momentum_kernel_args..., forcings, clock)

    for parameters in kernel_parameters
        launch!(arch, grid, parameters, compute_Gu!, 
                tendencies.u, grid, active_cells_map, u_kernel_args;
                active_cells_map)

        launch!(arch, grid, parameters, compute_Gv!, 
                tendencies.v, grid, active_cells_map, v_kernel_args;
                active_cells_map)

        launch!(arch, grid, parameters, compute_Gw!, 
                tendencies.w, grid, active_cells_map, w_kernel_args;
                active_cells_map)
    end

    start_tracer_kernel_args = (advection, closure)
    end_tracer_kernel_args   = (buoyancy, biogeochemistry, background_fields, velocities, tracers, auxiliary_fields, diffusivities)

    for tracer_index in 1:length(tracers)
        @inbounds c_tendency = tendencies[tracer_index + 3]
        @inbounds forcing = forcings[tracer_index + 3]
        @inbounds c_immersed_bc = tracers[tracer_index].boundary_conditions.immersed
        @inbounds tracer_name = keys(tracers)[tracer_index]

        args = tuple(Val(tracer_index), Val(tracer_name),
                     start_tracer_kernel_args..., 
                     c_immersed_bc,
                     end_tracer_kernel_args...,
                     forcing, clock)

        for parameters in kernel_parameters
            launch!(arch, grid, parameters, compute_Gc!, 
                    c_tendency, grid, active_cells_map, args;
                    active_cells_map)
        end
    end

    return nothing
end

#####
##### Tendency calculators for u, v, w-velocity
#####

""" Calculate the right-hand-side of the u-velocity equation. """
@kernel function compute_Gu!(Gu, grid, interior_map, args) 
    i, j, k = @index(Global, NTuple)
    @inbounds Gu[i, j, k] = u_velocity_tendency(i, j, k, grid, args...)
end

@kernel function compute_Gu!(Gu, grid::ActiveCellsIBG, map::InteriorMap, args) 
    idx = @index(Global, Linear)
    i, j, k = active_linear_index_to_tuple(idx, map, grid)
    @inbounds Gu[i, j, k] = u_velocity_tendency(i, j, k, grid, args...)
end

""" Calculate the right-hand-side of the v-velocity equation. """
@kernel function compute_Gv!(Gv, grid, interior_map, args) 
    i, j, k = @index(Global, NTuple)
    @inbounds Gv[i, j, k] = v_velocity_tendency(i, j, k, grid, args...)
end

@kernel function compute_Gv!(Gv, grid::ActiveCellsIBG, map::InteriorMap, args) 
    idx = @index(Global, Linear)
    i, j, k = active_linear_index_to_tuple(idx, map, grid)
    @inbounds Gv[i, j, k] = v_velocity_tendency(i, j, k, grid, args...)
end

""" Calculate the right-hand-side of the w-velocity equation. """
@kernel function compute_Gw!(Gw, grid, interior_map, args) 
    i, j, k = @index(Global, NTuple)
    @inbounds Gw[i, j, k] = w_velocity_tendency(i, j, k, grid, args...)
end

@kernel function compute_Gw!(Gw, grid::ActiveCellsIBG, map, ::InteriorMap, args)
    idx = @index(Global, Linear)
    i, j, k = active_linear_index_to_tuple(idx, map, grid)
    @inbounds Gw[i, j, k] = w_velocity_tendency(i, j, k, grid, args...)
end

#####
##### Tracer(s)
#####

""" Calculate the right-hand-side of the tracer advection-diffusion equation. """
@kernel function compute_Gc!(Gc, grid, interior_map, args)
    i, j, k = @index(Global, NTuple)
    @inbounds Gc[i, j, k] = tracer_tendency(i, j, k, grid, args...)
end

@kernel function compute_Gc!(Gc, grid::ActiveCellsIBG, map::InteriorMap, args) 
    idx = @index(Global, Linear)
    i, j, k = active_linear_index_to_tuple(idx, map, grid)
    @inbounds Gc[i, j, k] = tracer_tendency(i, j, k, grid, args...)
end

#####
##### Boundary contributions to tendencies due to user-prescribed fluxes
#####

""" Apply boundary conditions by adding flux divergences to the right-hand-side. """
function compute_boundary_tendency_contributions!(Gⁿ, arch, velocities, tracers, clock, model_fields)
    fields = merge(velocities, tracers)

    foreach(i -> apply_x_bcs!(Gⁿ[i], fields[i], arch, clock, model_fields), 1:length(fields))
    foreach(i -> apply_y_bcs!(Gⁿ[i], fields[i], arch, clock, model_fields), 1:length(fields))
    foreach(i -> apply_z_bcs!(Gⁿ[i], fields[i], arch, clock, model_fields), 1:length(fields))

    return nothing
end<|MERGE_RESOLUTION|>--- conflicted
+++ resolved
@@ -3,11 +3,7 @@
 using Oceananigans.Utils: work_layout
 using Oceananigans.Models: complete_communication_and_compute_boundary!, interior_tendency_kernel_parameters
 
-<<<<<<< HEAD
-using Oceananigans.ImmersedBoundaries: use_only_active_interior_cells, ActiveCellsIBG, 
-=======
 using Oceananigans.ImmersedBoundaries: active_interior_map, ActiveCellsIBG, 
->>>>>>> 643b484e
                                        InteriorMap, active_linear_index_to_tuple
 
 import Oceananigans.TimeSteppers: compute_tendencies!
