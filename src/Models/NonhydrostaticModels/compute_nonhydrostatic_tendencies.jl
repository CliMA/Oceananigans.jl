using Oceananigans.Biogeochemistry: update_tendencies!
using Oceananigans: fields, TendencyCallsite
using Oceananigans.Utils: work_layout
using Oceananigans.Models: complete_communication_and_compute_buffer!, interior_tendency_kernel_parameters

<<<<<<< HEAD
using Oceananigans.ImmersedBoundaries: retrieve_interior_active_cells_map
                                       
=======
using Oceananigans.ImmersedBoundaries: get_active_cells_map, ActiveInteriorIBG, 
                                       linear_index_to_tuple
>>>>>>> e3188a0e

import Oceananigans.TimeSteppers: compute_tendencies!

"""
    compute_tendencies!(model::NonhydrostaticModel, callbacks)

Calculate the interior and boundary contributions to tendency terms without the
contribution from non-hydrostatic pressure.
"""
function compute_tendencies!(model::NonhydrostaticModel, callbacks)

    # Note:
    #
    # "tendencies" is a NamedTuple of OffsetArrays corresponding to the tendency data for use
    # in GPU computations.
    #
    # "model.timestepper.Gⁿ" is a NamedTuple of Fields, whose data also corresponds to
    # tendency data.

    grid = model.grid
    arch = architecture(grid)

    # Calculate contributions to momentum and tracer tendencies from fluxes and volume terms in the
    # interior of the domain
    kernel_parameters = interior_tendency_kernel_parameters(arch, grid)
    active_cells_map  = get_active_cells_map(model.grid, Val(:interior))
    
    compute_interior_tendency_contributions!(model, kernel_parameters; active_cells_map)
    complete_communication_and_compute_buffer!(model, grid, arch)

    # Calculate contributions to momentum and tracer tendencies from user-prescribed fluxes across the
    # boundaries of the domain
    compute_boundary_tendency_contributions!(model.timestepper.Gⁿ,
                                             model.architecture,
                                             model.velocities,
                                             model.tracers,
                                             model.clock,
                                             fields(model))

    for callback in callbacks
        callback.callsite isa TendencyCallsite && callback(model)
    end

    update_tendencies!(model.biogeochemistry, model)

    return nothing
end

""" Store previous value of the source term and compute current source term. """
function compute_interior_tendency_contributions!(model, kernel_parameters; active_cells_map = nothing)

    tendencies           = model.timestepper.Gⁿ
    arch                 = model.architecture
    grid                 = model.grid
    advection            = model.advection
    coriolis             = model.coriolis
    buoyancy             = model.buoyancy
    biogeochemistry      = model.biogeochemistry
    stokes_drift         = model.stokes_drift
    closure              = model.closure
    background_fields    = model.background_fields
    velocities           = model.velocities
    tracers              = model.tracers
    auxiliary_fields     = model.auxiliary_fields
    hydrostatic_pressure = model.pressures.pHY′
    diffusivities        = model.diffusivity_fields
    forcings             = model.forcing
    clock                = model.clock
    u_immersed_bc        = velocities.u.boundary_conditions.immersed
    v_immersed_bc        = velocities.v.boundary_conditions.immersed
    w_immersed_bc        = velocities.w.boundary_conditions.immersed

    start_momentum_kernel_args = (advection,
                                  coriolis,
                                  stokes_drift,
                                  closure)

    end_momentum_kernel_args = (buoyancy,
                                background_fields,
                                velocities,
                                tracers,
                                auxiliary_fields,
                                diffusivities)

    u_kernel_args = tuple(start_momentum_kernel_args...,
                          u_immersed_bc, end_momentum_kernel_args...,
                          hydrostatic_pressure, clock, forcings.u)

    v_kernel_args = tuple(start_momentum_kernel_args...,
                          v_immersed_bc, end_momentum_kernel_args...,
                          hydrostatic_pressure, clock, forcings.v)

    w_kernel_args = tuple(start_momentum_kernel_args...,
                          w_immersed_bc, end_momentum_kernel_args...,
                          hydrostatic_pressure, clock, forcings.w)

    exclude_periphery = true
    launch!(arch, grid, kernel_parameters, compute_Gu!, 
            tendencies.u, grid, active_cells_map, u_kernel_args;
            active_cells_map, exclude_periphery)

    launch!(arch, grid, kernel_parameters, compute_Gv!, 
            tendencies.v, grid, active_cells_map, v_kernel_args;
            active_cells_map, exclude_periphery)

    launch!(arch, grid, kernel_parameters, compute_Gw!, 
            tendencies.w, grid, active_cells_map, w_kernel_args;
            active_cells_map, exclude_periphery)

    start_tracer_kernel_args = (advection, closure)
    end_tracer_kernel_args   = (buoyancy, biogeochemistry, background_fields, velocities,
                                tracers, auxiliary_fields, diffusivities)

    for tracer_index in 1:length(tracers)
        @inbounds c_tendency = tendencies[tracer_index + 3]
        @inbounds forcing = forcings[tracer_index + 3]
        @inbounds c_immersed_bc = tracers[tracer_index].boundary_conditions.immersed
        @inbounds tracer_name = keys(tracers)[tracer_index]

        args = tuple(Val(tracer_index), Val(tracer_name),
                     start_tracer_kernel_args..., 
                     c_immersed_bc,
                     end_tracer_kernel_args...,
                     clock, forcing)

        launch!(arch, grid, kernel_parameters, compute_Gc!, 
                c_tendency, grid, active_cells_map, args;
                active_cells_map)
    end

    return nothing
end

#####
##### Tendency calculators for u, v, w-velocity
#####

""" Calculate the right-hand-side of the u-velocity equation. """
@kernel function compute_Gu!(Gu, grid, interior_map, args) 
<<<<<<< HEAD
    i, j, k = @active_index(interior_map, Global, NTuple)
=======
    idx = @index(Global, Linear)
    i, j, k = linear_index_to_tuple(idx, interior_map)
>>>>>>> e3188a0e
    @inbounds Gu[i, j, k] = u_velocity_tendency(i, j, k, grid, args...)
end

""" Calculate the right-hand-side of the v-velocity equation. """
@kernel function compute_Gv!(Gv, grid, interior_map, args) 
<<<<<<< HEAD
    i, j, k = @active_index(interior_map, Global, NTuple)
=======
    idx = @index(Global, Linear)
    i, j, k = linear_index_to_tuple(idx, interior_map)
>>>>>>> e3188a0e
    @inbounds Gv[i, j, k] = v_velocity_tendency(i, j, k, grid, args...)
end

""" Calculate the right-hand-side of the w-velocity equation. """
@kernel function compute_Gw!(Gw, grid, interior_map, args)
<<<<<<< HEAD
    i, j, k = @active_index(interior_map, Global, NTuple)
=======
    idx = @index(Global, Linear)
    i, j, k = linear_index_to_tuple(idx, interior_map)
>>>>>>> e3188a0e
    @inbounds Gw[i, j, k] = w_velocity_tendency(i, j, k, grid, args...)
end

#####
##### Tracer(s)
#####

""" Calculate the right-hand-side of the tracer advection-diffusion equation. """
<<<<<<< HEAD
@kernel function compute_Gc!(Gc, grid, interior_map, args)
    i, j, k = @active_index(interior_map, Global, NTuple)
=======
@kernel function compute_Gc!(Gc, grid, ::Nothing, args)
    i, j, k = @index(Global, NTuple)
    @inbounds Gc[i, j, k] = tracer_tendency(i, j, k, grid, args...)
end

@kernel function compute_Gc!(Gc, grid, interior_map, args) 
    idx = @index(Global, Linear)
    i, j, k = linear_index_to_tuple(idx, interior_map)
>>>>>>> e3188a0e
    @inbounds Gc[i, j, k] = tracer_tendency(i, j, k, grid, args...)
end

#####
##### Boundary contributions to tendencies due to user-prescribed fluxes
#####

""" Apply boundary conditions by adding flux divergences to the right-hand-side. """
function compute_boundary_tendency_contributions!(Gⁿ, arch, velocities, tracers, clock, model_fields)
    fields = merge(velocities, tracers)

    foreach(i -> apply_x_bcs!(Gⁿ[i], fields[i], arch, clock, model_fields), 1:length(fields))
    foreach(i -> apply_y_bcs!(Gⁿ[i], fields[i], arch, clock, model_fields), 1:length(fields))
    foreach(i -> apply_z_bcs!(Gⁿ[i], fields[i], arch, clock, model_fields), 1:length(fields))

    return nothing
end
<|MERGE_RESOLUTION|>--- conflicted
+++ resolved
@@ -2,14 +2,7 @@
 using Oceananigans: fields, TendencyCallsite
 using Oceananigans.Utils: work_layout
 using Oceananigans.Models: complete_communication_and_compute_buffer!, interior_tendency_kernel_parameters
-
-<<<<<<< HEAD
-using Oceananigans.ImmersedBoundaries: retrieve_interior_active_cells_map
-                                       
-=======
-using Oceananigans.ImmersedBoundaries: get_active_cells_map, ActiveInteriorIBG, 
-                                       linear_index_to_tuple
->>>>>>> e3188a0e
+using Oceananigans.ImmersedBoundaries: get_active_cells_map, ActiveInteriorIBG
 
 import Oceananigans.TimeSteppers: compute_tendencies!
 
@@ -149,34 +142,19 @@
 
 """ Calculate the right-hand-side of the u-velocity equation. """
 @kernel function compute_Gu!(Gu, grid, interior_map, args) 
-<<<<<<< HEAD
     i, j, k = @active_index(interior_map, Global, NTuple)
-=======
-    idx = @index(Global, Linear)
-    i, j, k = linear_index_to_tuple(idx, interior_map)
->>>>>>> e3188a0e
     @inbounds Gu[i, j, k] = u_velocity_tendency(i, j, k, grid, args...)
 end
 
 """ Calculate the right-hand-side of the v-velocity equation. """
 @kernel function compute_Gv!(Gv, grid, interior_map, args) 
-<<<<<<< HEAD
     i, j, k = @active_index(interior_map, Global, NTuple)
-=======
-    idx = @index(Global, Linear)
-    i, j, k = linear_index_to_tuple(idx, interior_map)
->>>>>>> e3188a0e
     @inbounds Gv[i, j, k] = v_velocity_tendency(i, j, k, grid, args...)
 end
 
 """ Calculate the right-hand-side of the w-velocity equation. """
 @kernel function compute_Gw!(Gw, grid, interior_map, args)
-<<<<<<< HEAD
     i, j, k = @active_index(interior_map, Global, NTuple)
-=======
-    idx = @index(Global, Linear)
-    i, j, k = linear_index_to_tuple(idx, interior_map)
->>>>>>> e3188a0e
     @inbounds Gw[i, j, k] = w_velocity_tendency(i, j, k, grid, args...)
 end
 
@@ -185,19 +163,8 @@
 #####
 
 """ Calculate the right-hand-side of the tracer advection-diffusion equation. """
-<<<<<<< HEAD
 @kernel function compute_Gc!(Gc, grid, interior_map, args)
     i, j, k = @active_index(interior_map, Global, NTuple)
-=======
-@kernel function compute_Gc!(Gc, grid, ::Nothing, args)
-    i, j, k = @index(Global, NTuple)
-    @inbounds Gc[i, j, k] = tracer_tendency(i, j, k, grid, args...)
-end
-
-@kernel function compute_Gc!(Gc, grid, interior_map, args) 
-    idx = @index(Global, Linear)
-    i, j, k = linear_index_to_tuple(idx, interior_map)
->>>>>>> e3188a0e
     @inbounds Gc[i, j, k] = tracer_tendency(i, j, k, grid, args...)
 end
 
