--- conflicted
+++ resolved
@@ -102,7 +102,6 @@
                           hydrostatic_pressure, clock, forcings.w)
 
     exclude_periphery = true
-<<<<<<< HEAD
     launch!(arch, grid, kernel_parameters, compute_Gu!, 
             tendencies.u, grid, u_kernel_args;
             active_cells_map, exclude_periphery)
@@ -113,18 +112,6 @@
 
     launch!(arch, grid, kernel_parameters, compute_Gw!, 
             tendencies.w, grid, w_kernel_args;
-=======
-    launch!(arch, grid, kernel_parameters, compute_Gu!,
-            tendencies.u, grid, active_cells_map, u_kernel_args;
-            active_cells_map, exclude_periphery)
-
-    launch!(arch, grid, kernel_parameters, compute_Gv!,
-            tendencies.v, grid, active_cells_map, v_kernel_args;
-            active_cells_map, exclude_periphery)
-
-    launch!(arch, grid, kernel_parameters, compute_Gw!,
-            tendencies.w, grid, active_cells_map, w_kernel_args;
->>>>>>> 4a690e55
             active_cells_map, exclude_periphery)
 
     start_tracer_kernel_args = (advection, closure)
@@ -143,13 +130,8 @@
                      end_tracer_kernel_args...,
                      clock, forcing)
 
-<<<<<<< HEAD
         launch!(arch, grid, kernel_parameters, compute_Gc!, 
                 c_tendency, grid, args;
-=======
-        launch!(arch, grid, kernel_parameters, compute_Gc!,
-                c_tendency, grid, active_cells_map, args;
->>>>>>> 4a690e55
                 active_cells_map)
     end
 
@@ -161,45 +143,19 @@
 #####
 
 """ Calculate the right-hand-side of the u-velocity equation. """
-<<<<<<< HEAD
 @kernel function compute_Gu!(Gu, grid, args) 
-=======
-@kernel function compute_Gu!(Gu, grid, ::Nothing, args)
->>>>>>> 4a690e55
     i, j, k = @index(Global, NTuple)
     @inbounds Gu[i, j, k] = u_velocity_tendency(i, j, k, grid, args...)
 end
 
-<<<<<<< HEAD
 """ Calculate the right-hand-side of the v-velocity equation. """
 @kernel function compute_Gv!(Gv, grid, args) 
-=======
-@kernel function compute_Gu!(Gu, grid, interior_map, args)
-    idx = @index(Global, Linear)
-    i, j, k = linear_index_to_tuple(idx, interior_map)
-    @inbounds Gu[i, j, k] = u_velocity_tendency(i, j, k, grid, args...)
-end
-
-""" Calculate the right-hand-side of the v-velocity equation. """
-@kernel function compute_Gv!(Gv, grid, ::Nothing, args)
->>>>>>> 4a690e55
     i, j, k = @index(Global, NTuple)
     @inbounds Gv[i, j, k] = v_velocity_tendency(i, j, k, grid, args...)
 end
 
-<<<<<<< HEAD
 """ Calculate the right-hand-side of the w-velocity equation. """
 @kernel function compute_Gw!(Gw, grid, args) 
-=======
-@kernel function compute_Gv!(Gv, grid, interior_map, args)
-    idx = @index(Global, Linear)
-    i, j, k = linear_index_to_tuple(idx, interior_map)
-    @inbounds Gv[i, j, k] = v_velocity_tendency(i, j, k, grid, args...)
-end
-
-""" Calculate the right-hand-side of the w-velocity equation. """
-@kernel function compute_Gw!(Gw, grid, ::Nothing, args)
->>>>>>> 4a690e55
     i, j, k = @index(Global, NTuple)
     @inbounds Gw[i, j, k] = w_velocity_tendency(i, j, k, grid, args...)
 end
@@ -215,15 +171,6 @@
     @inbounds Gc[i, j, k] = tracer_tendency(i, j, k, grid, args...)
 end
 
-<<<<<<< HEAD
-=======
-@kernel function compute_Gc!(Gc, grid, interior_map, args)
-    idx = @index(Global, Linear)
-    i, j, k = linear_index_to_tuple(idx, interior_map)
-    @inbounds Gc[i, j, k] = tracer_tendency(i, j, k, grid, args...)
-end
-
->>>>>>> 4a690e55
 #####
 ##### Boundary contributions to tendencies due to user-prescribed fluxes
 #####
