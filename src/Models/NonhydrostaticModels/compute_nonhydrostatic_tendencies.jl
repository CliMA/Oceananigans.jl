using Oceananigans.Biogeochemistry: update_tendencies!
using Oceananigans: fields, TendencyCallsite
using Oceananigans.Utils: work_layout
using Oceananigans.Models: complete_communication_and_compute_buffer!, interior_tendency_kernel_parameters

using Oceananigans.ImmersedBoundaries: get_active_cells_map, ActiveInteriorIBG, 
                                       linear_index_to_tuple

import Oceananigans.TimeSteppers: compute_tendencies!

"""
    compute_tendencies!(model::NonhydrostaticModel, callbacks)

Calculate the interior and boundary contributions to tendency terms without the
contribution from non-hydrostatic pressure.
"""
function compute_tendencies!(model::NonhydrostaticModel, callbacks)

    # Note:
    #
    # "tendencies" is a NamedTuple of OffsetArrays corresponding to the tendency data for use
    # in GPU computations.
    #
    # "model.timestepper.Gⁿ" is a NamedTuple of Fields, whose data also corresponds to
    # tendency data.

    grid = model.grid
    arch = architecture(grid)

    # Calculate contributions to momentum and tracer tendencies from fluxes and volume terms in the
    # interior of the domain
    kernel_parameters = interior_tendency_kernel_parameters(arch, grid)
    active_cells_map  = get_active_cells_map(model.grid, Val(:interior))
    
    compute_interior_tendency_contributions!(model, kernel_parameters; active_cells_map)
    complete_communication_and_compute_buffer!(model, grid, arch)

    # Calculate contributions to momentum and tracer tendencies from user-prescribed fluxes across the
    # boundaries of the domain
    compute_boundary_tendency_contributions!(model.timestepper.Gⁿ,
                                             model.architecture,
                                             model.velocities,
                                             model.tracers,
                                             model.clock,
                                             fields(model))

    for callback in callbacks
        callback.callsite isa TendencyCallsite && callback(model)
    end

    update_tendencies!(model.biogeochemistry, model)

    return nothing
end

""" Store previous value of the source term and compute current source term. """
function compute_interior_tendency_contributions!(model, kernel_parameters; active_cells_map = nothing)

    tendencies           = model.timestepper.Gⁿ
    arch                 = model.architecture
    grid                 = model.grid
    advection            = model.advection
    coriolis             = model.coriolis
    buoyancy             = model.buoyancy
    biogeochemistry      = model.biogeochemistry
    stokes_drift         = model.stokes_drift
    closure              = model.closure
    background_fields    = model.background_fields
    velocities           = model.velocities
    tracers              = model.tracers
    auxiliary_fields     = model.auxiliary_fields
    hydrostatic_pressure = model.pressures.pHY′
    diffusivities        = model.diffusivity_fields
    forcings             = model.forcing
    clock                = model.clock
    u_immersed_bc        = velocities.u.boundary_conditions.immersed
    v_immersed_bc        = velocities.v.boundary_conditions.immersed
    w_immersed_bc        = velocities.w.boundary_conditions.immersed

    start_momentum_kernel_args = (advection,
                                  coriolis,
                                  stokes_drift,
                                  closure)

    end_momentum_kernel_args = (buoyancy,
                                background_fields,
                                velocities,
                                tracers,
                                auxiliary_fields,
                                diffusivities)

    u_kernel_args = tuple(start_momentum_kernel_args...,
                          u_immersed_bc, end_momentum_kernel_args...,
                          hydrostatic_pressure, clock, forcings.u)

    v_kernel_args = tuple(start_momentum_kernel_args...,
                          v_immersed_bc, end_momentum_kernel_args...,
                          hydrostatic_pressure, clock, forcings.v)

    w_kernel_args = tuple(start_momentum_kernel_args...,
                          w_immersed_bc, end_momentum_kernel_args...,
                          hydrostatic_pressure, clock, forcings.w)

    exclude_periphery = true
    launch!(arch, grid, kernel_parameters, compute_Gu!, 
            tendencies.u, grid, u_kernel_args;
            active_cells_map, exclude_periphery)

    launch!(arch, grid, kernel_parameters, compute_Gv!, 
            tendencies.v, grid, v_kernel_args;
            active_cells_map, exclude_periphery)

    launch!(arch, grid, kernel_parameters, compute_Gw!, 
            tendencies.w, grid, w_kernel_args;
            active_cells_map, exclude_periphery)

    start_tracer_kernel_args = (advection, closure)
    end_tracer_kernel_args   = (buoyancy, biogeochemistry, background_fields, velocities,
                                tracers, auxiliary_fields, diffusivities)

    for tracer_index in 1:length(tracers)
        @inbounds c_tendency = tendencies[tracer_index + 3]
        @inbounds forcing = forcings[tracer_index + 3]
        @inbounds c_immersed_bc = tracers[tracer_index].boundary_conditions.immersed
        @inbounds tracer_name = keys(tracers)[tracer_index]

        args = tuple(Val(tracer_index), Val(tracer_name),
                     start_tracer_kernel_args..., 
                     c_immersed_bc,
                     end_tracer_kernel_args...,
                     clock, forcing)

        launch!(arch, grid, kernel_parameters, compute_Gc!, 
                c_tendency, grid, args;
                active_cells_map)
    end

    return nothing
end

#####
##### Tendency calculators for u, v, w-velocity
#####

""" Calculate the right-hand-side of the u-velocity equation. """
@kernel function compute_Gu!(Gu, grid, args) 
    i, j, k = @index(Global, NTuple)
    @inbounds Gu[i, j, k] = u_velocity_tendency(i, j, k, grid, args...)
end

<<<<<<< HEAD
=======
@kernel function compute_Gu!(Gu, grid, interior_map, args) 
    idx = @index(Global, Linear)
    i, j, k = linear_index_to_tuple(idx, interior_map)
    @inbounds Gu[i, j, k] = u_velocity_tendency(i, j, k, grid, args...)
end

>>>>>>> 586ade72
""" Calculate the right-hand-side of the v-velocity equation. """
@kernel function compute_Gv!(Gv, grid, args) 
    i, j, k = @index(Global, NTuple)
    @inbounds Gv[i, j, k] = v_velocity_tendency(i, j, k, grid, args...)
end

<<<<<<< HEAD
=======
@kernel function compute_Gv!(Gv, grid, interior_map, args) 
    idx = @index(Global, Linear)
    i, j, k = linear_index_to_tuple(idx, interior_map)
    @inbounds Gv[i, j, k] = v_velocity_tendency(i, j, k, grid, args...)
end

>>>>>>> 586ade72
""" Calculate the right-hand-side of the w-velocity equation. """
@kernel function compute_Gw!(Gw, grid, args) 
    i, j, k = @index(Global, NTuple)
    @inbounds Gw[i, j, k] = w_velocity_tendency(i, j, k, grid, args...)
end

<<<<<<< HEAD
=======
@kernel function compute_Gw!(Gw, grid, interior_map, args)
    idx = @index(Global, Linear)
    i, j, k = linear_index_to_tuple(idx, interior_map)
    @inbounds Gw[i, j, k] = w_velocity_tendency(i, j, k, grid, args...)
end
>>>>>>> 586ade72

#####
##### Tracer(s)
#####

""" Calculate the right-hand-side of the tracer advection-diffusion equation. """
@kernel function compute_Gc!(Gc, grid, args)
    i, j, k = @index(Global, NTuple)
    @inbounds Gc[i, j, k] = tracer_tendency(i, j, k, grid, args...)
end

<<<<<<< HEAD
=======
@kernel function compute_Gc!(Gc, grid, interior_map, args) 
    idx = @index(Global, Linear)
    i, j, k = linear_index_to_tuple(idx, interior_map)
    @inbounds Gc[i, j, k] = tracer_tendency(i, j, k, grid, args...)
end

>>>>>>> 586ade72
#####
##### Boundary contributions to tendencies due to user-prescribed fluxes
#####

""" Apply boundary conditions by adding flux divergences to the right-hand-side. """
function compute_boundary_tendency_contributions!(Gⁿ, arch, velocities, tracers, clock, model_fields)
    fields = merge(velocities, tracers)

    foreach(i -> apply_x_bcs!(Gⁿ[i], fields[i], arch, clock, model_fields), 1:length(fields))
    foreach(i -> apply_y_bcs!(Gⁿ[i], fields[i], arch, clock, model_fields), 1:length(fields))
    foreach(i -> apply_z_bcs!(Gⁿ[i], fields[i], arch, clock, model_fields), 1:length(fields))

    return nothing
end
<|MERGE_RESOLUTION|>--- conflicted
+++ resolved
@@ -148,44 +148,18 @@
     @inbounds Gu[i, j, k] = u_velocity_tendency(i, j, k, grid, args...)
 end
 
-<<<<<<< HEAD
-=======
-@kernel function compute_Gu!(Gu, grid, interior_map, args) 
-    idx = @index(Global, Linear)
-    i, j, k = linear_index_to_tuple(idx, interior_map)
-    @inbounds Gu[i, j, k] = u_velocity_tendency(i, j, k, grid, args...)
-end
-
->>>>>>> 586ade72
 """ Calculate the right-hand-side of the v-velocity equation. """
 @kernel function compute_Gv!(Gv, grid, args) 
     i, j, k = @index(Global, NTuple)
     @inbounds Gv[i, j, k] = v_velocity_tendency(i, j, k, grid, args...)
 end
 
-<<<<<<< HEAD
-=======
-@kernel function compute_Gv!(Gv, grid, interior_map, args) 
-    idx = @index(Global, Linear)
-    i, j, k = linear_index_to_tuple(idx, interior_map)
-    @inbounds Gv[i, j, k] = v_velocity_tendency(i, j, k, grid, args...)
-end
-
->>>>>>> 586ade72
 """ Calculate the right-hand-side of the w-velocity equation. """
 @kernel function compute_Gw!(Gw, grid, args) 
     i, j, k = @index(Global, NTuple)
     @inbounds Gw[i, j, k] = w_velocity_tendency(i, j, k, grid, args...)
 end
 
-<<<<<<< HEAD
-=======
-@kernel function compute_Gw!(Gw, grid, interior_map, args)
-    idx = @index(Global, Linear)
-    i, j, k = linear_index_to_tuple(idx, interior_map)
-    @inbounds Gw[i, j, k] = w_velocity_tendency(i, j, k, grid, args...)
-end
->>>>>>> 586ade72
 
 #####
 ##### Tracer(s)
@@ -197,15 +171,6 @@
     @inbounds Gc[i, j, k] = tracer_tendency(i, j, k, grid, args...)
 end
 
-<<<<<<< HEAD
-=======
-@kernel function compute_Gc!(Gc, grid, interior_map, args) 
-    idx = @index(Global, Linear)
-    i, j, k = linear_index_to_tuple(idx, interior_map)
-    @inbounds Gc[i, j, k] = tracer_tendency(i, j, k, grid, args...)
-end
-
->>>>>>> 586ade72
 #####
 ##### Boundary contributions to tendencies due to user-prescribed fluxes
 #####
