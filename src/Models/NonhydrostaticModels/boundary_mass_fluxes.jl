--- conflicted
+++ resolved
@@ -216,11 +216,7 @@
 enforce_open_boundary_mass_conservation!(model, ::Nothing) = nothing
 
 """
-<<<<<<< HEAD
-    enforce_open_boundary_mass_conservation!(model)
-=======
     enforce_open_boundary_mass_conservation!(model, boundary_mass_fluxes)
->>>>>>> 46d45e71
 
 Correct boundary mass fluxes for perturbation advection boundary conditions to ensure
 zero net mass flux through each boundary.
