--- conflicted
+++ resolved
@@ -1,11 +1,5 @@
-<<<<<<< HEAD
-import Oceananigans.TimeSteppers: compute_tendencies!
-
-using Oceananigans: fields, TimeStepCallsite, TendencyCallsite, UpdateStateCallsite
-=======
 using Oceananigans.Biogeochemistry: update_tendencies!
 using Oceananigans: fields, TendencyCallsite
->>>>>>> 8e6b5cd5
 using Oceananigans.Utils: work_layout
 
 using Oceananigans.ImmersedBoundaries: use_only_active_interior_cells, ActiveCellsIBG, active_linear_index_to_interior_tuple
@@ -93,17 +87,6 @@
     only_active_cells = use_only_active_interior_cells(grid)
 
     launch!(arch, grid, :xyz, calculate_Gu!, 
-<<<<<<< HEAD
-            tendencies.u, u_kernel_args...;
-            only_active_cells)
-
-    launch!(arch, grid, :xyz, calculate_Gv!, 
-            tendencies.v, v_kernel_args...;
-            only_active_cells)
-
-    launch!(arch, grid, :xyz, calculate_Gw!, 
-            tendencies.w, w_kernel_args...;
-=======
             tendencies.u, grid, u_kernel_args;
             only_active_cells)
             
@@ -113,7 +96,6 @@
 
     launch!(arch, grid, :xyz, calculate_Gw!, 
             tendencies.w, grid, w_kernel_args;
->>>>>>> 8e6b5cd5
             only_active_cells)
 
     start_tracer_kernel_args = (advection, closure)
@@ -125,18 +107,6 @@
         @inbounds c_immersed_bc = tracers[tracer_index].boundary_conditions.immersed
         @inbounds tracer_name = keys(tracers)[tracer_index]
 
-<<<<<<< HEAD
-        launch!(arch, grid, :xyz, calculate_Gc!,
-                c_tendency, grid, Val(tracer_index),
-                start_tracer_kernel_args..., 
-                c_immersed_bc,
-                end_tracer_kernel_args...,
-                forcing, clock;
-                only_active_cells)
-
-    end
-
-=======
         args = tuple(Val(tracer_index), Val(tracer_name),
                      start_tracer_kernel_args..., 
                      c_immersed_bc,
@@ -149,7 +119,6 @@
                 only_active_cells)
     end
 
->>>>>>> 8e6b5cd5
     return nothing
 end
 
@@ -217,15 +186,9 @@
 function calculate_boundary_tendency_contributions!(Gⁿ, arch, velocities, tracers, clock, model_fields)
     fields = merge(velocities, tracers)
 
-<<<<<<< HEAD
-    foreach(i->apply_x_bcs!(Gⁿ[i], fields[i], arch, clock, model_fields), 1:length(fields))
-    foreach(i->apply_y_bcs!(Gⁿ[i], fields[i], arch, clock, model_fields), 1:length(fields))
-    foreach(i->apply_z_bcs!(Gⁿ[i], fields[i], arch, clock, model_fields), 1:length(fields))
-=======
     foreach(i -> apply_x_bcs!(Gⁿ[i], fields[i], arch, clock, model_fields), 1:length(fields))
     foreach(i -> apply_y_bcs!(Gⁿ[i], fields[i], arch, clock, model_fields), 1:length(fields))
     foreach(i -> apply_z_bcs!(Gⁿ[i], fields[i], arch, clock, model_fields), 1:length(fields))
->>>>>>> 8e6b5cd5
                          
     return nothing
 end