using Oceananigans.Advection
using Oceananigans.BuoyancyModels
using Oceananigans.Coriolis
using Oceananigans.Operators
using Oceananigans.StokesDrifts

using Oceananigans.Biogeochemistry: biogeochemical_transition, biogeochemical_drift_velocity
using Oceananigans.TurbulenceClosures: ∂ⱼ_τ₁ⱼ, ∂ⱼ_τ₂ⱼ, ∂ⱼ_τ₃ⱼ, ∇_dot_qᶜ
using Oceananigans.TurbulenceClosures: immersed_∂ⱼ_τ₁ⱼ, immersed_∂ⱼ_τ₂ⱼ, immersed_∂ⱼ_τ₃ⱼ, immersed_∇_dot_qᶜ
using Oceananigans.Forcings: with_advective_forcing
using Oceananigans.Fields: ZeroField

"return the ``x``-gradient of hydrostatic pressure"
hydrostatic_pressure_gradient_x(i, j, k, grid, hydrostatic_pressure) = ∂xᶠᶜᶜ(i, j, k, grid, hydrostatic_pressure)
hydrostatic_pressure_gradient_x(i, j, k, grid, ::Nothing) = zero(grid)

"return the ``y``-gradient of hydrostatic pressure"
hydrostatic_pressure_gradient_y(i, j, k, grid, hydrostatic_pressure) = ∂yᶜᶠᶜ(i, j, k, grid, hydrostatic_pressure)
hydrostatic_pressure_gradient_y(i, j, k, grid, ::Nothing) = zero(grid)

# Compiler shortcut, for the paranoid about ZeroField
@inline sum_fields(a, b::ZeroField) = a
@inline sum_fields(a, b)            = SumOfArrays{2}(a, b)

@inline sum_fields(a, b::ZeroField, c::ZeroField) = a
@inline sum_fields(a, b, c::ZeroField)            = SumOfArrays{2}(a, b)
@inline sum_fields(a, b::ZeroField, c)            = SumOfArrays{2}(a, c)
@inline sum_fields(a, b, c)                       = SumOfArrays{3}(a, b, c)

@inline assemble_closure_velocities(velocities, background_fields) = velocities

@inline function assemble_closure_velocities(velocities,
                                             background_fields::BackgroundFieldsWithClosureFluxes)

    u = sum_fields(velocities.u, background_fields.velocities.u)
    v = sum_fields(velocities.v, background_fields.velocities.v)
    w = sum_fields(velocities.w, background_fields.velocities.w)

    return (; u, v, w)
end


"""
    $(SIGNATURES)

Return the tendency for the horizontal velocity in the ``x``-direction, or the east-west
direction, ``u``, at grid point `i, j, k`.

The tendency for ``u`` is called ``G_u`` and defined via

```math
∂_t u = G_u - ∂_x p_n ,
```

where ``∂_x p_n`` is the non-hydrostatic kinematic pressure gradient in the ``x``-direction.

`coriolis`, `stokes_drift`, and `closure` are types encoding information about Coriolis
forces, surface waves, and the prescribed turbulence closure.

`background_fields` is a `NamedTuple` containing background velocity and tracer
`FunctionFields`.

The arguments `velocities`, `tracers`, and `diffusivities` are `NamedTuple`s with the three
velocity components, tracer fields, and precalculated diffusivities where applicable.
`forcings` is a named tuple of forcing functions. `hydrostatic_pressure` is the hydrostatic
pressure anomaly.

`clock` keeps track of `clock.time` and `clock.iteration`.
"""
@inline function u_velocity_tendency(i, j, k, grid,
                                     advection,
                                     coriolis,
                                     stokes_drift,
                                     closure,
                                     u_immersed_bc,
                                     buoyancy,
                                     background_fields,
                                     velocities,
                                     tracers,
                                     auxiliary_fields,
                                     diffusivities,
                                     hydrostatic_pressure,
                                     clock,
                                     forcing)

<<<<<<< HEAD
    total_velocities = (u = sum_fields(velocities.u, background_fields.velocities.u),
                        v = sum_fields(velocities.v, background_fields.velocities.v),
                        w = sum_fields(velocities.w, background_fields.velocities.w))

    total_velocities = with_advective_forcing(forcings.u, total_velocities)
=======
    model_fields = merge(velocities, tracers, auxiliary_fields)

    total_velocities = sum_of_velocities(velocities, background_fields.velocities)
    total_velocities = with_advective_forcing(forcing, total_velocities)
>>>>>>> 46f2b940

    closure_velocities = assemble_closure_velocities(velocities, background_fields)    
    closure_model_fields = merge(closure_velocities, tracers, auxiliary_fields)
    model_fields = merge(velocities, tracers, auxiliary_fields)

    return ( - div_𝐯u(i, j, k, grid, advection, total_velocities, velocities.u)
             - div_𝐯u(i, j, k, grid, advection, velocities, background_fields.velocities.u)
             + x_dot_g_bᶠᶜᶜ(i, j, k, grid, buoyancy, tracers)
             - x_f_cross_U(i, j, k, grid, coriolis, velocities)
             - hydrostatic_pressure_gradient_x(i, j, k, grid, hydrostatic_pressure)
             - ∂ⱼ_τ₁ⱼ(i, j, k, grid, closure, diffusivities, clock, closure_model_fields, buoyancy)
             - immersed_∂ⱼ_τ₁ⱼ(i, j, k, grid, velocities, u_immersed_bc, closure, diffusivities, clock, model_fields)
             + x_curl_Uˢ_cross_U(i, j, k, grid, stokes_drift, velocities, clock.time)
             + ∂t_uˢ(i, j, k, grid, stokes_drift, clock.time)
             + forcing(i, j, k, grid, clock, model_fields))
end

"""
    $(SIGNATURES)

Return the tendency for the horizontal velocity in the ``y``-direction, or the north-south
direction, ``v``, at grid point `i, j, k`.

The tendency for ``v`` is called ``G_v`` and defined via

```math
∂_t v = G_v - ∂_y p_n ,
```

where ``∂_y p_n`` is the non-hydrostatic kinematic pressure gradient in the ``y``-direction.

`coriolis`, `stokes_drift`, and `closure` are types encoding information about Coriolis
forces, surface waves, and the prescribed turbulence closure.

`background_fields` is a `NamedTuple` containing background velocity and tracer
`FunctionFields`.

The arguments `velocities`, `tracers`, and `diffusivities` are `NamedTuple`s with the three
velocity components, tracer fields, and precalculated diffusivities where applicable.
`forcings` is a named tuple of forcing functions. `hydrostatic_pressure` is the hydrostatic
pressure anomaly.

`clock` keeps track of `clock.time` and `clock.iteration`.
"""
@inline function v_velocity_tendency(i, j, k, grid,
                                     advection,
                                     coriolis,
                                     stokes_drift,
                                     closure,
                                     v_immersed_bc,
                                     buoyancy,
                                     background_fields,
                                     velocities,
                                     tracers,
                                     auxiliary_fields,
                                     diffusivities,
                                     hydrostatic_pressure,
                                     clock,
                                     forcing)

<<<<<<< HEAD
    total_velocities = (u = sum_fields(velocities.u, background_fields.velocities.u),
                        v = sum_fields(velocities.v, background_fields.velocities.v),
                        w = sum_fields(velocities.w, background_fields.velocities.w))

    total_velocities = with_advective_forcing(forcings.v, total_velocities)
=======
    model_fields = merge(velocities, tracers, auxiliary_fields)

    total_velocities = sum_of_velocities(velocities, background_fields.velocities)
    total_velocities = with_advective_forcing(forcing, total_velocities)
>>>>>>> 46f2b940

    closure_velocities = assemble_closure_velocities(velocities, background_fields)    
    closure_model_fields = merge(closure_velocities, tracers, auxiliary_fields)
    model_fields = merge(velocities, tracers, auxiliary_fields)

    return ( - div_𝐯v(i, j, k, grid, advection, total_velocities, velocities.v)
             - div_𝐯v(i, j, k, grid, advection, velocities, background_fields.velocities.v)
             + y_dot_g_bᶜᶠᶜ(i, j, k, grid, buoyancy, tracers)
             - y_f_cross_U(i, j, k, grid, coriolis, velocities)
             - hydrostatic_pressure_gradient_y(i, j, k, grid, hydrostatic_pressure)
             - ∂ⱼ_τ₂ⱼ(i, j, k, grid, closure, diffusivities, clock, closure_model_fields, buoyancy)
             - immersed_∂ⱼ_τ₂ⱼ(i, j, k, grid, velocities, v_immersed_bc, closure, diffusivities, clock, model_fields)
             + y_curl_Uˢ_cross_U(i, j, k, grid, stokes_drift, velocities, clock.time)
             + ∂t_vˢ(i, j, k, grid, stokes_drift, clock.time)
             + forcing(i, j, k, grid, clock, model_fields))
end

# Only add buoyancy if the hydrostatic pressure isa Nothing
@inline maybe_z_dot_g_bᶜᶜᶠ(i, j, k, grid, hydrostatic_pressure, buoyancy, tracers) = zero(grid)
@inline maybe_z_dot_g_bᶜᶜᶠ(i, j, k, grid, ::Nothing, buoyancy, tracers) =
    z_dot_g_bᶜᶜᶠ(i, j, k, grid, buoyancy, tracers)

"""
    $(SIGNATURES)

Return the tendency for the vertical velocity ``w`` at grid point `i, j, k`.

The tendency for ``w`` is called ``G_w`` and defined via

```math
∂_t w = G_w - ∂_z p_n ,
```

where ``∂_z p_n`` is the non-hydrostatic kinematic pressure gradient in the ``z``-direction.

`coriolis`, `stokes_drift`, and `closure` are types encoding information about Coriolis
forces, surface waves, and the prescribed turbulence closure.

`background_fields` is a `NamedTuple` containing background velocity and tracer
`FunctionFields`.

The arguments `velocities`, `tracers`, and `diffusivities` are `NamedTuple`s with the three
velocity components, tracer fields, and precalculated diffusivities where applicable.
`forcings` is a named tuple of forcing functions.

`clock` keeps track of `clock.time` and `clock.iteration`.
"""
@inline function w_velocity_tendency(i, j, k, grid,
                                     advection,
                                     coriolis,
                                     stokes_drift,
                                     closure,
                                     w_immersed_bc,
                                     buoyancy,
                                     background_fields,
                                     velocities,
                                     tracers,
                                     auxiliary_fields,
                                     diffusivities,
                                     hydrostatic_pressure,
                                     clock,
                                     forcing)


<<<<<<< HEAD
    total_velocities = (u = sum_fields(velocities.u, background_fields.velocities.u),
                        v = sum_fields(velocities.v, background_fields.velocities.v),
                        w = sum_fields(velocities.w, background_fields.velocities.w))

    total_velocities = with_advective_forcing(forcings.w, total_velocities)
=======
    total_velocities = sum_of_velocities(velocities, background_fields.velocities)
    total_velocities = with_advective_forcing(forcing, total_velocities)
>>>>>>> 46f2b940

    closure_velocities = assemble_closure_velocities(velocities, background_fields)    
    closure_model_fields = merge(closure_velocities, tracers, auxiliary_fields)
    model_fields = merge(velocities, tracers, auxiliary_fields)

    return ( - div_𝐯w(i, j, k, grid, advection, total_velocities, velocities.w)
             - div_𝐯w(i, j, k, grid, advection, velocities, background_fields.velocities.w)
             + maybe_z_dot_g_bᶜᶜᶠ(i, j, k, grid, hydrostatic_pressure, buoyancy, tracers)
             - z_f_cross_U(i, j, k, grid, coriolis, velocities)
             - ∂ⱼ_τ₃ⱼ(i, j, k, grid, closure, diffusivities, clock, closure_model_fields, buoyancy)
             - immersed_∂ⱼ_τ₃ⱼ(i, j, k, grid, velocities, w_immersed_bc, closure, diffusivities, clock, model_fields)
             + z_curl_Uˢ_cross_U(i, j, k, grid, stokes_drift, velocities, clock.time)
             + ∂t_wˢ(i, j, k, grid, stokes_drift, clock.time)
             + forcing(i, j, k, grid, clock, model_fields))
end

"""
    $(SIGNATURES)

Return the tendency for a tracer field with index `tracer_index`
at grid point `i, j, k`.

The tendency is called ``G_c`` and defined via

```math
∂_t c = G_c ,
```

where `c = C[tracer_index]`.

`closure` and `buoyancy` are types encoding information about the prescribed
turbulence closure and buoyancy model.

`background_fields` is a `NamedTuple` containing background velocity and tracer
`FunctionFields`.

The arguments `velocities`, `tracers`, and `diffusivities` are `NamedTuple`s with the three
velocity components, tracer fields, and precalculated diffusivities where applicable.
`forcings` is a named tuple of forcing functions.

`clock` keeps track of `clock.time` and `clock.iteration`.
"""
@inline function tracer_tendency(i, j, k, grid,
                                 val_index::Val{tracer_index},
                                 val_tracer_name,
                                 advection,
                                 closure,
                                 c_immersed_bc,
                                 buoyancy,
                                 biogeochemistry,
                                 background_fields,
                                 velocities,
                                 tracers,
                                 auxiliary_fields,
                                 diffusivities,
                                 clock,
                                 forcing) where tracer_index


    biogeochemical_velocities = biogeochemical_drift_velocity(biogeochemistry, val_tracer_name)

<<<<<<< HEAD
    total_velocities = (u = sum_fields(velocities.u, background_fields.velocities.u, biogeochemical_velocities.u),
                        v = sum_fields(velocities.v, background_fields.velocities.v, biogeochemical_velocities.v),
                        w = sum_fields(velocities.w, background_fields.velocities.w, biogeochemical_velocities.w))

=======
    total_velocities = sum_of_velocities(velocities, background_fields.velocities, biogeochemical_velocities)
>>>>>>> 46f2b940
    total_velocities = with_advective_forcing(forcing, total_velocities)

    @inbounds c = tracers[tracer_index]
    @inbounds background_fields_c = background_fields.tracers[tracer_index]

    closure_c = if background_fields isa BackgroundFieldsWithClosureFluxes
        sum_fields(c, background_fields_c)
    else
        c
    end

    closure_velocities = assemble_closure_velocities(velocities, background_fields)
    closure_model_fields = merge(closure_velocities, tracers, auxiliary_fields)
    model_fields = merge(velocities, tracers, auxiliary_fields)

    return ( - div_Uc(i, j, k, grid, advection, total_velocities, c)
             - div_Uc(i, j, k, grid, advection, velocities, background_fields_c)
             - ∇_dot_qᶜ(i, j, k, grid, closure, diffusivities, val_index, closure_c, clock, closure_model_fields, buoyancy)
             - immersed_∇_dot_qᶜ(i, j, k, grid, closure_c, c_immersed_bc, closure, diffusivities, val_index, clock, model_fields)
             + biogeochemical_transition(i, j, k, grid, biogeochemistry, val_tracer_name, clock, model_fields)
             + forcing(i, j, k, grid, clock, model_fields))
end
<|MERGE_RESOLUTION|>--- conflicted
+++ resolved
@@ -83,18 +83,10 @@
                                      clock,
                                      forcing)
 
-<<<<<<< HEAD
-    total_velocities = (u = sum_fields(velocities.u, background_fields.velocities.u),
-                        v = sum_fields(velocities.v, background_fields.velocities.v),
-                        w = sum_fields(velocities.w, background_fields.velocities.w))
-
-    total_velocities = with_advective_forcing(forcings.u, total_velocities)
-=======
     model_fields = merge(velocities, tracers, auxiliary_fields)
 
     total_velocities = sum_of_velocities(velocities, background_fields.velocities)
     total_velocities = with_advective_forcing(forcing, total_velocities)
->>>>>>> 46f2b940
 
     closure_velocities = assemble_closure_velocities(velocities, background_fields)    
     closure_model_fields = merge(closure_velocities, tracers, auxiliary_fields)
@@ -155,18 +147,10 @@
                                      clock,
                                      forcing)
 
-<<<<<<< HEAD
-    total_velocities = (u = sum_fields(velocities.u, background_fields.velocities.u),
-                        v = sum_fields(velocities.v, background_fields.velocities.v),
-                        w = sum_fields(velocities.w, background_fields.velocities.w))
-
-    total_velocities = with_advective_forcing(forcings.v, total_velocities)
-=======
     model_fields = merge(velocities, tracers, auxiliary_fields)
 
     total_velocities = sum_of_velocities(velocities, background_fields.velocities)
     total_velocities = with_advective_forcing(forcing, total_velocities)
->>>>>>> 46f2b940
 
     closure_velocities = assemble_closure_velocities(velocities, background_fields)    
     closure_model_fields = merge(closure_velocities, tracers, auxiliary_fields)
@@ -231,16 +215,8 @@
                                      forcing)
 
 
-<<<<<<< HEAD
-    total_velocities = (u = sum_fields(velocities.u, background_fields.velocities.u),
-                        v = sum_fields(velocities.v, background_fields.velocities.v),
-                        w = sum_fields(velocities.w, background_fields.velocities.w))
-
-    total_velocities = with_advective_forcing(forcings.w, total_velocities)
-=======
     total_velocities = sum_of_velocities(velocities, background_fields.velocities)
     total_velocities = with_advective_forcing(forcing, total_velocities)
->>>>>>> 46f2b940
 
     closure_velocities = assemble_closure_velocities(velocities, background_fields)    
     closure_model_fields = merge(closure_velocities, tracers, auxiliary_fields)
@@ -302,14 +278,7 @@
 
     biogeochemical_velocities = biogeochemical_drift_velocity(biogeochemistry, val_tracer_name)
 
-<<<<<<< HEAD
-    total_velocities = (u = sum_fields(velocities.u, background_fields.velocities.u, biogeochemical_velocities.u),
-                        v = sum_fields(velocities.v, background_fields.velocities.v, biogeochemical_velocities.v),
-                        w = sum_fields(velocities.w, background_fields.velocities.w, biogeochemical_velocities.w))
-
-=======
     total_velocities = sum_of_velocities(velocities, background_fields.velocities, biogeochemical_velocities)
->>>>>>> 46f2b940
     total_velocities = with_advective_forcing(forcing, total_velocities)
 
     @inbounds c = tracers[tracer_index]
