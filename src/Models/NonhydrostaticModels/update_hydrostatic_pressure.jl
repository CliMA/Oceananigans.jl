--- conflicted
+++ resolved
@@ -29,9 +29,6 @@
 
     # Fill halo regions for pressure
     wait(device(arch), pressure_calculation)
-<<<<<<< HEAD
-=======
     
->>>>>>> 10a9479e
     return nothing
 end