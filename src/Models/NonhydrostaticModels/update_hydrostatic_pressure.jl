--- conflicted
+++ resolved
@@ -26,7 +26,6 @@
 # Partial cell "algorithm"
 const PCB = PartialCellBottom
 const PCBIBG = ImmersedBoundaryGrid{<:Any, <:Any, <:Any, <:Any, <:Any, <:PCB}
-<<<<<<< HEAD
 
 update_hydrostatic_pressure!(pHY′, arch, ibg::PCBIBG, buoyancy, tracers; kernel_size = p_kernel_size(grid), kernel_offsets = p_kernel_offsets(grid)) =
     update_hydrostatic_pressure!(pHY′, arch, ibg.underlying_grid, buoyancy, tracers; kernel_size, kernel_offsets)
@@ -57,12 +56,4 @@
     return (Ax, Ay)
 end
         
-        
-=======
-
-update_hydrostatic_pressure!(pHY′, arch, ibg::PCBIBG, buoyancy, tracers) =
-    update_hydrostatic_pressure!(pHY′, arch, ibg.underlying_grid, buoyancy, tracers)
-
-update_hydrostatic_pressure!(pHY′, arch, grid, buoyancy, tracers) =  
-    launch!(arch, grid, :xy, _update_hydrostatic_pressure!, pHY′, grid, buoyancy, tracers)
->>>>>>> a1c398d6
+        