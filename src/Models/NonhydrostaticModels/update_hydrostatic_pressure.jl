--- conflicted
+++ resolved
@@ -12,17 +12,10 @@
     i′ = i + offs[1] 
     j′ = j + offs[2] 
 
-<<<<<<< HEAD
-    @inbounds pHY′[i′, j′, grid.Nz] = - ℑzᵃᵃᶠ(i′, j′, grid.Nz+1, grid, z_dot_g_b, buoyancy, C) * Δzᶜᶜᶠ(i′, j′, grid.Nz+1, grid)
-
-    @unroll for k in grid.Nz-1 : -1 : 1
-        @inbounds pHY′[i′, j′, k] = pHY′[i′, j′, k+1] - ℑzᵃᵃᶠ(i′, j′, k+1, grid, z_dot_g_b, buoyancy, C) * Δzᶜᶜᶠ(i′, j′, k+1, grid)
-=======
     @inbounds pHY′[i, j, grid.Nz] = - z_dot_g_bᶜᶜᶠ(i, j, grid.Nz+1, grid, buoyancy, C) * Δzᶜᶜᶠ(i, j, grid.Nz+1, grid)
 
     @unroll for k in grid.Nz-1 : -1 : 1
         @inbounds pHY′[i, j, k] = pHY′[i, j, k+1] - z_dot_g_bᶜᶜᶠ(i, j, k+1, grid, buoyancy, C) * Δzᶜᶜᶠ(i, j, k+1, grid)
->>>>>>> 8e6b5cd5
     end
 end
 
@@ -33,7 +26,6 @@
 # Partial cell "algorithm"
 const PCB = PartialCellBottom
 const PCBIBG = ImmersedBoundaryGrid{<:Any, <:Any, <:Any, <:Any, <:Any, <:PCB}
-<<<<<<< HEAD
 
 update_hydrostatic_pressure!(pHY′, arch, ibg::PCBIBG, buoyancy, tracers; kernel_size = p_kernel_size(grid), kernel_offsets = p_kernel_offsets(grid)) =
     update_hydrostatic_pressure!(pHY′, arch, ibg.underlying_grid, buoyancy, tracers; kernel_size, kernel_offsets)
@@ -64,12 +56,4 @@
     return (Ax, Ay)
 end
         
-        
-=======
-
-update_hydrostatic_pressure!(pHY′, arch, ibg::PCBIBG, buoyancy, tracers) =
-    update_hydrostatic_pressure!(pHY′, arch, ibg.underlying_grid, buoyancy, tracers)
-
-update_hydrostatic_pressure!(pHY′, arch, grid, buoyancy, tracers) =  
-    launch!(arch, grid, :xy, _update_hydrostatic_pressure!, pHY′, grid, buoyancy, tracers)
->>>>>>> 8e6b5cd5
+        