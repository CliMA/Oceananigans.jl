using Oceananigans.Architectures
using Oceananigans.BoundaryConditions
using Oceananigans.Biogeochemistry: update_biogeochemical_state!
using Oceananigans.TurbulenceClosures: calculate_diffusivities!
using Oceananigans.Fields: compute!
using Oceananigans.ImmersedBoundaries: mask_immersed_field!

import Oceananigans.TimeSteppers: update_state!

"""
    update_state!(model::NonhydrostaticModel, callbacks=[])

Update peripheral aspects of the model (halo regions, diffusivities, hydrostatic
pressure) to the current model state. If `callbacks` are provided (in an array),
they are called in the end.
"""
function update_state!(model::NonhydrostaticModel, callbacks=[])
    
    # Mask immersed tracers
<<<<<<< HEAD
    foreach(mask_immersed_field!, model.tracers)
=======
    tracer_masking_events = Tuple(mask_immersed_field!(c, blocking=false) for c in model.tracers)
    wait(device(model.architecture), MultiEvent(tracer_masking_events))
>>>>>>> f70d0949

    # Fill halos for velocities and tracers
    fill_halo_regions!(merge(model.velocities, model.tracers),  model.clock, fields(model))

    # Compute auxiliary fields
    for aux_field in model.auxiliary_fields
        compute!(aux_field)
    end

    # Calculate diffusivities
    calculate_diffusivities!(model.diffusivity_fields, model.closure, model)
    fill_halo_regions!(model.diffusivity_fields, model.clock, fields(model))

    update_hydrostatic_pressure!(model)
    fill_halo_regions!(model.pressures.pHY′)

    for callback in callbacks
        if callback.callsite isa UpdateStateCallsite
            callback(model)
        end
    end

    update_biogeochemical_state!(model.biogeochemistry, model)

    return nothing
end
<|MERGE_RESOLUTION|>--- conflicted
+++ resolved
@@ -17,12 +17,7 @@
 function update_state!(model::NonhydrostaticModel, callbacks=[])
     
     # Mask immersed tracers
-<<<<<<< HEAD
     foreach(mask_immersed_field!, model.tracers)
-=======
-    tracer_masking_events = Tuple(mask_immersed_field!(c, blocking=false) for c in model.tracers)
-    wait(device(model.architecture), MultiEvent(tracer_masking_events))
->>>>>>> f70d0949
 
     # Fill halos for velocities and tracers
     fill_halo_regions!(merge(model.velocities, model.tracers),  model.clock, fields(model))
