using Oceananigans.Architectures
using Oceananigans.BoundaryConditions
using Oceananigans.TurbulenceClosures: calculate_diffusivities!
using Oceananigans.Fields: compute!
using Oceananigans.ImmersedBoundaries: mask_immersed_field!

import Oceananigans.TimeSteppers: update_state!

"""
    update_state!(model::NonhydrostaticModel)

Update peripheral aspects of the model (halo regions, diffusivities, hydrostatic pressure) to the current model state.
"""
function update_state!(model::NonhydrostaticModel)
    
    # Mask immersed tracers
    tracer_masking_events = Tuple(mask_immersed_field!(c) for c in model.tracers)

    wait(device(model.architecture), MultiEvent(tracer_masking_events))

    # Fill halos for velocities and tracers
    fill_halo_regions!(merge(model.velocities, model.tracers),  model.clock, fields(model))

    # Compute auxiliary fields
    for aux_field in model.auxiliary_fields
        compute!(aux_field)
    end

    # Calculate diffusivities
    calculate_diffusivities!(model.diffusivity_fields, model.closure, model)
    fill_halo_regions!(model.diffusivity_fields, model.clock, fields(model))

    update_hydrostatic_pressure!(model)
<<<<<<< HEAD
    fill_halo_regions!(model.pressure.pHY′, model.architecture)
=======
    fill_halo_regions!(model.pressures.pHY′)
>>>>>>> 10a9479e

    return nothing
end<|MERGE_RESOLUTION|>--- conflicted
+++ resolved
@@ -31,11 +31,7 @@
     fill_halo_regions!(model.diffusivity_fields, model.clock, fields(model))
 
     update_hydrostatic_pressure!(model)
-<<<<<<< HEAD
-    fill_halo_regions!(model.pressure.pHY′, model.architecture)
-=======
     fill_halo_regions!(model.pressures.pHY′)
->>>>>>> 10a9479e
 
     return nothing
 end