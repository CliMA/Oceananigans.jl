--- conflicted
+++ resolved
@@ -74,14 +74,5 @@
     # Update hydrostatic pressure
     update_hydrostatic_pressure!(model; parameters = p_parameters)
 
-<<<<<<< HEAD
-    # Compute buoyancy gradients if necessary
-    compute_buoyancy_gradients!(buoyancy, grid, tracers; parameters = κ_parameters)
-
-    update_hydrostatic_pressure!(model; parameters = p_parameters)
-    compute_diffusivities!(diffusivity, closure, model; parameters = κ_parameters)
-    
-=======
->>>>>>> f09bb825
     return nothing
 end