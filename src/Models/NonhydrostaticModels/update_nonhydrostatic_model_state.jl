using Oceananigans: UpdateStateCallsite
using Oceananigans.Architectures
using Oceananigans.BoundaryConditions
using Oceananigans.Biogeochemistry: update_biogeochemical_state!
using Oceananigans.TurbulenceClosures: compute_diffusivities!
using Oceananigans.Fields: compute!
<<<<<<< HEAD
using Oceananigans.ImmersedBoundaries: mask_immersed!
=======
using Oceananigans.ImmersedBoundaries: mask_immersed_field!
using Oceananigans.Models: update_model_field_time_series!
>>>>>>> 1c2a6f87

import Oceananigans.TimeSteppers: update_state!

"""
    update_state!(model::NonhydrostaticModel, callbacks=[])

Update peripheral aspects of the model (halo regions, diffusivities, hydrostatic
pressure) to the current model state. If `callbacks` are provided (in an array),
they are called in the end.
"""
function update_state!(model::NonhydrostaticModel, callbacks=[]; compute_tendencies = true)
    
    # Mask immersed tracers
<<<<<<< HEAD
    foreach(mask_immersed!, model.tracers)
=======
    foreach(model.tracers) do tracer
        @apply_regionally mask_immersed_field!(tracer)
    end

    # Update all FieldTimeSeries used in the model
    update_model_field_time_series!(model, model.clock)
>>>>>>> 1c2a6f87

    # Fill halos for velocities and tracers
    fill_halo_regions!(merge(model.velocities, model.tracers), model.clock, fields(model); async = true)

    # Compute auxiliary fields
    for aux_field in model.auxiliary_fields
        compute!(aux_field)
    end

    # Calculate diffusivities and hydrostatic pressure
    @apply_regionally compute_auxiliaries!(model)
    fill_halo_regions!(model.diffusivity_fields; only_local_halos = true)
    
    for callback in callbacks
        callback.callsite isa UpdateStateCallsite && callback(model)
    end

    update_biogeochemical_state!(model.biogeochemistry, model)

    compute_tendencies && 
        @apply_regionally compute_tendencies!(model, callbacks)

    return nothing
end

function compute_auxiliaries!(model::NonhydrostaticModel; p_parameters = tuple(p_kernel_parameters(model.grid)),
                                                          κ_parameters = tuple(:xyz)) 

    closure = model.closure
    diffusivity = model.diffusivity_fields

    for (ppar, κpar) in zip(p_parameters, κ_parameters)
        compute_diffusivities!(diffusivity, closure, model; parameters = κpar)
        update_hydrostatic_pressure!(model; parameters = ppar)
    end
    return nothing
end<|MERGE_RESOLUTION|>--- conflicted
+++ resolved
@@ -4,12 +4,8 @@
 using Oceananigans.Biogeochemistry: update_biogeochemical_state!
 using Oceananigans.TurbulenceClosures: compute_diffusivities!
 using Oceananigans.Fields: compute!
-<<<<<<< HEAD
 using Oceananigans.ImmersedBoundaries: mask_immersed!
-=======
-using Oceananigans.ImmersedBoundaries: mask_immersed_field!
 using Oceananigans.Models: update_model_field_time_series!
->>>>>>> 1c2a6f87
 
 import Oceananigans.TimeSteppers: update_state!
 
@@ -23,16 +19,12 @@
 function update_state!(model::NonhydrostaticModel, callbacks=[]; compute_tendencies = true)
     
     # Mask immersed tracers
-<<<<<<< HEAD
-    foreach(mask_immersed!, model.tracers)
-=======
     foreach(model.tracers) do tracer
-        @apply_regionally mask_immersed_field!(tracer)
+        @apply_regionally mask_immersed!(tracer)
     end
 
     # Update all FieldTimeSeries used in the model
     update_model_field_time_series!(model, model.clock)
->>>>>>> 1c2a6f87
 
     # Fill halos for velocities and tracers
     fill_halo_regions!(merge(model.velocities, model.tracers), model.clock, fields(model); async = true)
