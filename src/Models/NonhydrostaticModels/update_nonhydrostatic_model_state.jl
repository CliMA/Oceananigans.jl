using Oceananigans: UpdateStateCallsite
using Oceananigans.Architectures
using Oceananigans.BoundaryConditions
using Oceananigans.Biogeochemistry: update_biogeochemical_state!
using Oceananigans.TurbulenceClosures: compute_diffusivities!
using Oceananigans.Fields: compute!
using Oceananigans.ImmersedBoundaries: mask_immersed_field!
using Oceananigans.Models: update_model_field_time_series!

import Oceananigans.TimeSteppers: update_state!

"""
    update_state!(model::NonhydrostaticModel, callbacks=[])

Update peripheral aspects of the model (halo regions, diffusivities, hydrostatic
pressure) to the current model state. If `callbacks` are provided (in an array),
they are called in the end.
"""
<<<<<<< HEAD
function update_state!(model::NonhydrostaticModel, Δt, callbacks=[])
=======
function update_state!(model::NonhydrostaticModel, callbacks=[]; compute_tendencies = true)
>>>>>>> 76c32f65
    
    # Mask immersed tracers
    foreach(model.tracers) do tracer
        @apply_regionally mask_immersed_field!(tracer)
    end

    # Update all FieldTimeSeries used in the model
    update_model_field_time_series!(model, model.clock)

    # Fill halos for velocities and tracers
    fill_halo_regions!(merge(model.velocities, model.tracers), model.clock, fields(model); async = true)

    # Compute auxiliary fields
    for aux_field in model.auxiliary_fields
        compute!(aux_field)
    end

    # Calculate diffusivities and hydrostatic pressure
    @apply_regionally compute_auxiliaries!(model)
    fill_halo_regions!(model.diffusivity_fields; only_local_halos = true)
    
    for callback in callbacks
        callback.callsite isa UpdateStateCallsite && callback(model)
    end

    update_biogeochemical_state!(model.biogeochemistry, model)

    compute_tendencies && 
        @apply_regionally compute_tendencies!(model, callbacks)

    return nothing
end

function compute_auxiliaries!(model::NonhydrostaticModel; p_parameters = tuple(p_kernel_parameters(model.grid)),
                                                          κ_parameters = tuple(:xyz)) 

    closure = model.closure
    diffusivity = model.diffusivity_fields

    for (ppar, κpar) in zip(p_parameters, κ_parameters)
        compute_diffusivities!(diffusivity, closure, model; parameters = κpar)
        update_hydrostatic_pressure!(model; parameters = ppar)
    end
    return nothing
end<|MERGE_RESOLUTION|>--- conflicted
+++ resolved
@@ -16,11 +16,7 @@
 pressure) to the current model state. If `callbacks` are provided (in an array),
 they are called in the end.
 """
-<<<<<<< HEAD
-function update_state!(model::NonhydrostaticModel, Δt, callbacks=[])
-=======
 function update_state!(model::NonhydrostaticModel, callbacks=[]; compute_tendencies = true)
->>>>>>> 76c32f65
     
     # Mask immersed tracers
     foreach(model.tracers) do tracer
