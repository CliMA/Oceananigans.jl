using Oceananigans.AbstractOperations: GridMetricOperation, Δz
using Oceananigans.DistributedComputations: DistributedGrid, DistributedField
using Oceananigans.DistributedComputations: SynchronizedDistributed, synchronize_communication!
using Oceananigans.Models.HydrostaticFreeSurfaceModels: SplitExplicitState, SplitExplicitFreeSurface

import Oceananigans.Models.HydrostaticFreeSurfaceModels: materialize_free_surface, SplitExplicitAuxiliaryFields

function SplitExplicitAuxiliaryFields(grid::DistributedGrid)
    
<<<<<<< HEAD
    Nz = size(grid, 3)
=======
    Gᵁ = Field((Face,   Center, Nothing), grid)
    Gⱽ = Field((Center, Face,   Nothing), grid)
    
    Hᶠᶜ = Field((Face,   Center, Nothing), grid)
    Hᶜᶠ = Field((Center, Face,   Nothing), grid)

    calculate_column_height!(Hᶠᶜ, (Face, Center, Center))
    calculate_column_height!(Hᶜᶠ, (Center, Face, Center))

    fill_halo_regions!((Hᶠᶜ, Hᶜᶠ))
>>>>>>> e8ecccea

    Gᵁ = XFaceField(grid, indices = (:, :, Nz))
    Gⱽ = YFaceField(grid, indices = (:, :, Nz))
    
    # In a non-parallel grid we calculate only the interior
    kernel_size    = augmented_kernel_size(grid)
    kernel_offsets = augmented_kernel_offsets(grid)

    kernel_parameters = KernelParameters(kernel_size, kernel_offsets)
    
<<<<<<< HEAD
    return SplitExplicitAuxiliaryFields(Gᵁ, Gⱽ, kernel_parameters)
=======
    return SplitExplicitAuxiliaryFields(Gᵁ, Gⱽ, Hᶠᶜ, Hᶜᶠ, kernel_parameters)
end

"""Integrate z at locations `location` and set! `height`` with the result"""
@inline function calculate_column_height!(height, location)
    dz = GridMetricOperation(location, Δz, height.grid)
    return sum!(height, dz)
>>>>>>> e8ecccea
end

@inline function augmented_kernel_size(grid::DistributedGrid)
    Nx, Ny, _ = size(grid)
    Hx, Hy, _ = halo_size(grid)

    Tx, Ty, _ = topology(grid)

    Rx, Ry, _ = architecture(grid).ranks

    Ax = Rx == 1 ? Nx : (Tx == RightConnected || Tx == LeftConnected ? Nx + Hx - 1 : Nx + 2Hx - 2)
    Ay = Ry == 1 ? Ny : (Ty == RightConnected || Ty == LeftConnected ? Ny + Hy - 1 : Ny + 2Hy - 2)

    return (Ax, Ay)
end
   
@inline function augmented_kernel_offsets(grid::DistributedGrid)
    Hx, Hy, _ = halo_size(grid)
    Tx, Ty, _ = topology(grid)

    Rx, Ry, _ = architecture(grid).ranks

    Ax = Rx == 1 || Tx == RightConnected ? 0 : - Hx + 1
    Ay = Ry == 1 || Ty == RightConnected ? 0 : - Hy + 1

    return (Ax, Ay)
end

# Internal function for HydrostaticFreeSurfaceModel
function materialize_free_surface(free_surface::SplitExplicitFreeSurface, velocities, grid::DistributedGrid)

        settings  = free_surface.settings 

        old_halos  = halo_size(grid)
        Nsubsteps  = length(settings.substepping.averaging_weights)

        extended_halos = distributed_split_explicit_halos(old_halos, Nsubsteps+1, grid)         
        extended_grid  = with_halo(extended_halos, grid)

        Nze = size(extended_grid, 3)
        η = ZFaceField(extended_grid, indices = (:, :, Nze+1))

        return SplitExplicitFreeSurface(η,
<<<<<<< HEAD
                                        SplitExplicitState(new_grid, settings.timestepper),
                                        SplitExplicitAuxiliaryFields(new_grid),
=======
                                        SplitExplicitState(extended_grid, settings.timestepper),
                                        SplitExplicitAuxiliaryFields(extended_grid),
>>>>>>> e8ecccea
                                        free_surface.gravitational_acceleration,
                                        free_surface.settings)
end

@inline function distributed_split_explicit_halos(old_halos, step_halo, grid::DistributedGrid)

    Rx, Ry, _ = architecture(grid).ranks

    Ax = Rx == 1 ? old_halos[1] : max(step_halo, old_halos[1])
    Ay = Ry == 1 ? old_halos[2] : max(step_halo, old_halos[2])

    return (Ax, Ay, old_halos[3])
end

const DistributedSplitExplicit = SplitExplicitFreeSurface{<:DistributedField}

wait_free_surface_communication!(::DistributedSplitExplicit, ::SynchronizedDistributed) = nothing
    
function wait_free_surface_communication!(free_surface::DistributedSplitExplicit, arch)
    
    state = free_surface.state

    for field in (state.U̅, state.V̅)
        synchronize_communication!(field)
    end

    auxiliary = free_surface.auxiliary

    for field in (auxiliary.Gᵁ, auxiliary.Gⱽ)
        synchronize_communication!(field)
    end

    return nothing
end<|MERGE_RESOLUTION|>--- conflicted
+++ resolved
@@ -7,9 +7,6 @@
 
 function SplitExplicitAuxiliaryFields(grid::DistributedGrid)
     
-<<<<<<< HEAD
-    Nz = size(grid, 3)
-=======
     Gᵁ = Field((Face,   Center, Nothing), grid)
     Gⱽ = Field((Center, Face,   Nothing), grid)
     
@@ -20,7 +17,6 @@
     calculate_column_height!(Hᶜᶠ, (Center, Face, Center))
 
     fill_halo_regions!((Hᶠᶜ, Hᶜᶠ))
->>>>>>> e8ecccea
 
     Gᵁ = XFaceField(grid, indices = (:, :, Nz))
     Gⱽ = YFaceField(grid, indices = (:, :, Nz))
@@ -31,9 +27,6 @@
 
     kernel_parameters = KernelParameters(kernel_size, kernel_offsets)
     
-<<<<<<< HEAD
-    return SplitExplicitAuxiliaryFields(Gᵁ, Gⱽ, kernel_parameters)
-=======
     return SplitExplicitAuxiliaryFields(Gᵁ, Gⱽ, Hᶠᶜ, Hᶜᶠ, kernel_parameters)
 end
 
@@ -41,7 +34,6 @@
 @inline function calculate_column_height!(height, location)
     dz = GridMetricOperation(location, Δz, height.grid)
     return sum!(height, dz)
->>>>>>> e8ecccea
 end
 
 @inline function augmented_kernel_size(grid::DistributedGrid)
@@ -85,13 +77,8 @@
         η = ZFaceField(extended_grid, indices = (:, :, Nze+1))
 
         return SplitExplicitFreeSurface(η,
-<<<<<<< HEAD
-                                        SplitExplicitState(new_grid, settings.timestepper),
-                                        SplitExplicitAuxiliaryFields(new_grid),
-=======
                                         SplitExplicitState(extended_grid, settings.timestepper),
                                         SplitExplicitAuxiliaryFields(extended_grid),
->>>>>>> e8ecccea
                                         free_surface.gravitational_acceleration,
                                         free_surface.settings)
 end
