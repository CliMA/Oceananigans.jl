import Oceananigans.Models: compute_boundary_tendencies!
import Oceananigans.Models: compute_boundary_tendencies!

using Oceananigans.Grids: halo_size
using Oceananigans.ImmersedBoundaries: active_interior_map, DistributedActiveCellsIBG
using Oceananigans.Models.NonhydrostaticModels: boundary_tendency_kernel_parameters,
                                                boundary_p_kernel_parameters, 
                                                boundary_κ_kernel_parameters,
                                                boundary_parameters

using Oceananigans.TurbulenceClosures: required_halo_size

<<<<<<< HEAD
# We assume here that top/bottom BC are always synched (no partitioning in z)
function compute_boundary_tendencies!(model::HydrostaticFreeSurfaceModel, Δt)
=======
# We assume here that top/bottom BC are always synchronized (no partitioning in z)
function compute_boundary_tendencies!(model::HydrostaticFreeSurfaceModel)
>>>>>>> 7f2d512c
    grid = model.grid
    arch = architecture(grid)

    w_parameters = boundary_w_kernel_parameters(grid, arch)
    p_parameters = boundary_p_kernel_parameters(grid, arch)
    κ_parameters = boundary_κ_kernel_parameters(grid, model.closure, arch)

    # We need new values for `w`, `p` and `κ`    
    compute_auxiliaries!(model, Δt; w_parameters, p_parameters, κ_parameters)

    # parameters for communicating North / South / East / West side
    compute_boundary_tendency_contributions!(grid, arch, model)

    return nothing
end

function compute_boundary_tendency_contributions!(grid, arch, model) 
    kernel_parameters = boundary_tendency_kernel_parameters(grid, arch)
    compute_hydrostatic_free_surface_tendency_contributions!(model, kernel_parameters)
    return nothing
end

function compute_boundary_tendency_contributions!(grid::DistributedActiveCellsIBG, arch, model)
    maps = grid.interior_active_cells
    
    for (name, map) in zip(keys(maps), maps)
        compute_boundary = (name != :interior) && !isnothing(map) 
        
        # If there exists a boundary map, then we compute the boundary contributions
        if compute_boundary
            active_boundary_map = active_interior_map(Val(name))
            compute_hydrostatic_free_surface_tendency_contributions!(model, tuple(:xyz); 
                                                                     active_cells_map = active_boundary_map)
        end
    end

    return nothing
end

# w needs computing in the range - H + 1 : 0 and N - 1 : N + H - 1
function boundary_w_kernel_parameters(grid, arch)
    Nx, Ny, _ = size(grid)
    Hx, Hy, _ = halo_size(grid)

    Sx  = (Hx, Ny+2) 
    Sy  = (Nx+2, Hy)
             
    # Offsets in tangential direction are == -1 to
    # cover the required corners
    Oxᴸ = (-Hx+1, -1)
    Oyᴸ = (-1, -Hy+1)
    Oxᴿ = (Nx-1, -1)
    Oyᴿ = (-1, Ny-1)

    sizes = (Sx,  Sy,  Sx,  Sy)
    offs  = (Oxᴸ, Oyᴸ, Oxᴿ, Oyᴿ)
        
    return boundary_parameters(sizes, offs, grid, arch)
end
<|MERGE_RESOLUTION|>--- conflicted
+++ resolved
@@ -10,13 +10,10 @@
 
 using Oceananigans.TurbulenceClosures: required_halo_size
 
-<<<<<<< HEAD
+using Oceananigans.ImmersedBoundaries: active_interior_map, DistributedActiveCellsIBG
+
 # We assume here that top/bottom BC are always synched (no partitioning in z)
 function compute_boundary_tendencies!(model::HydrostaticFreeSurfaceModel, Δt)
-=======
-# We assume here that top/bottom BC are always synchronized (no partitioning in z)
-function compute_boundary_tendencies!(model::HydrostaticFreeSurfaceModel)
->>>>>>> 7f2d512c
     grid = model.grid
     arch = architecture(grid)
 
