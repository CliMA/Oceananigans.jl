using Oceananigans.BuoyancyModels
using Oceananigans.Coriolis
using Oceananigans.Operators
using Oceananigans.Operators: ∂xᶠᶜᶜ, ∂yᶜᶠᶜ
using Oceananigans.StokesDrift
using Oceananigans.TurbulenceClosures: ∂ⱼ_τ₁ⱼ, ∂ⱼ_τ₂ⱼ, ∇_dot_qᶜ
using Oceananigans.Biogeochemistry: biogeochemical_transition, biogeochemical_drift_velocity
using Oceananigans.TurbulenceClosures: immersed_∂ⱼ_τ₁ⱼ, immersed_∂ⱼ_τ₂ⱼ, immersed_∂ⱼ_τ₃ⱼ, immersed_∇_dot_qᶜ
using Oceananigans.Advection: div_Uc, U_dot_∇u, U_dot_∇v, boundary_buffer
using Oceananigans.TurbulenceClosures: shear_production, buoyancy_flux, dissipation
using Oceananigans.Utils: SumOfArrays
using KernelAbstractions: @private

import Oceananigans.TurbulenceClosures: hydrostatic_turbulent_kinetic_energy_tendency

"""
Return the tendency for the horizontal velocity in the ``x``-direction, or the east-west 
direction, ``u``, at grid point `i, j, k` for a `HydrostaticFreeSurfaceModel`.

The tendency for ``u`` is called ``G_u`` and defined via

```
∂_t u = G_u - ∂_x p_n
```

where `p_n` is the part of the barotropic kinematic pressure that's treated
implicitly during time-stepping.
"""
@inline function hydrostatic_free_surface_u_velocity_tendency(i, j, k, grid,
                                                              advection,
                                                              coriolis,
                                                              closure,
                                                              u_immersed_bc,
                                                              velocities,
                                                              free_surface,
                                                              tracers,
                                                              buoyancy,
                                                              diffusivities,
                                                              hydrostatic_pressure_anomaly,
                                                              auxiliary_fields,
                                                              forcings,
                                                              clock)
 
    model_fields = merge(hydrostatic_fields(velocities, free_surface, tracers), auxiliary_fields)

    return ( - explicit_barotropic_pressure_x_gradient(i, j, k, grid, free_surface)
             - x_f_cross_U(i, j, k, grid, coriolis, velocities)
             - ∂xᶠᶜᶜ(i, j, k, grid, hydrostatic_pressure_anomaly)
             - ∂ⱼ_τ₁ⱼ(i, j, k, grid, closure, diffusivities, clock, model_fields, buoyancy)
             - immersed_∂ⱼ_τ₁ⱼ(i, j, k, grid, velocities, u_immersed_bc, closure, diffusivities, clock, model_fields)
             + forcings.u(i, j, k, grid, clock, hydrostatic_prognostic_fields(velocities, free_surface, tracers)))
end

"""
Return the tendency for the horizontal velocity in the ``y``-direction, or the east-west 
direction, ``v``, at grid point `i, j, k` for a `HydrostaticFreeSurfaceModel`.

The tendency for ``v`` is called ``G_v`` and defined via

```
∂_t v = G_v - ∂_y p_n
```

where `p_n` is the part of the barotropic kinematic pressure that's treated
implicitly during time-stepping.
"""
@inline function hydrostatic_free_surface_v_velocity_tendency(i, j, k, grid,
                                                              advection,
                                                              coriolis,
                                                              closure,
                                                              v_immersed_bc,
                                                              velocities,
                                                              free_surface,
                                                              tracers,
                                                              buoyancy,
                                                              diffusivities,
                                                              hydrostatic_pressure_anomaly,
                                                              auxiliary_fields,
                                                              forcings,
                                                              clock)
    
    model_fields = merge(hydrostatic_fields(velocities, free_surface, tracers), auxiliary_fields)

    return ( - explicit_barotropic_pressure_y_gradient(i, j, k, grid, free_surface)
             - y_f_cross_U(i, j, k, grid, coriolis, velocities)
             - ∂yᶜᶠᶜ(i, j, k, grid, hydrostatic_pressure_anomaly)
             - ∂ⱼ_τ₂ⱼ(i, j, k, grid, closure, diffusivities, clock, model_fields, buoyancy)
             - immersed_∂ⱼ_τ₂ⱼ(i, j, k, grid, velocities, v_immersed_bc, closure, diffusivities, clock, model_fields)
             + forcings.v(i, j, k, grid, clock, model_fields))
end
                            
"""
Return the tendency for a tracer field with index `tracer_index` 
at grid point `i, j, k`.

The tendency is called ``G_c`` and defined via

```
∂_t c = G_c
```

where `c = C[tracer_index]`. 
"""
@inline function hydrostatic_free_surface_tracer_tendency(i, j, k, grid,
                                                          val_tracer_index::Val{tracer_index},
                                                          val_tracer_name,
                                                          advection,
                                                          closure,
                                                          c_immersed_bc,
                                                          buoyancy,
                                                          biogeochemistry,
                                                          velocities,
                                                          free_surface,
                                                          tracers,
                                                          top_tracer_bcs,
                                                          diffusivities,
                                                          auxiliary_fields,
                                                          forcing,
                                                          clock) where tracer_index

    @inbounds c = tracers[tracer_index]
    model_fields = merge(hydrostatic_fields(velocities, free_surface, tracers), auxiliary_fields)

<<<<<<< HEAD
    return ( - ∇_dot_qᶜ(i, j, k, grid, closure, diffusivities, val_tracer_index, c, clock, model_fields, buoyancy)
=======
    biogeochemical_velocities = biogeochemical_drift_velocity(biogeochemistry, val_tracer_name)

    total_velocities = (u = SumOfArrays{2}(velocities.u, biogeochemical_velocities.u),
                        v = SumOfArrays{2}(velocities.v, biogeochemical_velocities.v),
                        w = SumOfArrays{2}(velocities.w, biogeochemical_velocities.w))

    return ( - div_Uc(i, j, k, grid, advection, total_velocities, c)
             - ∇_dot_qᶜ(i, j, k, grid, closure, diffusivities, val_tracer_index, c, clock, model_fields, buoyancy)
>>>>>>> eb38eead
             - immersed_∇_dot_qᶜ(i, j, k, grid, c, c_immersed_bc, closure, diffusivities, val_tracer_index, clock, model_fields)
             + biogeochemical_transition(i, j, k, grid, biogeochemistry, val_tracer_name, clock, model_fields)
             + forcing(i, j, k, grid, clock, model_fields))
end

"""
Return the tendency for an explicit free surface at horizontal grid point `i, j`.

The tendency is called ``G_η`` and defined via

```
∂_t η = G_η
```
"""
@inline function free_surface_tendency(i, j, grid,
                                       velocities,
                                       free_surface,
                                       tracers,
                                       auxiliary_fields,
                                       forcings,
                                       clock)

    k_top = grid.Nz + 1
    model_fields = merge(hydrostatic_fields(velocities, free_surface, tracers), auxiliary_fields)

    return @inbounds (   velocities.w[i, j, k_top]
                       + forcings.η(i, j, k_top, grid, clock, model_fields))
end

@inline function hydrostatic_turbulent_kinetic_energy_tendency(i, j, k, grid,
                                                               val_tracer_index::Val{tracer_index},
                                                               val_tracer_name,
                                                               advection,
                                                               closure,
                                                               e_immersed_bc,
                                                               buoyancy,
                                                               biogeochemistry,
                                                               velocities,
                                                               free_surface,
                                                               tracers,
                                                               top_tracer_bcs,
                                                               diffusivities,
                                                               auxiliary_fields,
                                                               forcing,
                                                               clock) where tracer_index

    @inbounds e = tracers[tracer_index]
    model_fields = merge(hydrostatic_fields(velocities, free_surface, tracers), auxiliary_fields)

    return ( - ∇_dot_qᶜ(i, j, k, grid, closure, diffusivities, val_tracer_index, e, clock, model_fields, buoyancy)
             - immersed_∇_dot_qᶜ(i, j, k, grid, e, e_immersed_bc, closure, diffusivities, val_tracer_index, clock, model_fields)
             + shear_production(i, j, k, grid, closure, velocities, diffusivities)
             + buoyancy_flux(i, j, k, grid, closure, velocities, tracers, buoyancy, diffusivities)
             - dissipation(i, j, k, grid, closure, velocities, tracers, buoyancy, clock, top_tracer_bcs)
             + forcing(i, j, k, grid, clock, model_fields))
end<|MERGE_RESOLUTION|>--- conflicted
+++ resolved
@@ -121,18 +121,7 @@
     @inbounds c = tracers[tracer_index]
     model_fields = merge(hydrostatic_fields(velocities, free_surface, tracers), auxiliary_fields)
 
-<<<<<<< HEAD
     return ( - ∇_dot_qᶜ(i, j, k, grid, closure, diffusivities, val_tracer_index, c, clock, model_fields, buoyancy)
-=======
-    biogeochemical_velocities = biogeochemical_drift_velocity(biogeochemistry, val_tracer_name)
-
-    total_velocities = (u = SumOfArrays{2}(velocities.u, biogeochemical_velocities.u),
-                        v = SumOfArrays{2}(velocities.v, biogeochemical_velocities.v),
-                        w = SumOfArrays{2}(velocities.w, biogeochemical_velocities.w))
-
-    return ( - div_Uc(i, j, k, grid, advection, total_velocities, c)
-             - ∇_dot_qᶜ(i, j, k, grid, closure, diffusivities, val_tracer_index, c, clock, model_fields, buoyancy)
->>>>>>> eb38eead
              - immersed_∇_dot_qᶜ(i, j, k, grid, c, c_immersed_bc, closure, diffusivities, val_tracer_index, clock, model_fields)
              + biogeochemical_transition(i, j, k, grid, biogeochemistry, val_tracer_name, clock, model_fields)
              + forcing(i, j, k, grid, clock, model_fields))
