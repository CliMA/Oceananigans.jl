--- conflicted
+++ resolved
@@ -29,7 +29,6 @@
 update_state!(model::HydrostaticFreeSurfaceModel, callbacks=[]; compute_tendencies = true) =
          update_state!(model, model.grid, callbacks; compute_tendencies)
 
-<<<<<<< HEAD
 #=
 function fill_cubed_sphere_halo_regions!(field, ::Tuple{<:Center, <:Center})
     grid = field.grid
@@ -504,8 +503,6 @@
     return nothing
 end
 
-=======
->>>>>>> d89f51c9
 function update_state!(model::HydrostaticFreeSurfaceModel, grid, callbacks; compute_tendencies = true)
     @apply_regionally mask_immersed_model_fields!(model, grid)
 
@@ -546,10 +543,7 @@
 function compute_auxiliaries!(model::HydrostaticFreeSurfaceModel; w_parameters = tuple(w_kernel_parameters(model.grid)),
                                                                   p_parameters = tuple(p_kernel_parameters(model.grid)),
                                                                   κ_parameters = tuple(:xyz))
-<<<<<<< HEAD
-=======
-
->>>>>>> d89f51c9
+
     grid = model.grid
     closure = model.closure
     diffusivity = model.diffusivity_fields
