using Oceananigans.Architectures
using Oceananigans.BoundaryConditions

using Oceananigans: UpdateStateCallsite
using Oceananigans.Biogeochemistry: update_biogeochemical_state!
using Oceananigans.Fields: replace_horizontal_vector_halos!
using Oceananigans.Grids: halo_size
using Oceananigans.ImmersedBoundaries: mask_immersed_field!, mask_immersed_field_xy!, inactive_node
using Oceananigans.Models: update_model_field_time_series!
using Oceananigans.Models.NonhydrostaticModels: update_hydrostatic_pressure!, p_kernel_parameters
using Oceananigans.TurbulenceClosures: compute_diffusivities!

import Oceananigans.Models.NonhydrostaticModels: compute_auxiliaries!
import Oceananigans.TimeSteppers: update_state!

compute_auxiliary_fields!(auxiliary_fields) = Tuple(compute!(a) for a in auxiliary_fields)

# Note: see single_column_model_mode.jl for a "reduced" version of update_state! for
# single column models.

"""
    update_state!(model::HydrostaticFreeSurfaceModel, callbacks=[])

Update peripheral aspects of the model (auxiliary fields, halo regions, diffusivities,
hydrostatic pressure) to the current model state. If `callbacks` are provided (in an array),
they are called in the end.
"""
update_state!(model::HydrostaticFreeSurfaceModel, callbacks=[]; compute_tendencies = true) =
    update_state!(model, model.grid, callbacks; compute_tendencies)

operation_corner_points = "default" # Choose operation_corner_points to be "default", "average", "CCW", or "CW".

function fill_paired_halo_regions!(fields, signed=true)

    field₁, field₂ = fields
    grid = field₁.grid

    if !(grid isa ConformalCubedSphereGrid)
        return
    end

    Nx, Ny, Nz = size(grid)
    Hx, Hy, Hz = halo_size(grid)
    signed ? plmn = -1 : plmn = 1
#- will not work if (Nx,Hx) and (Ny,Hy) are not equal
    Nc = Nx ; Hc = Hx

#=
    for passes in 1:3
        fill_halo_regions!(field₁)
        fill_halo_regions!(field₂)
        @apply_regionally replace_horizontal_vector_halos!((; field₁, field₂, w = nothing), grid)
    end
=#

    #-- first pass: only take interior-point value:
    for region in 1:6

      if mod(region,2) == 1
        #- odd face number (1,3,5):
        region_E = mod(region + 0, 6) + 1
        region_N = mod(region + 1, 6) + 1
        region_W = mod(region + 3, 6) + 1
        region_S = mod(region + 4, 6) + 1
        for k in -Hz+1:Nz+Hz
        #- E + W Halo for field₁:
            field₁[region][Nc+1:Nc+Hc, 1:Nc, k] .=     field₁[region_E][1:Hc, 1:Nc, k]
            field₁[region][1-Hc:0, 1:Nc, k] .= reverse(field₂[region_W][1:Nc, Nc+1-Hc:Nc, k],dims=1)'
        #- N + S Halo for field₂:
            field₂[region][1:Nc, Nc+1:Nc+Hc, k] .= reverse(field₁[region_N][1:Hc, 1:Nc, k],dims=2)'
            field₂[region][1:Nc, 1-Hc:0, k] .=             field₂[region_S][1:Nc, Nc+1-Hc:Nc, k]
        end
      else
        #- even face number (2,4,6):
        region_E = mod(region + 1, 6) + 1
        region_N = mod(region + 0, 6) + 1
        region_W = mod(region + 4, 6) + 1
        region_S = mod(region + 3, 6) + 1
        for k in -Hz+1:Nz+Hz
        #- E + W Halo for field₁:
            field₁[region][Nc+1:Nc+Hc, 1:Nc, k] .= reverse(field₂[region_E][1:Nc, 1:Hc, k],dims=1)'
            field₁[region][1-Hc:0, 1:Nc, k] .=             field₁[region_W][Nc+1-Hc:Nc,  1:Nc, k]
        #- N + S Halo for field₂:
            field₂[region][1:Nc, Nc+1:Nc+Hc, k] .=     field₂[region_N][1:Nc, 1:Hc, k]
            field₂[region][1:Nc, 1-Hc:0, k] .= reverse(field₁[region_S][Nc+1-Hc:Nc, 1:Nc, k],dims=2)'
        end
      end

    end

    #-- Second pass: fill the remaining halo:
    iMn = 1 ; iMx = Nc+1     #- filling over this range is neccessary
    # iMn = 2-Hc ; iMx = Nc+Hc   #- this will also fill corner halos with useless values
    for region in 1:6

      if mod(region,2) == 1
        #- odd face number (1,3,5):
        region_E = mod(region + 0, 6) + 1
        region_N = mod(region + 1, 6) + 1
        region_W = mod(region + 3, 6) + 1
        region_S = mod(region + 4, 6) + 1
        for k in -Hz+1:Nz+Hz
        #- N + S Halo for field₁:
            field₁[region][iMn:iMx, Nc+1:Nc+Hc, k] .= reverse(field₂[region_N][1:Hc, iMn:iMx, k],dims=2)'*plmn
            field₁[region][iMn:iMx, 1-Hc:0, k] .=             field₁[region_S][iMn:iMx, Nc+1-Hc:Nc, k]
        #- E + W Halo for field₂:
            field₂[region][Nc+1:Nc+Hc, iMn:iMx, k] .=     field₂[region_E][1:Hc, iMn:iMx, k]
            field₂[region][1-Hc:0, iMn:iMx, k] .= reverse(field₁[region_W][iMn:iMx, Nc+1-Hc:Nc, k],dims=1)'*plmn
        end
      else
        #- even face number (2,4,6):
        region_E = mod(region + 1, 6) + 1
        region_N = mod(region + 0, 6) + 1
        region_W = mod(region + 4, 6) + 1
        region_S = mod(region + 3, 6) + 1
        for k in -Hz+1:Nz+Hz
        #- N + S Halo for field₁:
            field₁[region][iMn:iMx, Nc+1:Nc+Hc, k] .=     field₁[region_N][iMn:iMx, 1:Hc, k]
            field₁[region][iMn:iMx, 1-Hc:0, k] .= reverse(field₂[region_S][Nc+1-Hc:Nc, iMn:iMx, k],dims=2)'*plmn
        #- E + W Halo for field₂:
            field₂[region][Nc+1:Nc+Hc, iMn:iMx, k] .= reverse(field₁[region_E][iMn:iMx, 1:Hc, k],dims=1)'*plmn
            field₂[region][1-Hc:0, iMn:iMx, k] .=             field₂[region_W][Nc+1-Hc:Nc, iMn:iMx, k]
        end
      end

    end

    #-- Add one valid field₁, field₂ value next to the corner, that allows
    #   to compute vorticity on a wider stencil (e.g., vort3(0,1) & (1,0))
    for region in 1:6
        #println("region=",region,", size(field₁)=",size(field₁[region][:,:,1]),
        #                         ", size(field₂)=",size(field₂[region][:,:,1]) )
        for k in -Hz+1:Nz+Hz
            #- SW corner:
            field₁[region][1-Hc:0, 0, k] .= field₂[region][1, 1-Hc:0, k]
            field₂[region][0, 1-Hc:0, k] .= field₁[region][1-Hc:0, 1, k]'
        end
        if Hc > 1
          for k in -Hz+1:Nz+Hz
            #- NW corner:
            field₁[region][2-Hc:0, Nc+1, k] .= reverse(field₂[region][1, Nc+2:Nc+Hc, k])*plmn
            field₂[region][0, Nc+2:Nc+Hc, k] .= reverse(field₁[region][2-Hc:0,  Nc,  k])'*plmn
            #- SE corner:
            field₁[region][Nc+2:Nc+Hc, 0, k] .= reverse(field₂[region][ Nc,  2-Hc:0, k])*plmn
            field₂[region][Nc+1, 2-Hc:0, k] .= reverse(field₁[region][Nc+2:Nc+Hc, 1, k])'*plmn
            #- NE corner:
            field₁[region][Nc+2:Nc+Hc, Nc+1, k] .= field₂[region][Nc, Nc+2:Nc+Hc, k]
            field₂[region][Nc+1, Nc+2:Nc+Hc, k] .= field₁[region][Nc+2:Nc+Hc, Nc, k]'
          end
        end
    end

    return nothing
end

function update_state!(model::HydrostaticFreeSurfaceModel, grid, callbacks; compute_tendencies = true)
    @apply_regionally mask_immersed_model_fields!(model, grid)

    # Update possible FieldTimeSeries used in the model
    @apply_regionally update_model_field_time_series!(model, model.clock)

    fill_halo_regions!(prognostic_fields(model), model.clock, fields(model); async = true)

    fill_paired_halo_regions!(model.velocities)
    # second_pass_of_fill_halo_regions!(grid, model.velocities, model.clock, fields(model))

    # @apply_regionally replace_horizontal_vector_halos!(model.velocities, model.grid)
    @apply_regionally compute_auxiliaries!(model)

    fill_halo_regions!(model.diffusivity_fields; only_local_halos = true)

    [callback(model) for callback in callbacks if callback.callsite isa UpdateStateCallsite]

    update_biogeochemical_state!(model.biogeochemistry, model)

    compute_tendencies &&
        @apply_regionally compute_tendencies!(model, callbacks)

    return nothing
end

# Mask immersed fields
function mask_immersed_model_fields!(model, grid)
    η = displacement(model.free_surface)
    fields_to_mask = merge(model.auxiliary_fields, prognostic_fields(model))

    foreach(fields_to_mask) do field
        if field !== η
            mask_immersed_field!(field)
        end
    end
    mask_immersed_field_xy!(η, k=size(grid, 3)+1, mask = inactive_node)

    return nothing
end

function compute_auxiliaries!(model::HydrostaticFreeSurfaceModel; w_parameters = tuple(w_kernel_parameters(model.grid)),
                                                                  p_parameters = tuple(p_kernel_parameters(model.grid)),
                                                                  κ_parameters = tuple(:xyz))

    grid = model.grid
    closure = model.closure
    diffusivity = model.diffusivity_fields

    for (wpar, ppar, κpar) in zip(w_parameters, p_parameters, κ_parameters)
        compute_w_from_continuity!(model; parameters = wpar)

        compute_diffusivities!(diffusivity, closure, model; parameters = κpar)
<<<<<<< HEAD

        update_hydrostatic_pressure!(model.pressure.pHY′, architecture(grid),
                                     grid, model.buoyancy, model.tracers;
=======
        update_hydrostatic_pressure!(model.pressure.pHY′, architecture(grid),
                                     grid, model.buoyancy, model.tracers; 
>>>>>>> d89f51c9
                                     parameters = ppar)
    end

    return nothing
end

# TO DELETE!!!!! (We aim to do single pass)
second_pass_of_fill_halo_regions!(grid, velocities, args...) = nothing<|MERGE_RESOLUTION|>--- conflicted
+++ resolved
@@ -206,14 +206,8 @@
         compute_w_from_continuity!(model; parameters = wpar)
 
         compute_diffusivities!(diffusivity, closure, model; parameters = κpar)
-<<<<<<< HEAD
-
-        update_hydrostatic_pressure!(model.pressure.pHY′, architecture(grid),
-                                     grid, model.buoyancy, model.tracers;
-=======
         update_hydrostatic_pressure!(model.pressure.pHY′, architecture(grid),
                                      grid, model.buoyancy, model.tracers; 
->>>>>>> d89f51c9
                                      parameters = ppar)
     end
 
