using Oceananigans.Architectures
using Oceananigans.BoundaryConditions

using Oceananigans: UpdateStateCallsite
using Oceananigans.Biogeochemistry: update_biogeochemical_state!
using Oceananigans.TurbulenceClosures: compute_diffusivities!
using Oceananigans.ImmersedBoundaries: mask_immersed_field!, mask_immersed_field_xy!, inactive_node
using Oceananigans.Models.NonhydrostaticModels: update_hydrostatic_pressure!, p_kernel_parameters
<<<<<<< HEAD
using Oceananigans.Fields: replace_horizontal_velocity_halos!
=======
using Oceananigans.Fields: replace_horizontal_vector_halos!
>>>>>>> a2e83dfe

import Oceananigans.TimeSteppers: update_state!
import Oceananigans.Models.NonhydrostaticModels: compute_auxiliaries!

compute_auxiliary_fields!(auxiliary_fields) = Tuple(compute!(a) for a in auxiliary_fields)

# Note: see single_column_model_mode.jl for a "reduced" version of update_state! for
# single column models.

"""
    update_state!(model::HydrostaticFreeSurfaceModel, callbacks=[])

Update peripheral aspects of the model (auxiliary fields, halo regions, diffusivities,
hydrostatic pressure) to the current model state. If `callbacks` are provided (in an array),
they are called in the end.
"""
update_state!(model::HydrostaticFreeSurfaceModel, callbacks=[]; compute_tendencies = true) =
         update_state!(model, model.grid, callbacks; compute_tendencies)

function update_state!(model::HydrostaticFreeSurfaceModel, grid, callbacks; compute_tendencies = true)

    @apply_regionally mask_immersed_model_fields!(model, grid)

    fill_halo_regions!(prognostic_fields(model), model.clock, fields(model); async = true)

<<<<<<< HEAD
    @apply_regionally replace_horizontal_velocity_halos!(model.velocities, model.grid)
    @apply_regionally compute_auxiliaries!(model)
    fill_halo_regions!(model.diffusivity_fields; only_local_halos = true)

    [callback(model) for callback in callbacks if callback.callsite isa UpdateStateCallsite]
    
    update_biogeochemical_state!(model.biogeochemistry, model)

=======
    @apply_regionally replace_horizontal_vector_halos!(model.velocities, model.grid)
    @apply_regionally compute_auxiliaries!(model)

    fill_halo_regions!(model.diffusivity_fields; only_local_halos = true)

    [callback(model) for callback in callbacks if callback.callsite isa UpdateStateCallsite]
    
    update_biogeochemical_state!(model.biogeochemistry, model)

>>>>>>> a2e83dfe
    compute_tendencies && 
        @apply_regionally compute_tendencies!(model, callbacks)

    return nothing
end

# Mask immersed fields
function mask_immersed_model_fields!(model, grid)
    η = displacement(model.free_surface)
    fields_to_mask = merge(model.auxiliary_fields, prognostic_fields(model))

    foreach(fields_to_mask) do field
        if field !== η
            mask_immersed_field!(field)
        end
    end
    mask_immersed_field_xy!(η, k=size(grid, 3)+1, mask = inactive_node)

    return nothing
end

function compute_auxiliaries!(model::HydrostaticFreeSurfaceModel; w_parameters = tuple(w_kernel_parameters(model.grid)),
                                                                  p_parameters = tuple(p_kernel_parameters(model.grid)),
                                                                  κ_parameters = tuple(:xyz)) 
    
    grid = model.grid
    closure = model.closure
    diffusivity = model.diffusivity_fields

    for (wpar, ppar, κpar) in zip(w_parameters, p_parameters, κ_parameters)
        compute_w_from_continuity!(model; parameters = wpar)
        compute_diffusivities!(diffusivity, closure, model; parameters = κpar)
        update_hydrostatic_pressure!(model.pressure.pHY′, architecture(grid), 
                                    grid, model.buoyancy, model.tracers; 
                                    parameters = ppar)
    end
    return nothing
end<|MERGE_RESOLUTION|>--- conflicted
+++ resolved
@@ -6,11 +6,7 @@
 using Oceananigans.TurbulenceClosures: compute_diffusivities!
 using Oceananigans.ImmersedBoundaries: mask_immersed_field!, mask_immersed_field_xy!, inactive_node
 using Oceananigans.Models.NonhydrostaticModels: update_hydrostatic_pressure!, p_kernel_parameters
-<<<<<<< HEAD
-using Oceananigans.Fields: replace_horizontal_velocity_halos!
-=======
 using Oceananigans.Fields: replace_horizontal_vector_halos!
->>>>>>> a2e83dfe
 
 import Oceananigans.TimeSteppers: update_state!
 import Oceananigans.Models.NonhydrostaticModels: compute_auxiliaries!
@@ -36,16 +32,6 @@
 
     fill_halo_regions!(prognostic_fields(model), model.clock, fields(model); async = true)
 
-<<<<<<< HEAD
-    @apply_regionally replace_horizontal_velocity_halos!(model.velocities, model.grid)
-    @apply_regionally compute_auxiliaries!(model)
-    fill_halo_regions!(model.diffusivity_fields; only_local_halos = true)
-
-    [callback(model) for callback in callbacks if callback.callsite isa UpdateStateCallsite]
-    
-    update_biogeochemical_state!(model.biogeochemistry, model)
-
-=======
     @apply_regionally replace_horizontal_vector_halos!(model.velocities, model.grid)
     @apply_regionally compute_auxiliaries!(model)
 
@@ -55,7 +41,6 @@
     
     update_biogeochemical_state!(model.biogeochemistry, model)
 
->>>>>>> a2e83dfe
     compute_tendencies && 
         @apply_regionally compute_tendencies!(model, callbacks)
 
