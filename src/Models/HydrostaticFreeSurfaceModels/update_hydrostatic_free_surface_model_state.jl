--- conflicted
+++ resolved
@@ -38,11 +38,7 @@
     # Update the boundary conditions
     @apply_regionally update_boundary_condition!(fields(model), model)
 
-<<<<<<< HEAD
-    tupled_fill_halo_regions!(prognostic_fields(model), model.clock, fields(model), async=true)
-=======
     tupled_fill_halo_regions!(prognostic_fields(model), grid, model.clock, fields(model), async=true)
->>>>>>> 2d4ecaf2
 
     @apply_regionally replace_horizontal_vector_halos!(model.velocities, model.grid)
     @apply_regionally compute_auxiliaries!(model)
