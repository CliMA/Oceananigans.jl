--- conflicted
+++ resolved
@@ -7,13 +7,8 @@
 using Oceananigans.TurbulenceClosures: compute_diffusivities!
 using Oceananigans.ImmersedBoundaries: mask_immersed_field!, mask_immersed_field_xy!, inactive_node
 using Oceananigans.Models: update_model_field_time_series!
-<<<<<<< HEAD
 using Oceananigans.Models.NonhydrostaticModels: update_hydrostatic_pressure!, surface_kernel_parameters, interior_tendency_kernel_parameters
-using Oceananigans.Fields: replace_horizontal_vector_halos!
-=======
-using Oceananigans.Models.NonhydrostaticModels: update_hydrostatic_pressure!, p_kernel_parameters
 using Oceananigans.Fields: replace_horizontal_vector_halos!, tupled_fill_halo_regions!
->>>>>>> d20e8d02
 
 import Oceananigans.Models.NonhydrostaticModels: compute_auxiliaries!
 import Oceananigans.TimeSteppers: update_state!
@@ -76,28 +71,10 @@
     return nothing
 end
 
-<<<<<<< HEAD
 function compute_auxiliaries!(model::HydrostaticFreeSurfaceModel, grid, arch; 
                               params2D = surface_kernel_parameters(arch, grid),
                               params3D = interior_tendency_kernel_parameters(arch, grid),
                               active_cells_map = retrieve_interior_active_cells_map(grid, Val(:interior)))
-
-    grid = model.grid
-    closure = model.closure
-    diffusivity = model.diffusivity_fields
-
-    compute_w_from_continuity!(model; parameters = params2D)
-
-    update_hydrostatic_pressure!(model.pressure.pHY′, architecture(grid),
-                                 grid, model.buoyancy, model.tracers; 
-                                 parameters = params2D)
-
-    compute_diffusivities!(diffusivity, closure, model; parameters=params3D, active_cells_map)
-  
-=======
-function compute_auxiliaries!(model::HydrostaticFreeSurfaceModel; w_parameters = w_kernel_parameters(model.grid),
-                                                                  p_parameters = p_kernel_parameters(model.grid),
-                                                                  κ_parameters = :xyz) 
     
     grid        = model.grid
     closure     = model.closure
@@ -109,12 +86,11 @@
     arch = architecture(grid) 
 
     # Advance diagnostic quantities
-    compute_w_from_continuity!(model; parameters = w_parameters)
-    update_hydrostatic_pressure!(P, arch, grid, buoyancy, tracers; parameters = p_parameters)
+    compute_w_from_continuity!(model; parameters = params2D)
+    update_hydrostatic_pressure!(P, arch, grid, buoyancy, tracers; parameters = params2D)
 
     # Update closure diffusivities
-    compute_diffusivities!(diffusivity, closure, model; parameters = κ_parameters)
+    compute_diffusivities!(diffusivity, closure, model; parameters=params3D, active_cells_map)
     
->>>>>>> d20e8d02
     return nothing
 end