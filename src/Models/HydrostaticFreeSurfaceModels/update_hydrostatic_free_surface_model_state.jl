using Oceananigans.Architectures
using Oceananigans.BoundaryConditions

using Oceananigans: UpdateStateCallsite
using Oceananigans.Biogeochemistry: update_biogeochemical_state!
using Oceananigans.TurbulenceClosures: compute_diffusivities!
using Oceananigans.ImmersedBoundaries: mask_immersed_field!, mask_immersed_field_xy!, inactive_node
using Oceananigans.Models: update_model_field_time_series!
using Oceananigans.Models.NonhydrostaticModels: update_hydrostatic_pressure!, p_kernel_parameters
using Oceananigans.Fields: replace_horizontal_vector_halos!

import Oceananigans.Models.NonhydrostaticModels: compute_auxiliaries!
import Oceananigans.TimeSteppers: update_state!

compute_auxiliary_fields!(auxiliary_fields) = Tuple(compute!(a) for a in auxiliary_fields)

# Note: see single_column_model_mode.jl for a "reduced" version of update_state! for
# single column models.

"""
    update_state!(model::HydrostaticFreeSurfaceModel, Δt, callbacks=[])

Update peripheral aspects of the model (auxiliary fields, halo regions, diffusivities,
hydrostatic pressure) to the current model state. If `callbacks` are provided (in an array),
they are called in the end.
"""
update_state!(model::HydrostaticFreeSurfaceModel, Δt, callbacks=[]; compute_tendencies = true) =
         update_state!(model, model.grid, Δt, callbacks; compute_tendencies)

<<<<<<< HEAD
function update_state!(model::HydrostaticFreeSurfaceModel, grid, Δt, callbacks; compute_tendencies = true)

=======
function update_state!(model::HydrostaticFreeSurfaceModel, grid, callbacks; compute_tendencies = true)
>>>>>>> d89f51c9
    @apply_regionally mask_immersed_model_fields!(model, grid)

    # Update possible FieldTimeSeries used in the model
    @apply_regionally update_model_field_time_series!(model, model.clock)

    fill_halo_regions!(prognostic_fields(model), model.clock, fields(model); async = true)
    @apply_regionally replace_horizontal_vector_halos!(model.velocities, model.grid)
    @apply_regionally compute_auxiliaries!(model, Δt)

    fill_halo_regions!(model.diffusivity_fields; only_local_halos = true)

    [callback(model) for callback in callbacks if callback.callsite isa UpdateStateCallsite]

    update_biogeochemical_state!(model.biogeochemistry, model)

<<<<<<< HEAD
    compute_tendencies && 
        @apply_regionally compute_tendencies!(model, Δt, callbacks)
=======
    compute_tendencies &&
        @apply_regionally compute_tendencies!(model, callbacks)
>>>>>>> d89f51c9

    return nothing
end

# Mask immersed fields
function mask_immersed_model_fields!(model, grid)
    η = displacement(model.free_surface)
    fields_to_mask = merge(model.auxiliary_fields, prognostic_fields(model))

    foreach(fields_to_mask) do field
        if field !== η
            mask_immersed_field!(field)
        end
    end
    mask_immersed_field_xy!(η, k=size(grid, 3)+1, mask = inactive_node)

    return nothing
end

<<<<<<< HEAD
function compute_auxiliaries!(model::HydrostaticFreeSurfaceModel, Δt; w_parameters = tuple(w_kernel_parameters(model.grid)),
                                                                      p_parameters = tuple(p_kernel_parameters(model.grid)),
                                                                      κ_parameters = tuple(:xyz)) 
    
    grid        = model.grid
    closure     = model.closure
    tracers     = model.tracers
=======
function compute_auxiliaries!(model::HydrostaticFreeSurfaceModel; w_parameters = tuple(w_kernel_parameters(model.grid)),
                                                                  p_parameters = tuple(p_kernel_parameters(model.grid)),
                                                                  κ_parameters = tuple(:xyz))

    grid = model.grid
    closure = model.closure
>>>>>>> d89f51c9
    diffusivity = model.diffusivity_fields

    for (wpar, ppar, κpar) in zip(w_parameters, p_parameters, κ_parameters)
        # Update the grid
        update_vertical_spacing!(model, grid, Δt; parameters = wpar)
        scale_tracers!(tracers, grid; parameters = wpar)
        
        # Update the other auxiliary terms
        compute_w_from_continuity!(model; parameters = wpar)
        compute_diffusivities!(diffusivity, closure, model; parameters = κpar)
        update_hydrostatic_pressure!(model.pressure.pHY′, architecture(grid),
                                     grid, model.buoyancy, model.tracers; 
                                     parameters = ppar)
    end

    return nothing
end

scale_tracers!(tracers, grid; kwargs...) = nothing<|MERGE_RESOLUTION|>--- conflicted
+++ resolved
@@ -27,12 +27,8 @@
 update_state!(model::HydrostaticFreeSurfaceModel, Δt, callbacks=[]; compute_tendencies = true) =
          update_state!(model, model.grid, Δt, callbacks; compute_tendencies)
 
-<<<<<<< HEAD
 function update_state!(model::HydrostaticFreeSurfaceModel, grid, Δt, callbacks; compute_tendencies = true)
 
-=======
-function update_state!(model::HydrostaticFreeSurfaceModel, grid, callbacks; compute_tendencies = true)
->>>>>>> d89f51c9
     @apply_regionally mask_immersed_model_fields!(model, grid)
 
     # Update possible FieldTimeSeries used in the model
@@ -48,13 +44,8 @@
 
     update_biogeochemical_state!(model.biogeochemistry, model)
 
-<<<<<<< HEAD
     compute_tendencies && 
         @apply_regionally compute_tendencies!(model, Δt, callbacks)
-=======
-    compute_tendencies &&
-        @apply_regionally compute_tendencies!(model, callbacks)
->>>>>>> d89f51c9
 
     return nothing
 end
@@ -74,7 +65,6 @@
     return nothing
 end
 
-<<<<<<< HEAD
 function compute_auxiliaries!(model::HydrostaticFreeSurfaceModel, Δt; w_parameters = tuple(w_kernel_parameters(model.grid)),
                                                                       p_parameters = tuple(p_kernel_parameters(model.grid)),
                                                                       κ_parameters = tuple(:xyz)) 
@@ -82,14 +72,6 @@
     grid        = model.grid
     closure     = model.closure
     tracers     = model.tracers
-=======
-function compute_auxiliaries!(model::HydrostaticFreeSurfaceModel; w_parameters = tuple(w_kernel_parameters(model.grid)),
-                                                                  p_parameters = tuple(p_kernel_parameters(model.grid)),
-                                                                  κ_parameters = tuple(:xyz))
-
-    grid = model.grid
-    closure = model.closure
->>>>>>> d89f51c9
     diffusivity = model.diffusivity_fields
 
     for (wpar, ppar, κpar) in zip(w_parameters, p_parameters, κ_parameters)
