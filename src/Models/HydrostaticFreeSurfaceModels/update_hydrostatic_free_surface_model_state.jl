using Oceananigans.Architectures
using Oceananigans.BoundaryConditions

using Oceananigans: UpdateStateCallsite
using Oceananigans.Biogeochemistry: update_biogeochemical_state!
using Oceananigans.BoundaryConditions: update_boundary_condition!
using Oceananigans.TurbulenceClosures: compute_diffusivities!
using Oceananigans.ImmersedBoundaries: mask_immersed_field!, mask_immersed_field_xy!, inactive_node
using Oceananigans.Models: update_model_field_time_series!
using Oceananigans.Models.NonhydrostaticModels: update_hydrostatic_pressure!, p_kernel_parameters

import Oceananigans.Models.NonhydrostaticModels: compute_auxiliaries!
import Oceananigans.TimeSteppers: update_state!

compute_auxiliary_fields!(auxiliary_fields) = Tuple(compute!(a) for a in auxiliary_fields)

# Note: see single_column_model_mode.jl for a "reduced" version of update_state! for
# single column models.

"""
    update_state!(model::HydrostaticFreeSurfaceModel, callbacks=[]; compute_tendencies = true)

Update peripheral aspects of the model (auxiliary fields, halo regions, diffusivities,
hydrostatic pressure) to the current model state. If `callbacks` are provided (in an array),
they are called in the end. Finally, the tendencies for the new time-step are computed if 
`compute_tendencies = true`.
"""
update_state!(model::HydrostaticFreeSurfaceModel, callbacks=[]; compute_tendencies = true) =
    update_state!(model, model.grid, callbacks; compute_tendencies)

function update_state!(model::HydrostaticFreeSurfaceModel, grid, callbacks; compute_tendencies = true)
    @apply_regionally mask_immersed_model_fields!(model, grid)

    # Update possible FieldTimeSeries used in the model
    @apply_regionally update_model_field_time_series!(model, model.clock)

<<<<<<< HEAD
    if grid isa ConformalCubedSphereGrid
        prognostic_fields_minus_u_v = (; filter(kv -> kv[1] ∉ (:u, :v), pairs(prognostic_fields(model)))...)
        fill_halo_regions!(prognostic_fields_minus_u_v, model.clock, fields(model); async = true)
        fill_halo_regions!((model.velocities.u, model.velocities.v))
    else
        fill_halo_regions!(prognostic_fields(model), model.clock, fields(model); async = true)
    end

=======
    # Update the boundary conditions
    @apply_regionally update_boundary_condition!(fields(model), model)

    fill_halo_regions!(prognostic_fields(model), model.clock, fields(model); async = true)
    @apply_regionally replace_horizontal_vector_halos!(model.velocities, model.grid)
>>>>>>> 9c6ed92e
    @apply_regionally compute_auxiliaries!(model)

    fill_halo_regions!(model.diffusivity_fields; only_local_halos = true)

    [callback(model) for callback in callbacks if callback.callsite isa UpdateStateCallsite]

    update_biogeochemical_state!(model.biogeochemistry, model)

    compute_tendencies &&
        @apply_regionally compute_tendencies!(model, callbacks)

    return nothing
end

# Mask immersed fields
function mask_immersed_model_fields!(model, grid)
    η = displacement(model.free_surface)
    fields_to_mask = merge(model.auxiliary_fields, prognostic_fields(model))

    foreach(fields_to_mask) do field
        if field !== η
            mask_immersed_field!(field)
        end
    end
    mask_immersed_field_xy!(η, k=size(grid, 3)+1, mask = inactive_node)

    return nothing
end

function compute_auxiliaries!(model::HydrostaticFreeSurfaceModel; w_parameters = tuple(w_kernel_parameters(model.grid)),
                                                                  p_parameters = tuple(p_kernel_parameters(model.grid)),
                                                                  κ_parameters = tuple(:xyz))

    grid = model.grid
    closure = model.closure
    diffusivity = model.diffusivity_fields

    for (wpar, ppar, κpar) in zip(w_parameters, p_parameters, κ_parameters)
        compute_w_from_continuity!(model; parameters = wpar)
        compute_diffusivities!(diffusivity, closure, model; parameters = κpar)
        update_hydrostatic_pressure!(model.pressure.pHY′, architecture(grid),
                                     grid, model.buoyancy, model.tracers; 
                                     parameters = ppar)
    end
    return nothing
end<|MERGE_RESOLUTION|>--- conflicted
+++ resolved
@@ -34,7 +34,9 @@
     # Update possible FieldTimeSeries used in the model
     @apply_regionally update_model_field_time_series!(model, model.clock)
 
-<<<<<<< HEAD
+    # Update the boundary conditions
+    @apply_regionally update_boundary_condition!(fields(model), model)
+
     if grid isa ConformalCubedSphereGrid
         prognostic_fields_minus_u_v = (; filter(kv -> kv[1] ∉ (:u, :v), pairs(prognostic_fields(model)))...)
         fill_halo_regions!(prognostic_fields_minus_u_v, model.clock, fields(model); async = true)
@@ -43,13 +45,6 @@
         fill_halo_regions!(prognostic_fields(model), model.clock, fields(model); async = true)
     end
 
-=======
-    # Update the boundary conditions
-    @apply_regionally update_boundary_condition!(fields(model), model)
-
-    fill_halo_regions!(prognostic_fields(model), model.clock, fields(model); async = true)
-    @apply_regionally replace_horizontal_vector_halos!(model.velocities, model.grid)
->>>>>>> 9c6ed92e
     @apply_regionally compute_auxiliaries!(model)
 
     fill_halo_regions!(model.diffusivity_fields; only_local_halos = true)
