using Oceananigans.Architectures
using Oceananigans.BoundaryConditions

using Oceananigans: UpdateStateCallsite
using Oceananigans.Biogeochemistry: update_biogeochemical_state!
using Oceananigans.TurbulenceClosures: calculate_diffusivities!
using Oceananigans.ImmersedBoundaries: mask_immersed_field!, mask_immersed_field_xy!, inactive_node
using Oceananigans.Models.NonhydrostaticModels: update_hydrostatic_pressure!

import Oceananigans.TimeSteppers: update_state!

compute_auxiliary_fields!(auxiliary_fields) = Tuple(compute!(a) for a in auxiliary_fields)

# Note: see single_column_model_mode.jl for a "reduced" version of update_state! for
# single column models.

"""
    update_state!(model::HydrostaticFreeSurfaceModel, callbacks=[])

Update peripheral aspects of the model (auxiliary fields, halo regions, diffusivities,
hydrostatic pressure) to the current model state. If `callbacks` are provided (in an array),
they are called in the end.
"""
update_state!(model::HydrostaticFreeSurfaceModel, callbacks=[]; compute_tendencies = true) =
         update_state!(model, model.grid, callbacks; compute_tendencies)

function update_state!(model::HydrostaticFreeSurfaceModel, grid, callbacks; compute_tendencies = true)

    @apply_regionally mask_immersed_model_fields!(model, grid)

    fill_halo_regions!(prognostic_fields(model), model.clock, fields(model); blocking = false)

    @apply_regionally compute_w_diffusivities_pressure!(model)

<<<<<<< HEAD
    [callback(model) for callback in callbacks if isa(callback.callsite, UpdateStateCallsite)]
=======
    fill_halo_regions!(model.velocities.w, model.clock, fields(model))
    fill_halo_regions!(model.diffusivity_fields, model.clock, fields(model))
    fill_halo_regions!(model.pressure.pHY′)

    for callback in callbacks
        callback.callsite isa UpdateStateCallsite && callback(model)
    end

    update_biogeochemical_state!(model.biogeochemistry, model)
>>>>>>> a1c398d6
    
    compute_tendencies && 
        @apply_regionally compute_tendencies!(model, callbacks)

    return nothing
end

# Mask immersed fields
function mask_immersed_model_fields!(model, grid)
    η = displacement(model.free_surface)
    fields_to_mask = merge(model.auxiliary_fields, prognostic_fields(model))

    foreach(fields_to_mask) do field
        if field !== η
            mask_immersed_field!(field)
        end
    end
<<<<<<< HEAD
    mask_immersed_reduced_field_xy!(η, k = size(grid, 3) + 1, immersed_function = inactive_node)
=======
    mask_immersed_field_xy!(η, k=size(grid, 3)+1, mask = inactive_node)

    return nothing
>>>>>>> a1c398d6
end

function compute_w_diffusivities_pressure!(model) 
    compute_w_from_continuity!(model)
    calculate_diffusivities!(model.diffusivity_fields, model.closure, model)
    update_hydrostatic_pressure!(model.pressure.pHY′, model.architecture, model.grid, model.buoyancy, model.tracers)
    return nothing
end<|MERGE_RESOLUTION|>--- conflicted
+++ resolved
@@ -32,9 +32,6 @@
 
     @apply_regionally compute_w_diffusivities_pressure!(model)
 
-<<<<<<< HEAD
-    [callback(model) for callback in callbacks if isa(callback.callsite, UpdateStateCallsite)]
-=======
     fill_halo_regions!(model.velocities.w, model.clock, fields(model))
     fill_halo_regions!(model.diffusivity_fields, model.clock, fields(model))
     fill_halo_regions!(model.pressure.pHY′)
@@ -44,7 +41,6 @@
     end
 
     update_biogeochemical_state!(model.biogeochemistry, model)
->>>>>>> a1c398d6
     
     compute_tendencies && 
         @apply_regionally compute_tendencies!(model, callbacks)
@@ -62,13 +58,9 @@
             mask_immersed_field!(field)
         end
     end
-<<<<<<< HEAD
-    mask_immersed_reduced_field_xy!(η, k = size(grid, 3) + 1, immersed_function = inactive_node)
-=======
     mask_immersed_field_xy!(η, k=size(grid, 3)+1, mask = inactive_node)
 
     return nothing
->>>>>>> a1c398d6
 end
 
 function compute_w_diffusivities_pressure!(model) 
