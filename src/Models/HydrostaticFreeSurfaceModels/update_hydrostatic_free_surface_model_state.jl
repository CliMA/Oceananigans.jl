--- conflicted
+++ resolved
@@ -46,6 +46,8 @@
     fill_halo_regions!(tracers, grid, model.clock, fields(model); async=true)
 
     parameters = surface_kernel_parameters(model.grid)
+  
+    compute_buoyancy_gradients!(buoyancy, grid, tracers; parameters=:xyz)
     update_vertical_velocities!(model.velocities, model.grid, model; parameters)    
     update_hydrostatic_pressure!(model.pressure.pHY′, arch, grid, model.buoyancy, model.tracers; parameters)
     compute_diffusivities!(model.diffusivity_fields, model.closure, model; parameters=:xyz)
@@ -66,35 +68,4 @@
     return nothing
 end
 
-<<<<<<< HEAD
-mask_immersed_velocities!(velocities) = foreach(mask_immersed_field!, velocities)
-=======
-function compute_auxiliaries!(model::HydrostaticFreeSurfaceModel; w_parameters = w_kernel_parameters(model.grid),
-                                                                  p_parameters = p_kernel_parameters(model.grid),
-                                                                  κ_parameters = :xyz)
-
-    grid        = model.grid
-    closure     = model.closure
-    tracers     = model.tracers
-    diffusivity = model.diffusivity_fields
-    buoyancy    = model.buoyancy
-
-    P    = model.pressure.pHY′
-    arch = architecture(grid)
-
-    # Maybe compute buoyancy gradients
-    compute_buoyancy_gradients!(buoyancy, grid, tracers; parameters = κ_parameters)
-
-    # Update the vertical velocity to comply with the barotropic correction step
-    update_grid_vertical_velocity!(model, grid, model.vertical_coordinate)
-
-    # Advance diagnostic quantities
-    compute_w_from_continuity!(model; parameters = w_parameters)
-    update_hydrostatic_pressure!(P, arch, grid, buoyancy, tracers; parameters = p_parameters)
-
-    # Update closure diffusivities
-    compute_diffusivities!(diffusivity, closure, model; parameters = κ_parameters)
-
-    return nothing
-end
->>>>>>> 99f678ab
+mask_immersed_velocities!(velocities) = foreach(mask_immersed_field!, velocities)