--- conflicted
+++ resolved
@@ -25,16 +25,10 @@
 hydrostatic pressure) to the current model state. If `callbacks` are provided (in an array),
 they are called in the end.
 """
-<<<<<<< HEAD
-update_state!(model::HydrostaticFreeSurfaceModel, Δt, callbacks=[]) = update_state!(model, model.grid, Δt, callbacks)
-
-function update_state!(model::HydrostaticFreeSurfaceModel, grid, Δt, callbacks)
-=======
 update_state!(model::HydrostaticFreeSurfaceModel, callbacks=[]; compute_tendencies = true) =
          update_state!(model, model.grid, callbacks; compute_tendencies)
 
 function update_state!(model::HydrostaticFreeSurfaceModel, grid, callbacks; compute_tendencies = true)
->>>>>>> 76c32f65
 
     @apply_regionally mask_immersed_model_fields!(model, grid)
     
@@ -42,31 +36,19 @@
     @apply_regionally update_model_field_time_series!(model, model.clock)
 
     fill_halo_regions!(prognostic_fields(model), model.clock, fields(model); async = true)
+    update_vertical_coordinate!(model, model.grid)
 
-<<<<<<< HEAD
-    @apply_regionally compute_w_diffusivities_pressure!(model, Δt)
-=======
     @apply_regionally replace_horizontal_vector_halos!(model.velocities, model.grid)
     @apply_regionally compute_auxiliaries!(model)
->>>>>>> 76c32f65
 
     fill_halo_regions!(model.diffusivity_fields; only_local_halos = true)
 
-<<<<<<< HEAD
-    for callback in callbacks
-        callback.callsite isa UpdateStateCallsite && callback(model)
-    end
-
-    update_biogeochemical_state!(model.biogeochemistry, model)
-    update_vertical_coordinate!(model, model.grid)
-=======
     [callback(model) for callback in callbacks if callback.callsite isa UpdateStateCallsite]
     
     update_biogeochemical_state!(model.biogeochemistry, model)
 
     compute_tendencies && 
         @apply_regionally compute_tendencies!(model, callbacks)
->>>>>>> 76c32f65
 
     return nothing
 end
@@ -86,12 +68,6 @@
     return nothing
 end
 
-<<<<<<< HEAD
-function compute_w_diffusivities_pressure!(model, Δt) 
-    compute_w_from_continuity!(model, Δt)
-    calculate_diffusivities!(model.diffusivity_fields, model.closure, model)
-    update_hydrostatic_pressure!(model.pressure.pHY′, model.architecture, model.grid, model.buoyancy, model.tracers)
-=======
 function compute_auxiliaries!(model::HydrostaticFreeSurfaceModel; w_parameters = tuple(w_kernel_parameters(model.grid)),
                                                                   p_parameters = tuple(p_kernel_parameters(model.grid)),
                                                                   κ_parameters = tuple(:xyz)) 
@@ -107,6 +83,5 @@
                                     grid, model.buoyancy, model.tracers; 
                                     parameters = ppar)
     end
->>>>>>> 76c32f65
     return nothing
 end