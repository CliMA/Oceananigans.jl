--- conflicted
+++ resolved
@@ -441,10 +441,7 @@
 function compute_auxiliaries!(model::HydrostaticFreeSurfaceModel; w_parameters = tuple(w_kernel_parameters(model.grid)),
                                                                   p_parameters = tuple(p_kernel_parameters(model.grid)),
                                                                   κ_parameters = tuple(:xyz))
-<<<<<<< HEAD
-=======
-
->>>>>>> 9f3f8e6d
+
     grid = model.grid
     closure = model.closure
     diffusivity = model.diffusivity_fields
