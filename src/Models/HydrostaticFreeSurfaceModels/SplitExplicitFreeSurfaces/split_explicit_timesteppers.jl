--- conflicted
+++ resolved
@@ -1,10 +1,8 @@
-<<<<<<< HEAD
+using Adapt: Adapt
+
 #####
 ##### ForwardBackward timestepper
 ##### 
-=======
-using Adapt: Adapt
->>>>>>> 042f70fa
 
 """
     struct ForwardBackwardScheme
