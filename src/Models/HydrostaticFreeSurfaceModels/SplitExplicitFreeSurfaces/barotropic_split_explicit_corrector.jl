--- conflicted
+++ resolved
@@ -51,9 +51,14 @@
     Hᶠᶜ = column_depthᶠᶜᵃ(i, j, grid)
     Hᶜᶠ = column_depthᶜᶠᵃ(i, j, grid)
 
-<<<<<<< HEAD
-    @inbounds u[i, j, k] = u[i, j, k] + (U[i, j, 1] - U̅[i, j, 1]) / Hᶠᶜ
-    @inbounds v[i, j, k] = v[i, j, k] + (V[i, j, 1] - V̅[i, j, 1]) / Hᶜᶠ
+    δuᵢ = @inbounds U[i, j, 1] - U̅[i, j, 1]
+    δvⱼ = @inbounds V[i, j, 1] - V̅[i, j, 1]
+
+    u_correction = ifelse(Hᶠᶜ == 0, zero(grid), δuᵢ / Hᶠᶜ)
+    v_correction = ifelse(Hᶜᶠ == 0, zero(grid), δvⱼ / Hᶜᶠ)
+
+    @inbounds u[i, j, k] = u[i, j, k] + u_correction
+    @inbounds v[i, j, k] = v[i, j, k] + v_correction
 end
 
 @kernel function _compute_transport_velocities!(ũ, ṽ, grid, Ũ, Ṽ, u, v, U̅, V̅)
@@ -94,14 +99,4 @@
     @apply_regionally update_vertical_velocities!(model.transport_velocities, model.grid, model)
 
     return nothing
-=======
-    δuᵢ = @inbounds U[i, j, 1] - U̅[i, j, 1]
-    δvⱼ = @inbounds V[i, j, 1] - V̅[i, j, 1]
-
-    u_correction = ifelse(Hᶠᶜ == 0, zero(grid), δuᵢ / Hᶠᶜ)
-    v_correction = ifelse(Hᶜᶠ == 0, zero(grid), δvⱼ / Hᶜᶠ)
-
-    @inbounds u[i, j, k] = u[i, j, k] + u_correction
-    @inbounds v[i, j, k] = v[i, j, k] + v_correction
->>>>>>> d6978bb4
 end