--- conflicted
+++ resolved
@@ -1,21 +1,6 @@
 # Kernels to compute the vertical integral of the velocities
-<<<<<<< HEAD
 @kernel function _barotropic_mode_kernel!(U̅, V̅, grid, u, v, η)
     i, j  = @index(Global, NTuple)
-=======
-@kernel function _compute_barotropic_mode!(U̅, V̅, grid, ::Nothing, u, v, η)
-    i, j  = @index(Global, NTuple)
-    integrate_barotropic_mode!(U̅, V̅, i, j, grid, u, v, η)
-end
-
-@kernel function _compute_barotropic_mode!(U̅, V̅, grid, active_cells_map, u, v, η)
-    idx = @index(Global, Linear)
-    i, j = linear_index_to_tuple(idx, active_cells_map)
-    integrate_barotropic_mode!(U̅, V̅, i, j, grid, u, v, η)
-end
-
-@inline function integrate_barotropic_mode!(U̅, V̅, i, j, grid, u, v, η)
->>>>>>> 586ade72
     k_top  = size(grid, 3) + 1
 
     hᶠᶜ = static_column_depthᶠᶜᵃ(i, j, grid)
@@ -38,18 +23,9 @@
         @inbounds V̅[i, j, 1] += Δrᶜᶠᶜ(i, j, k, grid) * v[i, j, k] * σᶜᶠ
     end
 end
-
-<<<<<<< HEAD
-@inline function compute_barotropic_mode!(U̅, V̅, grid, u, v, η)
-    active_cells_map = retrieve_surface_active_cells_map(grid)
-    launch!(architecture(grid), grid, :xy, _barotropic_mode_kernel!, U̅, V̅, grid, u, v, η; active_cells_map)
-    return nothing
-end
-=======
 # Note: this function is also used during initialization
 function compute_barotropic_mode!(U̅, V̅, grid, u, v, η)
     active_columns = get_active_column_map(grid) # may be nothing
->>>>>>> 586ade72
 
     launch!(architecture(grid), grid, :xy,
             _compute_barotropic_mode!,
