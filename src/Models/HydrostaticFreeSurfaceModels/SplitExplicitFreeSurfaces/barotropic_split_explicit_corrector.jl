# Kernels to compute the vertical integral of the velocities
<<<<<<< HEAD
@kernel function _barotropic_mode_kernel!(U, V, grid, u, v)
    i, j  = @index(Global, NTuple)

    @inbounds U[i, j, 1] = Δzᶠᶜᶜ(i, j, 1, grid) * u[i, j, 1]
    @inbounds V[i, j, 1] = Δzᶜᶠᶜ(i, j, 1, grid) * v[i, j, 1]
=======
@kernel function _barotropic_mode_kernel!(U̅, V̅, grid, ::Nothing, u, v, η)
    i, j  = @index(Global, NTuple)
    barotropic_mode_kernel!(U̅, V̅, i, j, grid, u, v, η)
end

@kernel function _barotropic_mode_kernel!(U̅, V̅, grid, active_cells_map, u, v, η)
    idx = @index(Global, Linear)
    i, j = active_linear_index_to_tuple(idx, active_cells_map)
    barotropic_mode_kernel!(U̅, V̅, i, j, grid, u, v, η)
end

@inline function barotropic_mode_kernel!(U̅, V̅, i, j, grid, u, v, η)
    k_top  = size(grid, 3) + 1

    hᶠᶜ = static_column_depthᶠᶜᵃ(i, j, grid)
    hᶜᶠ = static_column_depthᶜᶠᵃ(i, j, grid)

    Hᶠᶜ = column_depthᶠᶜᵃ(i, j, k_top, grid, η)
    Hᶜᶠ = column_depthᶜᶠᵃ(i, j, k_top, grid, η)

    # If the static depths are zero (i.e. the column is immersed), 
    # we set the grid scaling factor to 1 
    # (There is no free surface on an immersed column (η == 0))
    σᶠᶜ = ifelse(hᶠᶜ == 0, one(grid), Hᶠᶜ / hᶠᶜ)
    σᶜᶠ = ifelse(hᶜᶠ == 0, one(grid), Hᶜᶠ / hᶜᶠ)

    @inbounds U̅[i, j, 1] = Δrᶠᶜᶜ(i, j, 1, grid) * u[i, j, 1] * σᶠᶜ
    @inbounds V̅[i, j, 1] = Δrᶜᶠᶜ(i, j, 1, grid) * v[i, j, 1] * σᶜᶠ
>>>>>>> c0a35e85

    for k in 2:grid.Nz
        @inbounds U̅[i, j, 1] += Δrᶠᶜᶜ(i, j, k, grid) * u[i, j, k] * σᶠᶜ
        @inbounds V̅[i, j, 1] += Δrᶜᶠᶜ(i, j, k, grid) * v[i, j, k] * σᶜᶠ
    end
end

@inline function compute_barotropic_mode!(U̅, V̅, grid, u, v, η)
    active_cells_map = retrieve_surface_active_cells_map(grid)
<<<<<<< HEAD
    launch!(architecture(grid), grid, :xy, _barotropic_mode_kernel!, U, V, grid, u, v; active_cells_map)
=======
    launch!(architecture(grid), grid, :xy, _barotropic_mode_kernel!, U̅, V̅, grid, active_cells_map, u, v, η; active_cells_map)
>>>>>>> c0a35e85
    return nothing
end

@kernel function _barotropic_split_explicit_corrector!(u, v, U, V, U̅, V̅, η, grid)
    i, j, k = @index(Global, NTuple)
    k_top = size(grid, 3) + 1

    @inbounds begin
        Hᶠᶜ = column_depthᶠᶜᵃ(i, j, k_top, grid, η)
        Hᶜᶠ = column_depthᶜᶠᵃ(i, j, k_top, grid, η)
        
        u[i, j, k] = u[i, j, k] + (U[i, j, 1] - U̅[i, j, 1]) / Hᶠᶜ
        v[i, j, k] = v[i, j, k] + (V[i, j, 1] - V̅[i, j, 1]) / Hᶜᶠ
    end
end

# Correcting `u` and `v` with the barotropic mode computed in `free_surface`
function barotropic_split_explicit_corrector!(u, v, free_surface, grid)
    state = free_surface.filtered_state
    η     = free_surface.η
    U, V  = free_surface.barotropic_velocities
    U̅, V̅  = state.U, state.V
    arch  = architecture(grid)

    # NOTE: the filtered `U̅` and `V̅` have been copied in the instantaneous `U` and `V`,
    # so we use the filtered velocities as "work arrays" to store the vertical integrals
    # of the instantaneous velocities `u` and `v`.
    compute_barotropic_mode!(U̅, V̅, grid, u, v, η)

    # add in "good" barotropic mode
    launch!(arch, grid, :xyz, _barotropic_split_explicit_corrector!,
            u, v, U, V, U̅, V̅, η, grid)

    return nothing
end<|MERGE_RESOLUTION|>--- conflicted
+++ resolved
@@ -1,23 +1,6 @@
 # Kernels to compute the vertical integral of the velocities
-<<<<<<< HEAD
 @kernel function _barotropic_mode_kernel!(U, V, grid, u, v)
     i, j  = @index(Global, NTuple)
-
-    @inbounds U[i, j, 1] = Δzᶠᶜᶜ(i, j, 1, grid) * u[i, j, 1]
-    @inbounds V[i, j, 1] = Δzᶜᶠᶜ(i, j, 1, grid) * v[i, j, 1]
-=======
-@kernel function _barotropic_mode_kernel!(U̅, V̅, grid, ::Nothing, u, v, η)
-    i, j  = @index(Global, NTuple)
-    barotropic_mode_kernel!(U̅, V̅, i, j, grid, u, v, η)
-end
-
-@kernel function _barotropic_mode_kernel!(U̅, V̅, grid, active_cells_map, u, v, η)
-    idx = @index(Global, Linear)
-    i, j = active_linear_index_to_tuple(idx, active_cells_map)
-    barotropic_mode_kernel!(U̅, V̅, i, j, grid, u, v, η)
-end
-
-@inline function barotropic_mode_kernel!(U̅, V̅, i, j, grid, u, v, η)
     k_top  = size(grid, 3) + 1
 
     hᶠᶜ = static_column_depthᶠᶜᵃ(i, j, grid)
@@ -34,7 +17,6 @@
 
     @inbounds U̅[i, j, 1] = Δrᶠᶜᶜ(i, j, 1, grid) * u[i, j, 1] * σᶠᶜ
     @inbounds V̅[i, j, 1] = Δrᶜᶠᶜ(i, j, 1, grid) * v[i, j, 1] * σᶜᶠ
->>>>>>> c0a35e85
 
     for k in 2:grid.Nz
         @inbounds U̅[i, j, 1] += Δrᶠᶜᶜ(i, j, k, grid) * u[i, j, k] * σᶠᶜ
@@ -44,11 +26,7 @@
 
 @inline function compute_barotropic_mode!(U̅, V̅, grid, u, v, η)
     active_cells_map = retrieve_surface_active_cells_map(grid)
-<<<<<<< HEAD
-    launch!(architecture(grid), grid, :xy, _barotropic_mode_kernel!, U, V, grid, u, v; active_cells_map)
-=======
-    launch!(architecture(grid), grid, :xy, _barotropic_mode_kernel!, U̅, V̅, grid, active_cells_map, u, v, η; active_cells_map)
->>>>>>> c0a35e85
+    launch!(architecture(grid), grid, :xy, _barotropic_mode_kernel!, U̅, V̅, grid, u, v, η; active_cells_map)
     return nothing
 end
 
