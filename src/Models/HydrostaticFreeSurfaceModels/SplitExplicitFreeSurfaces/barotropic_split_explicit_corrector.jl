# Kernels to compute the vertical integral of the velocities
@kernel function _barotropic_mode_kernel!(U̅, V̅, grid, ::Nothing, u, v, η)
    i, j  = @index(Global, NTuple)
    barotropic_mode_kernel!(U̅, V̅, i, j, grid, u, v, η)
end

@kernel function _barotropic_mode_kernel!(U̅, V̅, grid, active_cells_map, u, v, η)
    idx = @index(Global, Linear)
    i, j = active_linear_index_to_tuple(idx, active_cells_map)
    barotropic_mode_kernel!(U̅, V̅, i, j, grid, u, v, η)
end

@inline function barotropic_mode_kernel!(U̅, V̅, i, j, grid, u, v, η)
    k_top  = size(grid, 3) + 1

    hᶠᶜ = static_column_depthᶠᶜᵃ(i, j, grid)
    hᶜᶠ = static_column_depthᶜᶠᵃ(i, j, grid)

<<<<<<< HEAD
    Hᶠᶜ = dynamic_column_depthᶠᶜᵃ(i, j, k_top, grid, η)
    Hᶜᶠ = dynamic_column_depthᶜᶠᵃ(i, j, k_top, grid, η)

=======
    Hᶠᶜ = column_depthᶠᶜᵃ(i, j, k_top, grid, η)
    Hᶜᶠ = column_depthᶜᶠᵃ(i, j, k_top, grid, η)

    # If the static depths are zero (i.e. the column is immersed), 
    # we set the grid scaling factor to 1 
    # (There is no free surface on an immersed column (η == 0))
>>>>>>> c0a35e85
    σᶠᶜ = ifelse(hᶠᶜ == 0, one(grid), Hᶠᶜ / hᶠᶜ)
    σᶜᶠ = ifelse(hᶜᶠ == 0, one(grid), Hᶜᶠ / hᶜᶠ)

    @inbounds U̅[i, j, 1] = Δrᶠᶜᶜ(i, j, 1, grid) * u[i, j, 1] * σᶠᶜ
    @inbounds V̅[i, j, 1] = Δrᶜᶠᶜ(i, j, 1, grid) * v[i, j, 1] * σᶜᶠ

    for k in 2:grid.Nz
        @inbounds U̅[i, j, 1] += Δrᶠᶜᶜ(i, j, k, grid) * u[i, j, k] * σᶠᶜ
        @inbounds V̅[i, j, 1] += Δrᶜᶠᶜ(i, j, k, grid) * v[i, j, k] * σᶜᶠ
    end

    return nothing
end

@inline function compute_barotropic_mode!(U̅, V̅, grid, u, v, η)
    active_cells_map = retrieve_surface_active_cells_map(grid)
    launch!(architecture(grid), grid, :xy, _barotropic_mode_kernel!, U̅, V̅, grid, active_cells_map, u, v, η; active_cells_map)
    return nothing
end

@kernel function _barotropic_split_explicit_corrector!(u, v, U, V, U̅, V̅, η, grid)
    i, j, k = @index(Global, NTuple)
    k_top = size(grid, 3) + 1

    @inbounds begin
<<<<<<< HEAD
        Hᶠᶜ = dynamic_column_depthᶠᶜᵃ(i, j, k_top, grid, η)
        Hᶜᶠ = dynamic_column_depthᶜᶠᵃ(i, j, k_top, grid, η)
=======
        Hᶠᶜ = column_depthᶠᶜᵃ(i, j, k_top, grid, η)
        Hᶜᶠ = column_depthᶜᶠᵃ(i, j, k_top, grid, η)
>>>>>>> c0a35e85
        
        u[i, j, k] = u[i, j, k] + (U[i, j, 1] - U̅[i, j, 1]) / Hᶠᶜ
        v[i, j, k] = v[i, j, k] + (V[i, j, 1] - V̅[i, j, 1]) / Hᶜᶠ
    end
end

# Correcting `u` and `v` with the barotropic mode computed in `free_surface`
function barotropic_split_explicit_corrector!(u, v, free_surface, grid)
    state = free_surface.filtered_state
    η     = free_surface.η
    U, V  = free_surface.barotropic_velocities
    U̅, V̅  = state.U, state.V
    arch  = architecture(grid)

    # NOTE: the filtered `U̅` and `V̅` have been copied in the instantaneous `U` and `V`,
    # so we use the filtered velocities as "work arrays" to store the vertical integrals
    # of the instantaneous velocities `u` and `v`.
    compute_barotropic_mode!(U̅, V̅, grid, u, v, η)

    # add in "good" barotropic mode
    launch!(arch, grid, :xyz, _barotropic_split_explicit_corrector!,
            u, v, U, V, U̅, V̅, η, grid)

    return nothing
end<|MERGE_RESOLUTION|>--- conflicted
+++ resolved
@@ -16,18 +16,12 @@
     hᶠᶜ = static_column_depthᶠᶜᵃ(i, j, grid)
     hᶜᶠ = static_column_depthᶜᶠᵃ(i, j, grid)
 
-<<<<<<< HEAD
-    Hᶠᶜ = dynamic_column_depthᶠᶜᵃ(i, j, k_top, grid, η)
-    Hᶜᶠ = dynamic_column_depthᶜᶠᵃ(i, j, k_top, grid, η)
-
-=======
     Hᶠᶜ = column_depthᶠᶜᵃ(i, j, k_top, grid, η)
     Hᶜᶠ = column_depthᶜᶠᵃ(i, j, k_top, grid, η)
 
     # If the static depths are zero (i.e. the column is immersed), 
     # we set the grid scaling factor to 1 
     # (There is no free surface on an immersed column (η == 0))
->>>>>>> c0a35e85
     σᶠᶜ = ifelse(hᶠᶜ == 0, one(grid), Hᶠᶜ / hᶠᶜ)
     σᶜᶠ = ifelse(hᶜᶠ == 0, one(grid), Hᶜᶠ / hᶜᶠ)
 
@@ -53,13 +47,8 @@
     k_top = size(grid, 3) + 1
 
     @inbounds begin
-<<<<<<< HEAD
-        Hᶠᶜ = dynamic_column_depthᶠᶜᵃ(i, j, k_top, grid, η)
-        Hᶜᶠ = dynamic_column_depthᶜᶠᵃ(i, j, k_top, grid, η)
-=======
         Hᶠᶜ = column_depthᶠᶜᵃ(i, j, k_top, grid, η)
         Hᶜᶠ = column_depthᶜᶠᵃ(i, j, k_top, grid, η)
->>>>>>> c0a35e85
         
         u[i, j, k] = u[i, j, k] + (U[i, j, 1] - U̅[i, j, 1]) / Hᶠᶜ
         v[i, j, k] = v[i, j, k] + (V[i, j, 1] - V̅[i, j, 1]) / Hᶜᶠ
