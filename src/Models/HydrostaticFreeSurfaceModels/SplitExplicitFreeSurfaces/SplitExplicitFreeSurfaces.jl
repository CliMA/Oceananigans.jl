--- conflicted
+++ resolved
@@ -24,12 +24,8 @@
 import Oceananigans.Models.HydrostaticFreeSurfaceModels: initialize_free_surface!,
                                                          setup_free_surface!,
                                                          materialize_free_surface,
-<<<<<<< HEAD
                                                          step_free_surface!,
-=======
-                                                         ab2_step_free_surface!,
                                                          compute_free_surface_tendency!,
->>>>>>> a7718107
                                                          explicit_barotropic_pressure_x_gradient,
                                                          explicit_barotropic_pressure_y_gradient
 
