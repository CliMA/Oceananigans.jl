using Oceananigans.ImmersedBoundaries: get_active_column_map, peripheral_node
using Oceananigans.TimeSteppers: QuasiAdamsBashforth2TimeStepper, SplitRungeKuttaTimeStepper
using Oceananigans.Operators: Δz

# This file contains two different initializations methods performed at different stages of the simulation.
#
# - `initialize_free_surface!`: the first initialization, performed only once at the beginning of the simulation,
#                               calculates the barotropic velocities from the velocity initial conditions.
#
# - `initialize_free_surface_state!`: is performed at the beginning of the substepping procedure, resets the filtered state to zero
#                                     and reinitializes the timestepper auxiliaries from the previous filtered state.

# `initialize_free_surface!` is called at the beginning of the simulation to initialize the free surface state
# from the initial velocity conditions.
function initialize_free_surface!(sefs::SplitExplicitFreeSurface, grid, velocities)
    barotropic_velocities = sefs.barotropic_velocities
    u, v, w = velocities
    @apply_regionally compute_barotropic_mode!(barotropic_velocities.U,
                                               barotropic_velocities.V,
                                               grid, u, v)

    fill_halo_regions!((barotropic_velocities.U, barotropic_velocities.V))
    fill_halo_regions!(sefs.η)

    return nothing
end

# `initialize_free_surface_state!` is called at the beginning of the substepping to
# reset the filtered state to zero and reinitialize the state from the filtered state.
function initialize_free_surface_state!(free_surface, baroclinic_timestepper, timestepper)

    η = free_surface.η
    U, V = free_surface.barotropic_velocities

    initialize_free_surface_timestepper!(timestepper, η, U, V)

    for field in free_surface.filtered_state
        fill!(field, 0)
    end
<<<<<<< HEAD
       
=======
>>>>>>> daa4476f
    return nothing
end

# At the last stage we reset the velocities and perform the complete substepping from n to n+1
function initialize_free_surface_state!(free_surface, baroclinic_ts::SplitRungeKuttaTimeStepper, barotropic_ts)

    η = free_surface.η
    U, V = free_surface.barotropic_velocities

    Uⁿ⁻¹ = baroclinic_ts.Ψ⁻.U
    Vⁿ⁻¹ = baroclinic_ts.Ψ⁻.V
    ηⁿ⁻¹ = baroclinic_ts.Ψ⁻.η

    # Restart from the state at baroclinic step n
    parent(U) .= parent(Uⁿ⁻¹)
    parent(V) .= parent(Vⁿ⁻¹)
    parent(η) .= parent(ηⁿ⁻¹)

    initialize_free_surface_timestepper!(barotropic_ts, η, U, V)

    for field in free_surface.filtered_state
        fill!(field, 0)
    end
<<<<<<< HEAD
       
=======
>>>>>>> daa4476f
    return nothing
end<|MERGE_RESOLUTION|>--- conflicted
+++ resolved
@@ -37,10 +37,6 @@
     for field in free_surface.filtered_state
         fill!(field, 0)
     end
-<<<<<<< HEAD
-       
-=======
->>>>>>> daa4476f
     return nothing
 end
 
@@ -64,9 +60,5 @@
     for field in free_surface.filtered_state
         fill!(field, 0)
     end
-<<<<<<< HEAD
-       
-=======
->>>>>>> daa4476f
     return nothing
 end