#####
##### Compute slow tendencies with an AB2 timestepper
#####

# Calculate RHS for the barotropic time step.
@kernel function _compute_integrated_ab2_tendencies!(Gᵁ, Gⱽ, grid, active_cells_map, Gu⁻, Gv⁻, Guⁿ, Gvⁿ, χ)
<<<<<<< HEAD
    i, j = @active_index(active_cells_map, Global, NTuple)
    
=======
    idx = @index(Global, Linear)
    i, j = linear_index_to_tuple(idx, active_cells_map)
    ab2_integrate_tendencies!(Gᵁ, Gⱽ, i, j, grid, Gu⁻, Gv⁻, Guⁿ, Gvⁿ, χ)
end

@inline function ab2_integrate_tendencies!(Gᵁ, Gⱽ, i, j, grid, Gu⁻, Gv⁻, Guⁿ, Gvⁿ, χ)
>>>>>>> e3188a0e
    locU = (Face(), Center(), Center())
    locV = (Center(), Face(), Center())

    @inbounds Gᵁ[i, j, 1] = Δzᶠᶜᶜ(i, j, 1, grid) * ab2_step_G(i, j, 1, grid, locU..., Gu⁻, Guⁿ, χ)
    @inbounds Gⱽ[i, j, 1] = Δzᶜᶠᶜ(i, j, 1, grid) * ab2_step_G(i, j, 1, grid, locV..., Gv⁻, Gvⁿ, χ)

    for k in 2:grid.Nz
        @inbounds Gᵁ[i, j, 1] += Δzᶠᶜᶜ(i, j, k, grid) * ab2_step_G(i, j, k, grid, locU..., Gu⁻, Guⁿ, χ)
        @inbounds Gⱽ[i, j, 1] += Δzᶜᶠᶜ(i, j, k, grid) * ab2_step_G(i, j, k, grid, locV..., Gv⁻, Gvⁿ, χ)
    end
end

@inline function ab2_step_G(i, j, k, grid, ℓx, ℓy, ℓz, G⁻, Gⁿ, χ) 
    C₁ = 3 * one(grid) / 2 + χ
    C₂ =     one(grid) / 2 + χ

    # multiply G⁻ by false if C₂ is zero to 
    # prevent propagationg possible NaNs
    not_euler = C₂ != 0

    Gⁿ⁺¹ = @inbounds C₁ * Gⁿ[i, j, k] - C₂ * G⁻[i, j, k] * not_euler
    immersed = peripheral_node(i, j, k, grid, ℓx, ℓy, ℓz)

    return ifelse(immersed, zero(grid), Gⁿ⁺¹)
end

@inline function compute_split_explicit_forcing!(GUⁿ, GVⁿ, grid, Guⁿ, Gvⁿ, 
                                                 timestepper::QuasiAdamsBashforth2TimeStepper, stage)
    active_cells_map = get_active_column_map(grid)

    Gu⁻ = timestepper.G⁻.u
    Gv⁻ = timestepper.G⁻.v

    launch!(architecture(grid), grid, :xy, _compute_integrated_ab2_tendencies!, GUⁿ, GVⁿ, grid,
            active_cells_map, Gu⁻, Gv⁻, Guⁿ, Gvⁿ, timestepper.χ; active_cells_map)

    return nothing
end

#####
##### Compute slow tendencies with a RK3 timestepper
#####

@inline function G_vertical_integral(i, j, grid, Gⁿ, ℓx, ℓy, ℓz)
    immersed = peripheral_node(i, j, 1, grid, ℓx, ℓy, ℓz)

    Gⁿ⁺¹ = Δz(i, j, 1, grid, ℓx, ℓy, ℓz) * ifelse(immersed, zero(grid), Gⁿ[i, j, 1])
    
    @inbounds for k in 2:grid.Nz	
        immersed = peripheral_node(i, j, k, grid, ℓx, ℓy, ℓz)
        Gⁿ⁺¹    += Δz(i, j, k, grid, ℓx, ℓy, ℓz) * ifelse(immersed, zero(grid), Gⁿ[i, j, k])
    end
    
    return Gⁿ⁺¹
end

@kernel function _compute_integrated_rk3_tendencies!(GUⁿ, GVⁿ, GU⁻, GV⁻, grid, active_cells_map, Guⁿ, Gvⁿ, stage)
    idx = @index(Global, Linear)
    i, j = linear_index_to_tuple(idx, active_cells_map)
    compute_integrated_rk3_tendencies!(GUⁿ, GVⁿ, GU⁻, GV⁻, i, j, grid, Guⁿ, Gvⁿ, stage)
end

@kernel function _compute_integrated_rk3_tendencies!(GUⁿ, GVⁿ, GU⁻, GV⁻, grid, ::Nothing, Guⁿ, Gvⁿ, stage)
    i, j = @index(Global, NTuple)
    compute_integrated_rk3_tendencies!(GUⁿ, GVⁿ, GU⁻, GV⁻, i, j, grid, Guⁿ, Gvⁿ, stage)
end

@inline function compute_integrated_rk3_tendencies!(GUⁿ, GVⁿ, GU⁻, GV⁻, i, j, grid, Guⁿ, Gvⁿ, ::Val{1})
    @inbounds GUⁿ[i, j, 1] = G_vertical_integral(i, j, grid, Guⁿ, Face(), Center(), Center())
    @inbounds GVⁿ[i, j, 1] = G_vertical_integral(i, j, grid, Gvⁿ, Center(), Face(), Center())

    @inbounds GU⁻[i, j, 1] = GUⁿ[i, j, 1]
    @inbounds GV⁻[i, j, 1] = GVⁿ[i, j, 1]
end

@inline function compute_integrated_rk3_tendencies!(GUⁿ, GVⁿ, GU⁻, GV⁻, i, j, grid, Guⁿ, Gvⁿ, ::Val{2})
    @inbounds GUⁿ[i, j, 1] = G_vertical_integral(i, j, grid, Guⁿ, Face(), Center(), Center())
    @inbounds GVⁿ[i, j, 1] = G_vertical_integral(i, j, grid, Gvⁿ, Center(), Face(), Center())

    @inbounds GU⁻[i, j, 1] = (GUⁿ[i, j, 1] + GU⁻[i, j, 1]) / 6
    @inbounds GV⁻[i, j, 1] = (GVⁿ[i, j, 1] + GV⁻[i, j, 1]) / 6
end

@inline function compute_integrated_rk3_tendencies!(GUⁿ, GVⁿ, GU⁻, GV⁻, i, j, grid, Guⁿ, Gvⁿ, ::Val{3})
    FT = eltype(GUⁿ)

    GUi = G_vertical_integral(i, j, grid, Guⁿ, Face(), Center(), Center())
    GVi = G_vertical_integral(i, j, grid, Gvⁿ, Center(), Face(), Center())

    @inbounds GUⁿ[i, j, 1] = 2 * GUi / 3 + GU⁻[i, j, 1]
    @inbounds GVⁿ[i, j, 1] = 2 * GVi / 3 + GV⁻[i, j, 1]
end

@inline function compute_split_explicit_forcing!(GUⁿ, GVⁿ, grid, Guⁿ, Gvⁿ, 
                                                 timestepper::SplitRungeKutta3TimeStepper, stage)

    GU⁻ = timestepper.G⁻.U
    GV⁻ = timestepper.G⁻.V

    active_cells_map = get_active_column_map(grid)    
    launch!(architecture(grid), grid, :xy, _compute_integrated_rk3_tendencies!, 
            GUⁿ, GVⁿ, GU⁻, GV⁻, grid, active_cells_map, Guⁿ, Gvⁿ, stage; active_cells_map)

    return nothing
end 

#####
##### Free surface setup
#####

# Setting up the RHS for the barotropic step (tendencies of the barotropic velocity components)
# This function is called after `calculate_tendency` and before `ab2_step_velocities!`
function compute_free_surface_tendency!(grid, model, free_surface::SplitExplicitFreeSurface)

    Guⁿ = model.timestepper.Gⁿ.u
    Gvⁿ = model.timestepper.Gⁿ.v

    GUⁿ = model.timestepper.Gⁿ.U
    GVⁿ = model.timestepper.Gⁿ.V

    barotropic_timestepper = free_surface.timestepper
    baroclinic_timestepper = model.timestepper
    
    stage = model.clock.stage

    @apply_regionally begin
        compute_split_explicit_forcing!(GUⁿ, GVⁿ, grid, Guⁿ, Gvⁿ, baroclinic_timestepper, Val(stage))
        initialize_free_surface_state!(free_surface, baroclinic_timestepper, barotropic_timestepper, Val(stage))
    end

    fields_to_fill = (GUⁿ, GVⁿ)
    fill_halo_regions!(fields_to_fill; async = true)

    return nothing
end<|MERGE_RESOLUTION|>--- conflicted
+++ resolved
@@ -4,17 +4,8 @@
 
 # Calculate RHS for the barotropic time step.
 @kernel function _compute_integrated_ab2_tendencies!(Gᵁ, Gⱽ, grid, active_cells_map, Gu⁻, Gv⁻, Guⁿ, Gvⁿ, χ)
-<<<<<<< HEAD
     i, j = @active_index(active_cells_map, Global, NTuple)
     
-=======
-    idx = @index(Global, Linear)
-    i, j = linear_index_to_tuple(idx, active_cells_map)
-    ab2_integrate_tendencies!(Gᵁ, Gⱽ, i, j, grid, Gu⁻, Gv⁻, Guⁿ, Gvⁿ, χ)
-end
-
-@inline function ab2_integrate_tendencies!(Gᵁ, Gⱽ, i, j, grid, Gu⁻, Gv⁻, Guⁿ, Gvⁿ, χ)
->>>>>>> e3188a0e
     locU = (Face(), Center(), Center())
     locV = (Center(), Face(), Center())
 
