#####
##### Compute slow tendencies with an AB2 timestepper
#####

# Calculate RHS for the barotropic time step.
@kernel function _compute_integrated_ab2_tendencies!(Gᵁ, Gⱽ, grid, Gu⁻, Gv⁻, Guⁿ, Gvⁿ, χ)
    i, j  = @index(Global, NTuple)
<<<<<<< HEAD
=======
    ab2_integrate_tendencies!(Gᵁ, Gⱽ, i, j, grid, Gu⁻, Gv⁻, Guⁿ, Gvⁿ, χ)
end

@kernel function _compute_integrated_ab2_tendencies!(Gᵁ, Gⱽ, grid, active_cells_map, Gu⁻, Gv⁻, Guⁿ, Gvⁿ, χ)
    idx = @index(Global, Linear)
    i, j = linear_index_to_tuple(idx, active_cells_map)
    ab2_integrate_tendencies!(Gᵁ, Gⱽ, i, j, grid, Gu⁻, Gv⁻, Guⁿ, Gvⁿ, χ)
end
>>>>>>> 586ade72

    locU = (Face(), Center(), Center())
    locV = (Center(), Face(), Center())

    @inbounds Gᵁ[i, j, 1] = Δzᶠᶜᶜ(i, j, 1, grid) * ab2_step_G(i, j, 1, grid, locU..., Gu⁻, Guⁿ, χ)
    @inbounds Gⱽ[i, j, 1] = Δzᶜᶠᶜ(i, j, 1, grid) * ab2_step_G(i, j, 1, grid, locV..., Gv⁻, Gvⁿ, χ)

    for k in 2:grid.Nz
        @inbounds Gᵁ[i, j, 1] += Δzᶠᶜᶜ(i, j, k, grid) * ab2_step_G(i, j, k, grid, locU..., Gu⁻, Guⁿ, χ)
        @inbounds Gⱽ[i, j, 1] += Δzᶜᶠᶜ(i, j, k, grid) * ab2_step_G(i, j, k, grid, locV..., Gv⁻, Gvⁿ, χ)
    end
end

@inline function ab2_step_G(i, j, k, grid, ℓx, ℓy, ℓz, G⁻, Gⁿ, χ) 
    C₁ = 3 * one(grid) / 2 + χ
    C₂ =     one(grid) / 2 + χ

    # multiply G⁻ by false if C₂ is zero to 
    # prevent propagationg possible NaNs
    not_euler = C₂ != 0

    Gⁿ⁺¹ = @inbounds C₁ * Gⁿ[i, j, k] - C₂ * G⁻[i, j, k] * not_euler
    immersed = peripheral_node(i, j, k, grid, ℓx, ℓy, ℓz)

    return ifelse(immersed, zero(grid), Gⁿ⁺¹)
end

@inline function compute_split_explicit_forcing!(GUⁿ, GVⁿ, grid, Guⁿ, Gvⁿ, 
                                                 timestepper::QuasiAdamsBashforth2TimeStepper, stage)
    active_cells_map = get_active_column_map(grid)

    Gu⁻ = timestepper.G⁻.u
    Gv⁻ = timestepper.G⁻.v

    launch!(architecture(grid), grid, :xy, _compute_integrated_ab2_tendencies!, GUⁿ, GVⁿ, grid,
            Gu⁻, Gv⁻, Guⁿ, Gvⁿ, timestepper.χ; active_cells_map)

    return nothing
end

#####
##### Compute slow tendencies with a RK3 timestepper
#####

@inline function G_vertical_integral(i, j, grid, Gⁿ, ℓx, ℓy, ℓz)
    immersed = peripheral_node(i, j, 1, grid, ℓx, ℓy, ℓz)

    Gⁿ⁺¹ = Δz(i, j, 1, grid, ℓx, ℓy, ℓz) * ifelse(immersed, zero(grid), Gⁿ[i, j, 1])
    
    @inbounds for k in 2:grid.Nz	
        immersed = peripheral_node(i, j, k, grid, ℓx, ℓy, ℓz)
        Gⁿ⁺¹    += Δz(i, j, k, grid, ℓx, ℓy, ℓz) * ifelse(immersed, zero(grid), Gⁿ[i, j, k])
    end
    
    return Gⁿ⁺¹
end

<<<<<<< HEAD
@kernel function _compute_integrated_rk3_tendencies!(GUⁿ, GVⁿ, GU⁻, GV⁻, grid, Guⁿ, Gvⁿ, stage)
=======
@kernel function _compute_integrated_rk3_tendencies!(GUⁿ, GVⁿ, GU⁻, GV⁻, grid, active_cells_map, Guⁿ, Gvⁿ, stage)
    idx = @index(Global, Linear)
    i, j = linear_index_to_tuple(idx, active_cells_map)
    compute_integrated_rk3_tendencies!(GUⁿ, GVⁿ, GU⁻, GV⁻, i, j, grid, Guⁿ, Gvⁿ, stage)
end

@kernel function _compute_integrated_rk3_tendencies!(GUⁿ, GVⁿ, GU⁻, GV⁻, grid, ::Nothing, Guⁿ, Gvⁿ, stage)
>>>>>>> 586ade72
    i, j = @index(Global, NTuple)
    compute_integrated_rk3_tendencies!(GUⁿ, GVⁿ, GU⁻, GV⁻, i, j, grid, Guⁿ, Gvⁿ, stage)
end

@inline function compute_integrated_rk3_tendencies!(GUⁿ, GVⁿ, GU⁻, GV⁻, i, j, grid, Guⁿ, Gvⁿ, ::Val{1})
    @inbounds GUⁿ[i, j, 1] = G_vertical_integral(i, j, grid, Guⁿ, Face(), Center(), Center())
    @inbounds GVⁿ[i, j, 1] = G_vertical_integral(i, j, grid, Gvⁿ, Center(), Face(), Center())

    @inbounds GU⁻[i, j, 1] = GUⁿ[i, j, 1]
    @inbounds GV⁻[i, j, 1] = GVⁿ[i, j, 1]
end

@inline function compute_integrated_rk3_tendencies!(GUⁿ, GVⁿ, GU⁻, GV⁻, i, j, grid, Guⁿ, Gvⁿ, ::Val{2})
    @inbounds GUⁿ[i, j, 1] = G_vertical_integral(i, j, grid, Guⁿ, Face(), Center(), Center())
    @inbounds GVⁿ[i, j, 1] = G_vertical_integral(i, j, grid, Gvⁿ, Center(), Face(), Center())

    @inbounds GU⁻[i, j, 1] = (GUⁿ[i, j, 1] + GU⁻[i, j, 1]) / 6
    @inbounds GV⁻[i, j, 1] = (GVⁿ[i, j, 1] + GV⁻[i, j, 1]) / 6
end

@inline function compute_integrated_rk3_tendencies!(GUⁿ, GVⁿ, GU⁻, GV⁻, i, j, grid, Guⁿ, Gvⁿ, ::Val{3})
    FT = eltype(GUⁿ)

    GUi = G_vertical_integral(i, j, grid, Guⁿ, Face(), Center(), Center())
    GVi = G_vertical_integral(i, j, grid, Gvⁿ, Center(), Face(), Center())

    @inbounds GUⁿ[i, j, 1] = 2 * GUi / 3 + GU⁻[i, j, 1]
    @inbounds GVⁿ[i, j, 1] = 2 * GVi / 3 + GV⁻[i, j, 1]
end

@inline function compute_split_explicit_forcing!(GUⁿ, GVⁿ, grid, Guⁿ, Gvⁿ, 
                                                 timestepper::SplitRungeKutta3TimeStepper, stage)

    GU⁻ = timestepper.G⁻.U
    GV⁻ = timestepper.G⁻.V

    active_cells_map = get_active_column_map(grid)    
    launch!(architecture(grid), grid, :xy, _compute_integrated_rk3_tendencies!, 
            GUⁿ, GVⁿ, GU⁻, GV⁻, grid, Guⁿ, Gvⁿ, stage; active_cells_map)

    return nothing
end 

#####
##### Free surface setup
#####

# Setting up the RHS for the barotropic step (tendencies of the barotropic velocity components)
# This function is called after `calculate_tendency` and before `ab2_step_velocities!`
function compute_free_surface_tendency!(grid, model, free_surface::SplitExplicitFreeSurface)

    Guⁿ = model.timestepper.Gⁿ.u
    Gvⁿ = model.timestepper.Gⁿ.v

    GUⁿ = model.timestepper.Gⁿ.U
    GVⁿ = model.timestepper.Gⁿ.V

    barotropic_timestepper = free_surface.timestepper
    baroclinic_timestepper = model.timestepper
    
    stage = model.clock.stage

    @apply_regionally begin
        compute_split_explicit_forcing!(GUⁿ, GVⁿ, grid, Guⁿ, Gvⁿ, baroclinic_timestepper, Val(stage))
        initialize_free_surface_state!(free_surface, baroclinic_timestepper, barotropic_timestepper, Val(stage))
    end

    fields_to_fill = (GUⁿ, GVⁿ)
    fill_halo_regions!(fields_to_fill; async = true)

    return nothing
end<|MERGE_RESOLUTION|>--- conflicted
+++ resolved
@@ -5,17 +5,6 @@
 # Calculate RHS for the barotropic time step.
 @kernel function _compute_integrated_ab2_tendencies!(Gᵁ, Gⱽ, grid, Gu⁻, Gv⁻, Guⁿ, Gvⁿ, χ)
     i, j  = @index(Global, NTuple)
-<<<<<<< HEAD
-=======
-    ab2_integrate_tendencies!(Gᵁ, Gⱽ, i, j, grid, Gu⁻, Gv⁻, Guⁿ, Gvⁿ, χ)
-end
-
-@kernel function _compute_integrated_ab2_tendencies!(Gᵁ, Gⱽ, grid, active_cells_map, Gu⁻, Gv⁻, Guⁿ, Gvⁿ, χ)
-    idx = @index(Global, Linear)
-    i, j = linear_index_to_tuple(idx, active_cells_map)
-    ab2_integrate_tendencies!(Gᵁ, Gⱽ, i, j, grid, Gu⁻, Gv⁻, Guⁿ, Gvⁿ, χ)
-end
->>>>>>> 586ade72
 
     locU = (Face(), Center(), Center())
     locV = (Center(), Face(), Center())
@@ -73,17 +62,7 @@
     return Gⁿ⁺¹
 end
 
-<<<<<<< HEAD
 @kernel function _compute_integrated_rk3_tendencies!(GUⁿ, GVⁿ, GU⁻, GV⁻, grid, Guⁿ, Gvⁿ, stage)
-=======
-@kernel function _compute_integrated_rk3_tendencies!(GUⁿ, GVⁿ, GU⁻, GV⁻, grid, active_cells_map, Guⁿ, Gvⁿ, stage)
-    idx = @index(Global, Linear)
-    i, j = linear_index_to_tuple(idx, active_cells_map)
-    compute_integrated_rk3_tendencies!(GUⁿ, GVⁿ, GU⁻, GV⁻, i, j, grid, Guⁿ, Gvⁿ, stage)
-end
-
-@kernel function _compute_integrated_rk3_tendencies!(GUⁿ, GVⁿ, GU⁻, GV⁻, grid, ::Nothing, Guⁿ, Gvⁿ, stage)
->>>>>>> 586ade72
     i, j = @index(Global, NTuple)
     compute_integrated_rk3_tendencies!(GUⁿ, GVⁿ, GU⁻, GV⁻, i, j, grid, Guⁿ, Gvⁿ, stage)
 end
