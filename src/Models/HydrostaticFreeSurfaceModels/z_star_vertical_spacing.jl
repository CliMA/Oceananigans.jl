using Oceananigans.Grids
using Oceananigans.Grids: halo_size, topology, AbstractGrid
using Oceananigans.ImmersedBoundaries: MutableGridOfSomeKind

#####
##### Mutable-specific vertical spacings update
#####

# The easy case
barotropic_velocities(free_surface::SplitExplicitFreeSurface) = free_surface.barotropic_velocities

# The "harder" case, barotropic velocities are computed on the fly
barotropic_velocities(free_surface) = nothing, nothing

# Fallback
ab2_step_grid!(grid, model, ztype, Δt, χ) = nothing

function zstar_params(grid::AbstractGrid)

    Nx, Ny, _ = size(grid)
    Hx, Hy, _ = halo_size(grid)
    Tx, Ty, _ = topology(grid)

    xrange = params_range(Hx, Nx, Tx)
    yrange = params_range(Hy, Ny, Ty)

    return KernelParameters(xrange, yrange)
end

params_range(H, N, ::Type{Flat}) = 1:1
params_range(H, N, T) = -H+2:N+H-1

function ab2_step_grid!(grid::MutableGridOfSomeKind, model, ztype::ZStarCoordinate, Δt, χ)

    # Scalings and free surface
    σᶜᶜ⁻ = grid.z.σᶜᶜ⁻
    σᶜᶜⁿ = grid.z.σᶜᶜⁿ
    σᶠᶜⁿ = grid.z.σᶠᶜⁿ
    σᶜᶠⁿ = grid.z.σᶜᶠⁿ
    σᶠᶠⁿ = grid.z.σᶠᶠⁿ
    ηⁿ   = grid.z.ηⁿ
<<<<<<< HEAD
    Gⁿ   = grid.z.Gⁿ
  
=======
    Gⁿ   = ztype.storage

>>>>>>> a09178c9
    U, V = barotropic_velocities(model.free_surface)
    u, v, _ = model.velocities

    params = zstar_params(grid)

    launch!(architecture(grid), grid, params, _ab2_update_grid_scaling!,
            σᶜᶜⁿ, σᶠᶜⁿ, σᶜᶠⁿ, σᶠᶠⁿ, σ⁻¹ᶜᶜⁿ, σ⁻¹ᶠᶜⁿ, σ⁻¹ᶜᶠⁿ, σ⁻¹ᶠᶠⁿ, σᶜᶜ⁻, ηⁿ, Gⁿ, grid, Δt, χ, U, V, u, v)

    return nothing
end

# Update η in the grid
# Note!!! This η is different than the free surface coming from the barotropic step!!
# This η is the one used to compute the vertical spacing.
# TODO: The two different free surfaces need to be reconciled.
@kernel function _ab2_update_grid_scaling!(σᶜᶜⁿ, σᶠᶜⁿ, σᶜᶠⁿ, σᶠᶠⁿ, σ⁻¹ᶜᶜⁿ, σ⁻¹ᶠᶜⁿ, σ⁻¹ᶜᶠⁿ, σ⁻¹ᶠᶠⁿ, σᶜᶜ⁻, ηⁿ, Gⁿ, grid, Δt, χ, U, V, u, v)
    i, j = @index(Global, NTuple)
    kᴺ = size(grid, 3)

    C₁ = 3 * one(χ) / 2 + χ
    C₂ =     one(χ) / 2 + χ

    δx_U = δxᶜᶜᶜ(i, j, kᴺ, grid, Δy_qᶠᶜᶜ, barotropic_U, U, u)
    δy_V = δyᶜᶜᶜ(i, j, kᴺ, grid, Δx_qᶜᶠᶜ, barotropic_V, V, v)
    δh_U = (δx_U + δy_V) * Az⁻¹ᶜᶜᶜ(i, j, kᴺ, grid)

    @inbounds ηⁿ[i, j, 1] -= Δt * (C₁ * δh_U - C₂ * Gⁿ[i, j, 1])
    @inbounds Gⁿ[i, j, 1] = δh_U

    update_grid_scaling!(σᶜᶜⁿ, σᶠᶜⁿ, σᶜᶠⁿ, σᶠᶠⁿ, σᶜᶜ⁻, i, j, grid, ηⁿ)
end

rk3_substep_grid!(grid, model, vertical_coordinate, Δt) = nothing

function rk3_substep_grid!(grid::MutableGridOfSomeKind, model, ztype::ZStarCoordinate, Δt)

    # Scalings and free surface
    σᶜᶜ⁻ = grid.z.σᶜᶜ⁻
    σᶜᶜⁿ = grid.z.σᶜᶜⁿ
    σᶠᶜⁿ = grid.z.σᶠᶜⁿ
    σᶜᶠⁿ = grid.z.σᶜᶠⁿ
    σᶠᶠⁿ = grid.z.σᶠᶠⁿ
    ηⁿ   = grid.z.ηⁿ
    ηⁿ⁻¹ = ztype.storage

    U, V = barotropic_velocities(model.free_surface)
    u, v, _ = model.velocities
    params = zstar_params(grid)

    launch!(architecture(grid), grid, params, _rk3_update_grid_scaling!,
            σᶜᶜⁿ, σᶠᶜⁿ, σᶜᶠⁿ, σᶠᶠⁿ, σᶜᶜ⁻, ηⁿ, ηⁿ⁻¹, grid, Δt, U, V, u, v)

    return nothing
end

# Update η in the grid
# Note!!! This η is different than the free surface coming from the barotropic step!!
# This η is the one used to compute the vertical spacing.
# TODO: The two different free surfaces need to be reconciled.
@kernel function _rk3_update_grid_scaling!(σᶜᶜⁿ, σᶠᶜⁿ, σᶜᶠⁿ, σᶠᶠⁿ, σᶜᶜ⁻, ηⁿ, ηⁿ⁻¹, grid, Δt, U, V, u, v)
    i, j = @index(Global, NTuple)
    kᴺ = size(grid, 3)

    δx_U = δxᶜᶜᶜ(i, j, kᴺ, grid, Δy_qᶠᶜᶜ, barotropic_U, U, u)
    δy_V = δyᶜᶜᶜ(i, j, kᴺ, grid, Δx_qᶜᶠᶜ, barotropic_V, V, v)
    δh_U = (δx_U + δy_V) * Az⁻¹ᶜᶜᶜ(i, j, kᴺ, grid)

    @inbounds ηⁿ[i, j, 1] = ηⁿ⁻¹[i, j, 1] - Δt * δh_U

    update_grid_scaling!(σᶜᶜⁿ, σᶠᶜⁿ, σᶜᶠⁿ, σᶠᶠⁿ, σᶜᶜ⁻, i, j, grid, ηⁿ)
end

@inline function update_grid_scaling!(σᶜᶜⁿ, σᶠᶜⁿ, σᶜᶠⁿ, σᶠᶠⁿ, σᶜᶜ⁻, i, j, grid, ηⁿ)
    hᶜᶜ = static_column_depthᶜᶜᵃ(i, j, grid)
    hᶠᶜ = static_column_depthᶠᶜᵃ(i, j, grid)
    hᶜᶠ = static_column_depthᶜᶠᵃ(i, j, grid)
    hᶠᶠ = static_column_depthᶠᶠᵃ(i, j, grid)

    Hᶜᶜ = column_depthᶜᶜᵃ(i, j, 1, grid, ηⁿ)
    Hᶠᶜ = column_depthᶠᶜᵃ(i, j, 1, grid, ηⁿ)
    Hᶜᶠ = column_depthᶜᶠᵃ(i, j, 1, grid, ηⁿ)
    Hᶠᶠ = column_depthᶠᶠᵃ(i, j, 1, grid, ηⁿ)

    σᶜᶜ = ifelse(hᶜᶜ == 0, one(grid), Hᶜᶜ / hᶜᶜ)
    σᶠᶜ = ifelse(hᶠᶜ == 0, one(grid), Hᶠᶜ / hᶠᶜ)
    σᶜᶠ = ifelse(hᶜᶠ == 0, one(grid), Hᶜᶠ / hᶜᶠ)
    σᶠᶠ = ifelse(hᶠᶠ == 0, one(grid), Hᶠᶠ / hᶠᶠ)

    @inbounds begin
        # Update previous scaling
        σᶜᶜ⁻[i, j, 1] = σᶜᶜⁿ[i, j, 1]

        # update current scaling
        σᶜᶜⁿ[i, j, 1] = σᶜᶜ
        σᶠᶜⁿ[i, j, 1] = σᶠᶜ
        σᶜᶠⁿ[i, j, 1] = σᶜᶠ
        σᶠᶠⁿ[i, j, 1] = σᶠᶠ

        # Update η in the grid
        ηⁿ[i, j, 1] = η[i, j, k_top]
    end
end

update_grid_vertical_velocity!(model, grid, ztype) = nothing

function update_grid_vertical_velocity!(model, grid::MutableGridOfSomeKind, ::ZStarCoordinate)

    # the barotropic velocities are retrieved from the free surface model for a
    # SplitExplicitFreeSurface and are calculated for other free surface models
    U, V = barotropic_velocities(model.free_surface)
    u, v, _ = model.velocities
    ∂t_σ  = grid.z.∂t_σ

    params = zstar_params(grid)

    # Update the time derivative of the vertical spacing,
    # No need to fill the halo as the scaling is updated _IN_ the halos
    launch!(architecture(grid), grid, params, _update_grid_vertical_velocity!, ∂t_σ, grid, U, V, u, v)

    return nothing
end

@kernel function _update_grid_vertical_velocity!(∂t_σ, grid, U, V, u, v)
    i, j = @index(Global, NTuple)
    kᴺ = size(grid, 3)

    hᶜᶜ = static_column_depthᶜᶜᵃ(i, j, grid)

    # ∂(η / H)/∂t = - ∇ ⋅ ∫udz / H
    δx_U = δxᶜᶜᶜ(i, j, kᴺ, grid, Δy_qᶠᶜᶜ, barotropic_U, U, u)
    δy_V = δyᶜᶜᶜ(i, j, kᴺ, grid, Δx_qᶜᶠᶜ, barotropic_V, V, v)

    δh_U = (δx_U + δy_V) * Az⁻¹ᶜᶜᶜ(i, j, kᴺ, grid)

    @inbounds ∂t_σ[i, j, 1] = ifelse(hᶜᶜ == 0, zero(grid), - δh_U / hᶜᶜ)
end

# If U and V exist, we use them
@inline barotropic_U(i, j, k, grid, U, u) = @inbounds U[i, j, k]
@inline barotropic_V(i, j, k, grid, V, v) = @inbounds V[i, j, k]

# If either U or V are not available, we compute them
@inline function barotropic_U(i, j, k, grid, ::Nothing, u)
    U = 0
    for k in 1:size(grid, 3)
        @inbounds U += u[i, j, k] * Δzᶠᶜᶜ(i, j, k, grid)
    end
    return U
end

@inline function barotropic_V(i, j, k, grid, ::Nothing, v)
    V = 0
    for k in 1:size(grid, 3)
        @inbounds V += v[i, j, k] * Δzᶜᶠᶜ(i, j, k, grid)
    end
    return V
end

#####
##### Multiply by grid scaling
#####

# fallback
scale_by_stretching_factor!(Gⁿ, tracers, grid) = nothing

function scale_by_stretching_factor!(Gⁿ, tracers, grid::MutableGridOfSomeKind)

    # Multiply the Gⁿ tendencies by the grid scaling
    for i in propertynames(tracers)
        @inbounds G = Gⁿ[i]
        launch!(architecture(grid), grid, :xyz, _scale_by_stretching_factor!, G, grid)
    end

    return nothing
end

@kernel function _scale_by_stretching_factor!(G, grid)
    i, j, k = @index(Global, NTuple)
    @inbounds G[i, j, k] *= σⁿ(i, j, k, grid, Center(), Center(), Center())
end

#####
##### ZStarCoordinate-specific implementation of the additional terms to be included in the momentum equations
#####

# Fallbacks
@inline grid_slope_contribution_x(i, j, k, grid, buoyancy, ztype, model_fields) = zero(grid)
@inline grid_slope_contribution_y(i, j, k, grid, buoyancy, ztype, model_fields) = zero(grid)

@inline grid_slope_contribution_x(i, j, k, grid::MutableGridOfSomeKind, ::Nothing, ::ZStarCoordinate, model_fields) = zero(grid)
@inline grid_slope_contribution_y(i, j, k, grid::MutableGridOfSomeKind, ::Nothing, ::ZStarCoordinate, model_fields) = zero(grid)

@inline ∂x_z(i, j, k, grid) = ∂xᶠᶜᶜ(i, j, k, grid, znode, Center(), Center(), Center())
@inline ∂y_z(i, j, k, grid) = ∂yᶜᶠᶜ(i, j, k, grid, znode, Center(), Center(), Center())

@inline grid_slope_contribution_x(i, j, k, grid::MutableGridOfSomeKind, buoyancy, ::ZStarCoordinate, model_fields) =
    ℑxᶠᵃᵃ(i, j, k, grid, buoyancy_perturbationᶜᶜᶜ, buoyancy.formulation, model_fields) * ∂x_z(i, j, k, grid)

@inline grid_slope_contribution_y(i, j, k, grid::MutableGridOfSomeKind, buoyancy, ::ZStarCoordinate, model_fields) =
    ℑyᵃᶠᵃ(i, j, k, grid, buoyancy_perturbationᶜᶜᶜ, buoyancy.formulation, model_fields) * ∂y_z(i, j, k, grid)<|MERGE_RESOLUTION|>--- conflicted
+++ resolved
@@ -39,13 +39,8 @@
     σᶜᶠⁿ = grid.z.σᶜᶠⁿ
     σᶠᶠⁿ = grid.z.σᶠᶠⁿ
     ηⁿ   = grid.z.ηⁿ
-<<<<<<< HEAD
-    Gⁿ   = grid.z.Gⁿ
-  
-=======
     Gⁿ   = ztype.storage
 
->>>>>>> a09178c9
     U, V = barotropic_velocities(model.free_surface)
     u, v, _ = model.velocities
 
