--- conflicted
+++ resolved
@@ -203,34 +203,20 @@
 #####
 
 # fallback
-<<<<<<< HEAD
- scale_by_stretching_factor!!(Gⁿ, tracers, grid) = nothing
-
-function  scale_by_stretching_factor!!(Gⁿ, tracers, grid::MutableGridOfSomeKind)
-=======
 scale_by_stretching_factor!(Gⁿ, tracers, grid) = nothing
 
 function scale_by_stretching_factor!(Gⁿ, tracers, grid::MutableGridOfSomeKind)
->>>>>>> f9f6b1d9
 
     # Multiply the Gⁿ tendencies by the grid scaling
     for i in propertynames(tracers)
         @inbounds G = Gⁿ[i]
-<<<<<<< HEAD
-        launch!(architecture(grid), grid, :xyz, _ scale_by_stretching_factor!!, G, grid)
-=======
         launch!(architecture(grid), grid, :xyz, _scale_by_stretching_factor!, G, grid)
->>>>>>> f9f6b1d9
-    end
-
-    return nothing
-end
-
-<<<<<<< HEAD
-@kernel function _ scale_by_stretching_factor!!(G, grid)
-=======
+    end
+
+    return nothing
+end
+
 @kernel function _scale_by_stretching_factor!(G, grid)
->>>>>>> f9f6b1d9
     i, j, k = @index(Global, NTuple)
     @inbounds G[i, j, k] *= σⁿ(i, j, k, grid, Center(), Center(), Center())
 end
