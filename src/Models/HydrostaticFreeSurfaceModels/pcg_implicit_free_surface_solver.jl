using Oceananigans.Solvers
using Oceananigans.Operators
using Oceananigans.ImmersedBoundaries: ImmersedBoundaryGrid, GridFittedBottom
using Oceananigans.Architectures
using Oceananigans.Grids: with_halo, isrectilinear
using Oceananigans.Fields: Field, ZReducedField
using Oceananigans.Architectures: device

import Oceananigans.Solvers: solve!, precondition!
import Oceananigans.Architectures: architecture

"""
    struct PCGImplicitFreeSurfaceSolver{V, S, R}

The preconditioned conjugate gradient iterative implicit free-surface solver.

$(TYPEDFIELDS)
"""
struct PCGImplicitFreeSurfaceSolver{V, S, R}
    "The vertically-integrated lateral areas"
    vertically_integrated_lateral_areas :: V
    "The preconditioned conjugate gradient solver"
    preconditioned_conjugate_gradient_solver :: S
    "The right hand side of the free surface evolution equation"
    right_hand_side :: R
end

architecture(solver::PCGImplicitFreeSurfaceSolver) =
    architecture(solver.preconditioned_conjugate_gradient_solver)

"""
    PCGImplicitFreeSurfaceSolver(grid, settings)

Return a solver based on a preconditioned conjugate gradient method for
the elliptic equation
    
```math
[∇ ⋅ H ∇ - 1 / (g Δt²)] ηⁿ⁺¹ = (∇ʰ ⋅ Q★ - ηⁿ / Δt) / (g Δt)
```

representing an implicit time discretization of the linear free surface evolution equation
for a fluid with variable depth `H`, horizontal areas `Az`, barotropic volume flux `Q★`, time
step `Δt`, gravitational acceleration `g`, and free surface at time-step `n` `ηⁿ`.
"""
function PCGImplicitFreeSurfaceSolver(grid::AbstractGrid, settings, gravitational_acceleration=nothing)
    # Initialize vertically integrated lateral face areas
    ∫ᶻ_Axᶠᶜᶜ = Field{Face, Center, Nothing}(with_halo((3, 3, 1), grid))
    ∫ᶻ_Ayᶜᶠᶜ = Field{Center, Face, Nothing}(with_halo((3, 3, 1), grid))

    vertically_integrated_lateral_areas = (xᶠᶜᶜ = ∫ᶻ_Axᶠᶜᶜ, yᶜᶠᶜ = ∫ᶻ_Ayᶜᶠᶜ)

    compute_vertically_integrated_lateral_areas!(vertically_integrated_lateral_areas)

    # Set some defaults
    settings = Dict{Symbol, Any}(settings)
    settings[:maxiter] = get(settings, :maxiter, grid.Nx * grid.Ny)
    settings[:reltol] = get(settings, :reltol, min(1e-7, 10 * sqrt(eps(eltype(grid)))))

    # FFT preconditioner for rectilinear grids, nothing otherwise.
    settings[:preconditioner] = isrectilinear(grid) ?
        get(settings, :preconditioner, FFTImplicitFreeSurfaceSolver(grid)) :
        get(settings, :preconditioner, nothing)

    # TODO: reuse solver.storage for rhs when preconditioner isa FFTImplicitFreeSurfaceSolver?
    right_hand_side = Field{Center, Center, Nothing}(grid)

    solver = PreconditionedConjugateGradientSolver(implicit_free_surface_linear_operation!;
                                                   template_field = right_hand_side,
                                                   settings...)

    return PCGImplicitFreeSurfaceSolver(vertically_integrated_lateral_areas, solver, right_hand_side)
end

build_implicit_step_solver(::Val{:PreconditionedConjugateGradient}, grid, settings, gravitational_acceleration) =
    PCGImplicitFreeSurfaceSolver(grid, settings, gravitational_acceleration)

#####
##### Solve...
#####

function solve!(η, implicit_free_surface_solver::PCGImplicitFreeSurfaceSolver, rhs, g, Δt)
    # Take explicit step first? We haven't found improvement from this yet, but perhaps it will
    # help eventually.
    #event = explicit_ab2_step_free_surface!(free_surface, model, Δt, χ)
    #wait(device(model.architecture), event)

    ∫ᶻA = implicit_free_surface_solver.vertically_integrated_lateral_areas
    solver = implicit_free_surface_solver.preconditioned_conjugate_gradient_solver

    # solve!(x, solver, b, args...) solves A*x = b for x.
<<<<<<< HEAD
    solve!(η, solver, rhs, ∫ᶻA.xᶠᶜᶜ, ∫ᶻA.yᶜᶠᶜ, g, Δt)
    fill_halo_regions!(η) # blocking

    return nothing
=======
    return solve!(η, solver, rhs, ∫ᶻA.xᶠᶜᶜ, ∫ᶻA.yᶜᶠᶜ, g, Δt)
>>>>>>> b945655a
end

function compute_implicit_free_surface_right_hand_side!(rhs, implicit_solver::PCGImplicitFreeSurfaceSolver,
                                                        g, Δt, ∫ᶻQ, η)

    solver = implicit_solver.preconditioned_conjugate_gradient_solver
    arch = architecture(solver)
    grid = solver.grid

    event = launch!(arch, grid, :xy,
                    implicit_free_surface_right_hand_side!,
                    rhs, grid, g, Δt, ∫ᶻQ, η,
		            dependencies = device_event(arch))

    return event
end

""" Compute the divergence of fluxes Qu and Qv. """
@inline flux_div_xyᶜᶜᶜ(i, j, k, grid, Qu, Qv) = δxᶜᵃᵃ(i, j, k, grid, Qu) + δyᵃᶜᵃ(i, j, k, grid, Qv)

@kernel function implicit_free_surface_right_hand_side!(rhs, grid, g, Δt, ∫ᶻQ, η)
    i, j = @index(Global, NTuple)
    Az = Azᶜᶜᶜ(i, j, 1, grid)
    δ_Q = flux_div_xyᶜᶜᶜ(i, j, 1, grid, ∫ᶻQ.u, ∫ᶻQ.v)
    @inbounds rhs[i, j, 1] = (δ_Q - Az * η[i, j, 1] / Δt) / (g * Δt)
end

"""
Returns `L(ηⁿ)`, where `ηⁿ` is the free surface displacement at time step `n`
and `L` is the linear operator that arises
in an implicit time step for the free surface displacement `η`.

(See the docs section on implicit time stepping.)
"""
function implicit_free_surface_linear_operation!(L_ηⁿ⁺¹, ηⁿ⁺¹, ∫ᶻ_Axᶠᶜᶜ, ∫ᶻ_Ayᶜᶠᶜ, g, Δt)
    grid = L_ηⁿ⁺¹.grid
    arch = architecture(L_ηⁿ⁺¹)
    fill_halo_regions!(ηⁿ⁺¹)

    event = launch!(arch, grid, :xy, _implicit_free_surface_linear_operation!,
                    L_ηⁿ⁺¹, grid,  ηⁿ⁺¹, ∫ᶻ_Axᶠᶜᶜ, ∫ᶻ_Ayᶜᶠᶜ, g, Δt,
                    dependencies = device_event(arch))

    wait(device(arch), event)

    return nothing
end

# Kernels that act on vertically integrated / surface quantities
@inline ∫ᶻ_Ax_∂x_ηᶠᶜᶜ(i, j, k, grid, ∫ᶻ_Axᶠᶜᶜ, η) = @inbounds ∫ᶻ_Axᶠᶜᶜ[i, j, k] * ∂xᶠᶜᶜ(i, j, k, grid, η)
@inline ∫ᶻ_Ay_∂y_ηᶜᶠᶜ(i, j, k, grid, ∫ᶻ_Ayᶜᶠᶜ, η) = @inbounds ∫ᶻ_Ayᶜᶠᶜ[i, j, k] * ∂yᶜᶠᶜ(i, j, k, grid, η)

"""
Compute the horizontal divergence of vertically-uniform quantity using
vertically-integrated face areas `∫ᶻ_Axᶠᶜᶜ` and `∫ᶻ_Ayᶜᶠᶜ`.
"""
@inline Az_∇h²ᶜᶜᶜ(i, j, k, grid, ∫ᶻ_Axᶠᶜᶜ, ∫ᶻ_Ayᶜᶠᶜ, η::ZReducedField) =
    (δxᶜᵃᵃ(i, j, k, grid, ∫ᶻ_Ax_∂x_ηᶠᶜᶜ, ∫ᶻ_Axᶠᶜᶜ, η) +
     δyᵃᶜᵃ(i, j, k, grid, ∫ᶻ_Ay_∂y_ηᶜᶠᶜ, ∫ᶻ_Ayᶜᶠᶜ, η))

"""
    _implicit_free_surface_linear_operation!(L_ηⁿ⁺¹, grid, ηⁿ⁺¹, ∫ᶻ_Axᶠᶜᶜ, ∫ᶻ_Ayᶜᶠᶜ, g, Δt)

Return the left side of the "implicit η equation"

```math
(∇ʰ⋅ H ∇ʰ - 1 / (g Δt²)) ηⁿ⁺¹ = 1 / (g Δt) ∇ʰ ⋅ Q★ - 1 / (g Δt²) ηⁿ
----------------------
        ≡ L_ηⁿ⁺¹
```

which is derived from the discretely summed barotropic mass conservation equation,
and arranged in a symmetric form by multiplying by horizontal areas Az:

```
δⁱÂʷ∂ˣηⁿ⁺¹ + δʲÂˢ∂ʸηⁿ⁺¹ - Az ηⁿ⁺¹ / (g Δt²) = 1 / (g Δt) (δⁱÂʷu̅ˢᵗᵃʳ + δʲÂˢv̅ˢᵗᵃʳ) - Az ηⁿ / (g Δt²) 
```

where  ̂ indicates a vertical integral, and                   
       ̅ indicates a vertical average                         
"""
@kernel function _implicit_free_surface_linear_operation!(L_ηⁿ⁺¹, grid, ηⁿ⁺¹, ∫ᶻ_Axᶠᶜᶜ, ∫ᶻ_Ayᶜᶠᶜ, g, Δt)
    i, j = @index(Global, NTuple)
    Az = Azᶜᶜᶜ(i, j, 1, grid)
    @inbounds L_ηⁿ⁺¹[i, j, 1] = Az_∇h²ᶜᶜᶜ(i, j, 1, grid, ∫ᶻ_Axᶠᶜᶜ, ∫ᶻ_Ayᶜᶠᶜ, ηⁿ⁺¹) - Az * ηⁿ⁺¹[i, j, 1] / (g * Δt^2)
end

#####
##### Preconditioners
#####

"""
add to the rhs - H⁻¹ ∇H ⋅ ∇ηⁿ to the rhs...
"""
@inline function precondition!(P_r, preconditioner::FFTImplicitFreeSurfaceSolver, r, η, ∫ᶻ_Axᶠᶜᶜ, ∫ᶻ_Ayᶜᶠᶜ, g, Δt)
    poisson_solver = preconditioner.fft_poisson_solver
    arch = architecture(poisson_solver)
    grid = preconditioner.three_dimensional_grid
    Az = grid.Δxᶜᵃᵃ * grid.Δyᵃᶜᵃ # assume horizontal regularity
    Lz = grid.Lz 

    event = launch!(arch, grid, :xy,
                    fft_preconditioner_right_hand_side!,
                    poisson_solver.storage, r, η, grid, Az, Lz,
                    dependencies = device_event(arch))

    wait(device(arch), event)

    return solve!(P_r, preconditioner, poisson_solver.storage, g, Δt)
end

@kernel function fft_preconditioner_right_hand_side!(fft_rhs, pcg_rhs, η, grid, Az, Lz)
    i, j = @index(Global, NTuple)
    @inbounds fft_rhs[i, j, 1] = pcg_rhs[i, j, 1] / (Lz * Az)
end

# TODO: make it so adding this term:
#
#   - ∇H_∇η(i, j, 1, grid, η) / H
#
# speeds up the convergence.
#=
@inline ∇H_∇η(i, j, k, grid, η) = zero(eltype(grid)) # fallback
@inline depth(i, j, k, grid) = grid.Lz

const GFBIBG = ImmersedBoundaryGrid{<:Any, <:Any, <:Any, <:Any, <:Any, <:GridFittedBottom}

# Assumes surface is z=0:
@inline depth(i, j, k, ibg::GFBIBG) = @inbounds max(zero(eltype(ibg)), min(ibg.Lz, -ibg.immersed_boundary.bottom[i, j]))
@inline ∂x_H_∂x_η(i, j, k, ibg, η) = ∂xᶠᶜᶜ(i, j, k, ibg, depth) * ∂xᶠᶜᶜ(i, j, k, ibg, η)
@inline ∂y_H_∂y_η(i, j, k, ibg, η) = ∂yᶜᶠᶜ(i, j, k, ibg, depth) * ∂yᶜᶠᶜ(i, j, k, ibg, η)
@inline ∇H_∇η(i, j, k, ibg::GFBIBG, η) = ℑxᶜᵃᵃ(i, j, k, ibg, ∂x_H_∂x_η, η) + ℑyᵃᶜᵃ(i, j, k, ibg, ∂y_H_∂y_η, η)

@inline function H⁻¹_∇H_∇η(i, j, k, ibg::GFBIBG, η)
    H = depth(i, j, k, ibg)
    return ifelse(H == 0, zero(eltype(ibg)), ∇H_∇η(i, j, k, ibg, η) / H)
end

# The rhs below becomes pcg_rhs[i, j, 1] / (H * Az) - ∇H_∇η(i, j, 1, grid, η) / H
=#

#####
##### "Asymptotically diagonally-dominant" preconditioner
#####

struct DiagonallyDominantInversePreconditioner end

@inline precondition!(P_r, ::DiagonallyDominantInversePreconditioner, r, ∫ᶻ_Axᶠᶜᶜ, ∫ᶻ_Ayᶜᶠᶜ, g, Δt) =
    diagonally_dominant_precondition!(P_r, r, ∫ᶻ_Axᶠᶜᶜ, ∫ᶻ_Ayᶜᶠᶜ, g, Δt)

"""
    _diagonally_dominant_precondition!(P_r, grid, r, ∫ᶻ_Axᶠᶜᶜ, ∫ᶻ_Ayᶜᶠᶜ, g, Δt)

Return the diagonally dominant inverse preconditioner applied to the residuals consistently with
 `M = D⁻¹(I - (A - D)D⁻¹) ≈ A⁻¹` where `I` is the Identity matrix,
A is the linear operator applied to η, and D is the diagonal of A.

```math
P_r = M * r
```
which expanded in components is
```math
P_rᵢⱼ = rᵢⱼ / Acᵢⱼ - 1 / Acᵢⱼ ( Ax⁻ / Acᵢ₋₁ rᵢ₋₁ⱼ + Ax⁺ / Acᵢ₊₁ rᵢ₊₁ⱼ + Ay⁻ / Acⱼ₋₁ rᵢⱼ₋₁+ Ay⁺ / Acⱼ₊₁ rᵢⱼ₊₁ )
```

where `Ac`, `Ax⁻`, `Ax⁺`, `Ay⁻` and `Ay⁺` are the coefficients of 
`ηᵢⱼ`, `ηᵢ₋₁ⱼ`, `ηᵢ₊₁ⱼ`, `ηᵢⱼ₋₁` and `ηᵢⱼ₊₁` in `_implicit_free_surface_linear_operation!`
"""
function diagonally_dominant_precondition!(P_r, r, ∫ᶻ_Axᶠᶜᶜ, ∫ᶻ_Ayᶜᶠᶜ, g, Δt)
    grid = ∫ᶻ_Axᶠᶜᶜ.grid
    arch = architecture(P_r)

    fill_halo_regions!(r)

    event = launch!(arch, grid, :xy, _diagonally_dominant_precondition!,
                    P_r, grid, r, ∫ᶻ_Axᶠᶜᶜ, ∫ᶻ_Ayᶜᶠᶜ, g, Δt,
                    dependencies = device_event(arch))

    wait(device(arch), event)

    return nothing
end

# Kernels that calculate coefficients for the preconditioner
@inline Ax⁻(i, j, grid, ax) = @inbounds   ax[i, j, 1] / Δxᶠᶜᶜ(i, j, 1, grid)
@inline Ay⁻(i, j, grid, ay) = @inbounds   ay[i, j, 1] / Δyᶜᶠᶜ(i, j, 1, grid)
@inline Ax⁺(i, j, grid, ax) = @inbounds ax[i+1, j, 1] / Δxᶠᶜᶜ(i+1, j, 1, grid)
@inline Ay⁺(i, j, grid, ay) = @inbounds ay[i, j+1, 1] / Δyᶜᶠᶜ(i, j+1, 1, grid)

@inline Ac(i, j, grid, g, Δt, ax, ay) = - Ax⁻(i, j, grid, ax) -
                                          Ax⁺(i, j, grid, ax) -
                                          Ay⁻(i, j, grid, ay) -
                                          Ay⁺(i, j, grid, ay) - 
                                          Azᶜᶜᶜ(i, j, 1, grid) / (g * Δt^2)

@inline heuristic_inverse_times_residuals(i, j, r, grid, g, Δt, ax, ay) =
    @inbounds 1 / Ac(i, j, grid, g, Δt, ax, ay) * (r[i, j, 1] - Ax⁻(i, j, grid, ax) / Ac(i-1, j, grid, g, Δt, ax, ay) * r[i-1, j, 1] -
                                                                Ax⁺(i, j, grid, ax) / Ac(i+1, j, grid, g, Δt, ax, ay) * r[i+1, j, 1] - 
                                                                Ay⁻(i, j, grid, ay) / Ac(i, j-1, grid, g, Δt, ax, ay) * r[i, j-1, 1] - 
                                                                Ay⁺(i, j, grid, ay) / Ac(i, j+1, grid, g, Δt, ax, ay) * r[i, j+1, 1])

@kernel function _diagonally_dominant_precondition!(P_r, grid, r, ∫ᶻ_Axᶠᶜᶜ, ∫ᶻ_Ayᶜᶠᶜ, g, Δt)
    i, j = @index(Global, NTuple)
    @inbounds P_r[i, j, 1] = heuristic_inverse_times_residuals(i, j, r, grid, g, Δt, ∫ᶻ_Axᶠᶜᶜ, ∫ᶻ_Ayᶜᶠᶜ)
end<|MERGE_RESOLUTION|>--- conflicted
+++ resolved
@@ -88,14 +88,10 @@
     solver = implicit_free_surface_solver.preconditioned_conjugate_gradient_solver
 
     # solve!(x, solver, b, args...) solves A*x = b for x.
-<<<<<<< HEAD
     solve!(η, solver, rhs, ∫ᶻA.xᶠᶜᶜ, ∫ᶻA.yᶜᶠᶜ, g, Δt)
     fill_halo_regions!(η) # blocking
 
     return nothing
-=======
-    return solve!(η, solver, rhs, ∫ᶻA.xᶠᶜᶜ, ∫ᶻA.yᶜᶠᶜ, g, Δt)
->>>>>>> b945655a
 end
 
 function compute_implicit_free_surface_right_hand_side!(rhs, implicit_solver::PCGImplicitFreeSurfaceSolver,
