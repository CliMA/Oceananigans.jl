--- conflicted
+++ resolved
@@ -112,11 +112,6 @@
                     implicit_free_surface_right_hand_side!,
                     rhs, grid, g, Δt, ∫ᶻQ, η,
                     dependencies = device_event(arch))
-<<<<<<< HEAD
-
-=======
-    
->>>>>>> 72e2197e
     wait(device(arch), event)
     return nothing
 end
