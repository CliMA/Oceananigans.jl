--- conflicted
+++ resolved
@@ -110,25 +110,13 @@
                      c_forcing,
                      model.clock)
 
-<<<<<<< HEAD
         launch!(arch, grid, :xyz,
-                calculate_hydrostatic_free_surface_Gc!,
+                tendency_kernel!,
                 c_tendency,
-                c_kernel_function,
                 grid,
                 args;
                 only_active_cells)
-=======
-        Gc_event = launch!(arch, grid, :xyz,
-                           tendency_kernel!,
-                           c_tendency,
-                           grid,
-                           args;
-                           dependencies = barrier, 
-                           only_active_cells)
-
-        push!(events, Gc_event)
->>>>>>> bcc34f07
+
     end
 
 
