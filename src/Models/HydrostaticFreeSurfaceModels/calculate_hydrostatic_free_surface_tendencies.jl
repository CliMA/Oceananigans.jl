import Oceananigans.TimeSteppers: calculate_tendencies!
import Oceananigans: tracer_tendency_kernel_function

using Oceananigans.Architectures: device_event
using Oceananigans: fields, prognostic_fields, TimeStepCallsite, TendencyCallsite, UpdateStateCallsite
using Oceananigans.Utils: work_layout, calc_tendency_index
using Oceananigans.Fields: immersed_boundary_condition
using Oceananigans.Grids: halo_size

using Oceananigans.Advection: symmetric_buffer
using Oceananigans.ImmersedBoundaries: use_only_active_cells, ActiveCellsIBG

"""
    calculate_tendencies!(model::HydrostaticFreeSurfaceModel, callbacks)

Calculate the interior and boundary contributions to tendency terms without the
contribution from non-hydrostatic pressure.
"""
function calculate_tendencies!(model::HydrostaticFreeSurfaceModel, callbacks)

    # Calculate contributions to momentum and tracer tendencies from fluxes and volume terms in the
    # interior of the domain
    calculate_hydrostatic_free_surface_interior_tendency_contributions!(model)
    calculate_hydrostatic_free_surface_shared_advection_tendency_contributions!(model)
    
    # Calculate contributions to momentum and tracer tendencies from user-prescribed fluxes across the
    # boundaries of the domain
    calculate_hydrostatic_boundary_tendency_contributions!(model.timestepper.Gⁿ,
                                                           model.grid,
                                                           model.architecture,
                                                           model.velocities,
                                                           model.free_surface,
                                                           model.tracers,
                                                           model.clock,
                                                           fields(model),
                                                           model.closure,
                                                           model.buoyancy)

    [callback(model) for callback in callbacks if isa(callback.callsite, TendencyCallsite)]

    return nothing
end

function calculate_free_surface_tendency!(grid, model, dependencies)

    arch = architecture(grid)

    Gη_event = launch!(arch, grid, :xy,
                       calculate_hydrostatic_free_surface_Gη!, model.timestepper.Gⁿ.η,
                       grid,
                       model.velocities,
                       model.free_surface,
                       model.tracers,
                       model.auxiliary_fields,
                       model.forcing,
                       model.clock;
                       dependencies = dependencies)

    return Gη_event
end
    
<<<<<<< HEAD
""" Calculate momentum tendencies if momentum is not prescribed. `velocities` argument eases dispatch on `PrescribedVelocityFields`."""
=======

""" Calculate momentum tendencies if momentum is not prescribed."""
>>>>>>> 56309fcd
function calculate_hydrostatic_momentum_tendencies!(model, velocities; dependencies = device_event(model))

    grid = model.grid
    arch = architecture(grid)

    u_immersed_bc = immersed_boundary_condition(velocities.u)
    v_immersed_bc = immersed_boundary_condition(velocities.v)

    start_momentum_kernel_args = (grid,
                                  model.advection.momentum,
                                  model.coriolis,
                                  model.closure)

    end_momentum_kernel_args = (velocities,
                                model.free_surface,
                                model.tracers,
                                model.buoyancy,
                                model.diffusivity_fields,
                                model.pressure.pHY′,
                                model.auxiliary_fields,
                                model.forcing,
                                model.clock)

    u_kernel_args = tuple(start_momentum_kernel_args..., u_immersed_bc, end_momentum_kernel_args...)
    v_kernel_args = tuple(start_momentum_kernel_args..., v_immersed_bc, end_momentum_kernel_args...)
    
    only_active_cells = use_only_active_cells(grid)

    Gu_event = launch!(arch, grid, :xyz,
                       calculate_hydrostatic_free_surface_Gu!, model.timestepper.Gⁿ.u, u_kernel_args...;
                       dependencies = dependencies, only_active_cells)

    Gv_event = launch!(arch, grid, :xyz,
                       calculate_hydrostatic_free_surface_Gv!, model.timestepper.Gⁿ.v, v_kernel_args...;
                       dependencies = dependencies, only_active_cells)

    Gη_event = calculate_free_surface_tendency!(grid, model, dependencies)

    events = [Gu_event, Gv_event, Gη_event]

    return events
end

using Oceananigans.TurbulenceClosures.CATKEVerticalDiffusivities: FlavorOfCATKE
using Oceananigans.TurbulenceClosures.MEWSVerticalDiffusivities: MEWS

const HFSM = HydrostaticFreeSurfaceModel

# Fallback
@inline tracer_tendency_kernel_function(model::HFSM, name, c, K)                  = hydrostatic_free_surface_tracer_tendency, c, K
@inline tracer_tendency_kernel_function(model::HFSM, ::Val{:K}, c::MEWS,          K) = hydrostatic_turbulent_kinetic_energy_tendency, c, K
@inline tracer_tendency_kernel_function(model::HFSM, ::Val{:e}, c::FlavorOfCATKE, K) = hydrostatic_turbulent_kinetic_energy_tendency, c, K

function tracer_tendency_kernel_function(model::HFSM, ::Val{:e}, closures::Tuple, diffusivity_fields::Tuple)
    catke_index = findfirst(c -> c isa FlavorOfCATKE, closures)

    if isnothing(catke_index)
        return hydrostatic_free_surface_tracer_tendency, closures, diffusivity_fields
    else
        catke_closure = closures[catke_index]
        catke_diffusivity_fields = diffusivity_fields[catke_index]
        return hydrostatic_turbulent_kinetic_energy_tendency, catke_closure, catke_diffusivity_fields 
    end
end

function tracer_tendency_kernel_function(model::HFSM, ::Val{:K}, closures::Tuple, diffusivity_fields::Tuple)
    mews_index = findfirst(c -> c isa MEWS, closures)

    if isnothing(mews_index)
        return hydrostatic_free_surface_tracer_tendency, closures, diffusivity_fields
    else
        mews_closure = closures[mews_index]
        mews_diffusivity_fields = diffusivity_fields[mews_index]
        return  hydrostatic_turbulent_kinetic_energy_tendency, mews_closure, mews_diffusivity_fields 
    end
end

top_tracer_boundary_conditions(grid, tracers) = NamedTuple(c => tracers[c].boundary_conditions.top for c in propertynames(tracers))

""" Store previous value of the source term and calculate current source term. """
function calculate_hydrostatic_free_surface_interior_tendency_contributions!(model)

    arch = model.architecture
    grid = model.grid

    barrier = device_event(model)

    events = calculate_hydrostatic_momentum_tendencies!(model, model.velocities; dependencies = barrier)

    top_tracer_bcs = top_tracer_boundary_conditions(grid, model.tracers)

    only_active_cells = use_only_active_cells(grid)

    for (tracer_index, tracer_name) in enumerate(propertynames(model.tracers))
        @inbounds c_tendency = model.timestepper.Gⁿ[tracer_name]
        @inbounds c_advection = model.advection[tracer_name]
        @inbounds c_forcing = model.forcing[tracer_name]
        @inbounds c_immersed_bc = immersed_boundary_condition(model.tracers[tracer_name])

        c_kernel_function, closure, diffusivity_fields = tracer_tendency_kernel_function(model,
                                                                                         Val(tracer_name),
                                                                                         model.closure,
                                                                                         model.diffusivity_fields)

        Gc_event = launch!(arch, grid, :xyz,
                           calculate_hydrostatic_free_surface_Gc!,
                           c_tendency,
                           c_kernel_function,
                           grid,
                           Val(tracer_index),
                           c_advection,
                           closure,
                           c_immersed_bc,
                           model.buoyancy,
                           model.velocities,
                           model.free_surface,
                           model.tracers,
                           top_tracer_bcs,
                           diffusivity_fields,
                           model.auxiliary_fields,
                           c_forcing,
                           model.clock;
                           dependencies = barrier, 
                           only_active_cells)

        push!(events, Gc_event)
    end

    wait(device(arch), MultiEvent(Tuple(events)))

    return nothing
end

#####
##### Tendency calculators for u, v
#####

""" Calculate the right-hand-side of the u-velocity equation. """
@kernel function calculate_hydrostatic_free_surface_Gu!(Gu, grid, args...)
    i, j, k = @index(Global, NTuple)
    @inbounds Gu[i, j, k] = hydrostatic_free_surface_u_velocity_tendency(i, j, k, grid, args...)
end

@kernel function calculate_hydrostatic_free_surface_Gu!(Gu, grid::ActiveCellsIBG, args...)
    idx = @index(Global, Linear)
    i, j, k = calc_tendency_index(idx, grid)
    @inbounds Gu[i, j, k] = hydrostatic_free_surface_u_velocity_tendency(i, j, k, grid, args...)
end

""" Calculate the right-hand-side of the v-velocity equation. """
@kernel function calculate_hydrostatic_free_surface_Gv!(Gv, grid, args...)
    i, j, k = @index(Global, NTuple)
    @inbounds Gv[i, j, k] = hydrostatic_free_surface_v_velocity_tendency(i, j, k, grid, args...)
end

@kernel function calculate_hydrostatic_free_surface_Gv!(Gv, grid::ActiveCellsIBG, args...)
    idx = @index(Global, Linear)
    i, j, k = calc_tendency_index(idx, grid)
    @inbounds Gv[i, j, k] = hydrostatic_free_surface_v_velocity_tendency(i, j, k, grid, args...)
end

#####
##### Tendency calculators for tracers
#####

""" Calculate the right-hand-side of the tracer advection-diffusion equation. """
@kernel function calculate_hydrostatic_free_surface_Gc!(Gc, tendency_kernel_function, grid, args...)
    i, j, k = @index(Global, NTuple)
    @inbounds Gc[i, j, k] = tendency_kernel_function(i, j, k, grid, args...)
end

@kernel function calculate_hydrostatic_free_surface_Gc!(Gc, tendency_kernel_function, grid::ActiveCellsIBG, args...)
    idx = @index(Global, Linear)
    i, j, k = calc_tendency_index(idx, grid)
    @inbounds Gc[i, j, k] = tendency_kernel_function(i, j, k, grid, args...)
end

#####
##### Tendency calculators for an explicit free surface
#####

""" Calculate the right-hand-side of the free surface displacement (``η``) equation. """
@kernel function calculate_hydrostatic_free_surface_Gη!(Gη, grid, args...)
    i, j = @index(Global, NTuple)
    @inbounds Gη[i, j, grid.Nz+1] = free_surface_tendency(i, j, grid, args...)
end

#####
##### Boundary condributions to hydrostatic free surface model
#####

function apply_flux_bcs!(Gcⁿ, events, c, arch, barrier, args...)
    x_bcs_event = apply_x_bcs!(Gcⁿ, c, arch, barrier, args...)
    y_bcs_event = apply_y_bcs!(Gcⁿ, c, arch, barrier, args...)
    z_bcs_event = apply_z_bcs!(Gcⁿ, c, arch, barrier, args...)

    push!(events, x_bcs_event, y_bcs_event, z_bcs_event)

    return nothing
end

""" Apply boundary conditions by adding flux divergences to the right-hand-side. """
function calculate_hydrostatic_boundary_tendency_contributions!(Gⁿ, grid, arch, velocities, free_surface, tracers, args...)

    barrier = device_event(arch)

    events = []

    # Velocity fields
    for i in (:u, :v)
        apply_flux_bcs!(Gⁿ[i], events, velocities[i], arch, barrier, args...)
    end

    # Free surface
    apply_flux_bcs!(Gⁿ.η, events, displacement(free_surface), arch, barrier, args...)

    # Tracer fields
    for i in propertynames(tracers)
        apply_flux_bcs!(Gⁿ[i], events, tracers[i], arch, barrier, args...)
    end

    events = filter(e -> typeof(e) <: Event, events)

    wait(device(arch), MultiEvent(Tuple(events)))

    return nothing
end

@kernel function _calculate_hydrostatic_free_surface_advection!(Gⁿ, grid, advection, coriolis, velocities, tracers) 
    i,  j,  k  = @index(Global, NTuple)

    @inbounds Gⁿ.u[i, j, k] -= U_dot_∇u(i, j, k, grid, advection.momentum, velocities)
    @inbounds Gⁿ.v[i, j, k] -= U_dot_∇v(i, j, k, grid, advection.momentum, velocities)

    ntuple(Val(length(tracers))) do n
        Base.@_inline_meta
        tracer = tracers[n]
        @inbounds Gⁿ[n+3][i, j, k] -= div_Uc(i, j, k, grid, advection[n+1], velocities, tracer)
    end
end

@kernel function _calculate_hydrostatic_free_surface_advection!(Gⁿ, grid::ActiveCellsIBG, advection, coriolis, velocities, tracers) 
    idx = @index(Global, Linear)
    i, j, k = calc_tendency_index(idx, grid)

    @inbounds Gⁿ.u[i, j, k] -= U_dot_∇u(i, j, k, grid, advection.momentum, velocities) 
    @inbounds Gⁿ.v[i, j, k] -= U_dot_∇v(i, j, k, grid, advection.momentum, velocities) 

    ntuple(Val(length(tracers))) do n
        Base.@_inline_meta
        tracer = tracers[n]
        @inbounds Gⁿ[n+3][i, j, k] -= div_Uc(i, j, k, grid, advection[n+1], velocities, tracer)
    end
end

""" Calculate advection of prognostic quantities. """
function calculate_hydrostatic_free_surface_advection_tendency_contributions!(model)

    arch = model.architecture
    grid = model.grid

    barrier = device_event(model)
    only_active_cells = use_only_active_cells(grid)

    advection_event = launch!(arch, grid, :xyz, _calculate_hydrostatic_free_surface_advection!,
                              model.timestepper.Gⁿ,
                              grid,
                              model.advection,
                              model.velocities,
                              model.tracers;
                              dependencies = barrier,
                              only_active_cells)

    wait(device(arch), advection_event)

    return nothing
end<|MERGE_RESOLUTION|>--- conflicted
+++ resolved
@@ -59,12 +59,7 @@
     return Gη_event
 end
     
-<<<<<<< HEAD
 """ Calculate momentum tendencies if momentum is not prescribed. `velocities` argument eases dispatch on `PrescribedVelocityFields`."""
-=======
-
-""" Calculate momentum tendencies if momentum is not prescribed."""
->>>>>>> 56309fcd
 function calculate_hydrostatic_momentum_tendencies!(model, velocities; dependencies = device_event(model))
 
     grid = model.grid
