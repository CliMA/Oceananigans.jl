using Oceananigans: fields, prognostic_fields, TimeStepCallsite, TendencyCallsite, UpdateStateCallsite

using Oceananigans.Architectures: device_event
using Oceananigans: fields, prognostic_fields, TimeStepCallsite, TendencyCallsite, UpdateStateCallsite
using Oceananigans.Utils: work_layout
using Oceananigans.Fields: immersed_boundary_condition
using Oceananigans.Biogeochemistry: update_tendencies!

import Oceananigans.TimeSteppers: calculate_tendencies!
import Oceananigans: tracer_tendency_kernel_function

using Oceananigans.ImmersedBoundaries: use_only_active_cells, ActiveCellsIBG, active_linear_index_to_ntuple

"""
    calculate_tendencies!(model::HydrostaticFreeSurfaceModel, callbacks)

Calculate the interior and boundary contributions to tendency terms without the
contribution from non-hydrostatic pressure.
"""
function calculate_tendencies!(model::HydrostaticFreeSurfaceModel, callbacks)

    # Calculate contributions to momentum and tracer tendencies from fluxes and volume terms in the
    # interior of the domain
    calculate_hydrostatic_free_surface_interior_tendency_contributions!(model)

    # Calculate contributions to momentum and tracer tendencies from user-prescribed fluxes across the
    # boundaries of the domain
    calculate_hydrostatic_boundary_tendency_contributions!(model.timestepper.Gⁿ,
                                                           model.grid,
                                                           model.architecture,
                                                           model.velocities,
                                                           model.free_surface,
                                                           model.tracers,
                                                           model.clock,
                                                           fields(model),
                                                           model.closure,
                                                           model.buoyancy)

    [callback(model) for callback in callbacks if isa(callback.callsite, TendencyCallsite)]

    update_tendencies!(model.biogeochemistry, model)

    return nothing
end

using Oceananigans.TurbulenceClosures.CATKEVerticalDiffusivities: FlavorOfCATKE
using Oceananigans.TurbulenceClosures.MEWSVerticalDiffusivities: MEWS

const HFSM = HydrostaticFreeSurfaceModel

# Fallback
@inline tracer_tendency_kernel_function(model::HFSM, name, c, K)                     = hydrostatic_free_surface_tracer_tendency, c, K
@inline tracer_tendency_kernel_function(model::HFSM, ::Val{:K}, c::MEWS,          K) = hydrostatic_turbulent_kinetic_energy_tendency, c, K
@inline tracer_tendency_kernel_function(model::HFSM, ::Val{:e}, c::FlavorOfCATKE, K) = hydrostatic_turbulent_kinetic_energy_tendency, c, K

function tracer_tendency_kernel_function(model::HFSM, ::Val{:e}, closures::Tuple, diffusivity_fields::Tuple)
    catke_index = findfirst(c -> c isa FlavorOfCATKE, closures)

    if isnothing(catke_index)
        return hydrostatic_free_surface_tracer_tendency, closures, diffusivity_fields
    else
        catke_closure = closures[catke_index]
        catke_diffusivity_fields = diffusivity_fields[catke_index]
        return hydrostatic_turbulent_kinetic_energy_tendency, catke_closure, catke_diffusivity_fields 
    end
end

function tracer_tendency_kernel_function(model::HFSM, ::Val{:K}, closures::Tuple, diffusivity_fields::Tuple)
    mews_index = findfirst(c -> c isa MEWS, closures)

    if isnothing(mews_index)
        return hydrostatic_free_surface_tracer_tendency, closures, diffusivity_fields
    else
        mews_closure = closures[mews_index]
        mews_diffusivity_fields = diffusivity_fields[mews_index]
        return  hydrostatic_turbulent_kinetic_energy_tendency, mews_closure, mews_diffusivity_fields 
    end
end

top_tracer_boundary_conditions(grid, tracers) =
    NamedTuple(c => tracers[c].boundary_conditions.top for c in propertynames(tracers))

""" Store previous value of the source term and calculate current source term. """
function calculate_hydrostatic_free_surface_interior_tendency_contributions!(model)

    arch = model.architecture
    grid = model.grid

    barrier = device_event(model)

    events = calculate_hydrostatic_momentum_tendencies!(model, model.velocities; dependencies = barrier)

    top_tracer_bcs = top_tracer_boundary_conditions(grid, model.tracers)
    only_active_cells = use_only_active_cells(grid)

    for (tracer_index, tracer_name) in enumerate(propertynames(model.tracers))
<<<<<<< HEAD
        c_tendency    = model.timestepper.Gⁿ[tracer_name]
        c_advection   = model.advection[tracer_name]
        c_forcing     = model.forcing[tracer_name]
        c_immersed_bc = immersed_boundary_condition(model.tracers[tracer_name])
=======
        @inbounds c_tendency = model.timestepper.Gⁿ[tracer_name]
        @inbounds c_advection = model.advection[tracer_name]
        @inbounds c_forcing = model.forcing[tracer_name]
        @inbounds c_immersed_bc = immersed_boundary_condition(model.tracers[tracer_name])
        @inbounds tracer_name = keys(model.tracers)[tracer_index]
>>>>>>> e7cb507b

        c_kernel_function, closure, diffusivity_fields = tracer_tendency_kernel_function(model,
                                                                                         Val(tracer_name),
                                                                                         model.closure,
                                                                                         model.diffusivity_fields)

        Gc_event = launch!(arch, grid, :xyz,
                           calculate_hydrostatic_free_surface_Gc!,
                           c_tendency,
                           c_kernel_function,
                           grid,
                           Val(tracer_index),
                           Val(tracer_name),
                           c_advection,
                           closure,
                           c_immersed_bc,
                           model.buoyancy,
                           model.biogeochemistry,
                           model.velocities,
                           model.free_surface,
                           model.tracers,
                           top_tracer_bcs,
                           diffusivity_fields,
                           model.auxiliary_fields,
                           c_forcing,
                           model.clock;
                           dependencies = barrier, 
                           only_active_cells)

        push!(events, Gc_event)
    end

    wait(device(arch), MultiEvent(Tuple(events)))

    return nothing
end

#####
##### Boundary condributions to hydrostatic free surface model
#####

function apply_flux_bcs!(Gcⁿ, events, c, arch, barrier, args...)
    x_bcs_event = apply_x_bcs!(Gcⁿ, c, arch, barrier, args...)
    y_bcs_event = apply_y_bcs!(Gcⁿ, c, arch, barrier, args...)
    z_bcs_event = apply_z_bcs!(Gcⁿ, c, arch, barrier, args...)

    push!(events, x_bcs_event, y_bcs_event, z_bcs_event)

    return nothing
end

function calculate_free_surface_tendency!(grid, model, dependencies)

    arch = architecture(grid)

    Gη_event = launch!(arch, grid, :xy,
                       calculate_hydrostatic_free_surface_Gη!, model.timestepper.Gⁿ.η,
                       grid,
                       model.velocities,
                       model.free_surface,
                       model.tracers,
                       model.auxiliary_fields,
                       model.forcing,
                       model.clock;
                       dependencies = dependencies)

    return Gη_event
end
    

""" Calculate momentum tendencies if momentum is not prescribed."""
function calculate_hydrostatic_momentum_tendencies!(model, velocities; dependencies = device_event(model))

    grid = model.grid
    arch = architecture(grid)

    u_immersed_bc = immersed_boundary_condition(velocities.u)
    v_immersed_bc = immersed_boundary_condition(velocities.v)

    start_momentum_kernel_args = (grid,
                                  model.advection.momentum,
                                  model.coriolis,
                                  model.closure)

    end_momentum_kernel_args = (velocities,
                                model.free_surface,
                                model.tracers,
                                model.buoyancy,
                                model.diffusivity_fields,
                                model.pressure.pHY′,
                                model.auxiliary_fields,
                                model.forcing,
                                model.clock)

    u_kernel_args = tuple(start_momentum_kernel_args..., u_immersed_bc, end_momentum_kernel_args...)
    v_kernel_args = tuple(start_momentum_kernel_args..., v_immersed_bc, end_momentum_kernel_args...)
    
    only_active_cells = use_only_active_cells(grid)

    Gu_event = launch!(arch, grid, :xyz,
                       calculate_hydrostatic_free_surface_Gu!, model.timestepper.Gⁿ.u, u_kernel_args...;
                       dependencies = dependencies, only_active_cells)

    Gv_event = launch!(arch, grid, :xyz,
                       calculate_hydrostatic_free_surface_Gv!, model.timestepper.Gⁿ.v, v_kernel_args...;
                       dependencies = dependencies, only_active_cells)

    Gη_event = calculate_free_surface_tendency!(grid, model, dependencies)

    events = [Gu_event, Gv_event, Gη_event]

    return events
end

""" Apply boundary conditions by adding flux divergences to the right-hand-side. """
function calculate_hydrostatic_boundary_tendency_contributions!(Gⁿ, grid, arch, velocities, free_surface, tracers, args...)

    barrier = device_event(arch)
    events = []

    # Velocity fields
    for i in (:u, :v)
        apply_flux_bcs!(Gⁿ[i], events, velocities[i], arch, barrier, args...)
    end

    # Free surface
    apply_flux_bcs!(Gⁿ.η, events, displacement(free_surface), arch, barrier, args...)

    # Tracer fields
    for i in propertynames(tracers)
        apply_flux_bcs!(Gⁿ[i], events, tracers[i], arch, barrier, args...)
    end

    events = filter(e -> typeof(e) <: Event, events)

    wait(device(arch), MultiEvent(Tuple(events)))

    return nothing
end

#####
##### Tendency calculators for u, v
#####

""" Calculate the right-hand-side of the u-velocity equation. """
@kernel function calculate_hydrostatic_free_surface_Gu!(Gu, grid, args...)
    i, j, k = @index(Global, NTuple)
    @inbounds Gu[i, j, k] = hydrostatic_free_surface_u_velocity_tendency(i, j, k, grid, args...)
end

@kernel function calculate_hydrostatic_free_surface_Gu!(Gu, grid::ActiveCellsIBG, args...)
    idx = @index(Global, Linear)
    i, j, k = active_linear_index_to_ntuple(idx, grid)
    @inbounds Gu[i, j, k] = hydrostatic_free_surface_u_velocity_tendency(i, j, k, grid, args...)
end

""" Calculate the right-hand-side of the v-velocity equation. """
@kernel function calculate_hydrostatic_free_surface_Gv!(Gv, grid, args...)
    i, j, k = @index(Global, NTuple)
    @inbounds Gv[i, j, k] = hydrostatic_free_surface_v_velocity_tendency(i, j, k, grid, args...)
end

@kernel function calculate_hydrostatic_free_surface_Gv!(Gv, grid::ActiveCellsIBG, args...)
    idx = @index(Global, Linear)
    i, j, k = active_linear_index_to_ntuple(idx, grid)
    @inbounds Gv[i, j, k] = hydrostatic_free_surface_v_velocity_tendency(i, j, k, grid, args...)
end

#####
##### Tendency calculators for tracers
#####

""" Calculate the right-hand-side of the tracer advection-diffusion equation. """
@kernel function calculate_hydrostatic_free_surface_Gc!(Gc, tendency_kernel_function, grid, args...)
    i, j, k = @index(Global, NTuple)
    @inbounds Gc[i, j, k] = tendency_kernel_function(i, j, k, grid, args...)
end

@kernel function calculate_hydrostatic_free_surface_Gc!(Gc, tendency_kernel_function, grid::ActiveCellsIBG, args...)
    idx = @index(Global, Linear)
    i, j, k = active_linear_index_to_ntuple(idx, grid)
    @inbounds Gc[i, j, k] = tendency_kernel_function(i, j, k, grid, args...)
end

#####
##### Tendency calculators for an explicit free surface
#####

""" Calculate the right-hand-side of the free surface displacement (``η``) equation. """
@kernel function calculate_hydrostatic_free_surface_Gη!(Gη, grid, args...)
    i, j = @index(Global, NTuple)
    @inbounds Gη[i, j, grid.Nz+1] = free_surface_tendency(i, j, grid, args...)
end
<|MERGE_RESOLUTION|>--- conflicted
+++ resolved
@@ -94,18 +94,10 @@
     only_active_cells = use_only_active_cells(grid)
 
     for (tracer_index, tracer_name) in enumerate(propertynames(model.tracers))
-<<<<<<< HEAD
         c_tendency    = model.timestepper.Gⁿ[tracer_name]
         c_advection   = model.advection[tracer_name]
         c_forcing     = model.forcing[tracer_name]
         c_immersed_bc = immersed_boundary_condition(model.tracers[tracer_name])
-=======
-        @inbounds c_tendency = model.timestepper.Gⁿ[tracer_name]
-        @inbounds c_advection = model.advection[tracer_name]
-        @inbounds c_forcing = model.forcing[tracer_name]
-        @inbounds c_immersed_bc = immersed_boundary_condition(model.tracers[tracer_name])
-        @inbounds tracer_name = keys(model.tracers)[tracer_index]
->>>>>>> e7cb507b
 
         c_kernel_function, closure, diffusivity_fields = tracer_tendency_kernel_function(model,
                                                                                          Val(tracer_name),
