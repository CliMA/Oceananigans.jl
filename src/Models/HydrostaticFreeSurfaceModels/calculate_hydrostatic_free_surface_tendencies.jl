using Oceananigans: fields, prognostic_fields, TimeStepCallsite, TendencyCallsite, UpdateStateCallsite

using Oceananigans: fields, prognostic_fields, TimeStepCallsite, TendencyCallsite, UpdateStateCallsite
using Oceananigans.Utils: work_layout
using Oceananigans.Fields: immersed_boundary_condition
using Oceananigans.Biogeochemistry: update_tendencies!

import Oceananigans.TimeSteppers: calculate_tendencies!
import Oceananigans: tracer_tendency_kernel_function

using Oceananigans.ImmersedBoundaries: use_only_active_cells, ActiveCellsIBG, active_linear_index_to_ntuple

"""
    calculate_tendencies!(model::HydrostaticFreeSurfaceModel, callbacks)

Calculate the interior and boundary contributions to tendency terms without the
contribution from non-hydrostatic pressure.
"""
function calculate_tendencies!(model::HydrostaticFreeSurfaceModel, callbacks)

    # Calculate contributions to momentum and tracer tendencies from fluxes and volume terms in the
    # interior of the domain
    calculate_hydrostatic_free_surface_interior_tendency_contributions!(model)

    # Calculate contributions to momentum and tracer tendencies from user-prescribed fluxes across the
    # boundaries of the domain
    calculate_hydrostatic_boundary_tendency_contributions!(model.timestepper.Gⁿ,
                                                           model.architecture,
                                                           model.velocities,
                                                           model.free_surface,
                                                           model.tracers,
                                                           model.clock,
                                                           fields(model),
                                                           model.closure,
                                                           model.buoyancy)

    [callback(model) for callback in callbacks if isa(callback.callsite, TendencyCallsite)]

<<<<<<< HEAD
    return nothing
end

function calculate_free_surface_tendency!(grid, model)

    arch = architecture(grid)

    launch!(arch, grid, :xy,
            calculate_hydrostatic_free_surface_Gη!, model.timestepper.Gⁿ.η,
            grid,
            model.velocities,
            model.free_surface,
            model.tracers,
            model.auxiliary_fields,
            model.forcing,
            model.clock)

    return nothing
end
    

""" Calculate momentum tendencies if momentum is not prescribed."""
function calculate_hydrostatic_momentum_tendencies!(model, velocities)

    grid = model.grid
    arch = architecture(grid)

    u_immersed_bc = immersed_boundary_condition(velocities.u)
    v_immersed_bc = immersed_boundary_condition(velocities.v)

    start_momentum_kernel_args = (grid,
                                  model.advection.momentum,
                                  model.coriolis,
                                  model.closure)

    end_momentum_kernel_args = (velocities,
                                model.free_surface,
                                model.tracers,
                                model.buoyancy,
                                model.diffusivity_fields,
                                model.pressure.pHY′,
                                model.auxiliary_fields,
                                model.forcing,
                                model.clock)

    u_kernel_args = tuple(start_momentum_kernel_args..., u_immersed_bc, end_momentum_kernel_args...)
    v_kernel_args = tuple(start_momentum_kernel_args..., v_immersed_bc, end_momentum_kernel_args...)
    
    only_active_cells = use_only_active_cells(grid)

    launch!(arch, grid, :xyz,
            calculate_hydrostatic_free_surface_Gu!, model.timestepper.Gⁿ.u, u_kernel_args...;
            only_active_cells)

    launch!(arch, grid, :xyz,
            calculate_hydrostatic_free_surface_Gv!, model.timestepper.Gⁿ.v, v_kernel_args...;
            only_active_cells)

    calculate_free_surface_tendency!(grid, model)

=======
    update_tendencies!(model.biogeochemistry, model)

>>>>>>> f70d0949
    return nothing
end

using Oceananigans.TurbulenceClosures.CATKEVerticalDiffusivities: FlavorOfCATKE
using Oceananigans.TurbulenceClosures.MEWSVerticalDiffusivities: MEWS

const HFSM = HydrostaticFreeSurfaceModel

# Fallback
@inline tracer_tendency_kernel_function(model::HFSM, name, c, K)                     = hydrostatic_free_surface_tracer_tendency, c, K
@inline tracer_tendency_kernel_function(model::HFSM, ::Val{:K}, c::MEWS,          K) = hydrostatic_turbulent_kinetic_energy_tendency, c, K
@inline tracer_tendency_kernel_function(model::HFSM, ::Val{:e}, c::FlavorOfCATKE, K) = hydrostatic_turbulent_kinetic_energy_tendency, c, K

function tracer_tendency_kernel_function(model::HFSM, ::Val{:e}, closures::Tuple, diffusivity_fields::Tuple)
    catke_index = findfirst(c -> c isa FlavorOfCATKE, closures)

    if isnothing(catke_index)
        return hydrostatic_free_surface_tracer_tendency, closures, diffusivity_fields
    else
        catke_closure = closures[catke_index]
        catke_diffusivity_fields = diffusivity_fields[catke_index]
        return hydrostatic_turbulent_kinetic_energy_tendency, catke_closure, catke_diffusivity_fields 
    end
end

function tracer_tendency_kernel_function(model::HFSM, ::Val{:K}, closures::Tuple, diffusivity_fields::Tuple)
    mews_index = findfirst(c -> c isa MEWS, closures)

    if isnothing(mews_index)
        return hydrostatic_free_surface_tracer_tendency, closures, diffusivity_fields
    else
        mews_closure = closures[mews_index]
        mews_diffusivity_fields = diffusivity_fields[mews_index]
        return  hydrostatic_turbulent_kinetic_energy_tendency, mews_closure, mews_diffusivity_fields 
    end
end

top_tracer_boundary_conditions(grid, tracers) =
    NamedTuple(c => tracers[c].boundary_conditions.top for c in propertynames(tracers))

""" Store previous value of the source term and calculate current source term. """
function calculate_hydrostatic_free_surface_interior_tendency_contributions!(model)

    arch = model.architecture
    grid = model.grid

    calculate_hydrostatic_momentum_tendencies!(model, model.velocities)

    top_tracer_bcs = top_tracer_boundary_conditions(grid, model.tracers)
    only_active_cells = use_only_active_cells(grid)

    for (tracer_index, tracer_name) in enumerate(propertynames(model.tracers))
        c_tendency    = model.timestepper.Gⁿ[tracer_name]
        c_advection   = model.advection[tracer_name]
        c_forcing     = model.forcing[tracer_name]
        c_immersed_bc = immersed_boundary_condition(model.tracers[tracer_name])

        c_kernel_function, closure, diffusivity_fields = tracer_tendency_kernel_function(model,
                                                                                         Val(tracer_name),
                                                                                         model.closure,
                                                                                         model.diffusivity_fields)

<<<<<<< HEAD
        launch!(arch, grid, :xyz,
                calculate_hydrostatic_free_surface_Gc!,
                c_tendency,
                c_kernel_function,
                grid,
                Val(tracer_index),
                c_advection,
                closure,
                c_immersed_bc,
                model.buoyancy,
                model.velocities,
                model.free_surface,
                model.tracers,
                top_tracer_bcs,
                diffusivity_fields,
                model.auxiliary_fields,
                c_forcing,
                model.clock;
                only_active_cells)
=======
        Gc_event = launch!(arch, grid, :xyz,
                           calculate_hydrostatic_free_surface_Gc!,
                           c_tendency,
                           c_kernel_function,
                           grid,
                           Val(tracer_index),
                           Val(tracer_name),
                           c_advection,
                           closure,
                           c_immersed_bc,
                           model.buoyancy,
                           model.biogeochemistry,
                           model.velocities,
                           model.free_surface,
                           model.tracers,
                           top_tracer_bcs,
                           diffusivity_fields,
                           model.auxiliary_fields,
                           c_forcing,
                           model.clock;
                           dependencies = barrier, 
                           only_active_cells)

        push!(events, Gc_event)
>>>>>>> f70d0949
    end


    return nothing
end

#####
##### Boundary condributions to hydrostatic free surface model
#####

function apply_flux_bcs!(Gcⁿ, events, c, arch, barrier, args...)
    x_bcs_event = apply_x_bcs!(Gcⁿ, c, arch, barrier, args...)
    y_bcs_event = apply_y_bcs!(Gcⁿ, c, arch, barrier, args...)
    z_bcs_event = apply_z_bcs!(Gcⁿ, c, arch, barrier, args...)

    push!(events, x_bcs_event, y_bcs_event, z_bcs_event)

    return nothing
end

function calculate_free_surface_tendency!(grid, model, dependencies)

    arch = architecture(grid)

    Gη_event = launch!(arch, grid, :xy,
                       calculate_hydrostatic_free_surface_Gη!, model.timestepper.Gⁿ.η,
                       grid,
                       model.velocities,
                       model.free_surface,
                       model.tracers,
                       model.auxiliary_fields,
                       model.forcing,
                       model.clock;
                       dependencies = dependencies)

    return Gη_event
end
    

""" Calculate momentum tendencies if momentum is not prescribed."""
function calculate_hydrostatic_momentum_tendencies!(model, velocities; dependencies = device_event(model))

    grid = model.grid
    arch = architecture(grid)

    u_immersed_bc = immersed_boundary_condition(velocities.u)
    v_immersed_bc = immersed_boundary_condition(velocities.v)

    start_momentum_kernel_args = (grid,
                                  model.advection.momentum,
                                  model.coriolis,
                                  model.closure)

    end_momentum_kernel_args = (velocities,
                                model.free_surface,
                                model.tracers,
                                model.buoyancy,
                                model.diffusivity_fields,
                                model.pressure.pHY′,
                                model.auxiliary_fields,
                                model.forcing,
                                model.clock)

    u_kernel_args = tuple(start_momentum_kernel_args..., u_immersed_bc, end_momentum_kernel_args...)
    v_kernel_args = tuple(start_momentum_kernel_args..., v_immersed_bc, end_momentum_kernel_args...)
    
    only_active_cells = use_only_active_cells(grid)

    Gu_event = launch!(arch, grid, :xyz,
                       calculate_hydrostatic_free_surface_Gu!, model.timestepper.Gⁿ.u, u_kernel_args...;
                       dependencies = dependencies, only_active_cells)

    Gv_event = launch!(arch, grid, :xyz,
                       calculate_hydrostatic_free_surface_Gv!, model.timestepper.Gⁿ.v, v_kernel_args...;
                       dependencies = dependencies, only_active_cells)

    Gη_event = calculate_free_surface_tendency!(grid, model, dependencies)

    events = [Gu_event, Gv_event, Gη_event]

    return events
end

""" Apply boundary conditions by adding flux divergences to the right-hand-side. """
function calculate_hydrostatic_boundary_tendency_contributions!(Gⁿ, grid, arch, velocities, free_surface, tracers, args...)

    barrier = device_event(arch)
    events = []

    # Velocity fields
    for i in (:u, :v)
        apply_flux_bcs!(Gⁿ[i], events, velocities[i], arch, barrier, args...)
    end

    # Free surface
    apply_flux_bcs!(Gⁿ.η, events, displacement(free_surface), arch, barrier, args...)

    # Tracer fields
    for i in propertynames(tracers)
        apply_flux_bcs!(Gⁿ[i], events, tracers[i], arch, barrier, args...)
    end

    events = filter(e -> typeof(e) <: Event, events)

    wait(device(arch), MultiEvent(Tuple(events)))

    return nothing
end

#####
##### Tendency calculators for u, v
#####

""" Calculate the right-hand-side of the u-velocity equation. """
@kernel function calculate_hydrostatic_free_surface_Gu!(Gu, grid, args...)
    i, j, k = @index(Global, NTuple)
    @inbounds Gu[i, j, k] = hydrostatic_free_surface_u_velocity_tendency(i, j, k, grid, args...)
end

@kernel function calculate_hydrostatic_free_surface_Gu!(Gu, grid::ActiveCellsIBG, args...)
    idx = @index(Global, Linear)
    i, j, k = active_linear_index_to_ntuple(idx, grid)
    @inbounds Gu[i, j, k] = hydrostatic_free_surface_u_velocity_tendency(i, j, k, grid, args...)
end

""" Calculate the right-hand-side of the v-velocity equation. """
@kernel function calculate_hydrostatic_free_surface_Gv!(Gv, grid, args...)
    i, j, k = @index(Global, NTuple)
    @inbounds Gv[i, j, k] = hydrostatic_free_surface_v_velocity_tendency(i, j, k, grid, args...)
end

@kernel function calculate_hydrostatic_free_surface_Gv!(Gv, grid::ActiveCellsIBG, args...)
    idx = @index(Global, Linear)
    i, j, k = active_linear_index_to_ntuple(idx, grid)
    @inbounds Gv[i, j, k] = hydrostatic_free_surface_v_velocity_tendency(i, j, k, grid, args...)
end

#####
##### Tendency calculators for tracers
#####

""" Calculate the right-hand-side of the tracer advection-diffusion equation. """
@kernel function calculate_hydrostatic_free_surface_Gc!(Gc, tendency_kernel_function, grid, args...)
    i, j, k = @index(Global, NTuple)
    @inbounds Gc[i, j, k] = tendency_kernel_function(i, j, k, grid, args...)
end

@kernel function calculate_hydrostatic_free_surface_Gc!(Gc, tendency_kernel_function, grid::ActiveCellsIBG, args...)
    idx = @index(Global, Linear)
    i, j, k = active_linear_index_to_ntuple(idx, grid)
    @inbounds Gc[i, j, k] = tendency_kernel_function(i, j, k, grid, args...)
end

#####
##### Tendency calculators for an explicit free surface
#####

""" Calculate the right-hand-side of the free surface displacement (``η``) equation. """
@kernel function calculate_hydrostatic_free_surface_Gη!(Gη, grid, args...)
    i, j = @index(Global, NTuple)
    @inbounds Gη[i, j, grid.Nz+1] = free_surface_tendency(i, j, grid, args...)
end
<<<<<<< HEAD

#####
##### Boundary condributions to hydrostatic free surface model
#####

function apply_flux_bcs!(Gcⁿ, c, arch, args...)
    apply_x_bcs!(Gcⁿ, c, arch, args...)
    apply_y_bcs!(Gcⁿ, c, arch, args...)
    apply_z_bcs!(Gcⁿ, c, arch, args...)

    return nothing
end

""" Apply boundary conditions by adding flux divergences to the right-hand-side. """
function calculate_hydrostatic_boundary_tendency_contributions!(Gⁿ, arch, velocities, free_surface, tracers, args...)
    # Velocity fields
    for i in (:u, :v)
        apply_flux_bcs!(Gⁿ[i], velocities[i], arch, args...)
    end

    # Free surface
    apply_flux_bcs!(Gⁿ.η, displacement(free_surface), arch,  args...)

    # Tracer fields
    for i in propertynames(tracers)
        apply_flux_bcs!(Gⁿ[i], tracers[i], arch, args...)
    end

    return nothing
end
=======
>>>>>>> f70d0949
<|MERGE_RESOLUTION|>--- conflicted
+++ resolved
@@ -36,11 +36,111 @@
 
     [callback(model) for callback in callbacks if isa(callback.callsite, TendencyCallsite)]
 
-<<<<<<< HEAD
-    return nothing
-end
-
-function calculate_free_surface_tendency!(grid, model)
+    update_tendencies!(model.biogeochemistry, model)
+
+    return nothing
+end
+
+using Oceananigans.TurbulenceClosures.CATKEVerticalDiffusivities: FlavorOfCATKE
+using Oceananigans.TurbulenceClosures.MEWSVerticalDiffusivities: MEWS
+
+const HFSM = HydrostaticFreeSurfaceModel
+
+# Fallback
+@inline tracer_tendency_kernel_function(model::HFSM, name, c, K)                     = hydrostatic_free_surface_tracer_tendency, c, K
+@inline tracer_tendency_kernel_function(model::HFSM, ::Val{:K}, c::MEWS,          K) = hydrostatic_turbulent_kinetic_energy_tendency, c, K
+@inline tracer_tendency_kernel_function(model::HFSM, ::Val{:e}, c::FlavorOfCATKE, K) = hydrostatic_turbulent_kinetic_energy_tendency, c, K
+
+function tracer_tendency_kernel_function(model::HFSM, ::Val{:e}, closures::Tuple, diffusivity_fields::Tuple)
+    catke_index = findfirst(c -> c isa FlavorOfCATKE, closures)
+
+    if isnothing(catke_index)
+        return hydrostatic_free_surface_tracer_tendency, closures, diffusivity_fields
+    else
+        catke_closure = closures[catke_index]
+        catke_diffusivity_fields = diffusivity_fields[catke_index]
+        return hydrostatic_turbulent_kinetic_energy_tendency, catke_closure, catke_diffusivity_fields 
+    end
+end
+
+function tracer_tendency_kernel_function(model::HFSM, ::Val{:K}, closures::Tuple, diffusivity_fields::Tuple)
+    mews_index = findfirst(c -> c isa MEWS, closures)
+
+    if isnothing(mews_index)
+        return hydrostatic_free_surface_tracer_tendency, closures, diffusivity_fields
+    else
+        mews_closure = closures[mews_index]
+        mews_diffusivity_fields = diffusivity_fields[mews_index]
+        return  hydrostatic_turbulent_kinetic_energy_tendency, mews_closure, mews_diffusivity_fields 
+    end
+end
+
+top_tracer_boundary_conditions(grid, tracers) =
+    NamedTuple(c => tracers[c].boundary_conditions.top for c in propertynames(tracers))
+
+""" Store previous value of the source term and calculate current source term. """
+function calculate_hydrostatic_free_surface_interior_tendency_contributions!(model)
+
+    arch = model.architecture
+    grid = model.grid
+
+    calculate_hydrostatic_momentum_tendencies!(model, model.velocities)
+
+    top_tracer_bcs = top_tracer_boundary_conditions(grid, model.tracers)
+    only_active_cells = use_only_active_cells(grid)
+
+    for (tracer_index, tracer_name) in enumerate(propertynames(model.tracers))
+        c_tendency    = model.timestepper.Gⁿ[tracer_name]
+        c_advection   = model.advection[tracer_name]
+        c_forcing     = model.forcing[tracer_name]
+        c_immersed_bc = immersed_boundary_condition(model.tracers[tracer_name])
+
+        c_kernel_function, closure, diffusivity_fields = tracer_tendency_kernel_function(model,
+                                                                                         Val(tracer_name),
+                                                                                         model.closure,
+                                                                                         model.diffusivity_fields)
+
+        launch!(arch, grid, :xyz,
+                calculate_hydrostatic_free_surface_Gc!,
+                c_tendency,
+                c_kernel_function,
+                grid,
+                Val(tracer_index),
+                Val(tracer_name),
+                c_advection,
+                closure,
+                c_immersed_bc,
+                model.buoyancy,
+                model.biogeochemistry,
+                model.velocities,
+                model.free_surface,
+                model.tracers,
+                top_tracer_bcs,
+                diffusivity_fields,
+                model.auxiliary_fields,
+                c_forcing,
+                model.clock;
+                dependencies = barrier, 
+                only_active_cells)
+    end
+
+
+    return nothing
+end
+
+#####
+##### Boundary condributions to hydrostatic free surface model
+#####
+
+function apply_flux_bcs!(Gcⁿ, c, arch, barrier, args...)
+    apply_x_bcs!(Gcⁿ, c, arch, barrier, args...)
+    apply_y_bcs!(Gcⁿ, c, arch, barrier, args...)
+    apply_z_bcs!(Gcⁿ, c, arch, barrier, args...)
+
+    return nothing
+end
+
+function calculate_free_surface_tendency!(grid, model, dependencies)
 
     arch = architecture(grid)
 
@@ -52,14 +152,15 @@
             model.tracers,
             model.auxiliary_fields,
             model.forcing,
-            model.clock)
+            model.clock;
+            dependencies = dependencies)
 
     return nothing
 end
     
 
 """ Calculate momentum tendencies if momentum is not prescribed."""
-function calculate_hydrostatic_momentum_tendencies!(model, velocities)
+function calculate_hydrostatic_momentum_tendencies!(model, velocities; dependencies = device_event(model))
 
     grid = model.grid
     arch = architecture(grid)
@@ -89,214 +190,19 @@
 
     launch!(arch, grid, :xyz,
             calculate_hydrostatic_free_surface_Gu!, model.timestepper.Gⁿ.u, u_kernel_args...;
-            only_active_cells)
+            dependencies = dependencies, only_active_cells)
 
     launch!(arch, grid, :xyz,
             calculate_hydrostatic_free_surface_Gv!, model.timestepper.Gⁿ.v, v_kernel_args...;
-            only_active_cells)
-
-    calculate_free_surface_tendency!(grid, model)
-
-=======
-    update_tendencies!(model.biogeochemistry, model)
-
->>>>>>> f70d0949
-    return nothing
-end
-
-using Oceananigans.TurbulenceClosures.CATKEVerticalDiffusivities: FlavorOfCATKE
-using Oceananigans.TurbulenceClosures.MEWSVerticalDiffusivities: MEWS
-
-const HFSM = HydrostaticFreeSurfaceModel
-
-# Fallback
-@inline tracer_tendency_kernel_function(model::HFSM, name, c, K)                     = hydrostatic_free_surface_tracer_tendency, c, K
-@inline tracer_tendency_kernel_function(model::HFSM, ::Val{:K}, c::MEWS,          K) = hydrostatic_turbulent_kinetic_energy_tendency, c, K
-@inline tracer_tendency_kernel_function(model::HFSM, ::Val{:e}, c::FlavorOfCATKE, K) = hydrostatic_turbulent_kinetic_energy_tendency, c, K
-
-function tracer_tendency_kernel_function(model::HFSM, ::Val{:e}, closures::Tuple, diffusivity_fields::Tuple)
-    catke_index = findfirst(c -> c isa FlavorOfCATKE, closures)
-
-    if isnothing(catke_index)
-        return hydrostatic_free_surface_tracer_tendency, closures, diffusivity_fields
-    else
-        catke_closure = closures[catke_index]
-        catke_diffusivity_fields = diffusivity_fields[catke_index]
-        return hydrostatic_turbulent_kinetic_energy_tendency, catke_closure, catke_diffusivity_fields 
-    end
-end
-
-function tracer_tendency_kernel_function(model::HFSM, ::Val{:K}, closures::Tuple, diffusivity_fields::Tuple)
-    mews_index = findfirst(c -> c isa MEWS, closures)
-
-    if isnothing(mews_index)
-        return hydrostatic_free_surface_tracer_tendency, closures, diffusivity_fields
-    else
-        mews_closure = closures[mews_index]
-        mews_diffusivity_fields = diffusivity_fields[mews_index]
-        return  hydrostatic_turbulent_kinetic_energy_tendency, mews_closure, mews_diffusivity_fields 
-    end
-end
-
-top_tracer_boundary_conditions(grid, tracers) =
-    NamedTuple(c => tracers[c].boundary_conditions.top for c in propertynames(tracers))
-
-""" Store previous value of the source term and calculate current source term. """
-function calculate_hydrostatic_free_surface_interior_tendency_contributions!(model)
-
-    arch = model.architecture
-    grid = model.grid
-
-    calculate_hydrostatic_momentum_tendencies!(model, model.velocities)
-
-    top_tracer_bcs = top_tracer_boundary_conditions(grid, model.tracers)
-    only_active_cells = use_only_active_cells(grid)
-
-    for (tracer_index, tracer_name) in enumerate(propertynames(model.tracers))
-        c_tendency    = model.timestepper.Gⁿ[tracer_name]
-        c_advection   = model.advection[tracer_name]
-        c_forcing     = model.forcing[tracer_name]
-        c_immersed_bc = immersed_boundary_condition(model.tracers[tracer_name])
-
-        c_kernel_function, closure, diffusivity_fields = tracer_tendency_kernel_function(model,
-                                                                                         Val(tracer_name),
-                                                                                         model.closure,
-                                                                                         model.diffusivity_fields)
-
-<<<<<<< HEAD
-        launch!(arch, grid, :xyz,
-                calculate_hydrostatic_free_surface_Gc!,
-                c_tendency,
-                c_kernel_function,
-                grid,
-                Val(tracer_index),
-                c_advection,
-                closure,
-                c_immersed_bc,
-                model.buoyancy,
-                model.velocities,
-                model.free_surface,
-                model.tracers,
-                top_tracer_bcs,
-                diffusivity_fields,
-                model.auxiliary_fields,
-                c_forcing,
-                model.clock;
-                only_active_cells)
-=======
-        Gc_event = launch!(arch, grid, :xyz,
-                           calculate_hydrostatic_free_surface_Gc!,
-                           c_tendency,
-                           c_kernel_function,
-                           grid,
-                           Val(tracer_index),
-                           Val(tracer_name),
-                           c_advection,
-                           closure,
-                           c_immersed_bc,
-                           model.buoyancy,
-                           model.biogeochemistry,
-                           model.velocities,
-                           model.free_surface,
-                           model.tracers,
-                           top_tracer_bcs,
-                           diffusivity_fields,
-                           model.auxiliary_fields,
-                           c_forcing,
-                           model.clock;
-                           dependencies = barrier, 
-                           only_active_cells)
-
-        push!(events, Gc_event)
->>>>>>> f70d0949
-    end
-
-
-    return nothing
-end
-
-#####
-##### Boundary condributions to hydrostatic free surface model
-#####
-
-function apply_flux_bcs!(Gcⁿ, events, c, arch, barrier, args...)
-    x_bcs_event = apply_x_bcs!(Gcⁿ, c, arch, barrier, args...)
-    y_bcs_event = apply_y_bcs!(Gcⁿ, c, arch, barrier, args...)
-    z_bcs_event = apply_z_bcs!(Gcⁿ, c, arch, barrier, args...)
-
-    push!(events, x_bcs_event, y_bcs_event, z_bcs_event)
-
-    return nothing
-end
-
-function calculate_free_surface_tendency!(grid, model, dependencies)
-
-    arch = architecture(grid)
-
-    Gη_event = launch!(arch, grid, :xy,
-                       calculate_hydrostatic_free_surface_Gη!, model.timestepper.Gⁿ.η,
-                       grid,
-                       model.velocities,
-                       model.free_surface,
-                       model.tracers,
-                       model.auxiliary_fields,
-                       model.forcing,
-                       model.clock;
-                       dependencies = dependencies)
-
-    return Gη_event
-end
-    
-
-""" Calculate momentum tendencies if momentum is not prescribed."""
-function calculate_hydrostatic_momentum_tendencies!(model, velocities; dependencies = device_event(model))
-
-    grid = model.grid
-    arch = architecture(grid)
-
-    u_immersed_bc = immersed_boundary_condition(velocities.u)
-    v_immersed_bc = immersed_boundary_condition(velocities.v)
-
-    start_momentum_kernel_args = (grid,
-                                  model.advection.momentum,
-                                  model.coriolis,
-                                  model.closure)
-
-    end_momentum_kernel_args = (velocities,
-                                model.free_surface,
-                                model.tracers,
-                                model.buoyancy,
-                                model.diffusivity_fields,
-                                model.pressure.pHY′,
-                                model.auxiliary_fields,
-                                model.forcing,
-                                model.clock)
-
-    u_kernel_args = tuple(start_momentum_kernel_args..., u_immersed_bc, end_momentum_kernel_args...)
-    v_kernel_args = tuple(start_momentum_kernel_args..., v_immersed_bc, end_momentum_kernel_args...)
-    
-    only_active_cells = use_only_active_cells(grid)
-
-    Gu_event = launch!(arch, grid, :xyz,
-                       calculate_hydrostatic_free_surface_Gu!, model.timestepper.Gⁿ.u, u_kernel_args...;
-                       dependencies = dependencies, only_active_cells)
-
-    Gv_event = launch!(arch, grid, :xyz,
-                       calculate_hydrostatic_free_surface_Gv!, model.timestepper.Gⁿ.v, v_kernel_args...;
-                       dependencies = dependencies, only_active_cells)
-
-    Gη_event = calculate_free_surface_tendency!(grid, model, dependencies)
-
-    events = [Gu_event, Gv_event, Gη_event]
-
-    return events
+            dependencies = dependencies, only_active_cells)
+
+    calculate_free_surface_tendency!(grid, model, dependencies)
+
+    return nothing
 end
 
 """ Apply boundary conditions by adding flux divergences to the right-hand-side. """
 function calculate_hydrostatic_boundary_tendency_contributions!(Gⁿ, grid, arch, velocities, free_surface, tracers, args...)
-
-    barrier = device_event(arch)
-    events = []
 
     # Velocity fields
     for i in (:u, :v)
@@ -304,16 +210,12 @@
     end
 
     # Free surface
-    apply_flux_bcs!(Gⁿ.η, events, displacement(free_surface), arch, barrier, args...)
+    apply_flux_bcs!(Gⁿ.η, displacement(free_surface), arch, barrier, args...)
 
     # Tracer fields
     for i in propertynames(tracers)
-        apply_flux_bcs!(Gⁿ[i], events, tracers[i], arch, barrier, args...)
-    end
-
-    events = filter(e -> typeof(e) <: Event, events)
-
-    wait(device(arch), MultiEvent(Tuple(events)))
+        apply_flux_bcs!(Gⁿ[i], tracers[i], arch, barrier, args...)
+    end
 
     return nothing
 end
@@ -371,36 +273,3 @@
     i, j = @index(Global, NTuple)
     @inbounds Gη[i, j, grid.Nz+1] = free_surface_tendency(i, j, grid, args...)
 end
-<<<<<<< HEAD
-
-#####
-##### Boundary condributions to hydrostatic free surface model
-#####
-
-function apply_flux_bcs!(Gcⁿ, c, arch, args...)
-    apply_x_bcs!(Gcⁿ, c, arch, args...)
-    apply_y_bcs!(Gcⁿ, c, arch, args...)
-    apply_z_bcs!(Gcⁿ, c, arch, args...)
-
-    return nothing
-end
-
-""" Apply boundary conditions by adding flux divergences to the right-hand-side. """
-function calculate_hydrostatic_boundary_tendency_contributions!(Gⁿ, arch, velocities, free_surface, tracers, args...)
-    # Velocity fields
-    for i in (:u, :v)
-        apply_flux_bcs!(Gⁿ[i], velocities[i], arch, args...)
-    end
-
-    # Free surface
-    apply_flux_bcs!(Gⁿ.η, displacement(free_surface), arch,  args...)
-
-    # Tracer fields
-    for i in propertynames(tracers)
-        apply_flux_bcs!(Gⁿ[i], tracers[i], arch, args...)
-    end
-
-    return nothing
-end
-=======
->>>>>>> f70d0949
