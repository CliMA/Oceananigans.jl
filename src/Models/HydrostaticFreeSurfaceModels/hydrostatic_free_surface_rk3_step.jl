using Oceananigans.Fields: location, instantiated_location
using Oceananigans.TurbulenceClosures: implicit_step!
using Oceananigans.ImmersedBoundaries: get_active_cells_map, get_active_column_map

import Oceananigans.TimeSteppers: split_rk3_substep!, _euler_substep_field!, _split_rk3_average_field!, cache_previous_fields!

function split_rk3_substep!(model::HydrostaticFreeSurfaceModel, Δt, γⁿ, ζⁿ)

    grid         = model.grid
    timestepper  = model.timestepper
    free_surface = model.free_surface

    compute_free_surface_tendency!(grid, model, free_surface)

    @apply_regionally begin
        scale_by_stretching_factor!(model.timestepper.Gⁿ, model.tracers, model.grid)
        rk3_substep_grid!(grid, model, model.vertical_coordinate, Δt, γⁿ, ζⁿ)
        rk3_substep_velocities!(model.velocities, model, Δt, γⁿ, ζⁿ)
        rk3_substep_tracers!(model.tracers, model, Δt, γⁿ, ζⁿ)
    end

    # Full step for Implicit and Split-Explicit, substep for Explicit
    step_free_surface!(free_surface, model, timestepper, Δt)

    # Average free surface variables in the second stage
    model.clock.stage == 2 && 
        @apply_regionally rk3_average_free_surface!(free_surface, grid, timestepper, γⁿ, ζⁿ)
    
    return nothing
end

rk3_average_free_surface!(free_surface, args...) = nothing

function rk3_average_free_surface!(free_surface::ImplicitFreeSurface, grid, timestepper, γⁿ, ζⁿ)
    arch = architecture(grid)

    ηⁿ⁻¹ = timestepper.Ψ⁻.η
    ηⁿ   = free_surface.η

    launch!(arch, grid, :xy, _rk3_average_free_surface!, ηⁿ, grid, ηⁿ⁻¹, γⁿ, ζⁿ)

    return nothing
end

function rk3_average_free_surface!(free_surface::SplitExplicitFreeSurface, grid, timestepper, γⁿ, ζⁿ)

    arch = architecture(grid)
    Nx, Ny, Nz = size(grid)

    Uⁿ⁻¹ = timestepper.Ψ⁻.U
    Vⁿ⁻¹ = timestepper.Ψ⁻.V
    Uⁿ   = free_surface.barotropic_velocities.U
    Vⁿ   = free_surface.barotropic_velocities.V
    params = KernelParameters(1:Nx, 1:Ny, Nz+1:Nz+1)
    
    launch!(arch, grid, params, _split_rk3_average_field!, Uⁿ, γⁿ, ζⁿ, Uⁿ⁻¹)
    launch!(arch, grid, params, _split_rk3_average_field!, Vⁿ, γⁿ, ζⁿ, Vⁿ⁻¹)

    return nothing
end

#####
##### Time stepping in each substep
#####

function rk3_substep_velocities!(velocities, model, Δt, γⁿ, ζⁿ)

    grid = model.grid
    FT = eltype(grid)

    for name in (:u, :v)
        Gⁿ = model.timestepper.Gⁿ[name]
        Ψ⁻ = model.timestepper.Ψ⁻[name]
        velocity_field = velocities[name]

        launch!(architecture(grid), grid, :xyz,
                _euler_substep_field!, velocity_field, convert(FT, Δt), Gⁿ)

        implicit_step!(velocity_field,
                       model.timestepper.implicit_solver,
                       model.closure,
                       model.diffusivity_fields,
                       nothing,
                       model.clock,
                       Δt)

        launch!(architecture(grid), grid, :xyz,
                _split_rk3_average_field!, velocity_field, γⁿ, ζⁿ, Ψ⁻)
    end

    return nothing
end

#####
##### Step Tracers
#####

rk3_substep_tracers!(::EmptyNamedTuple, model, Δt, γⁿ, ζⁿ) = nothing

function rk3_substep_tracers!(tracers, model, Δt, γⁿ, ζⁿ)

    closure = model.closure
    grid = model.grid
    FT = eltype(grid)

    catke_in_closures = hasclosure(closure, FlavorOfCATKE)

    # Tracer update kernels
    for (tracer_index, tracer_name) in enumerate(propertynames(tracers))

<<<<<<< HEAD
        if catke_in_closures && tracer_name == :e
            @debug "Skipping RK3 step for e"
        else
            Gⁿ = model.timestepper.Gⁿ[tracer_name]
            Ψ⁻ = model.timestepper.Ψ⁻[tracer_name]
            θ  = tracers[tracer_name]
            closure = model.closure

            launch!(architecture(grid), grid, :xyz,
                    _split_rk3_substep_tracer_field!, θ, grid, convert(FT, Δt), γⁿ, ζⁿ, Gⁿ, Ψ⁻)

            implicit_step!(θ,
                        model.timestepper.implicit_solver,
                        closure,
                        model.diffusivity_fields,
                        Val(tracer_index),
                        model.clock,
                        Δt)
        end
=======
        Gⁿ = model.timestepper.Gⁿ[tracer_name]
        Ψ⁻ = model.timestepper.Ψ⁻[tracer_name]
        θ  = tracers[tracer_name]
        closure = model.closure

        launch!(architecture(grid), grid, :xyz,
                _euler_substep_tracer_field!, θ, grid, convert(FT, Δt), Gⁿ)

        implicit_step!(θ,
                       model.timestepper.implicit_solver,
                       closure,
                       model.diffusivity_fields,
                       Val(tracer_index),
                       model.clock,
                       Δt)

        launch!(architecture(grid), grid, :xyz,
                _split_rk3_average_field!, θ, γⁿ, ζⁿ, Ψ⁻)
>>>>>>> eb394330
    end

    return nothing
end

#####
##### Tracer update in mutable vertical coordinates
#####


# σθ is the evolved quantity, so tracer fields need to be evolved
# accounting for the stretching factors from the new and the previous time step.
@kernel function _euler_substep_tracer_field!(θ, grid, Δt, Gⁿ)
    i, j, k = @index(Global, NTuple)
    σᶜᶜⁿ = σⁿ(i, j, k, grid, Center(), Center(), Center())
    σᶜᶜ⁻ = σ⁻(i, j, k, grid, Center(), Center(), Center())
    @inbounds θ[i, j, k] = (σᶜᶜ⁻ * θ[i, j, k] + Δt * Gⁿ[i, j, k]) / σᶜᶜⁿ
end

#####
##### Storing previous fields for the RK3 update
#####

function cache_previous_fields!(model::HydrostaticFreeSurfaceModel)

    previous_fields = model.timestepper.Ψ⁻
    model_fields = prognostic_fields(model)
    grid = model.grid
    arch = architecture(grid)

    for name in keys(model_fields)
        Ψ⁻ = previous_fields[name]
        Ψⁿ = model_fields[name]
<<<<<<< HEAD
        if name ∈ keys(model.tracers) # Tracers are stored with the grid scaling
            launch!(arch, grid, :xyz, _cache_tracer_fields!, Ψ⁻, grid, Ψⁿ)
        else # Velocities and free surface are stored without the grid scaling
            parent(Ψ⁻) .= parent(Ψⁿ)
        end
    end

    if grid isa MutableGridOfSomeKind && model.vertical_coordinate isa ZStarCoordinate
        # We need to cache the grid spacing somewhere!
=======
        parent(Ψ⁻) .= parent(Ψⁿ)
    end

    if grid isa MutableGridOfSomeKind && model.vertical_coordinate isa ZStarCoordinate
        # We need to cache the surface height somewhere!
>>>>>>> eb394330
        parent(model.vertical_coordinate.storage) .= parent(model.grid.z.ηⁿ)
    end

    return nothing
end<|MERGE_RESOLUTION|>--- conflicted
+++ resolved
@@ -108,7 +108,6 @@
     # Tracer update kernels
     for (tracer_index, tracer_name) in enumerate(propertynames(tracers))
 
-<<<<<<< HEAD
         if catke_in_closures && tracer_name == :e
             @debug "Skipping RK3 step for e"
         else
@@ -116,23 +115,6 @@
             Ψ⁻ = model.timestepper.Ψ⁻[tracer_name]
             θ  = tracers[tracer_name]
             closure = model.closure
-
-            launch!(architecture(grid), grid, :xyz,
-                    _split_rk3_substep_tracer_field!, θ, grid, convert(FT, Δt), γⁿ, ζⁿ, Gⁿ, Ψ⁻)
-
-            implicit_step!(θ,
-                        model.timestepper.implicit_solver,
-                        closure,
-                        model.diffusivity_fields,
-                        Val(tracer_index),
-                        model.clock,
-                        Δt)
-        end
-=======
-        Gⁿ = model.timestepper.Gⁿ[tracer_name]
-        Ψ⁻ = model.timestepper.Ψ⁻[tracer_name]
-        θ  = tracers[tracer_name]
-        closure = model.closure
 
         launch!(architecture(grid), grid, :xyz,
                 _euler_substep_tracer_field!, θ, grid, convert(FT, Δt), Gⁿ)
@@ -147,7 +129,6 @@
 
         launch!(architecture(grid), grid, :xyz,
                 _split_rk3_average_field!, θ, γⁿ, ζⁿ, Ψ⁻)
->>>>>>> eb394330
     end
 
     return nothing
@@ -181,23 +162,11 @@
     for name in keys(model_fields)
         Ψ⁻ = previous_fields[name]
         Ψⁿ = model_fields[name]
-<<<<<<< HEAD
-        if name ∈ keys(model.tracers) # Tracers are stored with the grid scaling
-            launch!(arch, grid, :xyz, _cache_tracer_fields!, Ψ⁻, grid, Ψⁿ)
-        else # Velocities and free surface are stored without the grid scaling
-            parent(Ψ⁻) .= parent(Ψⁿ)
-        end
-    end
-
-    if grid isa MutableGridOfSomeKind && model.vertical_coordinate isa ZStarCoordinate
-        # We need to cache the grid spacing somewhere!
-=======
         parent(Ψ⁻) .= parent(Ψⁿ)
     end
 
     if grid isa MutableGridOfSomeKind && model.vertical_coordinate isa ZStarCoordinate
         # We need to cache the surface height somewhere!
->>>>>>> eb394330
         parent(model.vertical_coordinate.storage) .= parent(model.grid.z.ηⁿ)
     end
 
