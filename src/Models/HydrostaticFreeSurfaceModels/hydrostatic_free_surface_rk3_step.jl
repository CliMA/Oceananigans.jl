--- conflicted
+++ resolved
@@ -13,11 +13,7 @@
     compute_free_surface_tendency!(grid, model, free_surface)
 
     @apply_regionally begin
-<<<<<<< HEAD
-         scale_by_stretching_factor!!(model.timestepper.Gⁿ, model.tracers, model.grid)
-=======
         scale_by_stretching_factor!(model.timestepper.Gⁿ, model.tracers, model.grid)
->>>>>>> f9f6b1d9
         rk3_substep_grid!(grid, model, model.vertical_coordinate, Δt, γⁿ, ζⁿ)
         rk3_substep_velocities!(model.velocities, model, Δt, γⁿ, ζⁿ)
         rk3_substep_tracers!(model.tracers, model, Δt, γⁿ, ζⁿ)
