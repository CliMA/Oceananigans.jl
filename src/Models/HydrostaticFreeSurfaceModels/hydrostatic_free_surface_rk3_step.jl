--- conflicted
+++ resolved
@@ -34,10 +34,6 @@
 function rk3_average_free_surface!(free_surface::ImplicitFreeSurface, grid, timestepper, γⁿ, ζⁿ)
     arch = architecture(grid)
     Nx, Ny, Nz = size(grid)
-<<<<<<< HEAD
-    params = KernelParameters(1:Nx, 1:Ny, Nz+1:Nz+1)
-=======
->>>>>>> 396e24f6
 
     ηⁿ⁻¹ = timestepper.Ψ⁻.η
     ηⁿ   = free_surface.η
@@ -114,7 +110,6 @@
     # Tracer update kernels
     for (tracer_index, tracer_name) in enumerate(propertynames(tracers))
 
-<<<<<<< HEAD
         if catke_in_closures && tracer_name == :e
             @debug "Skipping RK3 step for e"
         else
@@ -137,26 +132,6 @@
             launch!(architecture(grid), grid, :xyz,
                     _split_rk3_average_field!, θ, γⁿ, ζⁿ, Ψ⁻)
         end
-=======
-        Gⁿ = model.timestepper.Gⁿ[tracer_name]
-        Ψ⁻ = model.timestepper.Ψ⁻[tracer_name]
-        c  = tracers[tracer_name]
-        closure = model.closure
-
-        launch!(architecture(grid), grid, :xyz,
-                _euler_substep_tracer_field!, c, grid, convert(FT, Δt), Gⁿ)
-
-        implicit_step!(c,
-                       model.timestepper.implicit_solver,
-                       closure,
-                       model.diffusivity_fields,
-                       Val(tracer_index),
-                       model.clock,
-                       Δt)
-
-        launch!(architecture(grid), grid, :xyz,
-                _split_rk3_average_field!, c, γⁿ, ζⁿ, Ψ⁻)
->>>>>>> 396e24f6
     end
 
     return nothing
