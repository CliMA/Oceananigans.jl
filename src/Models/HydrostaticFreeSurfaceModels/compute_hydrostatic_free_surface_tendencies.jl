--- conflicted
+++ resolved
@@ -21,14 +21,9 @@
 """
 function compute_tendencies!(model::HydrostaticFreeSurfaceModel, callbacks)
 
-<<<<<<< HEAD
-    kernel_parameters = tuple(interior_tendency_kernel_parameters(model.grid))
-    
-=======
     grid = model.grid
     arch = architecture(grid)
 
->>>>>>> 9777ee64
     # Calculate contributions to momentum and tracer tendencies from fluxes and volume terms in the
     # interior of the domain. The active cells map restricts the computation to the active cells in the
     # interior if the grid is _immersed_ and the `active_cells_map` kwarg is active
