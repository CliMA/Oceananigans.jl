import Oceananigans: tracer_tendency_kernel_function
import Oceananigans.TimeSteppers: compute_tendencies!
import Oceananigans.Models: complete_communication_and_compute_buffer!
import Oceananigans.Models: interior_tendency_kernel_parameters

using Oceananigans: fields, prognostic_fields, TendencyCallsite, UpdateStateCallsite
using Oceananigans.Utils: work_layout, KernelParameters
using Oceananigans.Grids: halo_size
using Oceananigans.Fields: immersed_boundary_condition
using Oceananigans.Biogeochemistry: update_tendencies!
using Oceananigans.TurbulenceClosures.TKEBasedVerticalDiffusivities: FlavorOfCATKE, FlavorOfTD

using Oceananigans.ImmersedBoundaries: retrieve_interior_active_cells_map, ActiveCellsIBG, 
                                       active_linear_index_to_tuple

"""
    compute_tendencies!(model::HydrostaticFreeSurfaceModel, callbacks)

Calculate the interior and boundary contributions to tendency terms without the
contribution from non-hydrostatic pressure.
"""
function compute_tendencies!(model::HydrostaticFreeSurfaceModel, callbacks)

    grid = model.grid
    arch = architecture(grid)

    # Calculate contributions to momentum and tracer tendencies from fluxes and volume terms in the
    # interior of the domain. The active cells map restricts the computation to the active cells in the
    # interior if the grid is _immersed_ and the `active_cells_map` kwarg is active
    active_cells_map = retrieve_interior_active_cells_map(model.grid, Val(:interior))
    kernel_parameters = interior_tendency_kernel_parameters(arch, grid)

    compute_hydrostatic_free_surface_tendency_contributions!(model, kernel_parameters; active_cells_map)
    complete_communication_and_compute_buffer!(model, grid, arch)

    # Calculate contributions to momentum and tracer tendencies from user-prescribed fluxes across the
    # boundaries of the domain
    compute_hydrostatic_boundary_tendency_contributions!(model.timestepper.Gⁿ,
                                                         model.architecture,
                                                         model.velocities,
                                                         model.tracers,
                                                         model.clock,
                                                         fields(model),
                                                         model.closure,
                                                         model.buoyancy)

    for callback in callbacks
        callback.callsite isa TendencyCallsite && callback(model)
    end

    update_tendencies!(model.biogeochemistry, model)

    return nothing
end

# Fallback
compute_free_surface_tendency!(grid, model, free_surface) = nothing

@inline function top_tracer_boundary_conditions(grid, tracers)
    names = propertynames(tracers)
    values = Tuple(tracers[c].boundary_conditions.top for c in names)

    # Some shenanigans for type stability?
    return NamedTuple{tuple(names...)}(tuple(values...))
end

""" Store previous value of the source term and compute current source term. """
function compute_hydrostatic_free_surface_tendency_contributions!(model, kernel_parameters; active_cells_map = nothing)

    arch = model.architecture
    grid = model.grid

    compute_hydrostatic_momentum_tendencies!(model, model.velocities, kernel_parameters; active_cells_map)

    for (tracer_index, tracer_name) in enumerate(propertynames(model.tracers))

        @inbounds c_tendency    = model.timestepper.Gⁿ[tracer_name]
        @inbounds c_advection   = model.advection[tracer_name]
        @inbounds c_forcing     = model.forcing[tracer_name]
        @inbounds c_immersed_bc = immersed_boundary_condition(model.tracers[tracer_name])

        args = tuple(Val(tracer_index),
                     Val(tracer_name),
                     c_advection,
                     model.closure,
                     c_immersed_bc,
                     model.buoyancy,
                     model.biogeochemistry,
                     model.velocities,
                     model.free_surface,
                     model.tracers,
                     model.diffusivity_fields,
                     model.auxiliary_fields,
                     model.clock,
                     c_forcing)

        launch!(arch, grid, kernel_parameters,
                compute_hydrostatic_free_surface_Gc!,
                c_tendency,
                grid,
                args;
                active_cells_map)
    end

    return nothing
end

#####
##### Boundary condributions to hydrostatic free surface model
#####

function apply_flux_bcs!(Gcⁿ, c, arch, args)
    apply_x_bcs!(Gcⁿ, c, arch, args...)
    apply_y_bcs!(Gcⁿ, c, arch, args...)
    apply_z_bcs!(Gcⁿ, c, arch, args...)
    return nothing
end

""" Calculate momentum tendencies if momentum is not prescribed."""
function compute_hydrostatic_momentum_tendencies!(model, velocities, kernel_parameters; active_cells_map = nothing)

    grid = model.grid
    arch = architecture(grid)

    u_immersed_bc = immersed_boundary_condition(velocities.u)
    v_immersed_bc = immersed_boundary_condition(velocities.v)

    start_momentum_kernel_args = (model.advection.momentum,
                                  model.coriolis,
                                  model.closure)

    end_momentum_kernel_args = (velocities,
                                model.free_surface,
                                model.tracers,
                                model.buoyancy,
                                model.diffusivity_fields,
                                model.pressure.pHY′,
                                model.auxiliary_fields,
                                model.clock)

    u_kernel_args = tuple(start_momentum_kernel_args..., u_immersed_bc, end_momentum_kernel_args...)
    v_kernel_args = tuple(start_momentum_kernel_args..., v_immersed_bc, end_momentum_kernel_args...)

    launch!(arch, grid, kernel_parameters,
            compute_hydrostatic_free_surface_Gu!, model.timestepper.Gⁿ.u, grid, 
<<<<<<< HEAD
            u_kernel_args;
=======
            active_cells_map, u_kernel_args, model.forcing.u;
>>>>>>> 741871b1
            active_cells_map)

    launch!(arch, grid, kernel_parameters,
            compute_hydrostatic_free_surface_Gv!, model.timestepper.Gⁿ.v, grid, 
<<<<<<< HEAD
            v_kernel_args;
=======
            active_cells_map, v_kernel_args, model.forcing.v;
>>>>>>> 741871b1
            active_cells_map)

    return nothing
end


""" Apply boundary conditions by adding flux divergences to the right-hand-side. """
function compute_hydrostatic_boundary_tendency_contributions!(Gⁿ, arch, velocities, tracers, args...)

    args = Tuple(args)

    # Velocity fields
    for i in (:u, :v)
        apply_flux_bcs!(Gⁿ[i], velocities[i], arch, args)
    end

    # Tracer fields
    for i in propertynames(tracers)
        apply_flux_bcs!(Gⁿ[i], tracers[i], arch, args)
    end

    return nothing
end

#####
##### Tendency calculators for u, v
#####

""" Calculate the right-hand-side of the u-velocity equation. """
<<<<<<< HEAD
@kernel function compute_hydrostatic_free_surface_Gu!(Gu, grid, args)
=======
@kernel function compute_hydrostatic_free_surface_Gu!(Gu, grid, ::Nothing, args, forcing)
>>>>>>> 741871b1
    i, j, k = @index(Global, NTuple)
    @inbounds Gu[i, j, k] = hydrostatic_free_surface_u_velocity_tendency(i, j, k, grid, args..., forcing)
end

<<<<<<< HEAD
""" Calculate the right-hand-side of the v-velocity equation. """
@kernel function compute_hydrostatic_free_surface_Gv!(Gv, grid, args)
=======
@kernel function compute_hydrostatic_free_surface_Gu!(Gu, grid, active_cells_map, args, forcing)
    idx = @index(Global, Linear)
    i, j, k = active_linear_index_to_tuple(idx, active_cells_map)
    @inbounds Gu[i, j, k] = hydrostatic_free_surface_u_velocity_tendency(i, j, k, grid, args..., forcing)
end

""" Calculate the right-hand-side of the v-velocity equation. """
@kernel function compute_hydrostatic_free_surface_Gv!(Gv, grid, ::Nothing, args, forcing)
>>>>>>> 741871b1
    i, j, k = @index(Global, NTuple)
    @inbounds Gv[i, j, k] = hydrostatic_free_surface_v_velocity_tendency(i, j, k, grid, args..., forcing)
end

<<<<<<< HEAD
=======
@kernel function compute_hydrostatic_free_surface_Gv!(Gv, grid, active_cells_map, args, forcing)
    idx = @index(Global, Linear)
    i, j, k = active_linear_index_to_tuple(idx, active_cells_map)
    @inbounds Gv[i, j, k] = hydrostatic_free_surface_v_velocity_tendency(i, j, k, grid, args..., forcing)
end

>>>>>>> 741871b1
#####
##### Tendency calculators for tracers
#####

""" Calculate the right-hand-side of the tracer advection-diffusion equation. """
@kernel function compute_hydrostatic_free_surface_Gc!(Gc, grid, args)
    i, j, k = @index(Global, NTuple)
    @inbounds Gc[i, j, k] = hydrostatic_free_surface_tracer_tendency(i, j, k, grid, args...)
end

<<<<<<< HEAD
#####
##### Tendency calculators for an explicit free surface
#####

""" Calculate the right-hand-side of the free surface displacement (``η``) equation. """
@kernel function compute_hydrostatic_free_surface_Gη!(Gη, grid, args)
    i, j = @index(Global, NTuple)
    @inbounds Gη[i, j, grid.Nz+1] = free_surface_tendency(i, j, grid, args...)
=======
@kernel function compute_hydrostatic_free_surface_Gc!(Gc, grid, active_cells_map, args)
    idx = @index(Global, Linear)
    i, j, k = active_linear_index_to_tuple(idx, active_cells_map)
    @inbounds Gc[i, j, k] = hydrostatic_free_surface_tracer_tendency(i, j, k, grid, args...)
>>>>>>> 741871b1
end<|MERGE_RESOLUTION|>--- conflicted
+++ resolved
@@ -143,20 +143,12 @@
 
     launch!(arch, grid, kernel_parameters,
             compute_hydrostatic_free_surface_Gu!, model.timestepper.Gⁿ.u, grid, 
-<<<<<<< HEAD
-            u_kernel_args;
-=======
-            active_cells_map, u_kernel_args, model.forcing.u;
->>>>>>> 741871b1
+            u_kernel_args, model.forcing.u;
             active_cells_map)
 
     launch!(arch, grid, kernel_parameters,
             compute_hydrostatic_free_surface_Gv!, model.timestepper.Gⁿ.v, grid, 
-<<<<<<< HEAD
-            v_kernel_args;
-=======
-            active_cells_map, v_kernel_args, model.forcing.v;
->>>>>>> 741871b1
+            v_kernel_args, model.forcing.v;
             active_cells_map)
 
     return nothing
@@ -186,41 +178,17 @@
 #####
 
 """ Calculate the right-hand-side of the u-velocity equation. """
-<<<<<<< HEAD
-@kernel function compute_hydrostatic_free_surface_Gu!(Gu, grid, args)
-=======
-@kernel function compute_hydrostatic_free_surface_Gu!(Gu, grid, ::Nothing, args, forcing)
->>>>>>> 741871b1
+@kernel function compute_hydrostatic_free_surface_Gu!(Gu, grid, args, forcing)
     i, j, k = @index(Global, NTuple)
     @inbounds Gu[i, j, k] = hydrostatic_free_surface_u_velocity_tendency(i, j, k, grid, args..., forcing)
 end
 
-<<<<<<< HEAD
 """ Calculate the right-hand-side of the v-velocity equation. """
-@kernel function compute_hydrostatic_free_surface_Gv!(Gv, grid, args)
-=======
-@kernel function compute_hydrostatic_free_surface_Gu!(Gu, grid, active_cells_map, args, forcing)
-    idx = @index(Global, Linear)
-    i, j, k = active_linear_index_to_tuple(idx, active_cells_map)
-    @inbounds Gu[i, j, k] = hydrostatic_free_surface_u_velocity_tendency(i, j, k, grid, args..., forcing)
-end
-
-""" Calculate the right-hand-side of the v-velocity equation. """
-@kernel function compute_hydrostatic_free_surface_Gv!(Gv, grid, ::Nothing, args, forcing)
->>>>>>> 741871b1
+@kernel function compute_hydrostatic_free_surface_Gv!(Gv, grid, args, forcing)
     i, j, k = @index(Global, NTuple)
     @inbounds Gv[i, j, k] = hydrostatic_free_surface_v_velocity_tendency(i, j, k, grid, args..., forcing)
 end
 
-<<<<<<< HEAD
-=======
-@kernel function compute_hydrostatic_free_surface_Gv!(Gv, grid, active_cells_map, args, forcing)
-    idx = @index(Global, Linear)
-    i, j, k = active_linear_index_to_tuple(idx, active_cells_map)
-    @inbounds Gv[i, j, k] = hydrostatic_free_surface_v_velocity_tendency(i, j, k, grid, args..., forcing)
-end
-
->>>>>>> 741871b1
 #####
 ##### Tendency calculators for tracers
 #####
@@ -231,7 +199,6 @@
     @inbounds Gc[i, j, k] = hydrostatic_free_surface_tracer_tendency(i, j, k, grid, args...)
 end
 
-<<<<<<< HEAD
 #####
 ##### Tendency calculators for an explicit free surface
 #####
@@ -240,10 +207,4 @@
 @kernel function compute_hydrostatic_free_surface_Gη!(Gη, grid, args)
     i, j = @index(Global, NTuple)
     @inbounds Gη[i, j, grid.Nz+1] = free_surface_tendency(i, j, grid, args...)
-=======
-@kernel function compute_hydrostatic_free_surface_Gc!(Gc, grid, active_cells_map, args)
-    idx = @index(Global, Linear)
-    i, j, k = active_linear_index_to_tuple(idx, active_cells_map)
-    @inbounds Gc[i, j, k] = hydrostatic_free_surface_tracer_tendency(i, j, k, grid, args...)
->>>>>>> 741871b1
 end