import Oceananigans: tracer_tendency_kernel_function
import Oceananigans.TimeSteppers: compute_tendencies!
import Oceananigans.Models: complete_communication_and_compute_buffer!
import Oceananigans.Models: interior_tendency_kernel_parameters

using Oceananigans: fields, prognostic_fields, TendencyCallsite, UpdateStateCallsite
using Oceananigans.Utils: work_layout, KernelParameters
using Oceananigans.Grids: halo_size
using Oceananigans.Fields: immersed_boundary_condition
using Oceananigans.Biogeochemistry: update_tendencies!
using Oceananigans.TurbulenceClosures.TKEBasedVerticalDiffusivities: FlavorOfCATKE, FlavorOfTD

<<<<<<< HEAD
using Oceananigans.ImmersedBoundaries: retrieve_interior_active_cells_map, ActiveCellsIBG
=======
using Oceananigans.ImmersedBoundaries: get_active_cells_map, ActiveInteriorIBG, 
                                       linear_index_to_tuple
>>>>>>> e3188a0e

"""
    compute_tendencies!(model::HydrostaticFreeSurfaceModel, callbacks)

Calculate the interior and boundary contributions to tendency terms without the
contribution from non-hydrostatic pressure.
"""
function compute_tendencies!(model::HydrostaticFreeSurfaceModel, callbacks)

    grid = model.grid
    arch = architecture(grid)

    # Calculate contributions to momentum and tracer tendencies from fluxes and volume terms in the
    # interior of the domain. The active cells map restricts the computation to the active cells in the
    # interior if the grid is _immersed_ and the `active_cells_map` kwarg is active
    active_cells_map = get_active_cells_map(model.grid, Val(:interior))
    kernel_parameters = interior_tendency_kernel_parameters(arch, grid)

    compute_hydrostatic_free_surface_tendency_contributions!(model, kernel_parameters; active_cells_map)
    complete_communication_and_compute_buffer!(model, grid, arch)

    # Calculate contributions to momentum and tracer tendencies from user-prescribed fluxes across the
    # boundaries of the domain
    compute_hydrostatic_boundary_tendency_contributions!(model.timestepper.Gⁿ,
                                                         model.architecture,
                                                         model.velocities,
                                                         model.tracers,
                                                         model.clock,
                                                         fields(model),
                                                         model.closure,
                                                         model.buoyancy)

    for callback in callbacks
        callback.callsite isa TendencyCallsite && callback(model)
    end

    update_tendencies!(model.biogeochemistry, model)

    return nothing
end

# Fallback
compute_free_surface_tendency!(grid, model, free_surface) = nothing

@inline function top_tracer_boundary_conditions(grid, tracers)
    names = propertynames(tracers)
    values = Tuple(tracers[c].boundary_conditions.top for c in names)

    # Some shenanigans for type stability?
    return NamedTuple{tuple(names...)}(tuple(values...))
end

""" Store previous value of the source term and compute current source term. """
function compute_hydrostatic_free_surface_tendency_contributions!(model, kernel_parameters; active_cells_map=nothing)

    arch = model.architecture
    grid = model.grid

    compute_hydrostatic_momentum_tendencies!(model, model.velocities, kernel_parameters; active_cells_map)

    for (tracer_index, tracer_name) in enumerate(propertynames(model.tracers))

        @inbounds c_tendency    = model.timestepper.Gⁿ[tracer_name]
        @inbounds c_advection   = model.advection[tracer_name]
        @inbounds c_forcing     = model.forcing[tracer_name]
        @inbounds c_immersed_bc = immersed_boundary_condition(model.tracers[tracer_name])

        args = tuple(Val(tracer_index),
                     Val(tracer_name),
                     c_advection,
                     model.closure,
                     c_immersed_bc,
                     model.buoyancy,
                     model.biogeochemistry,
                     model.velocities,
                     model.free_surface,
                     model.tracers,
                     model.diffusivity_fields,
                     model.auxiliary_fields,
                     model.clock,
                     c_forcing)

        launch!(arch, grid, kernel_parameters,
                compute_hydrostatic_free_surface_Gc!,
                c_tendency,
                grid,
                active_cells_map,
                args;
                active_cells_map)
    end

    return nothing
end

#####
##### Boundary condributions to hydrostatic free surface model
#####

function apply_flux_bcs!(Gcⁿ, c, arch, args)
    apply_x_bcs!(Gcⁿ, c, arch, args...)
    apply_y_bcs!(Gcⁿ, c, arch, args...)
    apply_z_bcs!(Gcⁿ, c, arch, args...)
    return nothing
end

""" Calculate momentum tendencies if momentum is not prescribed."""
function compute_hydrostatic_momentum_tendencies!(model, velocities, kernel_parameters; active_cells_map=nothing)

    grid = model.grid
    arch = architecture(grid)

    u_immersed_bc = immersed_boundary_condition(velocities.u)
    v_immersed_bc = immersed_boundary_condition(velocities.v)

    u_forcing = model.forcing.u
    v_forcing = model.forcing.v

    start_momentum_kernel_args = (model.advection.momentum,
                                  model.coriolis,
                                  model.closure)

    end_momentum_kernel_args = (velocities,
                                model.free_surface,
                                model.tracers,
                                model.buoyancy,
                                model.diffusivity_fields,
                                model.pressure.pHY′,
                                model.auxiliary_fields,
                                model.vertical_coordinate,
                                model.clock)

    u_kernel_args = tuple(start_momentum_kernel_args..., u_immersed_bc, end_momentum_kernel_args..., u_forcing)
    v_kernel_args = tuple(start_momentum_kernel_args..., v_immersed_bc, end_momentum_kernel_args..., v_forcing)

    launch!(arch, grid, kernel_parameters,
            compute_hydrostatic_free_surface_Gu!, model.timestepper.Gⁿ.u, grid, 
            active_cells_map, u_kernel_args;
            active_cells_map)

    launch!(arch, grid, kernel_parameters,
            compute_hydrostatic_free_surface_Gv!, model.timestepper.Gⁿ.v, grid, 
            active_cells_map, v_kernel_args;
            active_cells_map)

    return nothing
end


""" Apply boundary conditions by adding flux divergences to the right-hand-side. """
function compute_hydrostatic_boundary_tendency_contributions!(Gⁿ, arch, velocities, tracers, args...)

    args = Tuple(args)

    # Velocity fields
    for i in (:u, :v)
        apply_flux_bcs!(Gⁿ[i], velocities[i], arch, args)
    end

    # Tracer fields
    for i in propertynames(tracers)
        apply_flux_bcs!(Gⁿ[i], tracers[i], arch, args)
    end

    return nothing
end

#####
##### Tendency calculators for u, v
#####

""" Calculate the right-hand-side of the u-velocity equation. """
<<<<<<< HEAD
@kernel function compute_hydrostatic_free_surface_Gu!(Gu, grid, active_cells_map, args, forcing)
    i, j, k = @active_index(active_cells_map, Global, NTuple)
    @inbounds Gu[i, j, k] = hydrostatic_free_surface_u_velocity_tendency(i, j, k, grid, args..., forcing)
end

""" Calculate the right-hand-side of the v-velocity equation. """
@kernel function compute_hydrostatic_free_surface_Gv!(Gv, grid, active_cells_map, args, forcing)
    i, j, k = @active_index(active_cells_map, Global, NTuple)
    @inbounds Gv[i, j, k] = hydrostatic_free_surface_v_velocity_tendency(i, j, k, grid, args..., forcing)
=======
@kernel function compute_hydrostatic_free_surface_Gu!(Gu, grid, ::Nothing, args)
    i, j, k = @index(Global, NTuple)
    @inbounds Gu[i, j, k] = hydrostatic_free_surface_u_velocity_tendency(i, j, k, grid, args...)
end

@kernel function compute_hydrostatic_free_surface_Gu!(Gu, grid, active_cells_map, args)
    idx = @index(Global, Linear)
    i, j, k = linear_index_to_tuple(idx, active_cells_map)
    @inbounds Gu[i, j, k] = hydrostatic_free_surface_u_velocity_tendency(i, j, k, grid, args...)
end

""" Calculate the right-hand-side of the v-velocity equation. """
@kernel function compute_hydrostatic_free_surface_Gv!(Gv, grid, ::Nothing, args)
    i, j, k = @index(Global, NTuple)
    @inbounds Gv[i, j, k] = hydrostatic_free_surface_v_velocity_tendency(i, j, k, grid, args...)
end

@kernel function compute_hydrostatic_free_surface_Gv!(Gv, grid, active_cells_map, args)
    idx = @index(Global, Linear)
    i, j, k = linear_index_to_tuple(idx, active_cells_map)
    @inbounds Gv[i, j, k] = hydrostatic_free_surface_v_velocity_tendency(i, j, k, grid, args...)
>>>>>>> e3188a0e
end

#####
##### Tendency calculators for tracers
#####

@kernel function compute_hydrostatic_free_surface_Gc!(Gc, grid, active_cells_map, args)
<<<<<<< HEAD
    i, j, k = @active_index(active_cells_map, Global, NTuple)
=======
    idx = @index(Global, Linear)
    i, j, k = linear_index_to_tuple(idx, active_cells_map)
>>>>>>> e3188a0e
    @inbounds Gc[i, j, k] = hydrostatic_free_surface_tracer_tendency(i, j, k, grid, args...)
end<|MERGE_RESOLUTION|>--- conflicted
+++ resolved
@@ -9,13 +9,7 @@
 using Oceananigans.Fields: immersed_boundary_condition
 using Oceananigans.Biogeochemistry: update_tendencies!
 using Oceananigans.TurbulenceClosures.TKEBasedVerticalDiffusivities: FlavorOfCATKE, FlavorOfTD
-
-<<<<<<< HEAD
-using Oceananigans.ImmersedBoundaries: retrieve_interior_active_cells_map, ActiveCellsIBG
-=======
-using Oceananigans.ImmersedBoundaries: get_active_cells_map, ActiveInteriorIBG, 
-                                       linear_index_to_tuple
->>>>>>> e3188a0e
+using Oceananigans.ImmersedBoundaries: get_active_cells_map, ActiveInteriorIBG
 
 """
     compute_tendencies!(model::HydrostaticFreeSurfaceModel, callbacks)
@@ -187,51 +181,21 @@
 #####
 
 """ Calculate the right-hand-side of the u-velocity equation. """
-<<<<<<< HEAD
-@kernel function compute_hydrostatic_free_surface_Gu!(Gu, grid, active_cells_map, args, forcing)
+@kernel function compute_hydrostatic_free_surface_Gu!(Gu, grid, active_cells_map, args)
     i, j, k = @active_index(active_cells_map, Global, NTuple)
-    @inbounds Gu[i, j, k] = hydrostatic_free_surface_u_velocity_tendency(i, j, k, grid, args..., forcing)
-end
-
-""" Calculate the right-hand-side of the v-velocity equation. """
-@kernel function compute_hydrostatic_free_surface_Gv!(Gv, grid, active_cells_map, args, forcing)
+    @inbounds Gu[i, j, k] = hydrostatic_free_surface_u_velocity_tendency(i, j, k, grid, args...)
+end
+
+@kernel function compute_hydrostatic_free_surface_Gv!(Gv, grid, active_cells_map, args)
     i, j, k = @active_index(active_cells_map, Global, NTuple)
-    @inbounds Gv[i, j, k] = hydrostatic_free_surface_v_velocity_tendency(i, j, k, grid, args..., forcing)
-=======
-@kernel function compute_hydrostatic_free_surface_Gu!(Gu, grid, ::Nothing, args)
-    i, j, k = @index(Global, NTuple)
-    @inbounds Gu[i, j, k] = hydrostatic_free_surface_u_velocity_tendency(i, j, k, grid, args...)
-end
-
-@kernel function compute_hydrostatic_free_surface_Gu!(Gu, grid, active_cells_map, args)
-    idx = @index(Global, Linear)
-    i, j, k = linear_index_to_tuple(idx, active_cells_map)
-    @inbounds Gu[i, j, k] = hydrostatic_free_surface_u_velocity_tendency(i, j, k, grid, args...)
-end
-
-""" Calculate the right-hand-side of the v-velocity equation. """
-@kernel function compute_hydrostatic_free_surface_Gv!(Gv, grid, ::Nothing, args)
-    i, j, k = @index(Global, NTuple)
     @inbounds Gv[i, j, k] = hydrostatic_free_surface_v_velocity_tendency(i, j, k, grid, args...)
 end
 
-@kernel function compute_hydrostatic_free_surface_Gv!(Gv, grid, active_cells_map, args)
-    idx = @index(Global, Linear)
-    i, j, k = linear_index_to_tuple(idx, active_cells_map)
-    @inbounds Gv[i, j, k] = hydrostatic_free_surface_v_velocity_tendency(i, j, k, grid, args...)
->>>>>>> e3188a0e
-end
-
 #####
 ##### Tendency calculators for tracers
 #####
 
 @kernel function compute_hydrostatic_free_surface_Gc!(Gc, grid, active_cells_map, args)
-<<<<<<< HEAD
     i, j, k = @active_index(active_cells_map, Global, NTuple)
-=======
-    idx = @index(Global, Linear)
-    i, j, k = linear_index_to_tuple(idx, active_cells_map)
->>>>>>> e3188a0e
     @inbounds Gc[i, j, k] = hydrostatic_free_surface_tracer_tendency(i, j, k, grid, args...)
 end