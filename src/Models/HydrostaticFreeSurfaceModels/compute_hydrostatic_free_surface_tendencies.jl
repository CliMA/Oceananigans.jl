--- conflicted
+++ resolved
@@ -117,30 +117,6 @@
     return nothing
 end
 
-<<<<<<< HEAD
-function compute_free_surface_tendency!(grid, model, kernel_parameters)
-
-    arch = architecture(grid)
-
-    if model.free_surface isa ExplicitFreeSurface 
-        
-        args = tuple(model.velocities,
-                    model.free_surface,
-                    model.tracers,
-                    model.auxiliary_fields,
-                    model.forcing,
-                    model.clock)
-
-        launch!(arch, grid, kernel_parameters,
-                compute_hydrostatic_free_surface_Gη!, model.timestepper.Gⁿ.η, 
-                grid, args)
-    end
-
-    return nothing
-end
-
-=======
->>>>>>> cb9e6d26
 """ Calculate momentum tendencies if momentum is not prescribed."""
 function compute_hydrostatic_momentum_tendencies!(model, velocities, kernel_parameters; active_cells_map = nothing)
 
