import Oceananigans: tracer_tendency_kernel_function
import Oceananigans.TimeSteppers: compute_tendencies!
import Oceananigans.Models: complete_communication_and_compute_buffer!
import Oceananigans.Models: interior_tendency_kernel_parameters

using Oceananigans: fields, prognostic_fields, TendencyCallsite, UpdateStateCallsite
using Oceananigans.Utils: work_layout, KernelParameters
using Oceananigans.Grids: halo_size
using Oceananigans.Fields: immersed_boundary_condition
using Oceananigans.Biogeochemistry: update_tendencies!
using Oceananigans.TurbulenceClosures.TKEBasedVerticalDiffusivities: FlavorOfCATKE, FlavorOfTD

using Oceananigans.ImmersedBoundaries: get_active_cells_map, ActiveInteriorIBG, 
                                       linear_index_to_tuple

"""
    compute_tendencies!(model::HydrostaticFreeSurfaceModel, callbacks)

Calculate the interior and boundary contributions to tendency terms without the
contribution from non-hydrostatic pressure.
"""
function compute_tendencies!(model::HydrostaticFreeSurfaceModel, callbacks)

    grid = model.grid
    arch = architecture(grid)

    # Calculate contributions to momentum and tracer tendencies from fluxes and volume terms in the
    # interior of the domain. The active cells map restricts the computation to the active cells in the
    # interior if the grid is _immersed_ and the `active_cells_map` kwarg is active
    active_cells_map = get_active_cells_map(model.grid, Val(:interior))
    kernel_parameters = interior_tendency_kernel_parameters(arch, grid)

    compute_hydrostatic_free_surface_tendency_contributions!(model, kernel_parameters; active_cells_map)
    complete_communication_and_compute_buffer!(model, grid, arch)

    # Calculate contributions to momentum and tracer tendencies from user-prescribed fluxes across the
    # boundaries of the domain
    compute_hydrostatic_boundary_tendency_contributions!(model.timestepper.Gⁿ,
                                                         model.architecture,
                                                         model.velocities,
                                                         model.tracers,
                                                         model.clock,
                                                         fields(model),
                                                         model.closure,
                                                         model.buoyancy)

    for callback in callbacks
        callback.callsite isa TendencyCallsite && callback(model)
    end

    update_tendencies!(model.biogeochemistry, model)

    return nothing
end

# Fallback
compute_free_surface_tendency!(grid, model, free_surface) = nothing

@inline function top_tracer_boundary_conditions(grid, tracers)
    names = propertynames(tracers)
    values = Tuple(tracers[c].boundary_conditions.top for c in names)

    # Some shenanigans for type stability?
    return NamedTuple{tuple(names...)}(tuple(values...))
end

""" Store previous value of the source term and compute current source term. """
function compute_hydrostatic_free_surface_tendency_contributions!(model, kernel_parameters; active_cells_map=nothing)

    arch = model.architecture
    grid = model.grid

    compute_hydrostatic_momentum_tendencies!(model, model.velocities, kernel_parameters; active_cells_map)

    for (tracer_index, tracer_name) in enumerate(propertynames(model.tracers))

        @inbounds c_tendency    = model.timestepper.Gⁿ[tracer_name]
        @inbounds c_advection   = model.advection[tracer_name]
        @inbounds c_forcing     = model.forcing[tracer_name]
        @inbounds c_immersed_bc = immersed_boundary_condition(model.tracers[tracer_name])

        args = tuple(Val(tracer_index),
                     Val(tracer_name),
                     c_advection,
                     model.closure,
                     c_immersed_bc,
                     model.buoyancy,
                     model.biogeochemistry,
                     model.velocities,
                     model.free_surface,
                     model.tracers,
                     model.diffusivity_fields,
                     model.auxiliary_fields,
                     model.clock,
                     c_forcing)

        launch!(arch, grid, kernel_parameters,
                compute_hydrostatic_free_surface_Gc!,
                c_tendency,
                grid,
                args;
                active_cells_map)
    end

    return nothing
end

#####
##### Boundary condributions to hydrostatic free surface model
#####

function apply_flux_bcs!(Gcⁿ, c, arch, args)
    apply_x_bcs!(Gcⁿ, c, arch, args...)
    apply_y_bcs!(Gcⁿ, c, arch, args...)
    apply_z_bcs!(Gcⁿ, c, arch, args...)
    return nothing
end

""" Calculate momentum tendencies if momentum is not prescribed."""
function compute_hydrostatic_momentum_tendencies!(model, velocities, kernel_parameters; active_cells_map=nothing)

    grid = model.grid
    arch = architecture(grid)

    u_immersed_bc = immersed_boundary_condition(velocities.u)
    v_immersed_bc = immersed_boundary_condition(velocities.v)

    u_forcing = model.forcing.u
    v_forcing = model.forcing.v

    start_momentum_kernel_args = (model.advection.momentum,
                                  model.coriolis,
                                  model.closure)

    end_momentum_kernel_args = (velocities,
                                model.free_surface,
                                model.tracers,
                                model.buoyancy,
                                model.diffusivity_fields,
                                model.pressure.pHY′,
                                model.auxiliary_fields,
                                model.vertical_coordinate,
                                model.clock)

    u_kernel_args = tuple(start_momentum_kernel_args..., u_immersed_bc, end_momentum_kernel_args..., u_forcing)
    v_kernel_args = tuple(start_momentum_kernel_args..., v_immersed_bc, end_momentum_kernel_args..., v_forcing)

    launch!(arch, grid, kernel_parameters,
            compute_hydrostatic_free_surface_Gu!, model.timestepper.Gⁿ.u, grid, 
            u_kernel_args; active_cells_map)

    launch!(arch, grid, kernel_parameters,
            compute_hydrostatic_free_surface_Gv!, model.timestepper.Gⁿ.v, grid, 
            v_kernel_args; active_cells_map)

    return nothing
end


""" Apply boundary conditions by adding flux divergences to the right-hand-side. """
function compute_hydrostatic_boundary_tendency_contributions!(Gⁿ, arch, velocities, tracers, args...)

    args = Tuple(args)

    # Velocity fields
    for i in (:u, :v)
        apply_flux_bcs!(Gⁿ[i], velocities[i], arch, args)
    end

    # Tracer fields
    for i in propertynames(tracers)
        apply_flux_bcs!(Gⁿ[i], tracers[i], arch, args)
    end

    return nothing
end

#####
##### Tendency calculators for u, v
#####

""" Calculate the right-hand-side of the u-velocity equation. """
@kernel function compute_hydrostatic_free_surface_Gu!(Gu, grid, args)
    i, j, k = @index(Global, NTuple)
    @inbounds Gu[i, j, k] = hydrostatic_free_surface_u_velocity_tendency(i, j, k, grid, args...)
end

<<<<<<< HEAD
=======
@kernel function compute_hydrostatic_free_surface_Gu!(Gu, grid, active_cells_map, args)
    idx = @index(Global, Linear)
    i, j, k = linear_index_to_tuple(idx, active_cells_map)
    @inbounds Gu[i, j, k] = hydrostatic_free_surface_u_velocity_tendency(i, j, k, grid, args...)
end

>>>>>>> 586ade72
""" Calculate the right-hand-side of the v-velocity equation. """
@kernel function compute_hydrostatic_free_surface_Gv!(Gv, grid, args)
    i, j, k = @index(Global, NTuple)
    @inbounds Gv[i, j, k] = hydrostatic_free_surface_v_velocity_tendency(i, j, k, grid, args...)
end

<<<<<<< HEAD
=======
@kernel function compute_hydrostatic_free_surface_Gv!(Gv, grid, active_cells_map, args)
    idx = @index(Global, Linear)
    i, j, k = linear_index_to_tuple(idx, active_cells_map)
    @inbounds Gv[i, j, k] = hydrostatic_free_surface_v_velocity_tendency(i, j, k, grid, args...)
end

>>>>>>> 586ade72
#####
##### Tendency calculators for tracers
#####

""" Calculate the right-hand-side of the tracer advection-diffusion equation. """
@kernel function compute_hydrostatic_free_surface_Gc!(Gc, grid, args)
    i, j, k = @index(Global, NTuple)
    @inbounds Gc[i, j, k] = hydrostatic_free_surface_tracer_tendency(i, j, k, grid, args...)
<<<<<<< HEAD
=======
end

@kernel function compute_hydrostatic_free_surface_Gc!(Gc, grid, active_cells_map, args)
    idx = @index(Global, Linear)
    i, j, k = linear_index_to_tuple(idx, active_cells_map)
    @inbounds Gc[i, j, k] = hydrostatic_free_surface_tracer_tendency(i, j, k, grid, args...)
>>>>>>> 586ade72
end<|MERGE_RESOLUTION|>--- conflicted
+++ resolved
@@ -185,30 +185,12 @@
     @inbounds Gu[i, j, k] = hydrostatic_free_surface_u_velocity_tendency(i, j, k, grid, args...)
 end
 
-<<<<<<< HEAD
-=======
-@kernel function compute_hydrostatic_free_surface_Gu!(Gu, grid, active_cells_map, args)
-    idx = @index(Global, Linear)
-    i, j, k = linear_index_to_tuple(idx, active_cells_map)
-    @inbounds Gu[i, j, k] = hydrostatic_free_surface_u_velocity_tendency(i, j, k, grid, args...)
-end
-
->>>>>>> 586ade72
 """ Calculate the right-hand-side of the v-velocity equation. """
 @kernel function compute_hydrostatic_free_surface_Gv!(Gv, grid, args)
     i, j, k = @index(Global, NTuple)
     @inbounds Gv[i, j, k] = hydrostatic_free_surface_v_velocity_tendency(i, j, k, grid, args...)
 end
 
-<<<<<<< HEAD
-=======
-@kernel function compute_hydrostatic_free_surface_Gv!(Gv, grid, active_cells_map, args)
-    idx = @index(Global, Linear)
-    i, j, k = linear_index_to_tuple(idx, active_cells_map)
-    @inbounds Gv[i, j, k] = hydrostatic_free_surface_v_velocity_tendency(i, j, k, grid, args...)
-end
-
->>>>>>> 586ade72
 #####
 ##### Tendency calculators for tracers
 #####
@@ -217,13 +199,4 @@
 @kernel function compute_hydrostatic_free_surface_Gc!(Gc, grid, args)
     i, j, k = @index(Global, NTuple)
     @inbounds Gc[i, j, k] = hydrostatic_free_surface_tracer_tendency(i, j, k, grid, args...)
-<<<<<<< HEAD
-=======
-end
-
-@kernel function compute_hydrostatic_free_surface_Gc!(Gc, grid, active_cells_map, args)
-    idx = @index(Global, Linear)
-    i, j, k = linear_index_to_tuple(idx, active_cells_map)
-    @inbounds Gc[i, j, k] = hydrostatic_free_surface_tracer_tendency(i, j, k, grid, args...)
->>>>>>> 586ade72
 end