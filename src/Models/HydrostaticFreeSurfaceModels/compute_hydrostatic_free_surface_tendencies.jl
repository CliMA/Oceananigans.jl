import Oceananigans: tracer_tendency_kernel_function
import Oceananigans.TimeSteppers: compute_tendencies!
import Oceananigans.Models: complete_communication_and_compute_buffer!
import Oceananigans.Models: interior_tendency_kernel_parameters

using Oceananigans: fields, prognostic_fields, TendencyCallsite, UpdateStateCallsite
using Oceananigans.Utils: work_layout, KernelParameters
using Oceananigans.Grids: halo_size
using Oceananigans.Fields: immersed_boundary_condition
using Oceananigans.Biogeochemistry: update_tendencies!
using Oceananigans.TurbulenceClosures.TKEBasedVerticalDiffusivities: FlavorOfCATKE, FlavorOfTD

using Oceananigans.ImmersedBoundaries: retrieve_interior_active_cells_map, ActiveCellsIBG, 
                                       active_linear_index_to_tuple

"""
    compute_tendencies!(model::HydrostaticFreeSurfaceModel, callbacks)

Calculate the interior and boundary contributions to tendency terms without the
contribution from non-hydrostatic pressure.
"""
function compute_tendencies!(model::HydrostaticFreeSurfaceModel, callbacks)

    grid = model.grid
    arch = architecture(grid)

    # Calculate contributions to momentum and tracer tendencies from fluxes and volume terms in the
    # interior of the domain. The active cells map restricts the computation to the active cells in the
    # interior if the grid is _immersed_ and the `active_cells_map` kwarg is active
    active_cells_map = retrieve_interior_active_cells_map(model.grid, Val(:interior))
    kernel_parameters = interior_tendency_kernel_parameters(arch, grid)

    compute_hydrostatic_free_surface_tendency_contributions!(model, kernel_parameters; active_cells_map)
    complete_communication_and_compute_buffer!(model, grid, arch)

    # Calculate contributions to momentum and tracer tendencies from user-prescribed fluxes across the
    # boundaries of the domain
    compute_hydrostatic_boundary_tendency_contributions!(model.timestepper.Gⁿ,
                                                         model.architecture,
                                                         model.velocities,
                                                         model.tracers,
                                                         model.clock,
                                                         fields(model),
                                                         model.closure,
                                                         model.buoyancy)

    for callback in callbacks
        callback.callsite isa TendencyCallsite && callback(model)
    end

    update_tendencies!(model.biogeochemistry, model)

    return nothing
end

# Fallback
compute_free_surface_tendency!(grid, model, free_surface) = nothing

@inline function top_tracer_boundary_conditions(grid, tracers)
    names = propertynames(tracers)
    values = Tuple(tracers[c].boundary_conditions.top for c in names)

    # Some shenanigans for type stability?
    return NamedTuple{tuple(names...)}(tuple(values...))
end

""" Store previous value of the source term and compute current source term. """
function compute_hydrostatic_free_surface_tendency_contributions!(model, kernel_parameters; active_cells_map = nothing)

    arch = model.architecture
    grid = model.grid

    compute_hydrostatic_momentum_tendencies!(model, model.velocities, kernel_parameters; active_cells_map)

    for (tracer_index, tracer_name) in enumerate(propertynames(model.tracers))

        @inbounds c_tendency    = model.timestepper.Gⁿ[tracer_name]
        @inbounds c_advection   = model.advection[tracer_name]
        @inbounds c_forcing     = model.forcing[tracer_name]
        @inbounds c_immersed_bc = immersed_boundary_condition(model.tracers[tracer_name])

        args = tuple(Val(tracer_index),
                     Val(tracer_name),
                     c_advection,
                     model.closure,
                     c_immersed_bc,
                     model.buoyancy,
                     model.biogeochemistry,
                     model.velocities,
                     model.free_surface,
                     model.tracers,
                     model.diffusivity_fields,
                     model.auxiliary_fields,
                     model.clock,
                     c_forcing)

        launch!(arch, grid, kernel_parameters,
                compute_hydrostatic_free_surface_Gc!,
                c_tendency,
                grid,
                args;
                active_cells_map)
    end

    return nothing
end

#####
##### Boundary condributions to hydrostatic free surface model
#####

function apply_flux_bcs!(Gcⁿ, c, arch, args)
    apply_x_bcs!(Gcⁿ, c, arch, args...)
    apply_y_bcs!(Gcⁿ, c, arch, args...)
    apply_z_bcs!(Gcⁿ, c, arch, args...)
    return nothing
end

""" Calculate momentum tendencies if momentum is not prescribed."""
function compute_hydrostatic_momentum_tendencies!(model, velocities, kernel_parameters; active_cells_map = nothing)

    grid = model.grid
    arch = architecture(grid)

    u_immersed_bc = immersed_boundary_condition(velocities.u)
    v_immersed_bc = immersed_boundary_condition(velocities.v)

    u_forcing = model.forcing.u
    v_forcing = model.forcing.v

    start_momentum_kernel_args = (model.advection.momentum,
                                  model.coriolis,
                                  model.closure)

    end_momentum_kernel_args = (velocities,
                                model.free_surface,
                                model.tracers,
                                model.buoyancy,
                                model.diffusivity_fields,
                                model.pressure.pHY′,
                                model.auxiliary_fields,
                                model.vertical_coordinate,
                                model.clock)

    u_kernel_args = tuple(start_momentum_kernel_args..., u_immersed_bc, end_momentum_kernel_args..., u_forcing)
    v_kernel_args = tuple(start_momentum_kernel_args..., v_immersed_bc, end_momentum_kernel_args..., v_forcing)

    launch!(arch, grid, kernel_parameters,
            compute_hydrostatic_free_surface_Gu!, model.timestepper.Gⁿ.u, grid, 
<<<<<<< HEAD
            u_kernel_args, model.forcing.u;
=======
            active_cells_map, u_kernel_args;
>>>>>>> c0a35e85
            active_cells_map)

    launch!(arch, grid, kernel_parameters,
            compute_hydrostatic_free_surface_Gv!, model.timestepper.Gⁿ.v, grid, 
<<<<<<< HEAD
            v_kernel_args, model.forcing.v;
=======
            active_cells_map, v_kernel_args;
>>>>>>> c0a35e85
            active_cells_map)

    return nothing
end


""" Apply boundary conditions by adding flux divergences to the right-hand-side. """
function compute_hydrostatic_boundary_tendency_contributions!(Gⁿ, arch, velocities, tracers, args...)

    args = Tuple(args)

    # Velocity fields
    for i in (:u, :v)
        apply_flux_bcs!(Gⁿ[i], velocities[i], arch, args)
    end

    # Tracer fields
    for i in propertynames(tracers)
        apply_flux_bcs!(Gⁿ[i], tracers[i], arch, args)
    end

    return nothing
end

#####
##### Tendency calculators for u, v
#####

""" Calculate the right-hand-side of the u-velocity equation. """
<<<<<<< HEAD
@kernel function compute_hydrostatic_free_surface_Gu!(Gu, grid, args, forcing)
=======
@kernel function compute_hydrostatic_free_surface_Gu!(Gu, grid, ::Nothing, args)
>>>>>>> c0a35e85
    i, j, k = @index(Global, NTuple)
    @inbounds Gu[i, j, k] = hydrostatic_free_surface_u_velocity_tendency(i, j, k, grid, args...)
end

<<<<<<< HEAD
""" Calculate the right-hand-side of the v-velocity equation. """
@kernel function compute_hydrostatic_free_surface_Gv!(Gv, grid, args, forcing)
=======
@kernel function compute_hydrostatic_free_surface_Gu!(Gu, grid, active_cells_map, args)
    idx = @index(Global, Linear)
    i, j, k = active_linear_index_to_tuple(idx, active_cells_map)
    @inbounds Gu[i, j, k] = hydrostatic_free_surface_u_velocity_tendency(i, j, k, grid, args...)
end

""" Calculate the right-hand-side of the v-velocity equation. """
@kernel function compute_hydrostatic_free_surface_Gv!(Gv, grid, ::Nothing, args)
>>>>>>> c0a35e85
    i, j, k = @index(Global, NTuple)
    @inbounds Gv[i, j, k] = hydrostatic_free_surface_v_velocity_tendency(i, j, k, grid, args...)
end

<<<<<<< HEAD
=======
@kernel function compute_hydrostatic_free_surface_Gv!(Gv, grid, active_cells_map, args)
    idx = @index(Global, Linear)
    i, j, k = active_linear_index_to_tuple(idx, active_cells_map)
    @inbounds Gv[i, j, k] = hydrostatic_free_surface_v_velocity_tendency(i, j, k, grid, args...)
end

>>>>>>> c0a35e85
#####
##### Tendency calculators for tracers
#####

""" Calculate the right-hand-side of the tracer advection-diffusion equation. """
@kernel function compute_hydrostatic_free_surface_Gc!(Gc, grid, args)
    i, j, k = @index(Global, NTuple)
    @inbounds Gc[i, j, k] = hydrostatic_free_surface_tracer_tendency(i, j, k, grid, args...)
end<|MERGE_RESOLUTION|>--- conflicted
+++ resolved
@@ -147,21 +147,11 @@
 
     launch!(arch, grid, kernel_parameters,
             compute_hydrostatic_free_surface_Gu!, model.timestepper.Gⁿ.u, grid, 
-<<<<<<< HEAD
-            u_kernel_args, model.forcing.u;
-=======
-            active_cells_map, u_kernel_args;
->>>>>>> c0a35e85
-            active_cells_map)
+            u_kernel_args; active_cells_map)
 
     launch!(arch, grid, kernel_parameters,
             compute_hydrostatic_free_surface_Gv!, model.timestepper.Gⁿ.v, grid, 
-<<<<<<< HEAD
-            v_kernel_args, model.forcing.v;
-=======
-            active_cells_map, v_kernel_args;
->>>>>>> c0a35e85
-            active_cells_map)
+            v_kernel_args; active_cells_map)
 
     return nothing
 end
@@ -190,41 +180,17 @@
 #####
 
 """ Calculate the right-hand-side of the u-velocity equation. """
-<<<<<<< HEAD
-@kernel function compute_hydrostatic_free_surface_Gu!(Gu, grid, args, forcing)
-=======
-@kernel function compute_hydrostatic_free_surface_Gu!(Gu, grid, ::Nothing, args)
->>>>>>> c0a35e85
+@kernel function compute_hydrostatic_free_surface_Gu!(Gu, grid, args)
     i, j, k = @index(Global, NTuple)
     @inbounds Gu[i, j, k] = hydrostatic_free_surface_u_velocity_tendency(i, j, k, grid, args...)
 end
 
-<<<<<<< HEAD
 """ Calculate the right-hand-side of the v-velocity equation. """
-@kernel function compute_hydrostatic_free_surface_Gv!(Gv, grid, args, forcing)
-=======
-@kernel function compute_hydrostatic_free_surface_Gu!(Gu, grid, active_cells_map, args)
-    idx = @index(Global, Linear)
-    i, j, k = active_linear_index_to_tuple(idx, active_cells_map)
-    @inbounds Gu[i, j, k] = hydrostatic_free_surface_u_velocity_tendency(i, j, k, grid, args...)
-end
-
-""" Calculate the right-hand-side of the v-velocity equation. """
-@kernel function compute_hydrostatic_free_surface_Gv!(Gv, grid, ::Nothing, args)
->>>>>>> c0a35e85
+@kernel function compute_hydrostatic_free_surface_Gv!(Gv, grid, args)
     i, j, k = @index(Global, NTuple)
     @inbounds Gv[i, j, k] = hydrostatic_free_surface_v_velocity_tendency(i, j, k, grid, args...)
 end
 
-<<<<<<< HEAD
-=======
-@kernel function compute_hydrostatic_free_surface_Gv!(Gv, grid, active_cells_map, args)
-    idx = @index(Global, Linear)
-    i, j, k = active_linear_index_to_tuple(idx, active_cells_map)
-    @inbounds Gv[i, j, k] = hydrostatic_free_surface_v_velocity_tendency(i, j, k, grid, args...)
-end
-
->>>>>>> c0a35e85
 #####
 ##### Tendency calculators for tracers
 #####
