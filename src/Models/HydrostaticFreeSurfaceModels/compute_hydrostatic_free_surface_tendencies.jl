import Oceananigans.TimeSteppers: compute_tendencies!
import Oceananigans: tracer_tendency_kernel_function

using Oceananigans.Utils: work_layout, KernelParameters
using Oceananigans.Fields: immersed_boundary_condition
using Oceananigans.Grids: halo_size
using Oceananigans: fields, prognostic_fields, TendencyCallsite, UpdateStateCallsite
using Oceananigans.Biogeochemistry: update_tendencies!

import Oceananigans.TimeSteppers: compute_tendencies!
import Oceananigans: tracer_tendency_kernel_function

import Oceananigans.Models: complete_communication_and_compute_boundary!
import Oceananigans.Models: interior_tendency_kernel_parameters

using Oceananigans.ImmersedBoundaries: active_interior_map, ActiveCellsIBG, 
                                       InteriorMap, active_linear_index_to_tuple

"""
    compute_tendencies!(model::HydrostaticFreeSurfaceModel, callbacks)

Calculate the interior and boundary contributions to tendency terms without the
contribution from non-hydrostatic pressure.
"""
function compute_tendencies!(model::HydrostaticFreeSurfaceModel, callbacks)

    kernel_parameters = tuple(interior_tendency_kernel_parameters(model.grid))

    # Calculate contributions to momentum and tracer tendencies from fluxes and volume terms in the
    # interior of the domain
    compute_hydrostatic_free_surface_tendency_contributions!(model, kernel_parameters;
                                                             active_cells_map = active_interior_map(model.grid))

    complete_communication_and_compute_boundary!(model, model.grid, model.architecture)

    # Calculate contributions to momentum and tracer tendencies from user-prescribed fluxes across the
    # boundaries of the domain
    compute_hydrostatic_boundary_tendency_contributions!(model.timestepper.Gⁿ,
                                                         model.architecture,
                                                         model.velocities,
                                                         model.free_surface,
                                                         model.tracers,
                                                         model.clock,
                                                         fields(model),
                                                         model.closure,
                                                         model.buoyancy)

    for callback in callbacks
        callback.callsite isa TendencyCallsite && callback(model)
    end

    update_tendencies!(model.biogeochemistry, model)

    return nothing
end

using Oceananigans.TurbulenceClosures.CATKEVerticalDiffusivities: FlavorOfCATKE

@inline tracer_tendency_kernel_function(model::HFSM, name, c, K)                     = compute_hydrostatic_free_surface_Gc!, c, K
@inline tracer_tendency_kernel_function(model::HFSM, ::Val{:e}, c::FlavorOfCATKE, K) = compute_hydrostatic_free_surface_Ge!, c, K

function tracer_tendency_kernel_function(model::HFSM, ::Val{:e}, closures::Tuple, diffusivity_fields::Tuple)
    catke_index = findfirst(c -> c isa FlavorOfCATKE, closures)

    if isnothing(catke_index)
        return compute_hydrostatic_free_surface_Gc!, closures, diffusivity_fields
    else
        catke_closure = closures[catke_index]
        catke_diffusivity_fields = diffusivity_fields[catke_index]
        return compute_hydrostatic_free_surface_Ge!, catke_closure, catke_diffusivity_fields 
    end
end

@inline function top_tracer_boundary_conditions(grid, tracers)
    names = propertynames(tracers)
    values = Tuple(tracers[c].boundary_conditions.top for c in names)

    # Some shenanigans for type stability?
    return NamedTuple{tuple(names...)}(tuple(values...))
end

""" Store previous value of the source term and compute current source term. """
function compute_hydrostatic_free_surface_tendency_contributions!(model, kernel_parameters; active_cells_map = nothing)

    arch = model.architecture
    grid = model.grid

    compute_hydrostatic_momentum_tendencies!(model, model.velocities, kernel_parameters; active_cells_map)

    top_tracer_bcs = top_tracer_boundary_conditions(grid, model.tracers)

    for (tracer_index, tracer_name) in enumerate(propertynames(model.tracers))
        @inbounds c_tendency    = model.timestepper.Gⁿ[tracer_name]
        @inbounds c_advection   = model.advection[tracer_name]
        @inbounds c_forcing     = model.forcing[tracer_name]
        @inbounds c_immersed_bc = immersed_boundary_condition(model.tracers[tracer_name])

        tendency_kernel!, closure, diffusivity = tracer_tendency_kernel_function(model,
                                                                                 Val(tracer_name),
                                                                                 model.closure,
                                                                                 model.diffusivity_fields)

        args = tuple(Val(tracer_index),
                     Val(tracer_name),
                     c_advection,
                     closure,
                     c_immersed_bc,
                     model.buoyancy,
                     model.biogeochemistry,
                     model.velocities,
                     model.free_surface,
                     model.tracers,
                     top_tracer_bcs,
                     diffusivity,
                     model.auxiliary_fields,
                     c_forcing,
                     model.clock)

        for parameters in kernel_parameters
            launch!(arch, grid, parameters,
                    tendency_kernel!,
                    c_tendency,
                    grid,
<<<<<<< HEAD
                    only_active_cells,
                    args...;
                    only_active_cells)
=======
                    active_cells_map,
                    args;
                    active_cells_map)
>>>>>>> d89f51c9
        end
    end

    return nothing
end

#####
##### Boundary condributions to hydrostatic free surface model
#####

function apply_flux_bcs!(Gcⁿ, c, arch, args::Vararg{Any, N}) where {N}
    apply_x_bcs!(Gcⁿ, c, arch, args...)
    apply_y_bcs!(Gcⁿ, c, arch, args...)
    apply_z_bcs!(Gcⁿ, c, arch, args...)
    return nothing
end

function compute_free_surface_tendency!(grid, model, kernel_parameters)

    arch = architecture(grid)

    args = tuple(model.velocities,
                 model.free_surface,
                 model.tracers,
                 model.auxiliary_fields,
                 model.forcing,
                 model.clock)

    launch!(arch, grid, kernel_parameters,
            compute_hydrostatic_free_surface_Gη!, model.timestepper.Gⁿ.η, 
            grid, args...)

    return nothing
end

""" Calculate momentum tendencies if momentum is not prescribed."""
function compute_hydrostatic_momentum_tendencies!(model, velocities, kernel_parameters; active_cells_map = nothing)

    grid = model.grid
    arch = architecture(grid)

    u_immersed_bc = immersed_boundary_condition(velocities.u)
    v_immersed_bc = immersed_boundary_condition(velocities.v)

    start_momentum_kernel_args = (model.advection.momentum,
                                  model.coriolis,
                                  model.closure)

    end_momentum_kernel_args = (velocities,
                                model.free_surface,
                                model.tracers,
                                model.buoyancy,
                                model.diffusivity_fields,
                                model.pressure.pHY′,
                                model.auxiliary_fields,
                                model.forcing,
                                model.clock)

    u_kernel_args = tuple(start_momentum_kernel_args..., u_immersed_bc, end_momentum_kernel_args...)
    v_kernel_args = tuple(start_momentum_kernel_args..., v_immersed_bc, end_momentum_kernel_args...)

    for parameters in kernel_parameters
        launch!(arch, grid, parameters,
                compute_hydrostatic_free_surface_Gu!, model.timestepper.Gⁿ.u, grid, 
<<<<<<< HEAD
                only_active_cells, u_kernel_args...;
                only_active_cells)

        launch!(arch, grid, parameters,
                compute_hydrostatic_free_surface_Gv!, model.timestepper.Gⁿ.v, grid, 
                only_active_cells, v_kernel_args...;
                only_active_cells)
=======
                active_cells_map, u_kernel_args;
                active_cells_map)

        launch!(arch, grid, parameters,
                compute_hydrostatic_free_surface_Gv!, model.timestepper.Gⁿ.v, grid, 
                active_cells_map, v_kernel_args;
                active_cells_map)
>>>>>>> d89f51c9
    end

    compute_free_surface_tendency!(grid, model, :xy)

    return nothing
end

""" Apply boundary conditions by adding flux divergences to the right-hand-side. """
function compute_hydrostatic_boundary_tendency_contributions!(Gⁿ, arch, velocities, free_surface, tracers, args...)

    args = Tuple(args)

    # Velocity fields
    for i in (:u, :v)
        apply_flux_bcs!(Gⁿ[i], velocities[i], arch, args...)
    end

    # Free surface
    apply_flux_bcs!(Gⁿ.η, displacement(free_surface), arch, args...)

    # Tracer fields
    for i in propertynames(tracers)
        apply_flux_bcs!(Gⁿ[i], tracers[i], arch, args...)
    end

    return nothing
end

#####
##### Tendency calculators for u, v
#####

""" Calculate the right-hand-side of the u-velocity equation. """
<<<<<<< HEAD
@kernel function compute_hydrostatic_free_surface_Gu!(Gu, grid, interior_map, args::Vararg{Any, N}) where {N}
=======
@kernel function compute_hydrostatic_free_surface_Gu!(Gu, grid, map, args)
>>>>>>> d89f51c9
    i, j, k = @index(Global, NTuple)
    @inbounds Gu[i, j, k] = hydrostatic_free_surface_u_velocity_tendency(i, j, k, grid, args...)
end

<<<<<<< HEAD
@kernel function compute_hydrostatic_free_surface_Gu!(Gu, grid::ActiveCellsIBG, ::InteriorMap, args::Vararg{Any, N}) where {N}
=======
@kernel function compute_hydrostatic_free_surface_Gu!(Gu, grid::ActiveCellsIBG, map, args)
>>>>>>> d89f51c9
    idx = @index(Global, Linear)
    i, j, k = active_linear_index_to_tuple(idx, map, grid)
    @inbounds Gu[i, j, k] = hydrostatic_free_surface_u_velocity_tendency(i, j, k, grid, args...)
end

""" Calculate the right-hand-side of the v-velocity equation. """
<<<<<<< HEAD
@kernel function compute_hydrostatic_free_surface_Gv!(Gv, grid, interior_map, args::Vararg{Any, N}) where {N}
=======
@kernel function compute_hydrostatic_free_surface_Gv!(Gv, grid, map, args)
>>>>>>> d89f51c9
    i, j, k = @index(Global, NTuple)
    @inbounds Gv[i, j, k] = hydrostatic_free_surface_v_velocity_tendency(i, j, k, grid, args...)
end

<<<<<<< HEAD
@kernel function compute_hydrostatic_free_surface_Gv!(Gv, grid::ActiveCellsIBG, ::InteriorMap, args::Vararg{Any, N}) where {N}
=======
@kernel function compute_hydrostatic_free_surface_Gv!(Gv, grid::ActiveCellsIBG, map, args)
>>>>>>> d89f51c9
    idx = @index(Global, Linear)
    i, j, k = active_linear_index_to_tuple(idx, map, grid)
    @inbounds Gv[i, j, k] = hydrostatic_free_surface_v_velocity_tendency(i, j, k, grid, args...)
end

#####
##### Tendency calculators for tracers
#####

""" Calculate the right-hand-side of the tracer advection-diffusion equation. """
<<<<<<< HEAD
@kernel function compute_hydrostatic_free_surface_Gc!(Gc, grid, interior_map, args::Vararg{Any, N}) where {N}
=======
@kernel function compute_hydrostatic_free_surface_Gc!(Gc, grid, map, args)
>>>>>>> d89f51c9
    i, j, k = @index(Global, NTuple)
    @inbounds Gc[i, j, k] = hydrostatic_free_surface_tracer_tendency(i, j, k, grid, args...)
end

<<<<<<< HEAD
@kernel function compute_hydrostatic_free_surface_Gc!(Gc, grid::ActiveCellsIBG, ::InteriorMap, args::Vararg{Any, N}) where {N}
=======
@kernel function compute_hydrostatic_free_surface_Gc!(Gc, grid::ActiveCellsIBG, map, args)
>>>>>>> d89f51c9
    idx = @index(Global, Linear)
    i, j, k = active_linear_index_to_tuple(idx, map, grid)
    @inbounds Gc[i, j, k] = hydrostatic_free_surface_tracer_tendency(i, j, k, grid, args...)
end

""" Calculate the right-hand-side of the subgrid scale energy equation. """
<<<<<<< HEAD
@kernel function compute_hydrostatic_free_surface_Ge!(Ge, grid, interior_map, args::Vararg{Any, N}) where {N}
=======
@kernel function compute_hydrostatic_free_surface_Ge!(Ge, grid, map, args)
>>>>>>> d89f51c9
    i, j, k = @index(Global, NTuple)
    @inbounds Ge[i, j, k] = hydrostatic_turbulent_kinetic_energy_tendency(i, j, k, grid, args...)
end

<<<<<<< HEAD
@kernel function compute_hydrostatic_free_surface_Ge!(Ge, grid::ActiveCellsIBG, ::InteriorMap, args::Vararg{Any, N}) where {N}
=======
@kernel function compute_hydrostatic_free_surface_Ge!(Ge, grid::ActiveCellsIBG, map, args)
>>>>>>> d89f51c9
    idx = @index(Global, Linear)
    i, j, k = active_linear_index_to_tuple(idx, map, grid)
    @inbounds Ge[i, j, k] = hydrostatic_turbulent_kinetic_energy_tendency(i, j, k, grid, args...)
end

#####
##### Tendency calculators for an explicit free surface
#####

""" Calculate the right-hand-side of the free surface displacement (``η``) equation. """
@kernel function compute_hydrostatic_free_surface_Gη!(Gη, grid, args::Vararg{Any, N}) where {N}
    i, j = @index(Global, NTuple)
    @inbounds Gη[i, j, grid.Nz+1] = free_surface_tendency(i, j, grid, args...)
end<|MERGE_RESOLUTION|>--- conflicted
+++ resolved
@@ -121,15 +121,9 @@
                     tendency_kernel!,
                     c_tendency,
                     grid,
-<<<<<<< HEAD
-                    only_active_cells,
+                    active_cells_map,
                     args...;
-                    only_active_cells)
-=======
-                    active_cells_map,
-                    args;
                     active_cells_map)
->>>>>>> d89f51c9
         end
     end
 
@@ -194,15 +188,6 @@
     for parameters in kernel_parameters
         launch!(arch, grid, parameters,
                 compute_hydrostatic_free_surface_Gu!, model.timestepper.Gⁿ.u, grid, 
-<<<<<<< HEAD
-                only_active_cells, u_kernel_args...;
-                only_active_cells)
-
-        launch!(arch, grid, parameters,
-                compute_hydrostatic_free_surface_Gv!, model.timestepper.Gⁿ.v, grid, 
-                only_active_cells, v_kernel_args...;
-                only_active_cells)
-=======
                 active_cells_map, u_kernel_args;
                 active_cells_map)
 
@@ -210,7 +195,6 @@
                 compute_hydrostatic_free_surface_Gv!, model.timestepper.Gⁿ.v, grid, 
                 active_cells_map, v_kernel_args;
                 active_cells_map)
->>>>>>> d89f51c9
     end
 
     compute_free_surface_tendency!(grid, model, :xy)
@@ -244,40 +228,24 @@
 #####
 
 """ Calculate the right-hand-side of the u-velocity equation. """
-<<<<<<< HEAD
-@kernel function compute_hydrostatic_free_surface_Gu!(Gu, grid, interior_map, args::Vararg{Any, N}) where {N}
-=======
-@kernel function compute_hydrostatic_free_surface_Gu!(Gu, grid, map, args)
->>>>>>> d89f51c9
+@kernel function compute_hydrostatic_free_surface_Gu!(Gu, grid, map, args::Vararg{Any, N}) where {N}
     i, j, k = @index(Global, NTuple)
     @inbounds Gu[i, j, k] = hydrostatic_free_surface_u_velocity_tendency(i, j, k, grid, args...)
 end
 
-<<<<<<< HEAD
-@kernel function compute_hydrostatic_free_surface_Gu!(Gu, grid::ActiveCellsIBG, ::InteriorMap, args::Vararg{Any, N}) where {N}
-=======
-@kernel function compute_hydrostatic_free_surface_Gu!(Gu, grid::ActiveCellsIBG, map, args)
->>>>>>> d89f51c9
+@kernel function compute_hydrostatic_free_surface_Gu!(Gu, grid::ActiveCellsIBG, map, args::Vararg{Any, N}) where {N}
     idx = @index(Global, Linear)
     i, j, k = active_linear_index_to_tuple(idx, map, grid)
     @inbounds Gu[i, j, k] = hydrostatic_free_surface_u_velocity_tendency(i, j, k, grid, args...)
 end
 
 """ Calculate the right-hand-side of the v-velocity equation. """
-<<<<<<< HEAD
-@kernel function compute_hydrostatic_free_surface_Gv!(Gv, grid, interior_map, args::Vararg{Any, N}) where {N}
-=======
-@kernel function compute_hydrostatic_free_surface_Gv!(Gv, grid, map, args)
->>>>>>> d89f51c9
+@kernel function compute_hydrostatic_free_surface_Gv!(Gv, grid, map, args::Vararg{Any, N}) where {N}
     i, j, k = @index(Global, NTuple)
     @inbounds Gv[i, j, k] = hydrostatic_free_surface_v_velocity_tendency(i, j, k, grid, args...)
 end
 
-<<<<<<< HEAD
-@kernel function compute_hydrostatic_free_surface_Gv!(Gv, grid::ActiveCellsIBG, ::InteriorMap, args::Vararg{Any, N}) where {N}
-=======
-@kernel function compute_hydrostatic_free_surface_Gv!(Gv, grid::ActiveCellsIBG, map, args)
->>>>>>> d89f51c9
+@kernel function compute_hydrostatic_free_surface_Gv!(Gv, grid::ActiveCellsIBG, map, args::Vararg{Any, N}) where {N}
     idx = @index(Global, Linear)
     i, j, k = active_linear_index_to_tuple(idx, map, grid)
     @inbounds Gv[i, j, k] = hydrostatic_free_surface_v_velocity_tendency(i, j, k, grid, args...)
@@ -288,40 +256,24 @@
 #####
 
 """ Calculate the right-hand-side of the tracer advection-diffusion equation. """
-<<<<<<< HEAD
-@kernel function compute_hydrostatic_free_surface_Gc!(Gc, grid, interior_map, args::Vararg{Any, N}) where {N}
-=======
-@kernel function compute_hydrostatic_free_surface_Gc!(Gc, grid, map, args)
->>>>>>> d89f51c9
+@kernel function compute_hydrostatic_free_surface_Gc!(Gc, grid, map, args::Vararg{Any, N}) where {N}
     i, j, k = @index(Global, NTuple)
     @inbounds Gc[i, j, k] = hydrostatic_free_surface_tracer_tendency(i, j, k, grid, args...)
 end
 
-<<<<<<< HEAD
-@kernel function compute_hydrostatic_free_surface_Gc!(Gc, grid::ActiveCellsIBG, ::InteriorMap, args::Vararg{Any, N}) where {N}
-=======
-@kernel function compute_hydrostatic_free_surface_Gc!(Gc, grid::ActiveCellsIBG, map, args)
->>>>>>> d89f51c9
+@kernel function compute_hydrostatic_free_surface_Gc!(Gc, grid::ActiveCellsIBG, map, args::Vararg{Any, N}) where {N}
     idx = @index(Global, Linear)
     i, j, k = active_linear_index_to_tuple(idx, map, grid)
     @inbounds Gc[i, j, k] = hydrostatic_free_surface_tracer_tendency(i, j, k, grid, args...)
 end
 
 """ Calculate the right-hand-side of the subgrid scale energy equation. """
-<<<<<<< HEAD
-@kernel function compute_hydrostatic_free_surface_Ge!(Ge, grid, interior_map, args::Vararg{Any, N}) where {N}
-=======
-@kernel function compute_hydrostatic_free_surface_Ge!(Ge, grid, map, args)
->>>>>>> d89f51c9
+@kernel function compute_hydrostatic_free_surface_Ge!(Ge, grid, map, args::Vararg{Any, N}) where {N}
     i, j, k = @index(Global, NTuple)
     @inbounds Ge[i, j, k] = hydrostatic_turbulent_kinetic_energy_tendency(i, j, k, grid, args...)
 end
 
-<<<<<<< HEAD
-@kernel function compute_hydrostatic_free_surface_Ge!(Ge, grid::ActiveCellsIBG, ::InteriorMap, args::Vararg{Any, N}) where {N}
-=======
-@kernel function compute_hydrostatic_free_surface_Ge!(Ge, grid::ActiveCellsIBG, map, args)
->>>>>>> d89f51c9
+@kernel function compute_hydrostatic_free_surface_Ge!(Ge, grid::ActiveCellsIBG, map, args::Vararg{Any, N}) where {N}
     idx = @index(Global, Linear)
     i, j, k = active_linear_index_to_tuple(idx, map, grid)
     @inbounds Ge[i, j, k] = hydrostatic_turbulent_kinetic_energy_tendency(i, j, k, grid, args...)
