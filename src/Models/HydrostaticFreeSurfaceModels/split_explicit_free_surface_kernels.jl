--- conflicted
+++ resolved
@@ -205,14 +205,10 @@
 
 # Barotropic Model Kernels
 # u_Δz = u * Δz
-<<<<<<< HEAD
 # For Zstar vertical spacing the vertical integral includes the dynamic height
 # Remember, the vertical coordinate has not yet been updated! 
 # For this reason the integration has to be performed manually
-@kernel function _barotropic_mode_kernel!(U, V, grid, u, v, Hᶠᶜ, Hᶜᶠ, η̅)
-=======
-@kernel function _barotropic_mode_kernel!(U, V, grid, ::Nothing, u, v)
->>>>>>> 66492233
+@kernel function _barotropic_mode_kernel!(U, V, grid, ::Nothing, u, v, Hᶠᶜ, Hᶜᶠ, η̅)
     i, j  = @index(Global, NTuple)	
     k_top = grid.Nz + 1
 
@@ -226,19 +222,10 @@
     end
 end
 
-<<<<<<< HEAD
-@kernel function _barotropic_mode_kernel!(U, V, grid::ActiveZColumnsIBG, u, v, Hᶠᶜ, Hᶜᶠ, η̅)
-    idx = @index(Global, Linear)
-    i, j = active_linear_index_to_tuple(idx, ZColumnMap(), grid)
-    k_top = grid.Nz + 1
-=======
-# Barotropic Model Kernels
-# u_Δz = u * Δz
-@kernel function _barotropic_mode_kernel!(U, V, grid, active_cells_map, u, v)
+@kernel function _barotropic_mode_kernel!(U, V, grid, active_cells_map, u, v, Hᶠᶜ, Hᶜᶠ, η̅)
     idx = @index(Global, Linear)
     i, j = active_linear_index_to_tuple(idx, active_cells_map)
     k_top = grid.Nz+1
->>>>>>> 66492233
 
     # hand unroll first loop
     @inbounds U[i, j, k_top-1] = u[i, j, 1] * Δzᶠᶜᶜ_reference(i, j, 1, grid) 
@@ -250,19 +237,13 @@
     end
 end
 
-<<<<<<< HEAD
-compute_barotropic_mode!(U, V, grid, u, v, Hᶠᶜ, Hᶜᶠ, η̅) = 
-    launch!(architecture(grid), grid, :xy, _barotropic_mode_kernel!, U, V, grid, u, v, Hᶠᶜ, Hᶜᶠ, η̅; 
-            active_cells_map = active_surface_map(grid))
-=======
-@inline function compute_barotropic_mode!(U, V, grid, u, v) 
+@inline function compute_barotropic_mode!(U, V, grid, u, v, Hᶠᶜ, Hᶜᶠ, η̅) 
     active_cells_map = retrieve_surface_active_cells_map(grid)
-
-    launch!(architecture(grid), grid, :xy, _barotropic_mode_kernel!, U, V, grid, active_cells_map, u, v; active_cells_map)
-
-    return nothing
-end
->>>>>>> 66492233
+    
+    launch!(architecture(grid), grid, :xy, _barotropic_mode_kernel!, U, V, grid, active_cells_map, u, v, Hᶠᶜ, Hᶜᶠ, η̅; active_cells_map)
+
+    return nothing
+end
 
 @kernel function _barotropic_split_explicit_corrector!(u, v, grid, U̅, V̅, U, V, Hᶠᶜ, Hᶜᶠ, η̅)
     i, j, k = @index(Global, NTuple)
