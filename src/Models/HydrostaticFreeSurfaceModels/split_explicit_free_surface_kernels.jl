--- conflicted
+++ resolved
@@ -266,13 +266,7 @@
     launch!(arch, grid, :xyz, barotropic_split_explicit_corrector_kernel!,
         u, v, U̅, V̅, U, V, Hᶠᶜ, Hᶜᶠ)
 
-<<<<<<< HEAD
-    return nothing
-=======
-@kernel function _calc_ab2_tendencies!(G⁻, Gⁿ, χ::FT) where FT
-    i, j, k = @index(Global, NTuple)
-    @inbounds G⁻[i, j, k] = (FT(1.5) + χ) *  Gⁿ[i, j, k] - G⁻[i, j, k] * (FT(0.5) + χ)
->>>>>>> fa5e2801
+    return nothing
 end
 
 """
