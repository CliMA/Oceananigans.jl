using Oceananigans.Grids
using Oceananigans.Grids: topology
using Oceananigans.Utils
using Oceananigans.AbstractOperations: Δz
using Oceananigans.BoundaryConditions
using Oceananigans.Operators
using Oceananigans.Architectures: convert_args
using Oceananigans.ImmersedBoundaries: peripheral_node, immersed_inactive_node, GFBIBG
using Oceananigans.ImmersedBoundaries: inactive_node, IBG, c, f
using Oceananigans.ImmersedBoundaries: mask_immersed_field!, retrieve_surface_active_cells_map, retrieve_interior_active_cells_map
using Oceananigans.ImmersedBoundaries: active_linear_index_to_tuple, ActiveCellsIBG, ActiveZColumnsIBG
using Oceananigans.DistributedComputations: child_architecture
using Oceananigans.DistributedComputations: Distributed

using Printf
using KernelAbstractions: @index, @kernel
using KernelAbstractions.Extras.LoopInfo: @unroll

# constants for AB3 time stepping scheme (from https://doi.org/10.1016/j.ocemod.2004.08.002)
const β = 0.281105
const α = 1.5 + β
const θ = - 0.5 - 2β
const γ = 0.088
const δ = 0.614
const ϵ = 0.013
const μ = 1 - δ - γ - ϵ

# Evolution Kernels
#
# ∂t(η) = -∇⋅U
# ∂t(U) = - gH∇η + f
#
# the free surface field η and its average η̄ are located on `Face`s at the surface (grid.Nz +1). All other intermediate variables
# (U, V, Ū, V̄) are barotropic fields (`ReducedField`) for which a k index is not defined

<<<<<<< HEAD
# Operators specific to the advancement of the Free surface and the Barotropic velocity. In particular, the base operators follow
# these rules:
#
#   `δxᶠᵃᵃ_η` : Hardcodes Noflux or Periodic boundary conditions for the free surface η in x direction 
#   `δyᵃᶠᵃ_η` : Hardcodes Noflux or Periodic boundary conditions for the free surface η in y direction
#
#   `δxᶜᵃᵃ_U` : Hardcodes NoPenetration or Periodic boundary conditions for the zonal barotropic velocity U in x direction 
#   `δyᵃᶜᵃ_V` : Hardcodes NoPenetration or Periodic boundary conditions for the meridional barotropic velocity V in y direction
#
# The functions `η★` `U★` and `V★` represent the value of free surface, barotropic zonal and meridional velocity at time step m+1/2

@inline δxᶠᵃᵃ_η(i, j, k, grid, T, η★::Function, args...) = δxᶠᵃᵃ(i, j, k, grid, η★, args...)
@inline δyᵃᶠᵃ_η(i, j, k, grid, T, η★::Function, args...) = δyᵃᶠᵃ(i, j, k, grid, η★, args...)
@inline δxᶜᵃᵃ_U(i, j, k, grid, T, U★::Function, args...) = δxᶜᵃᵃ(i, j, k, grid, U★, args...)
@inline δyᵃᶜᵃ_V(i, j, k, grid, T, V★::Function, args...) = δyᵃᶜᵃ(i, j, k, grid, V★, args...)

@inline δxᶠᵃᵃ_η(i, j, k, grid, ::Type{Periodic}, η★::Function, args...) = ifelse(i == 1, η★(1, j, k, grid, args...) - η★(grid.Nx, j, k, grid, args...), δxᶠᵃᵃ(i, j, k, grid, η★, args...))
@inline δyᵃᶠᵃ_η(i, j, k, grid, ::Type{Periodic}, η★::Function, args...) = ifelse(j == 1, η★(i, 1, k, grid, args...) - η★(i, grid.Ny, k, grid, args...), δyᵃᶠᵃ(i, j, k, grid, η★, args...))

@inline δxᶜᵃᵃ_U(i, j, k, grid, ::Type{Periodic}, U★::Function, args...) = ifelse(i == grid.Nx, U★(1, j, k, grid, args...) - U★(grid.Nx, j, k, grid, args...), δxᶜᵃᵃ(i, j, k, grid, U★, args...))
@inline δyᵃᶜᵃ_V(i, j, k, grid, ::Type{Periodic}, V★::Function, args...) = ifelse(j == grid.Ny, V★(i, 1, k, grid, args...) - V★(i, grid.Ny, k, grid, args...), δyᵃᶜᵃ(i, j, k, grid, V★, args...))

# Enforce NoFlux conditions for `η★`

@inline δxᶠᵃᵃ_η(i, j, k, grid, ::Type{Bounded},        η★::Function, args...) = ifelse(i == 1, zero(grid), δxᶠᵃᵃ(i, j, k, grid, η★, args...))
@inline δyᵃᶠᵃ_η(i, j, k, grid, ::Type{Bounded},        η★::Function, args...) = ifelse(j == 1, zero(grid), δyᵃᶠᵃ(i, j, k, grid, η★, args...))
@inline δxᶠᵃᵃ_η(i, j, k, grid, ::Type{RightConnected}, η★::Function, args...) = ifelse(i == 1, zero(grid), δxᶠᵃᵃ(i, j, k, grid, η★, args...))
@inline δyᵃᶠᵃ_η(i, j, k, grid, ::Type{RightConnected}, η★::Function, args...) = ifelse(j == 1, zero(grid), δyᵃᶠᵃ(i, j, k, grid, η★, args...))

# Enforce Impenetrability conditions for `U★` and `V★`

@inline δxᶜᵃᵃ_U(i, j, k, grid, ::Type{Bounded},  U★::Function, args...) = ifelse(i == grid.Nx, - U★(i, j, k, grid, args...),
                                                                          ifelse(i == 1, U★(2, j, k, grid, args...), δxᶜᵃᵃ(i, j, k, grid, U★, args...)))
@inline δyᵃᶜᵃ_V(i, j, k, grid, ::Type{Bounded},  V★::Function, args...) = ifelse(j == grid.Ny, - V★(i, j, k, grid, args...),
                                                                          ifelse(j == 1, V★(i, 2, k, grid, args...), δyᵃᶜᵃ(i, j, k, grid, V★, args...)))

@inline δxᶜᵃᵃ_U(i, j, k, grid, ::Type{LeftConnected},  U★::Function, args...) = ifelse(i == grid.Nx, - U★(i, j, k, grid, args...), δxᶜᵃᵃ(i, j, k, grid, U★, args...))
@inline δyᵃᶜᵃ_V(i, j, k, grid, ::Type{LeftConnected},  V★::Function, args...) = ifelse(j == grid.Ny, - V★(i, j, k, grid, args...), δyᵃᶜᵃ(i, j, k, grid, V★, args...))

@inline δxᶜᵃᵃ_U(i, j, k, grid, ::Type{RightConnected},  U★::Function, args...) = ifelse(i == 1, U★(2, j, k, grid, args...), δxᶜᵃᵃ(i, j, k, grid, U★, args...))
@inline δyᵃᶜᵃ_V(i, j, k, grid, ::Type{RightConnected},  V★::Function, args...) = ifelse(j == 1, V★(i, 2, k, grid, args...), δyᵃᶜᵃ(i, j, k, grid, V★, args...))

# Derivative Operators

@inline ∂xᶠᶜᶠ_η(i, j, k, grid, T, η★::Function, args...) = δxᶠᵃᵃ_η(i, j, k, grid, T, η★, args...) / Δxᶠᶜᶠ(i, j, k, grid)
@inline ∂yᶜᶠᶠ_η(i, j, k, grid, T, η★::Function, args...) = δyᵃᶠᵃ_η(i, j, k, grid, T, η★, args...) / Δyᶜᶠᶠ(i, j, k, grid)

@inline div_xᶜᶜᶠ_U(i, j, k, grid, TX, U★, args...) =  1 / Azᶜᶜᶠ(i, j, k, grid) * δxᶜᵃᵃ_U(i, j, k, grid, TX, Δy_qᶠᶜᶠ, U★, args...) 
@inline div_yᶜᶜᶠ_V(i, j, k, grid, TY, V★, args...) =  1 / Azᶜᶜᶠ(i, j, k, grid) * δyᵃᶜᵃ_V(i, j, k, grid, TY, Δx_qᶜᶠᶠ, V★, args...) 

# Immersed Boundary Operators (Velocities are `0` on `peripheral_node`s and the free surface should ensure no-flux on `inactive_node`s)

@inline conditional_U_fcc(i, j, k, grid, ibg::IBG, U★::Function, args...) = ifelse(peripheral_node(i, j, k, ibg, f, c, c), zero(ibg), U★(i, j, k, grid, args...))
@inline conditional_V_cfc(i, j, k, grid, ibg::IBG, V★::Function, args...) = ifelse(peripheral_node(i, j, k, ibg, c, f, c), zero(ibg), V★(i, j, k, grid, args...))

@inline conditional_∂xᶠᶜᶠ_η(i, j, k, ibg::IBG, args...) = ifelse(inactive_node(i, j, k, ibg, c, c, f) | inactive_node(i-1, j, k, ibg, c, c, f), zero(ibg), ∂xᶠᶜᶠ_η(i, j, k, ibg.underlying_grid, args...))
@inline conditional_∂yᶜᶠᶠ_η(i, j, k, ibg::IBG, args...) = ifelse(inactive_node(i, j, k, ibg, c, c, f) | inactive_node(i, j-1, k, ibg, c, c, f), zero(ibg), ∂yᶜᶠᶠ_η(i, j, k, ibg.underlying_grid, args...))

@inline δxᶜᵃᵃ_U(i, j, k, ibg::IBG, T, U★::Function, args...) = δxᶜᵃᵃ_U(i, j, k, ibg.underlying_grid, T, conditional_U_fcc,  ibg, U★, args...)
@inline δyᵃᶜᵃ_V(i, j, k, ibg::IBG, T, V★::Function, args...) = δyᵃᶜᵃ_V(i, j, k, ibg.underlying_grid, T, conditional_V_cfc,  ibg, V★, args...)
@inline ∂xᶠᶜᶠ_η(i, j, k, ibg::IBG, T, η★::Function, args...) = conditional_∂xᶠᶜᶠ_η(i, j, k, ibg, T, η★, args...)
@inline ∂yᶜᶠᶠ_η(i, j, k, ibg::IBG, T, η★::Function, args...) = conditional_∂yᶜᶠᶠ_η(i, j, k, ibg, T, η★, args...)
=======
# Special ``partial'' divergence for free surface evolution
@inline div_Txᶜᶜᶠ(i, j, k, grid, U★::Function, args...) =  1 / Azᶜᶜᶠ(i, j, k, grid) * δxTᶜᵃᵃ(i, j, k, grid, Δy_qᶠᶜᶠ, U★, args...)
@inline div_Tyᶜᶜᶠ(i, j, k, grid, V★::Function, args...) =  1 / Azᶜᶜᶠ(i, j, k, grid) * δyTᵃᶜᵃ(i, j, k, grid, Δx_qᶜᶠᶠ, V★, args...)
>>>>>>> 9ffbee31

# The functions `η★` `U★` and `V★` represent the value of free surface, barotropic zonal and meridional velocity at time step m+1/2

# Interpolation 
# TODO: Figure out a nice way to do this.
const PGX = AbstractGrid{<:Any, <:Periodic}
const BGX = AbstractGrid{<:Any, <:Bounded}
const RGX = AbstractGrid{<:Any, <:RightConnected}

const PGY = AbstractGrid{<:Any, <:Periodic}
const BGY = AbstractGrid{<:Any, <:Bounded}
const RGY = AbstractGrid{<:Any, <:RightConnected}

@inline ℑxᶠᵃᵃ_η(i, j, k, grid,      η) = ℑxᶠᵃᵃ(i, j, k, grid, η)
@inline ℑyᵃᶠᵃ_η(i, j, k, grid,      η) = ℑyᵃᶠᵃ(i, j, k, grid, η)
@inline ℑxᶠᵃᵃ_η(i, j, k, grid::PGX, η) = ifelse(i == 1, (η[1, j, k] + η[grid.Nx, j, k]) / 2, ℑxᶠᵃᵃ(i, j, k, grid, η))
@inline ℑyᵃᶠᵃ_η(i, j, k, grid::PGY, η) = ifelse(j == 1, (η[i, 1, k] + η[i, grid.Ny, k]) / 2, ℑyᵃᶠᵃ(i, j, k, grid, η))
@inline ℑxᶠᵃᵃ_η(i, j, k, grid::BGX, η) = ifelse(i == 1, η[1, j, k], ℑxᶠᵃᵃ(i, j, k, grid, η))
@inline ℑyᵃᶠᵃ_η(i, j, k, grid::BGY, η) = ifelse(j == 1, η[i, 1, k], ℑyᵃᶠᵃ(i, j, k, grid, η))
@inline ℑxᶠᵃᵃ_η(i, j, k, grid::RGX, η) = ifelse(i == 1, η[1, j, k], ℑxᶠᵃᵃ(i, j, k, grid, η))
@inline ℑyᵃᶠᵃ_η(i, j, k, grid::RGY, η) = ifelse(j == 1, η[i, 1, k], ℑyᵃᶠᵃ(i, j, k, grid, η))

@inline ℑxᶠᵃᵃ_η(i, j, k, grid,      η::Function, args...) = ℑxᶠᵃᵃ(i, j, k, grid, η, args...)
@inline ℑyᵃᶠᵃ_η(i, j, k, grid,      η::Function, args...) = ℑyᵃᶠᵃ(i, j, k, grid, η, args...)
@inline ℑxᶠᵃᵃ_η(i, j, k, grid::PGX, η::Function, args...) = ifelse(i == 1, (η(1, j, k, grid, args...) + η(grid.Nx, j, k, grid, args...)) / 2, ℑxᶠᵃᵃ(i, j, k, grid, η, args...))
@inline ℑyᵃᶠᵃ_η(i, j, k, grid::PGY, η::Function, args...) = ifelse(j == 1, (η(i, 1, k, grid, args...) + η(i, grid.Ny, k, grid, args...)) / 2, ℑyᵃᶠᵃ(i, j, k, grid, η, args...))
@inline ℑxᶠᵃᵃ_η(i, j, k, grid::BGX, η::Function, args...) = ifelse(i == 1, η(1, j, k, grid, args...), ℑxᶠᵃᵃ(i, j, k, grid, η, args...))
@inline ℑyᵃᶠᵃ_η(i, j, k, grid::BGY, η::Function, args...) = ifelse(j == 1, η(i, 1, k, grid, args...), ℑyᵃᶠᵃ(i, j, k, grid, η, args...))
@inline ℑxᶠᵃᵃ_η(i, j, k, grid::RGX, η::Function, args...) = ifelse(i == 1, η(1, j, k, grid, args...), ℑxᶠᵃᵃ(i, j, k, grid, η, args...))
@inline ℑyᵃᶠᵃ_η(i, j, k, grid::RGY, η::Function, args...) = ifelse(j == 1, η(i, 1, k, grid, args...), ℑyᵃᶠᵃ(i, j, k, grid, η, args...))

# Time stepping extrapolation U★, and η★

# AB3 step
@inline function U★(i, j, k, grid, ::AdamsBashforth3Scheme, Uᵐ, Uᵐ⁻¹, Uᵐ⁻²)
    FT = eltype(grid)
    return @inbounds FT(α) * Uᵐ[i, j, k] + FT(θ) * Uᵐ⁻¹[i, j, k] + FT(β) * Uᵐ⁻²[i, j, k]
end

@inline function η★(i, j, k, grid, ::AdamsBashforth3Scheme, ηᵐ⁺¹, ηᵐ, ηᵐ⁻¹, ηᵐ⁻²)
    FT = eltype(grid)
    return @inbounds FT(δ) * ηᵐ⁺¹[i, j, k] + FT(μ) * ηᵐ[i, j, k] + FT(γ) * ηᵐ⁻¹[i, j, k] + FT(ϵ) * ηᵐ⁻²[i, j, k]
end

# Forward Backward Step
@inline U★(i, j, k, grid, ::ForwardBackwardScheme, U, args...) = @inbounds U[i, j, k]
@inline η★(i, j, k, grid, ::ForwardBackwardScheme, η, args...) = @inbounds η[i, j, k]

@inline advance_previous_velocity!(i, j, k, ::ForwardBackwardScheme, U, Uᵐ⁻¹, Uᵐ⁻²) = nothing

@inline function advance_previous_velocity!(i, j, k, ::AdamsBashforth3Scheme, U, Uᵐ⁻¹, Uᵐ⁻²)
    @inbounds Uᵐ⁻²[i, j, k] = Uᵐ⁻¹[i, j, k]
    @inbounds Uᵐ⁻¹[i, j, k] =    U[i, j, k]

    return nothing
end

@inline advance_previous_free_surface!(i, j, k, ::ForwardBackwardScheme, η, ηᵐ, ηᵐ⁻¹, ηᵐ⁻²) = nothing

@inline function advance_previous_free_surface!(i, j, k, ::AdamsBashforth3Scheme, η, ηᵐ, ηᵐ⁻¹, ηᵐ⁻²)
    @inbounds ηᵐ⁻²[i, j, k] = ηᵐ⁻¹[i, j, k]
    @inbounds ηᵐ⁻¹[i, j, k] =   ηᵐ[i, j, k]
    @inbounds   ηᵐ[i, j, k] =    η[i, j, k]

    return nothing
end

@kernel function _split_explicit_free_surface!(grid, Δτ, η, ηᵐ, ηᵐ⁻¹, ηᵐ⁻², U, V, Uᵐ⁻¹, Uᵐ⁻², Vᵐ⁻¹, Vᵐ⁻², timestepper)
    i, j = @index(Global, NTuple)
    free_surface_evolution!(i, j, grid, Δτ, η, ηᵐ, ηᵐ⁻¹, ηᵐ⁻², U, V, Uᵐ⁻¹, Uᵐ⁻², Vᵐ⁻¹, Vᵐ⁻², timestepper)
end


@inline function free_surface_evolution!(i, j, grid, Δτ, η, ηᵐ, ηᵐ⁻¹, ηᵐ⁻², U, V, Uᵐ⁻¹, Uᵐ⁻², Vᵐ⁻¹, Vᵐ⁻², timestepper)
    k_top = grid.Nz+1
    TX, TY, _ = topology(grid)

    @inbounds begin
        advance_previous_free_surface!(i, j, k_top, timestepper, η, ηᵐ, ηᵐ⁻¹, ηᵐ⁻²)

        η[i, j, k_top] -= Δτ * (div_Txᶜᶜᶠ(i, j, k_top-1, grid, U★, timestepper, U, Uᵐ⁻¹, Uᵐ⁻²) +
                                div_Tyᶜᶜᶠ(i, j, k_top-1, grid, U★, timestepper, V, Vᵐ⁻¹, Vᵐ⁻²))
    end

    return nothing
end

<<<<<<< HEAD
# Linear free surface implementation
@inline dynamic_column_depthᶠᶜᵃ(i, j, k, grid, η, args...) = static_column_depthᶠᶜᵃ(i, j, grid)
@inline dynamic_column_depthᶜᶠᵃ(i, j, k, grid, η, args...) = static_column_depthᶜᶠᵃ(i, j, grid)

# Non-linear free surface implementation
@inline dynamic_column_depthᶠᶜᵃ(i, j, k, grid::ZStarSpacingGrid, η, args...) = static_column_depthᶠᶜᵃ(i, j, grid) + ℑxᶠᵃᵃ_η(i, j, k, grid, η, args...)
@inline dynamic_column_depthᶜᶠᵃ(i, j, k, grid::ZStarSpacingGrid, η, args...) = static_column_depthᶜᶠᵃ(i, j, grid) + ℑyᵃᶠᵃ_η(i, j, k, grid, η, args...)

@kernel function _split_explicit_barotropic_velocity!(averaging_weight, grid, Δτ, η, ηᵐ, ηᵐ⁻¹, ηᵐ⁻², 
                                                      U, Uᵐ⁻¹, Uᵐ⁻², V,  Vᵐ⁻¹, Vᵐ⁻²,
                                                      η̅, U̅, V̅, Gᵁ, Gⱽ, g, 
=======
@kernel function _split_explicit_barotropic_velocity!(averaging_weight, grid, Δτ, η, ηᵐ, ηᵐ⁻¹, ηᵐ⁻²,
                                                      U, Uᵐ⁻¹, Uᵐ⁻², V,  Vᵐ⁻¹, Vᵐ⁻²,
                                                      η̅, U̅, V̅, Gᵁ, Gⱽ, Hᶠᶜ, Hᶜᶠ, g,
>>>>>>> 9ffbee31
                                                      timestepper)
    i, j = @index(Global, NTuple)
    velocity_evolution!(i, j, grid, Δτ, η, ηᵐ, ηᵐ⁻¹, ηᵐ⁻²,
                        U, Uᵐ⁻¹, Uᵐ⁻², V,  Vᵐ⁻¹, Vᵐ⁻²,
                        η̅, U̅, V̅, averaging_weight,
<<<<<<< HEAD
                        Gᵁ, Gⱽ, g, 
=======
                        Gᵁ, Gⱽ, Hᶠᶜ, Hᶜᶠ, g,
>>>>>>> 9ffbee31
                        timestepper)
end

@inline function velocity_evolution!(i, j, grid, Δτ, η, ηᵐ, ηᵐ⁻¹, ηᵐ⁻²,
                                     U, Uᵐ⁻¹, Uᵐ⁻², V,  Vᵐ⁻¹, Vᵐ⁻²,
                                     η̅, U̅, V̅, averaging_weight,
<<<<<<< HEAD
                                     Gᵁ, Gⱽ, g, 
=======
                                     Gᵁ, Gⱽ, Hᶠᶜ, Hᶜᶠ, g,
>>>>>>> 9ffbee31
                                     timestepper)
    k_top = grid.Nz+1

    @inbounds begin
        advance_previous_velocity!(i, j, k_top-1, timestepper, U, Uᵐ⁻¹, Uᵐ⁻²)
        advance_previous_velocity!(i, j, k_top-1, timestepper, V, Vᵐ⁻¹, Vᵐ⁻²)

        Hᶠᶜ = dynamic_column_depthᶠᶜᵃ(i, j, k_top, grid, η★, timestepper, η, ηᵐ, ηᵐ⁻¹, ηᵐ⁻²)
        Hᶜᶠ = dynamic_column_depthᶜᶠᵃ(i, j, k_top, grid, η★, timestepper, η, ηᵐ, ηᵐ⁻¹, ηᵐ⁻²)
        
        # ∂τ(U) = - ∇η + G
<<<<<<< HEAD
        U[i, j, k_top-1] +=  Δτ * (- g * Hᶠᶜ * ∂xᶠᶜᶠ_η(i, j, k_top, grid, TX, η★, timestepper, η, ηᵐ, ηᵐ⁻¹, ηᵐ⁻²) + Gᵁ[i, j, k_top-1])
        V[i, j, k_top-1] +=  Δτ * (- g * Hᶜᶠ * ∂yᶜᶠᶠ_η(i, j, k_top, grid, TY, η★, timestepper, η, ηᵐ, ηᵐ⁻¹, ηᵐ⁻²) + Gⱽ[i, j, k_top-1])
                          
=======
        U[i, j, k_top-1] +=  Δτ * (- g * Hᶠᶜ[i, j] * ∂xTᶠᶜᶠ(i, j, k_top, grid, η★, timestepper, η, ηᵐ, ηᵐ⁻¹, ηᵐ⁻²) + Gᵁ[i, j, 1])
        V[i, j, k_top-1] +=  Δτ * (- g * Hᶜᶠ[i, j] * ∂yTᶜᶠᶠ(i, j, k_top, grid, η★, timestepper, η, ηᵐ, ηᵐ⁻¹, ηᵐ⁻²) + Gⱽ[i, j, 1])

>>>>>>> 9ffbee31
        # time-averaging
        η̅[i, j, k_top]   += averaging_weight * η[i, j, k_top]
        U̅[i, j, k_top-1] += averaging_weight * U[i, j, k_top-1]
        V̅[i, j, k_top-1] += averaging_weight * V[i, j, k_top-1]
    end
end

# Barotropic Model Kernels
# u_Δz = u * Δz
<<<<<<< HEAD
# For Zstar vertical spacing the vertical integral includes the dynamic height
# Remember, the vertical coordinate has not yet been updated! 
# For this reason the integration has to be performed manually
@kernel function _barotropic_mode_kernel!(U, V, grid, ::Nothing, u, v, η)
    i, j  = @index(Global, NTuple)	
=======
@kernel function _barotropic_mode_kernel!(U, V, grid, ::Nothing, u, v)
    i, j  = @index(Global, NTuple)
>>>>>>> 9ffbee31
    k_top = grid.Nz+1

    hᶠᶜ = static_column_depthᶠᶜᵃ(i, j, grid)
    hᶜᶠ = static_column_depthᶜᶠᵃ(i, j, grid)

    sᶠᶜ = ifelse(hᶠᶜ == 0, one(grid), dynamic_column_depthᶠᶜᵃ(i, j, k_top, grid, η) / hᶠᶜ)
    sᶜᶠ = ifelse(hᶜᶠ == 0, one(grid), dynamic_column_depthᶜᶠᵃ(i, j, k_top, grid, η) / hᶜᶠ)

    # hand unroll first loop
    @inbounds U[i, j, k_top-1] = u[i, j, 1] * Δrᶠᶜᶜ(i, j, 1, grid) * sᶠᶜ
    @inbounds V[i, j, k_top-1] = v[i, j, 1] * Δrᶜᶠᶜ(i, j, 1, grid) * sᶜᶠ

    @unroll for k in 2:grid.Nz
        @inbounds U[i, j, k_top-1] += u[i, j, k] * Δrᶠᶜᶜ(i, j, k, grid) * sᶠᶜ
        @inbounds V[i, j, k_top-1] += v[i, j, k] * Δrᶜᶠᶜ(i, j, k, grid) * sᶜᶠ
    end
end

# Barotropic Model Kernels
# u_Δz = u * Δz
@kernel function _barotropic_mode_kernel!(U, V, grid, active_cells_map, u, v, η)
    idx = @index(Global, Linear)
    i, j = active_linear_index_to_tuple(idx, active_cells_map)
    k_top = grid.Nz+1

    hᶠᶜ = static_column_depthᶠᶜᵃ(i, j, grid)
    hᶜᶠ = static_column_depthᶜᶠᵃ(i, j, grid)

    sᶠᶜ = ifelse(hᶠᶜ == 0, one(grid), dynamic_column_depthᶠᶜᵃ(i, j, k_top, grid, η) / hᶠᶜ)
    sᶜᶠ = ifelse(hᶜᶠ == 0, one(grid), dynamic_column_depthᶜᶠᵃ(i, j, k_top, grid, η) / hᶜᶠ)

    # hand unroll first loop
    @inbounds U[i, j, k_top-1] = u[i, j, 1] * Δrᶠᶜᶜ(i, j, 1, grid) * sᶠᶜ
    @inbounds V[i, j, k_top-1] = v[i, j, 1] * Δrᶜᶠᶜ(i, j, 1, grid) * sᶜᶠ

    @unroll for k in 2:grid.Nz
        @inbounds U[i, j, k_top-1] += u[i, j, k] * Δrᶠᶜᶜ(i, j, k, grid) * sᶠᶜ
        @inbounds V[i, j, k_top-1] += v[i, j, k] * Δrᶜᶠᶜ(i, j, k, grid) * sᶜᶠ
    end
end

<<<<<<< HEAD
@inline function compute_barotropic_mode!(U, V, grid, u, v, η)
=======
@inline function compute_barotropic_mode!(U, V, grid, u, v)
>>>>>>> 9ffbee31
    active_cells_map = retrieve_surface_active_cells_map(grid)

    launch!(architecture(grid), grid, :xy, _barotropic_mode_kernel!, U, V, grid, active_cells_map, u, v, η; active_cells_map)

    return nothing
end

@kernel function _barotropic_split_explicit_corrector!(u, v, grid, U̅, V̅, U, V, η)
    i, j, k = @index(Global, NTuple)
    k_top   = grid.Nz + 1

    Hᶠᶜ = dynamic_column_depthᶠᶜᵃ(i, j, k_top, grid, η) 
    Hᶜᶠ = dynamic_column_depthᶜᶠᵃ(i, j, k_top, grid, η) 

    @inbounds begin
        u[i, j, k] = u[i, j, k] + (U̅[i, j, k_top-1] - U[i, j, k_top-1]) / Hᶠᶜ 
        v[i, j, k] = v[i, j, k] + (V̅[i, j, k_top-1] - V[i, j, k_top-1]) / Hᶜᶠ 
    end
end

function barotropic_split_explicit_corrector!(u, v, free_surface, grid)
    sefs       = free_surface.state
    U, V, U̅, V̅ = sefs.U, sefs.V, sefs.U̅, sefs.V̅ 
    arch       = architecture(grid)

    # take out "bad" barotropic mode, 
    # !!!! reusing U and V for this storage since last timestep doesn't matter
    compute_barotropic_mode!(U, V, grid, u, v, free_surface.η)
    # add in "good" barotropic mode

    launch!(arch, grid, :xyz, _barotropic_split_explicit_corrector!,
            u, v, grid, U̅, V̅, U, V, free_surface.η)

    return nothing
end

function initialize_free_surface_state!(state, η, timestepper)

    parent(state.U) .= parent(state.U̅)
    parent(state.V) .= parent(state.V̅)

    initialize_auxiliary_state!(state, η, timestepper)

    fill!(state.η̅, 0)
    fill!(state.U̅, 0)
    fill!(state.V̅, 0)

    return nothing
end

initialize_auxiliary_state!(state, η, ::ForwardBackwardScheme) = nothing

function initialize_auxiliary_state!(state, η, timestepper)
    parent(state.Uᵐ⁻¹) .= parent(state.U̅)
    parent(state.Vᵐ⁻¹) .= parent(state.V̅)

    parent(state.Uᵐ⁻²) .= parent(state.U̅)
    parent(state.Vᵐ⁻²) .= parent(state.V̅)

    parent(state.ηᵐ)   .= parent(η)
    parent(state.ηᵐ⁻¹) .= parent(η)
    parent(state.ηᵐ⁻²) .= parent(η)

    return nothing
end

<<<<<<< HEAD
=======
@kernel function _barotropic_split_explicit_corrector!(u, v, U̅, V̅, U, V, Hᶠᶜ, Hᶜᶠ, grid)
    i, j, k = @index(Global, NTuple)
    k_top = grid.Nz+1

    @inbounds begin
        u[i, j, k] = u[i, j, k] + (U̅[i, j, k_top-1] - U[i, j, k_top-1]) / Hᶠᶜ[i, j, 1]
        v[i, j, k] = v[i, j, k] + (V̅[i, j, k_top-1] - V[i, j, k_top-1]) / Hᶜᶠ[i, j, 1]
    end
end

function barotropic_split_explicit_corrector!(u, v, free_surface, grid)
    sefs       = free_surface.state
    U, V, U̅, V̅ = sefs.U, sefs.V, sefs.U̅, sefs.V̅
    Hᶠᶜ, Hᶜᶠ   = free_surface.auxiliary.Hᶠᶜ, free_surface.auxiliary.Hᶜᶠ
    arch       = architecture(grid)


    # take out "bad" barotropic mode,
    # !!!! reusing U and V for this storage since last timestep doesn't matter
    compute_barotropic_mode!(U, V, grid, u, v)
    # add in "good" barotropic mode
    launch!(arch, grid, :xyz, _barotropic_split_explicit_corrector!,
            u, v, U̅, V̅, U, V, Hᶠᶜ, Hᶜᶠ, grid)

    return nothing
end

>>>>>>> 9ffbee31
"""
Explicitly step forward η in substeps.
"""
ab2_step_free_surface!(free_surface::SplitExplicitFreeSurface, model, Δt, χ) =
    split_explicit_free_surface_step!(free_surface, model, Δt, χ)

function initialize_free_surface!(sefs::SplitExplicitFreeSurface, grid, velocities)
    U̅, V̅     = sefs.state.U̅, sefs.state.V̅
    u, v, _  = velocities

    @apply_regionally compute_barotropic_mode!(U̅, V̅, grid, u, v, sefs.η)
    fill_halo_regions!((sefs.state.U̅, sefs.state.V̅, sefs.η))

    return nothing
end

function split_explicit_free_surface_step!(free_surface::SplitExplicitFreeSurface, model, Δt, χ)

    # Note: free_surface.η.grid != model.grid for DistributedSplitExplicitFreeSurface
    # since halo_size(free_surface.η.grid) != halo_size(model.grid)
    free_surface_grid = free_surface.η.grid

    # Wait for previous set up
    wait_free_surface_communication!(free_surface, architecture(free_surface_grid))

    # Calculate the substepping parameterers
    settings = free_surface.settings
    Nsubsteps = calculate_substeps(settings.substepping, Δt)

    # barotropic time step as fraction of baroclinic step and averaging weights
    fractional_Δt, weights = calculate_adaptive_settings(settings.substepping, Nsubsteps)
    Nsubsteps = length(weights)

    # barotropic time step in seconds
    Δτᴮ = fractional_Δt * Δt

    # reset free surface averages
    @apply_regionally begin
        initialize_free_surface_state!(free_surface.state, free_surface.η, settings.timestepper)

        # Solve for the free surface at tⁿ⁺¹
        iterate_split_explicit!(free_surface, free_surface_grid, Δτᴮ, weights, Val(Nsubsteps))

        # Reset eta for the next timestep
        set!(free_surface.η, free_surface.state.η̅)
    end

    # This is needed for the barotropic mode calculations, so it cannot be done asynchronously
    fill_halo_regions!(free_surface.η) 

    # Velocities can be passed asynchronously
    fields_to_fill = (free_surface.state.U̅, free_surface.state.V̅)
    fill_halo_regions!(fields_to_fill; async = true)

    # Preparing velocities for the barotropic correction
    @apply_regionally begin
        mask_immersed_field!(model.velocities.u)
        mask_immersed_field!(model.velocities.v)
    end

    return nothing
end

# Change name
const FNS = FixedSubstepNumber
const FTS = FixedTimeStepSize

# since weights can be negative in the first few substeps (as in the default averaging kernel),
# we set a minimum number of substeps to execute to avoid numerical issues
const MINIMUM_SUBSTEPS = 5

@inline calculate_substeps(substepping::FNS, Δt=nothing) = length(substepping.averaging_weights)
@inline calculate_substeps(substepping::FTS, Δt) = max(MINIMUM_SUBSTEPS, ceil(Int, 2 * Δt / substepping.Δt_barotropic))

@inline calculate_adaptive_settings(substepping::FNS, substeps) = substepping.fractional_step_size, substepping.averaging_weights
@inline calculate_adaptive_settings(substepping::FTS, substeps) = weights_from_substeps(eltype(substepping.Δt_barotropic),
                                                                                        substeps, substepping.averaging_kernel)

function iterate_split_explicit!(free_surface, grid, Δτᴮ, weights, ::Val{Nsubsteps}) where Nsubsteps
    arch = architecture(grid)

    η         = free_surface.η
    state     = free_surface.state
    auxiliary = free_surface.auxiliary
    settings  = free_surface.settings
    g         = free_surface.gravitational_acceleration

    # unpack state quantities, parameters and forcing terms
    U, V             = state.U,    state.V
    Uᵐ⁻¹, Uᵐ⁻²       = state.Uᵐ⁻¹, state.Uᵐ⁻²
    Vᵐ⁻¹, Vᵐ⁻²       = state.Vᵐ⁻¹, state.Vᵐ⁻²
    ηᵐ, ηᵐ⁻¹, ηᵐ⁻²   = state.ηᵐ,   state.ηᵐ⁻¹, state.ηᵐ⁻²
    η̅, U̅, V̅          = state.η̅, state.U̅, state.V̅
    Gᵁ, Gⱽ           = auxiliary.Gᵁ, auxiliary.Gⱽ

    timestepper = settings.timestepper

    parameters = auxiliary.kernel_parameters

    free_surface_kernel!, _        = configure_kernel(arch, grid, parameters, _split_explicit_free_surface!)
    barotropic_velocity_kernel!, _ = configure_kernel(arch, grid, parameters, _split_explicit_barotropic_velocity!)

    η_args = (grid, Δτᴮ, η, ηᵐ, ηᵐ⁻¹, ηᵐ⁻²,
              U, V, Uᵐ⁻¹, Uᵐ⁻², Vᵐ⁻¹, Vᵐ⁻²,
              timestepper)

    U_args = (grid, Δτᴮ, η, ηᵐ, ηᵐ⁻¹, ηᵐ⁻²,
              U, Uᵐ⁻¹, Uᵐ⁻², V,  Vᵐ⁻¹, Vᵐ⁻²,
<<<<<<< HEAD
              η̅, U̅, V̅, Gᵁ, Gⱽ, g, 
=======
              η̅, U̅, V̅, Gᵁ, Gⱽ, Hᶠᶜ, Hᶜᶠ, g,
>>>>>>> 9ffbee31
              timestepper)

    GC.@preserve η_args U_args begin

        # We need to perform ~50 time-steps which means
        # launching ~100 very small kernels: we are limited by
        # latency of argument conversion to GPU-compatible values.
        # To alleviate this penalty we convert first and then we substep!
        converted_η_args = convert_args(arch, η_args)
        converted_U_args = convert_args(arch, U_args)

        @unroll for substep in 1:Nsubsteps
            Base.@_inline_meta
            averaging_weight = weights[substep]
            free_surface_kernel!(converted_η_args...)
            barotropic_velocity_kernel!(averaging_weight, converted_U_args...)
        end
    end

    return nothing
end

# Calculate RHS for the barotropic time step.
@kernel function _compute_integrated_ab2_tendencies!(Gᵁ, Gⱽ, grid, ::Nothing, Gu⁻, Gv⁻, Guⁿ, Gvⁿ, χ)
    i, j  = @index(Global, NTuple)
    k_top = grid.Nz + 1

    @inbounds Gᵁ[i, j, k_top-1] = Δrᶠᶜᶜ(i, j, 1, grid) * ab2_step_Gu(i, j, 1, grid, Gu⁻, Guⁿ, χ)
    @inbounds Gⱽ[i, j, k_top-1] = Δrᶜᶠᶜ(i, j, 1, grid) * ab2_step_Gv(i, j, 1, grid, Gv⁻, Gvⁿ, χ)

<<<<<<< HEAD
    for k in 2:grid.Nz	
        @inbounds Gᵁ[i, j, k_top-1] += Δrᶠᶜᶜ(i, j, k, grid) * ab2_step_Gu(i, j, k, grid, Gu⁻, Guⁿ, χ)
        @inbounds Gⱽ[i, j, k_top-1] += Δrᶜᶠᶜ(i, j, k, grid) * ab2_step_Gv(i, j, k, grid, Gv⁻, Gvⁿ, χ)
    end	
=======
    for k in 2:grid.Nz
        @inbounds Gᵁ[i, j, k_top-1] += Δzᶠᶜᶜ(i, j, k, grid) * ab2_step_Gu(i, j, k, grid, Gu⁻, Guⁿ, χ)
        @inbounds Gⱽ[i, j, k_top-1] += Δzᶜᶠᶜ(i, j, k, grid) * ab2_step_Gv(i, j, k, grid, Gv⁻, Gvⁿ, χ)
    end
>>>>>>> 9ffbee31
end

# Calculate RHS for the barotropic time step.q
@kernel function _compute_integrated_ab2_tendencies!(Gᵁ, Gⱽ, grid, active_cells_map, Gu⁻, Gv⁻, Guⁿ, Gvⁿ, χ)
    idx = @index(Global, Linear)
    i, j = active_linear_index_to_tuple(idx, active_cells_map)
    k_top = grid.Nz+1

    @inbounds Gᵁ[i, j, k_top-1] = Δrᶠᶜᶜ(i, j, 1, grid) * ab2_step_Gu(i, j, 1, grid, Gu⁻, Guⁿ, χ)
    @inbounds Gⱽ[i, j, k_top-1] = Δrᶜᶠᶜ(i, j, 1, grid) * ab2_step_Gv(i, j, 1, grid, Gv⁻, Gvⁿ, χ)

<<<<<<< HEAD
    for k in 2:grid.Nz	
        @inbounds Gᵁ[i, j, k_top-1] += Δrᶠᶜᶜ(i, j, k, grid) * ab2_step_Gu(i, j, k, grid, Gu⁻, Guⁿ, χ)
        @inbounds Gⱽ[i, j, k_top-1] += Δrᶜᶠᶜ(i, j, k, grid) * ab2_step_Gv(i, j, k, grid, Gv⁻, Gvⁿ, χ)
    end	
=======
    for k in 2:grid.Nz
        @inbounds Gᵁ[i, j, k_top-1] += Δzᶠᶜᶜ(i, j, k, grid) * ab2_step_Gu(i, j, k, grid, Gu⁻, Guⁿ, χ)
        @inbounds Gⱽ[i, j, k_top-1] += Δzᶜᶠᶜ(i, j, k, grid) * ab2_step_Gv(i, j, k, grid, Gv⁻, Gvⁿ, χ)
    end
>>>>>>> 9ffbee31
end

@inline function ab2_step_Gu(i, j, k, grid, G⁻, Gⁿ, χ::FT) where FT
    C¹ = convert(FT, 3/2) + χ
    C² = convert(FT, 1/2) + χ

    Fⁿ = @inbounds C¹ * Gⁿ[i, j, k] * vertical_scaling(i, j, k, grid, Face(), Center(), Center())
    F⁻ = @inbounds C² * G⁻[i, j, k] * previous_vertical_scaling(i, j, k, grid, Face(), Center(), Center())

    Gi = Fⁿ - F⁻

    return ifelse(peripheral_node(i, j, k, grid, f, c, c), zero(grid), Gi)
end

@inline function ab2_step_Gv(i, j, k, grid, G⁻, Gⁿ, χ::FT) where FT 
    C¹ = convert(FT, 3/2) + χ
    C² = convert(FT, 1/2) + χ

    Fⁿ = @inbounds C¹ * Gⁿ[i, j, k] * vertical_scaling(i, j, k, grid, Center(), Face(), Center())
    F⁻ = @inbounds C² * G⁻[i, j, k] * previous_vertical_scaling(i, j, k, grid, Center(), Face(), Center())

    Gi = Fⁿ - F⁻

    return ifelse(peripheral_node(i, j, k, grid, f, c, c), zero(grid), Gi)
end

# Setting up the RHS for the barotropic step (tendencies of the barotropic velocity components)
# This function is called after `calculate_tendency` and before `ab2_step_velocities!`
function setup_free_surface!(model, free_surface::SplitExplicitFreeSurface, χ)

<<<<<<< HEAD
    grid = model.grid
    
    # we start the time integration of η from the average ηⁿ     
=======
    # we start the time integration of η from the average ηⁿ
>>>>>>> 9ffbee31
    Gu⁻ = model.timestepper.G⁻.u
    Gv⁻ = model.timestepper.G⁻.v
    Guⁿ = model.timestepper.Gⁿ.u
    Gvⁿ = model.timestepper.Gⁿ.v

    auxiliary = free_surface.auxiliary

    @apply_regionally setup_split_explicit_tendency!(auxiliary, grid, Gu⁻, Gv⁻, Guⁿ, Gvⁿ, χ)

    fields_to_fill = (auxiliary.Gᵁ, auxiliary.Gⱽ)
    fill_halo_regions!(fields_to_fill; async = true)

    return nothing
end

@inline function setup_split_explicit_tendency!(auxiliary, grid, Gu⁻, Gv⁻, Guⁿ, Gvⁿ, χ)
    active_cells_map = retrieve_surface_active_cells_map(grid)

    launch!(architecture(grid), grid, :xy, _compute_integrated_ab2_tendencies!, auxiliary.Gᵁ, auxiliary.Gⱽ, grid,
            active_cells_map, Gu⁻, Gv⁻, Guⁿ, Gvⁿ, χ; active_cells_map)

    return nothing
end
<<<<<<< HEAD
            
=======

>>>>>>> 9ffbee31
wait_free_surface_communication!(free_surface, arch) = nothing<|MERGE_RESOLUTION|>--- conflicted
+++ resolved
@@ -33,74 +33,9 @@
 # the free surface field η and its average η̄ are located on `Face`s at the surface (grid.Nz +1). All other intermediate variables
 # (U, V, Ū, V̄) are barotropic fields (`ReducedField`) for which a k index is not defined
 
-<<<<<<< HEAD
-# Operators specific to the advancement of the Free surface and the Barotropic velocity. In particular, the base operators follow
-# these rules:
-#
-#   `δxᶠᵃᵃ_η` : Hardcodes Noflux or Periodic boundary conditions for the free surface η in x direction 
-#   `δyᵃᶠᵃ_η` : Hardcodes Noflux or Periodic boundary conditions for the free surface η in y direction
-#
-#   `δxᶜᵃᵃ_U` : Hardcodes NoPenetration or Periodic boundary conditions for the zonal barotropic velocity U in x direction 
-#   `δyᵃᶜᵃ_V` : Hardcodes NoPenetration or Periodic boundary conditions for the meridional barotropic velocity V in y direction
-#
-# The functions `η★` `U★` and `V★` represent the value of free surface, barotropic zonal and meridional velocity at time step m+1/2
-
-@inline δxᶠᵃᵃ_η(i, j, k, grid, T, η★::Function, args...) = δxᶠᵃᵃ(i, j, k, grid, η★, args...)
-@inline δyᵃᶠᵃ_η(i, j, k, grid, T, η★::Function, args...) = δyᵃᶠᵃ(i, j, k, grid, η★, args...)
-@inline δxᶜᵃᵃ_U(i, j, k, grid, T, U★::Function, args...) = δxᶜᵃᵃ(i, j, k, grid, U★, args...)
-@inline δyᵃᶜᵃ_V(i, j, k, grid, T, V★::Function, args...) = δyᵃᶜᵃ(i, j, k, grid, V★, args...)
-
-@inline δxᶠᵃᵃ_η(i, j, k, grid, ::Type{Periodic}, η★::Function, args...) = ifelse(i == 1, η★(1, j, k, grid, args...) - η★(grid.Nx, j, k, grid, args...), δxᶠᵃᵃ(i, j, k, grid, η★, args...))
-@inline δyᵃᶠᵃ_η(i, j, k, grid, ::Type{Periodic}, η★::Function, args...) = ifelse(j == 1, η★(i, 1, k, grid, args...) - η★(i, grid.Ny, k, grid, args...), δyᵃᶠᵃ(i, j, k, grid, η★, args...))
-
-@inline δxᶜᵃᵃ_U(i, j, k, grid, ::Type{Periodic}, U★::Function, args...) = ifelse(i == grid.Nx, U★(1, j, k, grid, args...) - U★(grid.Nx, j, k, grid, args...), δxᶜᵃᵃ(i, j, k, grid, U★, args...))
-@inline δyᵃᶜᵃ_V(i, j, k, grid, ::Type{Periodic}, V★::Function, args...) = ifelse(j == grid.Ny, V★(i, 1, k, grid, args...) - V★(i, grid.Ny, k, grid, args...), δyᵃᶜᵃ(i, j, k, grid, V★, args...))
-
-# Enforce NoFlux conditions for `η★`
-
-@inline δxᶠᵃᵃ_η(i, j, k, grid, ::Type{Bounded},        η★::Function, args...) = ifelse(i == 1, zero(grid), δxᶠᵃᵃ(i, j, k, grid, η★, args...))
-@inline δyᵃᶠᵃ_η(i, j, k, grid, ::Type{Bounded},        η★::Function, args...) = ifelse(j == 1, zero(grid), δyᵃᶠᵃ(i, j, k, grid, η★, args...))
-@inline δxᶠᵃᵃ_η(i, j, k, grid, ::Type{RightConnected}, η★::Function, args...) = ifelse(i == 1, zero(grid), δxᶠᵃᵃ(i, j, k, grid, η★, args...))
-@inline δyᵃᶠᵃ_η(i, j, k, grid, ::Type{RightConnected}, η★::Function, args...) = ifelse(j == 1, zero(grid), δyᵃᶠᵃ(i, j, k, grid, η★, args...))
-
-# Enforce Impenetrability conditions for `U★` and `V★`
-
-@inline δxᶜᵃᵃ_U(i, j, k, grid, ::Type{Bounded},  U★::Function, args...) = ifelse(i == grid.Nx, - U★(i, j, k, grid, args...),
-                                                                          ifelse(i == 1, U★(2, j, k, grid, args...), δxᶜᵃᵃ(i, j, k, grid, U★, args...)))
-@inline δyᵃᶜᵃ_V(i, j, k, grid, ::Type{Bounded},  V★::Function, args...) = ifelse(j == grid.Ny, - V★(i, j, k, grid, args...),
-                                                                          ifelse(j == 1, V★(i, 2, k, grid, args...), δyᵃᶜᵃ(i, j, k, grid, V★, args...)))
-
-@inline δxᶜᵃᵃ_U(i, j, k, grid, ::Type{LeftConnected},  U★::Function, args...) = ifelse(i == grid.Nx, - U★(i, j, k, grid, args...), δxᶜᵃᵃ(i, j, k, grid, U★, args...))
-@inline δyᵃᶜᵃ_V(i, j, k, grid, ::Type{LeftConnected},  V★::Function, args...) = ifelse(j == grid.Ny, - V★(i, j, k, grid, args...), δyᵃᶜᵃ(i, j, k, grid, V★, args...))
-
-@inline δxᶜᵃᵃ_U(i, j, k, grid, ::Type{RightConnected},  U★::Function, args...) = ifelse(i == 1, U★(2, j, k, grid, args...), δxᶜᵃᵃ(i, j, k, grid, U★, args...))
-@inline δyᵃᶜᵃ_V(i, j, k, grid, ::Type{RightConnected},  V★::Function, args...) = ifelse(j == 1, V★(i, 2, k, grid, args...), δyᵃᶜᵃ(i, j, k, grid, V★, args...))
-
-# Derivative Operators
-
-@inline ∂xᶠᶜᶠ_η(i, j, k, grid, T, η★::Function, args...) = δxᶠᵃᵃ_η(i, j, k, grid, T, η★, args...) / Δxᶠᶜᶠ(i, j, k, grid)
-@inline ∂yᶜᶠᶠ_η(i, j, k, grid, T, η★::Function, args...) = δyᵃᶠᵃ_η(i, j, k, grid, T, η★, args...) / Δyᶜᶠᶠ(i, j, k, grid)
-
-@inline div_xᶜᶜᶠ_U(i, j, k, grid, TX, U★, args...) =  1 / Azᶜᶜᶠ(i, j, k, grid) * δxᶜᵃᵃ_U(i, j, k, grid, TX, Δy_qᶠᶜᶠ, U★, args...) 
-@inline div_yᶜᶜᶠ_V(i, j, k, grid, TY, V★, args...) =  1 / Azᶜᶜᶠ(i, j, k, grid) * δyᵃᶜᵃ_V(i, j, k, grid, TY, Δx_qᶜᶠᶠ, V★, args...) 
-
-# Immersed Boundary Operators (Velocities are `0` on `peripheral_node`s and the free surface should ensure no-flux on `inactive_node`s)
-
-@inline conditional_U_fcc(i, j, k, grid, ibg::IBG, U★::Function, args...) = ifelse(peripheral_node(i, j, k, ibg, f, c, c), zero(ibg), U★(i, j, k, grid, args...))
-@inline conditional_V_cfc(i, j, k, grid, ibg::IBG, V★::Function, args...) = ifelse(peripheral_node(i, j, k, ibg, c, f, c), zero(ibg), V★(i, j, k, grid, args...))
-
-@inline conditional_∂xᶠᶜᶠ_η(i, j, k, ibg::IBG, args...) = ifelse(inactive_node(i, j, k, ibg, c, c, f) | inactive_node(i-1, j, k, ibg, c, c, f), zero(ibg), ∂xᶠᶜᶠ_η(i, j, k, ibg.underlying_grid, args...))
-@inline conditional_∂yᶜᶠᶠ_η(i, j, k, ibg::IBG, args...) = ifelse(inactive_node(i, j, k, ibg, c, c, f) | inactive_node(i, j-1, k, ibg, c, c, f), zero(ibg), ∂yᶜᶠᶠ_η(i, j, k, ibg.underlying_grid, args...))
-
-@inline δxᶜᵃᵃ_U(i, j, k, ibg::IBG, T, U★::Function, args...) = δxᶜᵃᵃ_U(i, j, k, ibg.underlying_grid, T, conditional_U_fcc,  ibg, U★, args...)
-@inline δyᵃᶜᵃ_V(i, j, k, ibg::IBG, T, V★::Function, args...) = δyᵃᶜᵃ_V(i, j, k, ibg.underlying_grid, T, conditional_V_cfc,  ibg, V★, args...)
-@inline ∂xᶠᶜᶠ_η(i, j, k, ibg::IBG, T, η★::Function, args...) = conditional_∂xᶠᶜᶠ_η(i, j, k, ibg, T, η★, args...)
-@inline ∂yᶜᶠᶠ_η(i, j, k, ibg::IBG, T, η★::Function, args...) = conditional_∂yᶜᶠᶠ_η(i, j, k, ibg, T, η★, args...)
-=======
 # Special ``partial'' divergence for free surface evolution
 @inline div_Txᶜᶜᶠ(i, j, k, grid, U★::Function, args...) =  1 / Azᶜᶜᶠ(i, j, k, grid) * δxTᶜᵃᵃ(i, j, k, grid, Δy_qᶠᶜᶠ, U★, args...)
 @inline div_Tyᶜᶜᶠ(i, j, k, grid, V★::Function, args...) =  1 / Azᶜᶜᶠ(i, j, k, grid) * δyTᵃᶜᵃ(i, j, k, grid, Δx_qᶜᶠᶠ, V★, args...)
->>>>>>> 9ffbee31
 
 # The functions `η★` `U★` and `V★` represent the value of free surface, barotropic zonal and meridional velocity at time step m+1/2
 
@@ -173,7 +108,6 @@
     free_surface_evolution!(i, j, grid, Δτ, η, ηᵐ, ηᵐ⁻¹, ηᵐ⁻², U, V, Uᵐ⁻¹, Uᵐ⁻², Vᵐ⁻¹, Vᵐ⁻², timestepper)
 end
 
-
 @inline function free_surface_evolution!(i, j, grid, Δτ, η, ηᵐ, ηᵐ⁻¹, ηᵐ⁻², U, V, Uᵐ⁻¹, Uᵐ⁻², Vᵐ⁻¹, Vᵐ⁻², timestepper)
     k_top = grid.Nz+1
     TX, TY, _ = topology(grid)
@@ -188,7 +122,6 @@
     return nothing
 end
 
-<<<<<<< HEAD
 # Linear free surface implementation
 @inline dynamic_column_depthᶠᶜᵃ(i, j, k, grid, η, args...) = static_column_depthᶠᶜᵃ(i, j, grid)
 @inline dynamic_column_depthᶜᶠᵃ(i, j, k, grid, η, args...) = static_column_depthᶜᶠᵃ(i, j, grid)
@@ -200,32 +133,19 @@
 @kernel function _split_explicit_barotropic_velocity!(averaging_weight, grid, Δτ, η, ηᵐ, ηᵐ⁻¹, ηᵐ⁻², 
                                                       U, Uᵐ⁻¹, Uᵐ⁻², V,  Vᵐ⁻¹, Vᵐ⁻²,
                                                       η̅, U̅, V̅, Gᵁ, Gⱽ, g, 
-=======
-@kernel function _split_explicit_barotropic_velocity!(averaging_weight, grid, Δτ, η, ηᵐ, ηᵐ⁻¹, ηᵐ⁻²,
-                                                      U, Uᵐ⁻¹, Uᵐ⁻², V,  Vᵐ⁻¹, Vᵐ⁻²,
-                                                      η̅, U̅, V̅, Gᵁ, Gⱽ, Hᶠᶜ, Hᶜᶠ, g,
->>>>>>> 9ffbee31
                                                       timestepper)
     i, j = @index(Global, NTuple)
     velocity_evolution!(i, j, grid, Δτ, η, ηᵐ, ηᵐ⁻¹, ηᵐ⁻²,
                         U, Uᵐ⁻¹, Uᵐ⁻², V,  Vᵐ⁻¹, Vᵐ⁻²,
                         η̅, U̅, V̅, averaging_weight,
-<<<<<<< HEAD
                         Gᵁ, Gⱽ, g, 
-=======
-                        Gᵁ, Gⱽ, Hᶠᶜ, Hᶜᶠ, g,
->>>>>>> 9ffbee31
                         timestepper)
 end
 
 @inline function velocity_evolution!(i, j, grid, Δτ, η, ηᵐ, ηᵐ⁻¹, ηᵐ⁻²,
                                      U, Uᵐ⁻¹, Uᵐ⁻², V,  Vᵐ⁻¹, Vᵐ⁻²,
                                      η̅, U̅, V̅, averaging_weight,
-<<<<<<< HEAD
                                      Gᵁ, Gⱽ, g, 
-=======
-                                     Gᵁ, Gⱽ, Hᶠᶜ, Hᶜᶠ, g,
->>>>>>> 9ffbee31
                                      timestepper)
     k_top = grid.Nz+1
 
@@ -237,15 +157,9 @@
         Hᶜᶠ = dynamic_column_depthᶜᶠᵃ(i, j, k_top, grid, η★, timestepper, η, ηᵐ, ηᵐ⁻¹, ηᵐ⁻²)
         
         # ∂τ(U) = - ∇η + G
-<<<<<<< HEAD
-        U[i, j, k_top-1] +=  Δτ * (- g * Hᶠᶜ * ∂xᶠᶜᶠ_η(i, j, k_top, grid, TX, η★, timestepper, η, ηᵐ, ηᵐ⁻¹, ηᵐ⁻²) + Gᵁ[i, j, k_top-1])
-        V[i, j, k_top-1] +=  Δτ * (- g * Hᶜᶠ * ∂yᶜᶠᶠ_η(i, j, k_top, grid, TY, η★, timestepper, η, ηᵐ, ηᵐ⁻¹, ηᵐ⁻²) + Gⱽ[i, j, k_top-1])
-                          
-=======
-        U[i, j, k_top-1] +=  Δτ * (- g * Hᶠᶜ[i, j] * ∂xTᶠᶜᶠ(i, j, k_top, grid, η★, timestepper, η, ηᵐ, ηᵐ⁻¹, ηᵐ⁻²) + Gᵁ[i, j, 1])
-        V[i, j, k_top-1] +=  Δτ * (- g * Hᶜᶠ[i, j] * ∂yTᶜᶠᶠ(i, j, k_top, grid, η★, timestepper, η, ηᵐ, ηᵐ⁻¹, ηᵐ⁻²) + Gⱽ[i, j, 1])
-
->>>>>>> 9ffbee31
+        U[i, j, k_top-1] +=  Δτ * (- g * Hᶠᶜ * ∂xTᶠᶜᶠ(i, j, k_top, grid, η★, timestepper, η, ηᵐ, ηᵐ⁻¹, ηᵐ⁻²) + Gᵁ[i, j, 1])
+        V[i, j, k_top-1] +=  Δτ * (- g * Hᶜᶠ * ∂yTᶜᶠᶠ(i, j, k_top, grid, η★, timestepper, η, ηᵐ, ηᵐ⁻¹, ηᵐ⁻²) + Gⱽ[i, j, 1])
+
         # time-averaging
         η̅[i, j, k_top]   += averaging_weight * η[i, j, k_top]
         U̅[i, j, k_top-1] += averaging_weight * U[i, j, k_top-1]
@@ -255,16 +169,11 @@
 
 # Barotropic Model Kernels
 # u_Δz = u * Δz
-<<<<<<< HEAD
 # For Zstar vertical spacing the vertical integral includes the dynamic height
 # Remember, the vertical coordinate has not yet been updated! 
 # For this reason the integration has to be performed manually
 @kernel function _barotropic_mode_kernel!(U, V, grid, ::Nothing, u, v, η)
     i, j  = @index(Global, NTuple)	
-=======
-@kernel function _barotropic_mode_kernel!(U, V, grid, ::Nothing, u, v)
-    i, j  = @index(Global, NTuple)
->>>>>>> 9ffbee31
     k_top = grid.Nz+1
 
     hᶠᶜ = static_column_depthᶠᶜᵃ(i, j, grid)
@@ -306,11 +215,7 @@
     end
 end
 
-<<<<<<< HEAD
 @inline function compute_barotropic_mode!(U, V, grid, u, v, η)
-=======
-@inline function compute_barotropic_mode!(U, V, grid, u, v)
->>>>>>> 9ffbee31
     active_cells_map = retrieve_surface_active_cells_map(grid)
 
     launch!(architecture(grid), grid, :xy, _barotropic_mode_kernel!, U, V, grid, active_cells_map, u, v, η; active_cells_map)
@@ -377,36 +282,6 @@
     return nothing
 end
 
-<<<<<<< HEAD
-=======
-@kernel function _barotropic_split_explicit_corrector!(u, v, U̅, V̅, U, V, Hᶠᶜ, Hᶜᶠ, grid)
-    i, j, k = @index(Global, NTuple)
-    k_top = grid.Nz+1
-
-    @inbounds begin
-        u[i, j, k] = u[i, j, k] + (U̅[i, j, k_top-1] - U[i, j, k_top-1]) / Hᶠᶜ[i, j, 1]
-        v[i, j, k] = v[i, j, k] + (V̅[i, j, k_top-1] - V[i, j, k_top-1]) / Hᶜᶠ[i, j, 1]
-    end
-end
-
-function barotropic_split_explicit_corrector!(u, v, free_surface, grid)
-    sefs       = free_surface.state
-    U, V, U̅, V̅ = sefs.U, sefs.V, sefs.U̅, sefs.V̅
-    Hᶠᶜ, Hᶜᶠ   = free_surface.auxiliary.Hᶠᶜ, free_surface.auxiliary.Hᶜᶠ
-    arch       = architecture(grid)
-
-
-    # take out "bad" barotropic mode,
-    # !!!! reusing U and V for this storage since last timestep doesn't matter
-    compute_barotropic_mode!(U, V, grid, u, v)
-    # add in "good" barotropic mode
-    launch!(arch, grid, :xyz, _barotropic_split_explicit_corrector!,
-            u, v, U̅, V̅, U, V, Hᶠᶜ, Hᶜᶠ, grid)
-
-    return nothing
-end
-
->>>>>>> 9ffbee31
 """
 Explicitly step forward η in substeps.
 """
@@ -515,11 +390,7 @@
 
     U_args = (grid, Δτᴮ, η, ηᵐ, ηᵐ⁻¹, ηᵐ⁻²,
               U, Uᵐ⁻¹, Uᵐ⁻², V,  Vᵐ⁻¹, Vᵐ⁻²,
-<<<<<<< HEAD
               η̅, U̅, V̅, Gᵁ, Gⱽ, g, 
-=======
-              η̅, U̅, V̅, Gᵁ, Gⱽ, Hᶠᶜ, Hᶜᶠ, g,
->>>>>>> 9ffbee31
               timestepper)
 
     GC.@preserve η_args U_args begin
@@ -550,17 +421,10 @@
     @inbounds Gᵁ[i, j, k_top-1] = Δrᶠᶜᶜ(i, j, 1, grid) * ab2_step_Gu(i, j, 1, grid, Gu⁻, Guⁿ, χ)
     @inbounds Gⱽ[i, j, k_top-1] = Δrᶜᶠᶜ(i, j, 1, grid) * ab2_step_Gv(i, j, 1, grid, Gv⁻, Gvⁿ, χ)
 
-<<<<<<< HEAD
     for k in 2:grid.Nz	
         @inbounds Gᵁ[i, j, k_top-1] += Δrᶠᶜᶜ(i, j, k, grid) * ab2_step_Gu(i, j, k, grid, Gu⁻, Guⁿ, χ)
         @inbounds Gⱽ[i, j, k_top-1] += Δrᶜᶠᶜ(i, j, k, grid) * ab2_step_Gv(i, j, k, grid, Gv⁻, Gvⁿ, χ)
     end	
-=======
-    for k in 2:grid.Nz
-        @inbounds Gᵁ[i, j, k_top-1] += Δzᶠᶜᶜ(i, j, k, grid) * ab2_step_Gu(i, j, k, grid, Gu⁻, Guⁿ, χ)
-        @inbounds Gⱽ[i, j, k_top-1] += Δzᶜᶠᶜ(i, j, k, grid) * ab2_step_Gv(i, j, k, grid, Gv⁻, Gvⁿ, χ)
-    end
->>>>>>> 9ffbee31
 end
 
 # Calculate RHS for the barotropic time step.q
@@ -572,17 +436,10 @@
     @inbounds Gᵁ[i, j, k_top-1] = Δrᶠᶜᶜ(i, j, 1, grid) * ab2_step_Gu(i, j, 1, grid, Gu⁻, Guⁿ, χ)
     @inbounds Gⱽ[i, j, k_top-1] = Δrᶜᶠᶜ(i, j, 1, grid) * ab2_step_Gv(i, j, 1, grid, Gv⁻, Gvⁿ, χ)
 
-<<<<<<< HEAD
     for k in 2:grid.Nz	
         @inbounds Gᵁ[i, j, k_top-1] += Δrᶠᶜᶜ(i, j, k, grid) * ab2_step_Gu(i, j, k, grid, Gu⁻, Guⁿ, χ)
         @inbounds Gⱽ[i, j, k_top-1] += Δrᶜᶠᶜ(i, j, k, grid) * ab2_step_Gv(i, j, k, grid, Gv⁻, Gvⁿ, χ)
     end	
-=======
-    for k in 2:grid.Nz
-        @inbounds Gᵁ[i, j, k_top-1] += Δzᶠᶜᶜ(i, j, k, grid) * ab2_step_Gu(i, j, k, grid, Gu⁻, Guⁿ, χ)
-        @inbounds Gⱽ[i, j, k_top-1] += Δzᶜᶠᶜ(i, j, k, grid) * ab2_step_Gv(i, j, k, grid, Gv⁻, Gvⁿ, χ)
-    end
->>>>>>> 9ffbee31
 end
 
 @inline function ab2_step_Gu(i, j, k, grid, G⁻, Gⁿ, χ::FT) where FT
@@ -613,13 +470,9 @@
 # This function is called after `calculate_tendency` and before `ab2_step_velocities!`
 function setup_free_surface!(model, free_surface::SplitExplicitFreeSurface, χ)
 
-<<<<<<< HEAD
     grid = model.grid
     
     # we start the time integration of η from the average ηⁿ     
-=======
-    # we start the time integration of η from the average ηⁿ
->>>>>>> 9ffbee31
     Gu⁻ = model.timestepper.G⁻.u
     Gv⁻ = model.timestepper.G⁻.v
     Guⁿ = model.timestepper.Gⁿ.u
@@ -643,9 +496,5 @@
 
     return nothing
 end
-<<<<<<< HEAD
-            
-=======
-
->>>>>>> 9ffbee31
+
 wait_free_surface_communication!(free_surface, arch) = nothing