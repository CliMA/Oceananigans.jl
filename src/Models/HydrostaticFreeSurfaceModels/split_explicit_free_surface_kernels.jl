using KernelAbstractions: @index, @kernel
using KernelAbstractions.Extras.LoopInfo: @unroll
using Oceananigans.Grids: topology
using Oceananigans.Utils
using Oceananigans.AbstractOperations: Δz  
using Oceananigans.BoundaryConditions
using Oceananigans.Operators
using Oceananigans.ImmersedBoundaries: peripheral_node, immersed_inactive_node
using Oceananigans.ImmersedBoundaries: inactive_node, IBG, c, f
using Oceananigans.ImmersedBoundaries: mask_immersed_field!

# constants for AB3 time stepping scheme (from https://doi.org/10.1016/j.ocemod.2004.08.002)
const β = 0.281105
const α = 1.5 + β
const θ = - 0.5 - 2β

const γ = 0.088
const δ = 0.614
const ϵ = 0.013
const μ = 1.0 - δ - γ - ϵ

# Evolution Kernels
#
# ∂t(η) = -∇⋅U
# ∂t(U) = - gH∇η + f
# 
# the free surface field η and its average η̄ are located on `Face`s at the surface (grid.Nz +1). All other intermediate variables
# (U, V, Ū, V̄) are barotropic fields (`ReducedField`) for which a k index is not defined

# Operators specific to the advancement of the Free surface and the Barotropic velocity. In particular, the base operators follow
# these rules:
#
#   `δxᶠᵃᵃ_η` : Hardcodes Noflux or Periodic boundary conditions for the free surface η in x direction 
#   `δyᵃᶠᵃ_η` : Hardcodes Noflux or Periodic boundary conditions for the free surface η in y direction
#
#   `δxᶜᵃᵃ_U` : Hardcodes NoPenetration or Periodic boundary conditions for the zonal barotropic velocity U in x direction 
#   `δyᵃᶜᵃ_V` : Hardcodes NoPenetration or Periodic boundary conditions for the meridional barotropic velocity V in y direction
#
# The functions `η★` `U★` and `V★` represent the value of free surface, barotropic zonal and meridional velocity at time step m+1/2
@inline δxᶠᵃᵃ_η(i, j, k, grid, T, η★::Function, args...) = δxᶠᵃᵃ(i, j, k, grid, η★, args...)
@inline δyᵃᶠᵃ_η(i, j, k, grid, T, η★::Function, args...) = δyᵃᶠᵃ(i, j, k, grid, η★, args...)
@inline δxᶜᵃᵃ_U(i, j, k, grid, T, U★::Function, args...) = δxᶜᵃᵃ(i, j, k, grid, U★, args...)
@inline δyᵃᶜᵃ_V(i, j, k, grid, T, V★::Function, args...) = δyᵃᶜᵃ(i, j, k, grid, V★, args...)

@inline δxᶠᵃᵃ_η(i, j, k, grid, ::Type{Periodic}, η★::Function, args...) = ifelse(i == 1, η★(1, j, k, grid, args...) - η★(grid.Nx, j, k, grid, args...), δxᶠᵃᵃ(i, j, k, grid, η★, args...))
@inline δyᵃᶠᵃ_η(i, j, k, grid, ::Type{Periodic}, η★::Function, args...) = ifelse(j == 1, η★(i, 1, k, grid, args...) - η★(i, grid.Ny, k, grid, args...), δyᵃᶠᵃ(i, j, k, grid, η★, args...))

@inline δxᶜᵃᵃ_U(i, j, k, grid, ::Type{Periodic}, U★::Function, args...) = ifelse(i == grid.Nx, U★(1, j, k, grid, args...) - U★(grid.Nx, j, k, grid, args...), δxᶜᵃᵃ(i, j, k, grid, U★, args...))
@inline δyᵃᶜᵃ_V(i, j, k, grid, ::Type{Periodic}, V★::Function, args...) = ifelse(j == grid.Ny, V★(i, 1, k, grid, args...) - V★(i, grid.Ny, k, grid, args...), δyᵃᶜᵃ(i, j, k, grid, V★, args...))

# Enforce NoFlux conditions for `η★`

@inline δxᶠᵃᵃ_η(i, j, k, grid, ::Type{Bounded},        η★::Function, args...) = ifelse(i == 1, zero(grid), δxᶠᵃᵃ(i, j, k, grid, η★, args...))
@inline δyᵃᶠᵃ_η(i, j, k, grid, ::Type{Bounded},        η★::Function, args...) = ifelse(j == 1, zero(grid), δyᵃᶠᵃ(i, j, k, grid, η★, args...))
@inline δxᶠᵃᵃ_η(i, j, k, grid, ::Type{RightConnected}, η★::Function, args...) = ifelse(i == 1, zero(grid), δxᶠᵃᵃ(i, j, k, grid, η★, args...))
@inline δyᵃᶠᵃ_η(i, j, k, grid, ::Type{RightConnected}, η★::Function, args...) = ifelse(j == 1, zero(grid), δyᵃᶠᵃ(i, j, k, grid, η★, args...))

# Enforce Impenetrability conditions for `U★` and `V★`

@inline δxᶜᵃᵃ_U(i, j, k, grid, ::Type{Bounded},  U★::Function, args...) = ifelse(i == grid.Nx, - U★(i, j, k, grid, args...),
                                                                          ifelse(i == 1, U★(2, j, k, grid, args...), δxᶜᵃᵃ(i, j, k, grid, U★, args...)))
@inline δyᵃᶜᵃ_V(i, j, k, grid, ::Type{Bounded},  V★::Function, args...) = ifelse(j == grid.Ny, - V★(i, j, k, grid, args...),
                                                                          ifelse(j == 1, V★(i, 2, k, grid, args...), δyᵃᶜᵃ(i, j, k, grid, V★, args...)))

@inline δxᶜᵃᵃ_U(i, j, k, grid, ::Type{LeftConnected},  U★::Function, args...) = ifelse(i == grid.Nx, - U★(i, j, k, grid, args...), δxᶜᵃᵃ(i, j, k, grid, U★, args...))
@inline δyᵃᶜᵃ_V(i, j, k, grid, ::Type{LeftConnected},  V★::Function, args...) = ifelse(j == grid.Ny, - V★(i, j, k, grid, args...), δyᵃᶜᵃ(i, j, k, grid, V★, args...))

@inline δxᶜᵃᵃ_U(i, j, k, grid, ::Type{RightConnected},  U★::Function, args...) = ifelse(i == 1, U★(2, j, k, grid, args...), δxᶜᵃᵃ(i, j, k, grid, U★, args...))
@inline δyᵃᶜᵃ_V(i, j, k, grid, ::Type{RightConnected},  V★::Function, args...) = ifelse(j == 1, V★(i, 2, k, grid, args...), δyᵃᶜᵃ(i, j, k, grid, V★, args...))

# Derivative Operators

@inline ∂xᶠᶜᶠ_η(i, j, k, grid, T, η★::Function, args...) = δxᶠᵃᵃ_η(i, j, k, grid, T, η★, args...) / Δxᶠᶜᶠ(i, j, k, grid)
@inline ∂yᶜᶠᶠ_η(i, j, k, grid, T, η★::Function, args...) = δyᵃᶠᵃ_η(i, j, k, grid, T, η★, args...) / Δyᶜᶠᶠ(i, j, k, grid)

@inline div_xᶜᶜᶠ_U(i, j, k, grid, TX, U★, args...) =  1 / Azᶜᶜᶠ(i, j, k, grid) * δxᶜᵃᵃ_U(i, j, k, grid, TX, Δy_qᶠᶜᶠ, U★, args...) 
@inline div_yᶜᶜᶠ_V(i, j, k, grid, TY, V★, args...) =  1 / Azᶜᶜᶠ(i, j, k, grid) * δyᵃᶜᵃ_V(i, j, k, grid, TY, Δx_qᶜᶠᶠ, V★, args...) 

# Immersed Boundary Operators (Velocities are `0` on `peripheral_node`s and the free surface should ensure no-flux on `inactive_node`s)

@inline conditional_U_fcc(i, j, k, grid, ibg::IBG, U★::Function, args...) = ifelse(peripheral_node(i, j, k, ibg, f, c, c), zero(ibg), U★(i, j, k, grid, args...))
@inline conditional_V_cfc(i, j, k, grid, ibg::IBG, V★::Function, args...) = ifelse(peripheral_node(i, j, k, ibg, c, f, c), zero(ibg), V★(i, j, k, grid, args...))

@inline conditional_∂xᶠᶜᶠ_η(i, j, k, ibg::IBG, args...) = ifelse(inactive_node(i, j, k, ibg, c, c, f) | inactive_node(i-1, j, k, ibg, c, c, f), zero(ibg), ∂xᶠᶜᶠ_η(i, j, k, ibg.underlying_grid, args...))
@inline conditional_∂yᶜᶠᶠ_η(i, j, k, ibg::IBG, args...) = ifelse(inactive_node(i, j, k, ibg, c, c, f) | inactive_node(i, j-1, k, ibg, c, c, f), zero(ibg), ∂yᶜᶠᶠ_η(i, j, k, ibg.underlying_grid, args...))

@inline δxᶜᵃᵃ_U(i, j, k, ibg::IBG, T, U★::Function, args...) = δxᶜᵃᵃ_U(i, j, k, ibg.underlying_grid, T, conditional_U_fcc,  ibg, U★, args...)
@inline δyᵃᶜᵃ_V(i, j, k, ibg::IBG, T, V★::Function, args...) = δyᵃᶜᵃ_V(i, j, k, ibg.underlying_grid, T, conditional_V_cfc,  ibg, V★, args...)
@inline ∂xᶠᶜᶠ_η(i, j, k, ibg::IBG, T, η★::Function, args...) = conditional_∂xᶠᶜᶠ_η(i, j, k, ibg, T, η★, args...)
@inline ∂yᶜᶠᶠ_η(i, j, k, ibg::IBG, T, η★::Function, args...) = conditional_∂yᶜᶠᶠ_η(i, j, k, ibg, T, η★, args...)

# Disambiguation
for Topo in [:Periodic, :Bounded, :RightConnected, :LeftConnected]
    @eval begin
        @inline δxᶜᵃᵃ_U(i, j, k, ibg::IBG, T::Type{$Topo}, U★::Function, args...) = δxᶜᵃᵃ_U(i, j, k, ibg.underlying_grid, T, conditional_U_fcc, ibg, U★, args...)
        @inline δyᵃᶜᵃ_V(i, j, k, ibg::IBG, T::Type{$Topo}, V★::Function, args...) = δyᵃᶜᵃ_V(i, j, k, ibg.underlying_grid, T, conditional_V_cfc, ibg, V★, args...)
    end
end

# Time stepping extrapolation U★, and η★

# AB3 step
@inline function U★(i, j, k, grid, ::AdamsBashforth3Scheme, ϕᵐ, ϕᵐ⁻¹, ϕᵐ⁻²)
    FT = eltype(grid)
    return @inbounds FT(α) * ϕᵐ[i, j, k] + FT(θ) * ϕᵐ⁻¹[i, j, k] + FT(β) * ϕᵐ⁻²[i, j, k]
end

@inline function η★(i, j, k, grid, ::AdamsBashforth3Scheme, ηᵐ⁺¹, ηᵐ, ηᵐ⁻¹, ηᵐ⁻²)
    FT = eltype(grid)
    return @inbounds FT(δ) * ηᵐ⁺¹[i, j, k] + FT(μ) * ηᵐ[i, j, k] + FT(γ) * ηᵐ⁻¹[i, j, k] + FT(ϵ) * ηᵐ⁻²[i, j, k]
end

# Forward Backward Step
@inline U★(i, j, k, grid, ::ForwardBackwardScheme, ϕ, args...) = @inbounds ϕ[i, j, k]
@inline η★(i, j, k, grid, ::ForwardBackwardScheme, η, args...) = @inbounds η[i, j, k]

@inline advance_previous_velocity!(i, j, k, ::ForwardBackwardScheme, U, Uᵐ⁻¹, Uᵐ⁻²) = nothing

@inline function advance_previous_velocity!(i, j, k, ::AdamsBashforth3Scheme, U, Uᵐ⁻¹, Uᵐ⁻²)
    @inbounds Uᵐ⁻²[i, j, k] = Uᵐ⁻¹[i, j, k]
    @inbounds Uᵐ⁻¹[i, j, k] =    U[i, j, k]

    return nothing
end

@inline advance_previous_free_surface!(i, j, k, ::ForwardBackwardScheme, η, ηᵐ, ηᵐ⁻¹, ηᵐ⁻²) = nothing

@inline function advance_previous_free_surface!(i, j, k, ::AdamsBashforth3Scheme, η, ηᵐ, ηᵐ⁻¹, ηᵐ⁻²)
    @inbounds ηᵐ⁻²[i, j, k] = ηᵐ⁻¹[i, j, k]
    @inbounds ηᵐ⁻¹[i, j, k] =   ηᵐ[i, j, k]
    @inbounds   ηᵐ[i, j, k] =    η[i, j, k]

    return nothing
end

using Oceananigans.DistributedComputations: Distributed
using Printf

@kernel function split_explicit_free_surface_evolution_kernel!(grid, Δτ, η, ηᵐ, ηᵐ⁻¹, ηᵐ⁻², U, V, Uᵐ⁻¹, Uᵐ⁻², Vᵐ⁻¹, Vᵐ⁻², 
                                                               η̅, U̅, V̅, averaging_weight,
                                                               Gᵁ, Gⱽ, g, Hᶠᶜ, Hᶜᶠ,
                                                               timestepper)
    i, j = @index(Global, NTuple)
    k_top = grid.Nz+1

    TX, TY, _ = topology(grid)

    @inbounds begin        
        advance_previous_free_surface!(i, j, k_top, timestepper, η, ηᵐ, ηᵐ⁻¹, ηᵐ⁻²)

        η[i, j, k_top] -= Δτ * (div_xᶜᶜᶠ_U(i, j, k_top-1, grid, TX, U★, timestepper, U, Uᵐ⁻¹, Uᵐ⁻²) +
                                div_yᶜᶜᶠ_V(i, j, k_top-1, grid, TY, U★, timestepper, V, Vᵐ⁻¹, Vᵐ⁻²))
    end
end

@kernel function split_explicit_barotropic_velocity_evolution_kernel!(grid, Δτ, η, ηᵐ, ηᵐ⁻¹, ηᵐ⁻², U, V, Uᵐ⁻¹, Uᵐ⁻², Vᵐ⁻¹, Vᵐ⁻²,
                                                                      η̅, U̅, V̅, averaging_weight,
                                                                      Gᵁ, Gⱽ, g, Hᶠᶜ, Hᶜᶠ,
                                                                      timestepper)
    i, j = @index(Global, NTuple)
    k_top = grid.Nz + 1

    TX, TY, _ = topology(grid)

    @inbounds begin 
        advance_previous_velocity!(i, j, 1, timestepper, U, Uᵐ⁻¹, Uᵐ⁻²)
        advance_previous_velocity!(i, j, 1, timestepper, V, Vᵐ⁻¹, Vᵐ⁻²)

        # ∂τ(U) = - ∇η + G
        U[i, j, 1] +=  Δτ * (- g * Hᶠᶜ[i, j] * ∂xᶠᶜᶠ_η(i, j, k_top, grid, TX, η★, timestepper, η, ηᵐ, ηᵐ⁻¹, ηᵐ⁻²) + Gᵁ[i, j, 1])
        V[i, j, 1] +=  Δτ * (- g * Hᶜᶠ[i, j] * ∂yᶜᶠᶠ_η(i, j, k_top, grid, TY, η★, timestepper, η, ηᵐ, ηᵐ⁻¹, ηᵐ⁻²) + Gⱽ[i, j, 1])

        # time-averaging
        η̅[i, j, k_top] += averaging_weight * η[i, j, k_top]
        U̅[i, j, 1]     += averaging_weight * U[i, j, 1]
        V̅[i, j, 1]     += averaging_weight * V[i, j, 1]
    end
end

function split_explicit_free_surface_substep!(η, state, auxiliary, settings, weights, arch, grid, g, Δτ, substep_index)
    # unpack state quantities, parameters and forcing terms 
    U, V             = state.U,    state.V
    Uᵐ⁻¹, Uᵐ⁻²       = state.Uᵐ⁻¹, state.Uᵐ⁻²
    Vᵐ⁻¹, Vᵐ⁻²       = state.Vᵐ⁻¹, state.Vᵐ⁻²
    ηᵐ, ηᵐ⁻¹, ηᵐ⁻²   = state.ηᵐ,   state.ηᵐ⁻¹, state.ηᵐ⁻²
    η̅, U̅, V̅          = state.η̅, state.U̅, state.V̅
    Gᵁ, Gⱽ, Hᶠᶜ, Hᶜᶠ = auxiliary.Gᵁ, auxiliary.Gⱽ, auxiliary.Hᶠᶜ, auxiliary.Hᶜᶠ

    timestepper      = settings.timestepper
    averaging_weight = weights[substep_index]

    parameters = auxiliary.kernel_parameters

    args = (grid, Δτ, η, ηᵐ, ηᵐ⁻¹, ηᵐ⁻², U, V, Uᵐ⁻¹, Uᵐ⁻², Vᵐ⁻¹, Vᵐ⁻², 
            η̅, U̅, V̅, averaging_weight, 
            Gᵁ, Gⱽ, g, Hᶠᶜ, Hᶜᶠ, timestepper)

    launch!(arch, grid, parameters, split_explicit_free_surface_evolution_kernel!,        args...)
    launch!(arch, grid, parameters, split_explicit_barotropic_velocity_evolution_kernel!, args...)

    return nothing
end

# Barotropic Model Kernels
# u_Δz = u * Δz
@kernel function _barotropic_mode_kernel!(U, V, grid, u, v)
    i, j  = @index(Global, NTuple)	

    # hand unroll first loop
    @inbounds U[i, j, 1] = Δzᶠᶜᶜ(i, j, 1, grid) * u[i, j, 1]
    @inbounds V[i, j, 1] = Δzᶜᶠᶜ(i, j, 1, grid) * v[i, j, 1]

    @unroll for k in 2:grid.Nz
        @inbounds U[i, j, 1] += Δzᶠᶜᶜ(i, j, k, grid) * u[i, j, k]
        @inbounds V[i, j, 1] += Δzᶜᶠᶜ(i, j, k, grid) * v[i, j, k]
    end
end

# may need to do Val(Nk) since it may not be known at compile
compute_barotropic_mode!(U, V, grid, u, v) = 
    launch!(architecture(grid), grid, :xy, _barotropic_mode_kernel!, U, V, grid, u, v)

function initialize_free_surface_state!(free_surface_state, η)
    state = free_surface_state

    parent(state.U) .= parent(state.U̅)
    parent(state.V) .= parent(state.V̅)

    parent(state.Uᵐ⁻¹) .= parent(state.U̅)
    parent(state.Vᵐ⁻¹) .= parent(state.V̅)

    parent(state.Uᵐ⁻²) .= parent(state.U̅)
    parent(state.Vᵐ⁻²) .= parent(state.V̅)

    parent(state.ηᵐ)   .= parent(η)
    parent(state.ηᵐ⁻¹) .= parent(η)
    parent(state.ηᵐ⁻²) .= parent(η)

    fill!(state.η̅, 0)
    fill!(state.U̅, 0)
    fill!(state.V̅, 0)

    return nothing
end

@kernel function barotropic_split_explicit_corrector_kernel!(u, v, U̅, V̅, U, V, Hᶠᶜ, Hᶜᶠ)
    i, j, k = @index(Global, NTuple)

    @inbounds begin
        u[i, j, k] = u[i, j, k] + (U̅[i, j] - U[i, j]) / Hᶠᶜ[i, j] 
        v[i, j, k] = v[i, j, k] + (V̅[i, j] - V[i, j]) / Hᶜᶠ[i, j]
    end
end

# may need to do Val(Nk) since it may not be known at compile. Also figure out where to put H
function barotropic_split_explicit_corrector!(u, v, free_surface, grid)
    sefs       = free_surface.state
    Hᶠᶜ, Hᶜᶠ   = free_surface.auxiliary.Hᶠᶜ, free_surface.auxiliary.Hᶜᶠ
    U, V, U̅, V̅ = sefs.U, sefs.V, sefs.U̅, sefs.V̅
    arch       = architecture(grid)

    # take out "bad" barotropic mode, 
    # !!!! reusing U and V for this storage since last timestep doesn't matter
    compute_barotropic_mode!(U, V, grid, u, v)
    # add in "good" barotropic mode

    launch!(arch, grid, :xyz, barotropic_split_explicit_corrector_kernel!,
            u, v, U̅, V̅, U, V, Hᶠᶜ, Hᶜᶠ)

    return nothing
end

"""
Explicitly step forward η in substeps.
"""
ab2_step_free_surface!(free_surface::SplitExplicitFreeSurface, model, Δt, χ) =
    split_explicit_free_surface_step!(free_surface, model, Δt, χ)

function initialize_free_surface!(sefs::SplitExplicitFreeSurface, grid, velocities)
    @apply_regionally compute_barotropic_mode!(sefs.state.U̅, sefs.state.V̅, grid, velocities.u, velocities.v)
    fill_halo_regions!((sefs.state.U̅, sefs.state.V̅, sefs.η))
end

function split_explicit_free_surface_step!(free_surface::SplitExplicitFreeSurface, model, Δt, χ)

    # Note: free_surface.η.grid != model.grid for DistributedSplitExplicitFreeSurface
    # since halo_size(free_surface.η.grid) != halo_size(model.grid)
    free_surface_grid = free_surface.η.grid

    # Wait for previous set up
    wait_free_surface_communication!(free_surface, architecture(free_surface_grid))

    # reset free surface averages
    @apply_regionally begin 
        initialize_free_surface_state!(free_surface.state, free_surface.η)
        # Solve for the free surface at tⁿ⁺¹
        iterate_split_explicit!(free_surface, free_surface_grid, Δt)
        # Reset eta for the next timestep
        set!(free_surface.η, free_surface.state.η̅)
    end

<<<<<<< HEAD
        mask_immersed!(model.velocities.u)
        mask_immersed!(model.velocities.v)
=======
    fields_to_fill = (free_surface.state.U̅, free_surface.state.V̅)
    fill_halo_regions!(fields_to_fill; async = true)

    # Preparing velocities for the barotropic correction
    @apply_regionally begin 
        mask_immersed_field!(model.velocities.u)
        mask_immersed_field!(model.velocities.v)
>>>>>>> 1c2a6f87
    end

    return nothing
end

# Change name
const FNS = FixedSubstepNumber
const FTS = FixedTimeStepSize

# since weights can be negative in the first few substeps (as in the default averaging kernel), 
# we set a minimum number of substeps to execute to avoid numerical issues
const MINIMUM_SUBSTEPS = 5

@inline calculate_substeps(substepping::FNS, Δt) = length(substepping.averaging_weights)
@inline calculate_substeps(substepping::FTS, Δt) = max(MINIMUM_SUBSTEPS, ceil(Int, 2 * Δt / substepping.Δt_barotropic))

@inline calculate_adaptive_settings(substepping::FNS, substeps) = substepping.fractional_step_size, substepping.averaging_weights
@inline calculate_adaptive_settings(substepping::FTS, substeps) = weights_from_substeps(eltype(substepping.Δt_barotropic),
                                                                                        substeps, substepping.averaging_kernel)

function iterate_split_explicit!(free_surface, grid, Δt)
    arch = architecture(grid)

    η         = free_surface.η
    state     = free_surface.state
    auxiliary = free_surface.auxiliary
    settings  = free_surface.settings
    g         = free_surface.gravitational_acceleration

    Nsubsteps  = calculate_substeps(settings.substepping, Δt)
    fractional_Δt, weights = calculate_adaptive_settings(settings.substepping, Nsubsteps) # barotropic time step in fraction of baroclinic step and averaging weights

    Nsubsteps = length(weights)

    Δτᴮ = fractional_Δt * Δt  # barotropic time step in seconds

    for substep in 1:Nsubsteps
        split_explicit_free_surface_substep!(η, state, auxiliary, settings, weights, arch, grid, g, Δτᴮ, substep)
    end

    return nothing
end

# Calculate RHS for the barotopic time step. 
@kernel function _compute_integrated_ab2_tendencies!(Gᵁ, Gⱽ, grid, Gu⁻, Gv⁻, Guⁿ, Gvⁿ, χ)
    i, j  = @index(Global, NTuple)	

    # hand unroll first loop 	
    @inbounds Gᵁ[i, j, 1] = Δzᶠᶜᶜ(i, j, 1, grid) * ab2_step_Gu(i, j, 1, grid, Gu⁻, Guⁿ, χ)
    @inbounds Gⱽ[i, j, 1] = Δzᶜᶠᶜ(i, j, 1, grid) * ab2_step_Gv(i, j, 1, grid, Gv⁻, Gvⁿ, χ)

    @unroll for k in 2:grid.Nz	
        @inbounds Gᵁ[i, j, 1] += Δzᶠᶜᶜ(i, j, k, grid) * ab2_step_Gu(i, j, k, grid, Gu⁻, Guⁿ, χ)
        @inbounds Gⱽ[i, j, 1] += Δzᶜᶠᶜ(i, j, k, grid) * ab2_step_Gv(i, j, k, grid, Gv⁻, Gvⁿ, χ)
    end	
end

@inline ab2_step_Gu(i, j, k, grid, G⁻, Gⁿ, χ::FT) where FT =
    @inbounds ifelse(peripheral_node(i, j, k, grid, f, c, c), zero(grid), (convert(FT, 1.5) + χ) *  Gⁿ[i, j, k] - G⁻[i, j, k] * (convert(FT, 0.5) + χ))

<<<<<<< HEAD
    mask_immersed!(Gu)
    mask_immersed!(Gv)
=======
@inline ab2_step_Gv(i, j, k, grid, G⁻, Gⁿ, χ::FT) where FT =
    @inbounds ifelse(peripheral_node(i, j, k, grid, c, f, c), zero(grid), (convert(FT, 1.5) + χ) *  Gⁿ[i, j, k] - G⁻[i, j, k] * (convert(FT, 0.5) + χ))
>>>>>>> 1c2a6f87

# Setting up the RHS for the barotropic step (tendencies of the barotopic velocity components)
# This function is called after `calculate_tendency` and before `ab2_step_velocities!`
function setup_free_surface!(model, free_surface::SplitExplicitFreeSurface, χ)

    free_surface_grid = free_surface.η.grid

    # we start the time integration of η from the average ηⁿ     
    Gu⁻ = model.timestepper.G⁻.u
    Gv⁻ = model.timestepper.G⁻.v
    Guⁿ = model.timestepper.Gⁿ.u
    Gvⁿ = model.timestepper.Gⁿ.v

    auxiliary = free_surface.auxiliary

    @apply_regionally setup_split_explicit_tendency!(auxiliary, free_surface_grid, Gu⁻, Gv⁻, Guⁿ, Gvⁿ, χ)

    fields_to_fill = (auxiliary.Gᵁ, auxiliary.Gⱽ)
    fill_halo_regions!(fields_to_fill; async = true)

    return nothing
end

setup_split_explicit_tendency!(auxiliary, grid, Gu⁻, Gv⁻, Guⁿ, Gvⁿ, χ) =
    launch!(architecture(grid), grid, :xy, _compute_integrated_ab2_tendencies!, auxiliary.Gᵁ, auxiliary.Gⱽ, grid, Gu⁻, Gv⁻, Guⁿ, Gvⁿ, χ)

wait_free_surface_communication!(free_surface, arch) = nothing<|MERGE_RESOLUTION|>--- conflicted
+++ resolved
@@ -299,18 +299,14 @@
         set!(free_surface.η, free_surface.state.η̅)
     end
 
-<<<<<<< HEAD
+
+    fields_to_fill = (free_surface.state.U̅, free_surface.state.V̅)
+    fill_halo_regions!(fields_to_fill; async = true)
+
+    # Preparing velocities for the barotropic correction
+    @apply_regionally begin 
         mask_immersed!(model.velocities.u)
         mask_immersed!(model.velocities.v)
-=======
-    fields_to_fill = (free_surface.state.U̅, free_surface.state.V̅)
-    fill_halo_regions!(fields_to_fill; async = true)
-
-    # Preparing velocities for the barotropic correction
-    @apply_regionally begin 
-        mask_immersed_field!(model.velocities.u)
-        mask_immersed_field!(model.velocities.v)
->>>>>>> 1c2a6f87
     end
 
     return nothing
@@ -371,13 +367,8 @@
 @inline ab2_step_Gu(i, j, k, grid, G⁻, Gⁿ, χ::FT) where FT =
     @inbounds ifelse(peripheral_node(i, j, k, grid, f, c, c), zero(grid), (convert(FT, 1.5) + χ) *  Gⁿ[i, j, k] - G⁻[i, j, k] * (convert(FT, 0.5) + χ))
 
-<<<<<<< HEAD
-    mask_immersed!(Gu)
-    mask_immersed!(Gv)
-=======
 @inline ab2_step_Gv(i, j, k, grid, G⁻, Gⁿ, χ::FT) where FT =
     @inbounds ifelse(peripheral_node(i, j, k, grid, c, f, c), zero(grid), (convert(FT, 1.5) + χ) *  Gⁿ[i, j, k] - G⁻[i, j, k] * (convert(FT, 0.5) + χ))
->>>>>>> 1c2a6f87
 
 # Setting up the RHS for the barotropic step (tendencies of the barotopic velocity components)
 # This function is called after `calculate_tendency` and before `ab2_step_velocities!`
@@ -391,6 +382,11 @@
     Guⁿ = model.timestepper.Gⁿ.u
     Gvⁿ = model.timestepper.Gⁿ.v
 
+    mask_immersed!(Gu⁻)
+    mask_immersed!(Gv⁻)
+    mask_immersed!(Guⁿ)
+    mask_immersed!(Gvⁿ)
+
     auxiliary = free_surface.auxiliary
 
     @apply_regionally setup_split_explicit_tendency!(auxiliary, free_surface_grid, Gu⁻, Gv⁻, Guⁿ, Gvⁿ, χ)
