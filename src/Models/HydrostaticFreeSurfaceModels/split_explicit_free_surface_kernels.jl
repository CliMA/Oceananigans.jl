--- conflicted
+++ resolved
@@ -5,14 +5,6 @@
 using Oceananigans.Operators
 using Oceananigans.Architectures: convert_args
 using Oceananigans.ImmersedBoundaries: peripheral_node, immersed_inactive_node, GFBIBG
-<<<<<<< HEAD
-using Oceananigans.ImmersedBoundaries: inactive_node, IBG, c, f, SurfaceMap
-using Oceananigans.ImmersedBoundaries: mask_immersed_field!, use_only_active_surface_cells, use_only_active_interior_cells
-using Oceananigans.ImmersedBoundaries: active_linear_index_to_tuple, ActiveCellsIBG, ActiveSurfaceIBG
-using Oceananigans.DistributedComputations: child_architecture
-using Oceananigans.DistributedComputations: Distributed
-using Printf
-=======
 using Oceananigans.ImmersedBoundaries: inactive_node, IBG, c, f
 using Oceananigans.ImmersedBoundaries: mask_immersed_field!, retrieve_surface_active_cells_map, retrieve_interior_active_cells_map
 using Oceananigans.ImmersedBoundaries: active_linear_index_to_tuple, ActiveCellsIBG, ActiveZColumnsIBG
@@ -22,7 +14,6 @@
 using Printf
 using KernelAbstractions: @index, @kernel
 using KernelAbstractions.Extras.LoopInfo: @unroll
->>>>>>> e8ecccea
 
 # constants for AB3 time stepping scheme (from https://doi.org/10.1016/j.ocemod.2004.08.002)
 const β = 0.281105
@@ -147,22 +138,6 @@
     return nothing
 end
 
-<<<<<<< HEAD
-# Column height for the split explicit solver
-@inline column_heightᶜᶜ(i, j, k, grid) = grid.Lz
-
-# Column height for an GridFitted bottom immersed boundary
-@inline function column_heightᶜᶜ(i, j, k, grid::GFBIBG) 
-    bottom = grid.immersed_boundary.bottom_height[i, j, 1]
-    return ifelse(bottom < 0, - bottom, grid.Lz - bottom) 
-end
-
-@inline column_heightᶠᶜ(i, j, grid) = ℑxᶠᵃᵃ(i, j, 1, grid, column_heightᶜᶜ)
-@inline column_heightᶜᶠ(i, j, grid) = ℑyᵃᶠᵃ(i, j, 1, grid, column_heightᶜᶜ)
-
-
-=======
->>>>>>> e8ecccea
 @kernel function _split_explicit_free_surface!(grid, Δτ, η, ηᵐ, ηᵐ⁻¹, ηᵐ⁻², U, V, Uᵐ⁻¹, Uᵐ⁻², Vᵐ⁻¹, Vᵐ⁻², timestepper)
     i, j = @index(Global, NTuple)
     free_surface_evolution!(i, j, grid, Δτ, η, ηᵐ, ηᵐ⁻¹, ηᵐ⁻², U, V, Uᵐ⁻¹, Uᵐ⁻², Vᵐ⁻¹, Vᵐ⁻², timestepper)
@@ -184,32 +159,20 @@
 
 @kernel function _split_explicit_barotropic_velocity!(averaging_weight, grid, Δτ, η, ηᵐ, ηᵐ⁻¹, ηᵐ⁻², 
                                                       U, Uᵐ⁻¹, Uᵐ⁻², V,  Vᵐ⁻¹, Vᵐ⁻²,
-<<<<<<< HEAD
-                                                      η̅, U̅, V̅, Gᵁ, Gⱽ, g, 
-=======
                                                       η̅, U̅, V̅, Gᵁ, Gⱽ, Hᶠᶜ, Hᶜᶠ, g, 
->>>>>>> e8ecccea
                                                       timestepper)
     i, j = @index(Global, NTuple)
     velocity_evolution!(i, j, grid, Δτ, η, ηᵐ, ηᵐ⁻¹, ηᵐ⁻², 
                         U, Uᵐ⁻¹, Uᵐ⁻², V,  Vᵐ⁻¹, Vᵐ⁻²,
                         η̅, U̅, V̅, averaging_weight,
-<<<<<<< HEAD
-                        Gᵁ, Gⱽ, g, 
-=======
                         Gᵁ, Gⱽ, Hᶠᶜ, Hᶜᶠ, g, 
->>>>>>> e8ecccea
                         timestepper)
 end
 
 @inline function velocity_evolution!(i, j, grid, Δτ, η, ηᵐ, ηᵐ⁻¹, ηᵐ⁻², 
                                      U, Uᵐ⁻¹, Uᵐ⁻², V,  Vᵐ⁻¹, Vᵐ⁻²,
                                      η̅, U̅, V̅, averaging_weight,
-<<<<<<< HEAD
-                                     Gᵁ, Gⱽ, g, 
-=======
                                      Gᵁ, Gⱽ, Hᶠᶜ, Hᶜᶠ, g, 
->>>>>>> e8ecccea
                                      timestepper)
     k_top = grid.Nz+1
     
@@ -220,13 +183,8 @@
         advance_previous_velocity!(i, j, k_top-1, timestepper, V, Vᵐ⁻¹, Vᵐ⁻²)
 
         # ∂τ(U) = - ∇η + G
-<<<<<<< HEAD
-        U[i, j, k_top-1] +=  Δτ * (- g * column_heightᶠᶜ(i, j, grid) * ∂xᶠᶜᶠ_η(i, j, k_top, grid, TX, η★, timestepper, η, ηᵐ, ηᵐ⁻¹, ηᵐ⁻²) + Gᵁ[i, j, k_top-1])
-        V[i, j, k_top-1] +=  Δτ * (- g * column_heightᶜᶠ(i, j, grid) * ∂yᶜᶠᶠ_η(i, j, k_top, grid, TY, η★, timestepper, η, ηᵐ, ηᵐ⁻¹, ηᵐ⁻²) + Gⱽ[i, j, k_top-1])
-=======
         U[i, j, k_top-1] +=  Δτ * (- g * Hᶠᶜ[i, j, 1] * ∂xᶠᶜᶠ_η(i, j, k_top, grid, TX, η★, timestepper, η, ηᵐ, ηᵐ⁻¹, ηᵐ⁻²) + Gᵁ[i, j, k_top-1])
         V[i, j, k_top-1] +=  Δτ * (- g * Hᶜᶠ[i, j, 1] * ∂yᶜᶠᶠ_η(i, j, k_top, grid, TY, η★, timestepper, η, ηᵐ, ηᵐ⁻¹, ηᵐ⁻²) + Gⱽ[i, j, k_top-1])
->>>>>>> e8ecccea
                           
         # time-averaging
         η̅[i, j, k_top]   += averaging_weight * η[i, j, k_top]
@@ -237,26 +195,14 @@
 
 # Barotropic Model Kernels
 # u_Δz = u * Δz
-<<<<<<< HEAD
-@kernel function _barotropic_mode_kernel!(U, V, grid, u, v)
+@kernel function _barotropic_mode_kernel!(U, V, grid, ::Nothing, u, v)
     i, j  = @index(Global, NTuple)	
     k_top = grid.Nz+1
 
-    # hand unroll first loop
     @inbounds U[i, j, k_top-1] = Δzᶠᶜᶜ(i, j, 1, grid) * u[i, j, 1]
     @inbounds V[i, j, k_top-1] = Δzᶜᶠᶜ(i, j, 1, grid) * v[i, j, 1]
 
-    @unroll for k in 2:grid.Nz
-=======
-@kernel function _barotropic_mode_kernel!(U, V, grid, ::Nothing, u, v)
-    i, j  = @index(Global, NTuple)	
-    k_top = grid.Nz+1
-
-    @inbounds U[i, j, k_top-1] = Δzᶠᶜᶜ(i, j, 1, grid) * u[i, j, 1]
-    @inbounds V[i, j, k_top-1] = Δzᶜᶠᶜ(i, j, 1, grid) * v[i, j, 1]
-
     for k in 2:grid.Nz
->>>>>>> e8ecccea
         @inbounds U[i, j, k_top-1] += Δzᶠᶜᶜ(i, j, k, grid) * u[i, j, k]
         @inbounds V[i, j, k_top-1] += Δzᶜᶠᶜ(i, j, k, grid) * v[i, j, k]
     end
@@ -264,18 +210,6 @@
 
 # Barotropic Model Kernels
 # u_Δz = u * Δz
-<<<<<<< HEAD
-@kernel function _barotropic_mode_kernel!(U, V, grid::ActiveSurfaceIBG, u, v)
-    idx = @index(Global, Linear)
-    i, j = active_linear_index_to_tuple(idx, SurfaceMap(), grid)
-    k_top = grid.Nz+1
-
-    # hand unroll first loop
-    @inbounds U[i, j, k_top-1] = Δzᶠᶜᶜ(i, j, 1, grid) * u[i, j, 1]
-    @inbounds V[i, j, k_top-1] = Δzᶜᶠᶜ(i, j, 1, grid) * v[i, j, 1]
-
-    @unroll for k in 2:grid.Nz
-=======
 @kernel function _barotropic_mode_kernel!(U, V, grid, active_cells_map, u, v)
     idx = @index(Global, Linear)
     i, j = active_linear_index_to_tuple(idx, active_cells_map)
@@ -285,18 +219,11 @@
     @inbounds V[i, j, k_top-1] = Δzᶜᶠᶜ(i, j, 1, grid) * v[i, j, 1]
 
     for k in 2:grid.Nz
->>>>>>> e8ecccea
         @inbounds U[i, j, k_top-1] += Δzᶠᶜᶜ(i, j, k, grid) * u[i, j, k]
         @inbounds V[i, j, k_top-1] += Δzᶜᶠᶜ(i, j, k, grid) * v[i, j, k]
     end
 end
 
-<<<<<<< HEAD
-compute_barotropic_mode!(U, V, grid, u, v) = 
-    launch!(architecture(grid), grid, :xy, _barotropic_mode_kernel!, U, V, grid, u, v; 
-            only_active_cells = use_only_active_surface_cells(grid))
-
-=======
 @inline function compute_barotropic_mode!(U, V, grid, u, v) 
     active_cells_map = retrieve_surface_active_cells_map(grid)
 
@@ -305,7 +232,6 @@
     return nothing
 end
 
->>>>>>> e8ecccea
 function initialize_free_surface_state!(state, η, timestepper)
 
     parent(state.U) .= parent(state.U̅)
@@ -336,22 +262,13 @@
     return nothing
 end
 
-<<<<<<< HEAD
-@kernel function _barotropic_split_explicit_corrector!(u, v, U̅, V̅, U, V, grid)
-=======
 @kernel function _barotropic_split_explicit_corrector!(u, v, U̅, V̅, U, V, Hᶠᶜ, Hᶜᶠ, grid)
->>>>>>> e8ecccea
     i, j, k = @index(Global, NTuple)
     k_top = grid.Nz+1
 
     @inbounds begin
-<<<<<<< HEAD
-        u[i, j, k] = u[i, j, k] + (U̅[i, j, k_top-1] - U[i, j, k_top-1]) / column_heightᶠᶜ(i, j, grid)
-        v[i, j, k] = v[i, j, k] + (V̅[i, j, k_top-1] - V[i, j, k_top-1]) / column_heightᶜᶠ(i, j, grid)
-=======
         u[i, j, k] = u[i, j, k] + (U̅[i, j, k_top-1] - U[i, j, k_top-1]) / Hᶠᶜ[i, j, 1]
         v[i, j, k] = v[i, j, k] + (V̅[i, j, k_top-1] - V[i, j, k_top-1]) / Hᶜᶠ[i, j, 1]
->>>>>>> e8ecccea
     end
 end
 
@@ -367,11 +284,7 @@
     compute_barotropic_mode!(U, V, grid, u, v)
     # add in "good" barotropic mode
     launch!(arch, grid, :xyz, _barotropic_split_explicit_corrector!,
-<<<<<<< HEAD
-            u, v, U̅, V̅, U, V, grid)
-=======
             u, v, U̅, V̅, U, V, Hᶠᶜ, Hᶜᶠ, grid)
->>>>>>> e8ecccea
 
     return nothing
 end
@@ -465,14 +378,6 @@
     η̅, U̅, V̅          = state.η̅, state.U̅, state.V̅
     Gᵁ, Gⱽ           = auxiliary.Gᵁ, auxiliary.Gⱽ
 
-<<<<<<< HEAD
-    timestepper      = settings.timestepper
-    
-    parameters = auxiliary.kernel_parameters
-    
-    free_surface_kernel! = configured_kernel(arch, grid, parameters, _split_explicit_free_surface!)
-    barotropic_velocity_kernel! = configured_kernel(arch, grid, parameters, _split_explicit_barotropic_velocity!)
-=======
     # unpack state quantities, parameters and forcing terms 
     U, V             = state.U,    state.V
     Uᵐ⁻¹, Uᵐ⁻²       = state.Uᵐ⁻¹, state.Uᵐ⁻²
@@ -487,7 +392,6 @@
 
     free_surface_kernel!, _        = configure_kernel(arch, grid, parameters, _split_explicit_free_surface!)
     barotropic_velocity_kernel!, _ = configure_kernel(arch, grid, parameters, _split_explicit_barotropic_velocity!)
->>>>>>> e8ecccea
 
     η_args = (grid, Δτᴮ, η, ηᵐ, ηᵐ⁻¹, ηᵐ⁻², 
               U, V, Uᵐ⁻¹, Uᵐ⁻², Vᵐ⁻¹, Vᵐ⁻², 
@@ -495,11 +399,7 @@
 
     U_args = (grid, Δτᴮ, η, ηᵐ, ηᵐ⁻¹, ηᵐ⁻², 
               U, Uᵐ⁻¹, Uᵐ⁻², V,  Vᵐ⁻¹, Vᵐ⁻²,
-<<<<<<< HEAD
-              η̅, U̅, V̅, Gᵁ, Gⱽ, g, 
-=======
               η̅, U̅, V̅, Gᵁ, Gⱽ, Hᶠᶜ, Hᶜᶠ, g, 
->>>>>>> e8ecccea
               timestepper)
 
     GC.@preserve η_args U_args begin
@@ -510,19 +410,10 @@
         # To alleviate this penalty we convert first and then we substep!
         converted_η_args = convert_args(arch, η_args)
         converted_U_args = convert_args(arch, U_args)
-<<<<<<< HEAD
-            
-        @unroll for substep in 1:Nsubsteps
-            Base.@_inline_meta
-
-            averaging_weight = weights[substep]
-
-=======
 
         @unroll for substep in 1:Nsubsteps
             Base.@_inline_meta
             averaging_weight = weights[substep]
->>>>>>> e8ecccea
             free_surface_kernel!(converted_η_args...)
             barotropic_velocity_kernel!(averaging_weight, converted_U_args...)
         end
@@ -531,34 +422,6 @@
     return nothing
 end
 
-<<<<<<< HEAD
-# Calculate RHS for the barotopic time step. 
-@kernel function _compute_integrated_ab2_tendencies!(Gᵁ, Gⱽ, grid, Gu⁻, Gv⁻, Guⁿ, Gvⁿ, χ)
-    i, j  = @index(Global, NTuple)	
-    k_top = grid.Nz+1
-
-    # hand unroll first loop 	
-    @inbounds Gᵁ[i, j, k_top-1] = Δzᶠᶜᶜ(i, j, 1, grid) * ab2_step_Gu(i, j, 1, grid, Gu⁻, Guⁿ, χ)
-    @inbounds Gⱽ[i, j, k_top-1] = Δzᶜᶠᶜ(i, j, 1, grid) * ab2_step_Gv(i, j, 1, grid, Gv⁻, Gvⁿ, χ)
-
-    @unroll for k in 2:grid.Nz	
-        @inbounds Gᵁ[i, j, k_top-1] += Δzᶠᶜᶜ(i, j, k, grid) * ab2_step_Gu(i, j, k, grid, Gu⁻, Guⁿ, χ)
-        @inbounds Gⱽ[i, j, k_top-1] += Δzᶜᶠᶜ(i, j, k, grid) * ab2_step_Gv(i, j, k, grid, Gv⁻, Gvⁿ, χ)
-    end	
-end
-
-# Calculate RHS for the barotopic time step. 
-@kernel function _compute_integrated_ab2_tendencies!(Gᵁ, Gⱽ, grid::ActiveSurfaceIBG, Gu⁻, Gv⁻, Guⁿ, Gvⁿ, χ)
-    idx = @index(Global, Linear)
-    i, j = active_linear_index_to_tuple(idx, SurfaceMap(), grid)
-    k_top = grid.Nz+1
-
-    # hand unroll first loop 	
-    @inbounds Gᵁ[i, j, k_top-1] = Δzᶠᶜᶜ(i, j, 1, grid) * ab2_step_Gu(i, j, 1, grid, Gu⁻, Guⁿ, χ)
-    @inbounds Gⱽ[i, j, k_top-1] = Δzᶜᶠᶜ(i, j, 1, grid) * ab2_step_Gv(i, j, 1, grid, Gv⁻, Gvⁿ, χ)
-
-    @unroll for k in 2:grid.Nz	
-=======
 # Calculate RHS for the barotropic time step.
 @kernel function _compute_integrated_ab2_tendencies!(Gᵁ, Gⱽ, grid, ::Nothing, Gu⁻, Gv⁻, Guⁿ, Gvⁿ, χ)
     i, j  = @index(Global, NTuple)
@@ -583,7 +446,6 @@
     @inbounds Gⱽ[i, j, k_top-1] = Δzᶜᶠᶜ(i, j, 1, grid) * ab2_step_Gv(i, j, 1, grid, Gv⁻, Gvⁿ, χ)
 
     for k in 2:grid.Nz	
->>>>>>> e8ecccea
         @inbounds Gᵁ[i, j, k_top-1] += Δzᶠᶜᶜ(i, j, k, grid) * ab2_step_Gu(i, j, k, grid, Gu⁻, Guⁿ, χ)
         @inbounds Gⱽ[i, j, k_top-1] += Δzᶜᶠᶜ(i, j, k, grid) * ab2_step_Gv(i, j, k, grid, Gv⁻, Gvⁿ, χ)
     end	
@@ -615,11 +477,6 @@
     return nothing
 end
 
-<<<<<<< HEAD
-setup_split_explicit_tendency!(auxiliary, grid, Gu⁻, Gv⁻, Guⁿ, Gvⁿ, χ) =
-    launch!(architecture(grid), grid, :xy, _compute_integrated_ab2_tendencies!, auxiliary.Gᵁ, auxiliary.Gⱽ, grid, 
-            Gu⁻, Gv⁻, Guⁿ, Gvⁿ, χ; only_active_cells = use_only_active_surface_cells(grid))
-=======
 @inline function setup_split_explicit_tendency!(auxiliary, grid, Gu⁻, Gv⁻, Guⁿ, Gvⁿ, χ) 
     active_cells_map = retrieve_surface_active_cells_map(grid)
 
@@ -628,6 +485,5 @@
 
     return nothing
 end
->>>>>>> e8ecccea
             
 wait_free_surface_communication!(free_surface, arch) = nothing
