using Oceananigans.Grids: topology
using Oceananigans.Utils
using Oceananigans.AbstractOperations: Δz  
using Oceananigans.BoundaryConditions
using Oceananigans.Operators
using Oceananigans.Architectures: convert_args
using Oceananigans.ImmersedBoundaries: peripheral_node, immersed_inactive_node, GFBIBG
using Oceananigans.ImmersedBoundaries: inactive_node, IBG, c, f, ZColumnMap
using Oceananigans.ImmersedBoundaries: mask_immersed_field!, active_surface_map, active_interior_map
using Oceananigans.ImmersedBoundaries: active_linear_index_to_tuple, ActiveCellsIBG, ActiveZColumnsIBG
using Oceananigans.DistributedComputations: child_architecture
using Oceananigans.DistributedComputations: Distributed
<<<<<<< HEAD
using Printf
=======

using Printf
using KernelAbstractions: @index, @kernel
using KernelAbstractions.Extras.LoopInfo: @unroll
>>>>>>> 77ee4980

# constants for AB3 time stepping scheme (from https://doi.org/10.1016/j.ocemod.2004.08.002)
const β = 0.281105
const α = 1.5 + β
const θ = - 0.5 - 2β
const γ = 0.088
const δ = 0.614
const ϵ = 0.013
const μ = 1 - δ - γ - ϵ

# Evolution Kernels
#
# ∂t(η) = -∇⋅U
# ∂t(U) = - gH∇η + f
# 
# the free surface field η and its average η̄ are located on `Face`s at the surface (grid.Nz +1). All other intermediate variables
# (U, V, Ū, V̄) are barotropic fields (`ReducedField`) for which a k index is not defined

# Operators specific to the advancement of the Free surface and the Barotropic velocity. In particular, the base operators follow
# these rules:
#
#   `δxᶠᵃᵃ_η` : Hardcodes Noflux or Periodic boundary conditions for the free surface η in x direction 
#   `δyᵃᶠᵃ_η` : Hardcodes Noflux or Periodic boundary conditions for the free surface η in y direction
#
#   `δxᶜᵃᵃ_U` : Hardcodes NoPenetration or Periodic boundary conditions for the zonal barotropic velocity U in x direction 
#   `δyᵃᶜᵃ_V` : Hardcodes NoPenetration or Periodic boundary conditions for the meridional barotropic velocity V in y direction
#
# The functions `η★` `U★` and `V★` represent the value of free surface, barotropic zonal and meridional velocity at time step m+1/2
@inline δxᶠᵃᵃ_η(i, j, k, grid, T, η★::Function, args...) = δxᶠᵃᵃ(i, j, k, grid, η★, args...)
@inline δyᵃᶠᵃ_η(i, j, k, grid, T, η★::Function, args...) = δyᵃᶠᵃ(i, j, k, grid, η★, args...)
@inline δxᶜᵃᵃ_U(i, j, k, grid, T, U★::Function, args...) = δxᶜᵃᵃ(i, j, k, grid, U★, args...)
@inline δyᵃᶜᵃ_V(i, j, k, grid, T, V★::Function, args...) = δyᵃᶜᵃ(i, j, k, grid, V★, args...)

@inline δxᶠᵃᵃ_η(i, j, k, grid, ::Type{Periodic}, η★::Function, args...) = ifelse(i == 1, η★(1, j, k, grid, args...) - η★(grid.Nx, j, k, grid, args...), δxᶠᵃᵃ(i, j, k, grid, η★, args...))
@inline δyᵃᶠᵃ_η(i, j, k, grid, ::Type{Periodic}, η★::Function, args...) = ifelse(j == 1, η★(i, 1, k, grid, args...) - η★(i, grid.Ny, k, grid, args...), δyᵃᶠᵃ(i, j, k, grid, η★, args...))

@inline δxᶜᵃᵃ_U(i, j, k, grid, ::Type{Periodic}, U★::Function, args...) = ifelse(i == grid.Nx, U★(1, j, k, grid, args...) - U★(grid.Nx, j, k, grid, args...), δxᶜᵃᵃ(i, j, k, grid, U★, args...))
@inline δyᵃᶜᵃ_V(i, j, k, grid, ::Type{Periodic}, V★::Function, args...) = ifelse(j == grid.Ny, V★(i, 1, k, grid, args...) - V★(i, grid.Ny, k, grid, args...), δyᵃᶜᵃ(i, j, k, grid, V★, args...))

# Enforce NoFlux conditions for `η★`

@inline δxᶠᵃᵃ_η(i, j, k, grid, ::Type{Bounded},        η★::Function, args...) = ifelse(i == 1, zero(grid), δxᶠᵃᵃ(i, j, k, grid, η★, args...))
@inline δyᵃᶠᵃ_η(i, j, k, grid, ::Type{Bounded},        η★::Function, args...) = ifelse(j == 1, zero(grid), δyᵃᶠᵃ(i, j, k, grid, η★, args...))
@inline δxᶠᵃᵃ_η(i, j, k, grid, ::Type{RightConnected}, η★::Function, args...) = ifelse(i == 1, zero(grid), δxᶠᵃᵃ(i, j, k, grid, η★, args...))
@inline δyᵃᶠᵃ_η(i, j, k, grid, ::Type{RightConnected}, η★::Function, args...) = ifelse(j == 1, zero(grid), δyᵃᶠᵃ(i, j, k, grid, η★, args...))

# Enforce Impenetrability conditions for `U★` and `V★`

@inline δxᶜᵃᵃ_U(i, j, k, grid, ::Type{Bounded},  U★::Function, args...) = ifelse(i == grid.Nx, - U★(i, j, k, grid, args...),
                                                                          ifelse(i == 1, U★(2, j, k, grid, args...), δxᶜᵃᵃ(i, j, k, grid, U★, args...)))
@inline δyᵃᶜᵃ_V(i, j, k, grid, ::Type{Bounded},  V★::Function, args...) = ifelse(j == grid.Ny, - V★(i, j, k, grid, args...),
                                                                          ifelse(j == 1, V★(i, 2, k, grid, args...), δyᵃᶜᵃ(i, j, k, grid, V★, args...)))

@inline δxᶜᵃᵃ_U(i, j, k, grid, ::Type{LeftConnected},  U★::Function, args...) = ifelse(i == grid.Nx, - U★(i, j, k, grid, args...), δxᶜᵃᵃ(i, j, k, grid, U★, args...))
@inline δyᵃᶜᵃ_V(i, j, k, grid, ::Type{LeftConnected},  V★::Function, args...) = ifelse(j == grid.Ny, - V★(i, j, k, grid, args...), δyᵃᶜᵃ(i, j, k, grid, V★, args...))

@inline δxᶜᵃᵃ_U(i, j, k, grid, ::Type{RightConnected},  U★::Function, args...) = ifelse(i == 1, U★(2, j, k, grid, args...), δxᶜᵃᵃ(i, j, k, grid, U★, args...))
@inline δyᵃᶜᵃ_V(i, j, k, grid, ::Type{RightConnected},  V★::Function, args...) = ifelse(j == 1, V★(i, 2, k, grid, args...), δyᵃᶜᵃ(i, j, k, grid, V★, args...))

# Derivative Operators

@inline ∂xᶠᶜᶠ_η(i, j, k, grid, T, η★::Function, args...) = δxᶠᵃᵃ_η(i, j, k, grid, T, η★, args...) / Δxᶠᶜᶠ(i, j, k, grid)
@inline ∂yᶜᶠᶠ_η(i, j, k, grid, T, η★::Function, args...) = δyᵃᶠᵃ_η(i, j, k, grid, T, η★, args...) / Δyᶜᶠᶠ(i, j, k, grid)

@inline div_xᶜᶜᶠ_U(i, j, k, grid, TX, U★, args...) =  1 / Azᶜᶜᶠ(i, j, k, grid) * δxᶜᵃᵃ_U(i, j, k, grid, TX, Δy_qᶠᶜᶠ, U★, args...) 
@inline div_yᶜᶜᶠ_V(i, j, k, grid, TY, V★, args...) =  1 / Azᶜᶜᶠ(i, j, k, grid) * δyᵃᶜᵃ_V(i, j, k, grid, TY, Δx_qᶜᶠᶠ, V★, args...) 

# Immersed Boundary Operators (Velocities are `0` on `peripheral_node`s and the free surface should ensure no-flux on `inactive_node`s)

@inline conditional_U_fcc(i, j, k, grid, ibg::IBG, U★::Function, args...) = ifelse(peripheral_node(i, j, k, ibg, f, c, c), zero(ibg), U★(i, j, k, grid, args...))
@inline conditional_V_cfc(i, j, k, grid, ibg::IBG, V★::Function, args...) = ifelse(peripheral_node(i, j, k, ibg, c, f, c), zero(ibg), V★(i, j, k, grid, args...))

@inline conditional_∂xᶠᶜᶠ_η(i, j, k, ibg::IBG, args...) = ifelse(inactive_node(i, j, k, ibg, c, c, f) | inactive_node(i-1, j, k, ibg, c, c, f), zero(ibg), ∂xᶠᶜᶠ_η(i, j, k, ibg.underlying_grid, args...))
@inline conditional_∂yᶜᶠᶠ_η(i, j, k, ibg::IBG, args...) = ifelse(inactive_node(i, j, k, ibg, c, c, f) | inactive_node(i, j-1, k, ibg, c, c, f), zero(ibg), ∂yᶜᶠᶠ_η(i, j, k, ibg.underlying_grid, args...))

@inline δxᶜᵃᵃ_U(i, j, k, ibg::IBG, T, U★::Function, args...) = δxᶜᵃᵃ_U(i, j, k, ibg.underlying_grid, T, conditional_U_fcc,  ibg, U★, args...)
@inline δyᵃᶜᵃ_V(i, j, k, ibg::IBG, T, V★::Function, args...) = δyᵃᶜᵃ_V(i, j, k, ibg.underlying_grid, T, conditional_V_cfc,  ibg, V★, args...)
@inline ∂xᶠᶜᶠ_η(i, j, k, ibg::IBG, T, η★::Function, args...) = conditional_∂xᶠᶜᶠ_η(i, j, k, ibg, T, η★, args...)
@inline ∂yᶜᶠᶠ_η(i, j, k, ibg::IBG, T, η★::Function, args...) = conditional_∂yᶜᶠᶠ_η(i, j, k, ibg, T, η★, args...)

# Disambiguation
for Topo in [:Periodic, :Bounded, :RightConnected, :LeftConnected]
    @eval begin
        @inline δxᶜᵃᵃ_U(i, j, k, ibg::IBG, T::Type{$Topo}, U★::Function, args...) = δxᶜᵃᵃ_U(i, j, k, ibg.underlying_grid, T, conditional_U_fcc, ibg, U★, args...)
        @inline δyᵃᶜᵃ_V(i, j, k, ibg::IBG, T::Type{$Topo}, V★::Function, args...) = δyᵃᶜᵃ_V(i, j, k, ibg.underlying_grid, T, conditional_V_cfc, ibg, V★, args...)
    end
end

# Time stepping extrapolation U★, and η★

# AB3 step
@inline function U★(i, j, k, grid, ::AdamsBashforth3Scheme, Uᵐ, Uᵐ⁻¹, Uᵐ⁻²)
    FT = eltype(grid)
    return @inbounds FT(α) * Uᵐ[i, j, k] + FT(θ) * Uᵐ⁻¹[i, j, k] + FT(β) * Uᵐ⁻²[i, j, k]
end

@inline function η★(i, j, k, grid, ::AdamsBashforth3Scheme, ηᵐ⁺¹, ηᵐ, ηᵐ⁻¹, ηᵐ⁻²)
    FT = eltype(grid)
    return @inbounds FT(δ) * ηᵐ⁺¹[i, j, k] + FT(μ) * ηᵐ[i, j, k] + FT(γ) * ηᵐ⁻¹[i, j, k] + FT(ϵ) * ηᵐ⁻²[i, j, k]
end

# Forward Backward Step
@inline U★(i, j, k, grid, ::ForwardBackwardScheme, U, args...) = @inbounds U[i, j, k]
@inline η★(i, j, k, grid, ::ForwardBackwardScheme, η, args...) = @inbounds η[i, j, k]

@inline advance_previous_velocity!(i, j, k, ::ForwardBackwardScheme, U, Uᵐ⁻¹, Uᵐ⁻²) = nothing

@inline function advance_previous_velocity!(i, j, k, ::AdamsBashforth3Scheme, U, Uᵐ⁻¹, Uᵐ⁻²)
    @inbounds Uᵐ⁻²[i, j, k] = Uᵐ⁻¹[i, j, k]
    @inbounds Uᵐ⁻¹[i, j, k] =    U[i, j, k]

    return nothing
end

@inline advance_previous_free_surface!(i, j, k, ::ForwardBackwardScheme, η, ηᵐ, ηᵐ⁻¹, ηᵐ⁻²) = nothing

@inline function advance_previous_free_surface!(i, j, k, ::AdamsBashforth3Scheme, η, ηᵐ, ηᵐ⁻¹, ηᵐ⁻²)
    @inbounds ηᵐ⁻²[i, j, k] = ηᵐ⁻¹[i, j, k]
    @inbounds ηᵐ⁻¹[i, j, k] =   ηᵐ[i, j, k]
    @inbounds   ηᵐ[i, j, k] =    η[i, j, k]

    return nothing
end

@kernel function _split_explicit_free_surface!(grid, Δτ, η, ηᵐ, ηᵐ⁻¹, ηᵐ⁻², U, V, Uᵐ⁻¹, Uᵐ⁻², Vᵐ⁻¹, Vᵐ⁻², timestepper)
    i, j = @index(Global, NTuple)
    free_surface_evolution!(i, j, grid, Δτ, η, ηᵐ, ηᵐ⁻¹, ηᵐ⁻², U, V, Uᵐ⁻¹, Uᵐ⁻², Vᵐ⁻¹, Vᵐ⁻², timestepper)
end

@inline function free_surface_evolution!(i, j, grid, Δτ, η, ηᵐ, ηᵐ⁻¹, ηᵐ⁻², U, V, Uᵐ⁻¹, Uᵐ⁻², Vᵐ⁻¹, Vᵐ⁻², timestepper)
    k_top = grid.Nz+1
    TX, TY, _ = topology(grid)

    @inbounds begin        
        advance_previous_free_surface!(i, j, k_top, timestepper, η, ηᵐ, ηᵐ⁻¹, ηᵐ⁻²)

        η[i, j, k_top] -= Δτ * (div_xᶜᶜᶠ_U(i, j, k_top-1, grid, TX, U★, timestepper, U, Uᵐ⁻¹, Uᵐ⁻²) +
                                div_yᶜᶜᶠ_V(i, j, k_top-1, grid, TY, U★, timestepper, V, Vᵐ⁻¹, Vᵐ⁻²))
    end

    return nothing
end

@kernel function _split_explicit_barotropic_velocity!(averaging_weight, grid, Δτ, η, ηᵐ, ηᵐ⁻¹, ηᵐ⁻², 
                                                      U, Uᵐ⁻¹, Uᵐ⁻², V,  Vᵐ⁻¹, Vᵐ⁻²,
                                                      η̅, U̅, V̅, Gᵁ, Gⱽ, Hᶠᶜ, Hᶜᶠ, g, 
                                                      timestepper)
    i, j = @index(Global, NTuple)
    velocity_evolution!(i, j, grid, Δτ, η, ηᵐ, ηᵐ⁻¹, ηᵐ⁻², 
                        U, Uᵐ⁻¹, Uᵐ⁻², V,  Vᵐ⁻¹, Vᵐ⁻²,
                        η̅, U̅, V̅, averaging_weight,
                        Gᵁ, Gⱽ, Hᶠᶜ, Hᶜᶠ, g, 
                        timestepper)
end

@inline function velocity_evolution!(i, j, grid, Δτ, η, ηᵐ, ηᵐ⁻¹, ηᵐ⁻², 
                                     U, Uᵐ⁻¹, Uᵐ⁻², V,  Vᵐ⁻¹, Vᵐ⁻²,
                                     η̅, U̅, V̅, averaging_weight,
                                     Gᵁ, Gⱽ, Hᶠᶜ, Hᶜᶠ, g, 
                                     timestepper)
    k_top = grid.Nz+1
    
    TX, TY, _ = topology(grid)

    @inbounds begin 
        advance_previous_velocity!(i, j, k_top-1, timestepper, U, Uᵐ⁻¹, Uᵐ⁻²)
        advance_previous_velocity!(i, j, k_top-1, timestepper, V, Vᵐ⁻¹, Vᵐ⁻²)

        # ∂τ(U) = - ∇η + G
        U[i, j, k_top-1] +=  Δτ * (- g * Hᶠᶜ[i, j, 1] * ∂xᶠᶜᶠ_η(i, j, k_top, grid, TX, η★, timestepper, η, ηᵐ, ηᵐ⁻¹, ηᵐ⁻²) + Gᵁ[i, j, k_top-1])
        V[i, j, k_top-1] +=  Δτ * (- g * Hᶜᶠ[i, j, 1] * ∂yᶜᶠᶠ_η(i, j, k_top, grid, TY, η★, timestepper, η, ηᵐ, ηᵐ⁻¹, ηᵐ⁻²) + Gⱽ[i, j, k_top-1])
                          
        # time-averaging
        η̅[i, j, k_top]   += averaging_weight * η[i, j, k_top]
        U̅[i, j, k_top-1] += averaging_weight * U[i, j, k_top-1]
        V̅[i, j, k_top-1] += averaging_weight * V[i, j, k_top-1]
    end
end

# Barotropic Model Kernels
# u_Δz = u * Δz
@kernel function _barotropic_mode_kernel!(U, V, grid, u, v)
    i, j  = @index(Global, NTuple)	
    k_top = grid.Nz+1

<<<<<<< HEAD
    # hand unroll first loop
    @inbounds U[i, j, k_top-1] = Δzᶠᶜᶜ(i, j, 1, grid) * u[i, j, 1]
    @inbounds V[i, j, k_top-1] = Δzᶜᶠᶜ(i, j, 1, grid) * v[i, j, 1]

    @unroll for k in 2:grid.Nz
=======
    @inbounds U[i, j, k_top-1] = Δzᶠᶜᶜ(i, j, 1, grid) * u[i, j, 1]
    @inbounds V[i, j, k_top-1] = Δzᶜᶠᶜ(i, j, 1, grid) * v[i, j, 1]

    for k in 2:grid.Nz
>>>>>>> 77ee4980
        @inbounds U[i, j, k_top-1] += Δzᶠᶜᶜ(i, j, k, grid) * u[i, j, k]
        @inbounds V[i, j, k_top-1] += Δzᶜᶠᶜ(i, j, k, grid) * v[i, j, k]
    end
end

# Barotropic Model Kernels
# u_Δz = u * Δz
@kernel function _barotropic_mode_kernel!(U, V, grid::ActiveZColumnsIBG, u, v)
    idx = @index(Global, Linear)
    i, j = active_linear_index_to_tuple(idx, ZColumnMap(), grid)
    k_top = grid.Nz+1

<<<<<<< HEAD
    # hand unroll first loop
    @inbounds U[i, j, k_top-1] = Δzᶠᶜᶜ(i, j, 1, grid) * u[i, j, 1]
    @inbounds V[i, j, k_top-1] = Δzᶜᶠᶜ(i, j, 1, grid) * v[i, j, 1]

    @unroll for k in 2:grid.Nz
=======
    @inbounds U[i, j, k_top-1] = Δzᶠᶜᶜ(i, j, 1, grid) * u[i, j, 1]
    @inbounds V[i, j, k_top-1] = Δzᶜᶠᶜ(i, j, 1, grid) * v[i, j, 1]

    for k in 2:grid.Nz
>>>>>>> 77ee4980
        @inbounds U[i, j, k_top-1] += Δzᶠᶜᶜ(i, j, k, grid) * u[i, j, k]
        @inbounds V[i, j, k_top-1] += Δzᶜᶠᶜ(i, j, k, grid) * v[i, j, k]
    end
end

compute_barotropic_mode!(U, V, grid, u, v) = 
    launch!(architecture(grid), grid, :xy, _barotropic_mode_kernel!, U, V, grid, u, v; 
            active_cells_map = active_surface_map(grid))

function initialize_free_surface_state!(state, η, timestepper)

    parent(state.U) .= parent(state.U̅)
    parent(state.V) .= parent(state.V̅)

    initialize_auxiliary_state!(state, η, timestepper)

    fill!(state.η̅, 0)
    fill!(state.U̅, 0)
    fill!(state.V̅, 0)

    return nothing
end

initialize_auxiliary_state!(state, η, ::ForwardBackwardScheme) = nothing

function initialize_auxiliary_state!(state, η, timestepper)
    parent(state.Uᵐ⁻¹) .= parent(state.U̅)
    parent(state.Vᵐ⁻¹) .= parent(state.V̅)

    parent(state.Uᵐ⁻²) .= parent(state.U̅)
    parent(state.Vᵐ⁻²) .= parent(state.V̅)

    parent(state.ηᵐ)   .= parent(η)
    parent(state.ηᵐ⁻¹) .= parent(η)
    parent(state.ηᵐ⁻²) .= parent(η)

    return nothing
end

@kernel function _barotropic_split_explicit_corrector!(u, v, U̅, V̅, U, V, Hᶠᶜ, Hᶜᶠ, grid)
    i, j, k = @index(Global, NTuple)
    k_top = grid.Nz+1

    @inbounds begin
        u[i, j, k] = u[i, j, k] + (U̅[i, j, k_top-1] - U[i, j, k_top-1]) / Hᶠᶜ[i, j, 1]
        v[i, j, k] = v[i, j, k] + (V̅[i, j, k_top-1] - V[i, j, k_top-1]) / Hᶜᶠ[i, j, 1]
    end
end

function barotropic_split_explicit_corrector!(u, v, free_surface, grid)
    sefs       = free_surface.state
    U, V, U̅, V̅ = sefs.U, sefs.V, sefs.U̅, sefs.V̅
    Hᶠᶜ, Hᶜᶠ   = free_surface.auxiliary.Hᶠᶜ, free_surface.auxiliary.Hᶜᶠ
    arch       = architecture(grid)


    # take out "bad" barotropic mode, 
    # !!!! reusing U and V for this storage since last timestep doesn't matter
    compute_barotropic_mode!(U, V, grid, u, v)
    # add in "good" barotropic mode
    launch!(arch, grid, :xyz, _barotropic_split_explicit_corrector!,
            u, v, U̅, V̅, U, V, Hᶠᶜ, Hᶜᶠ, grid)

    return nothing
end

"""
Explicitly step forward η in substeps.
"""
ab2_step_free_surface!(free_surface::SplitExplicitFreeSurface, model, Δt, χ) =
    split_explicit_free_surface_step!(free_surface, model, Δt, χ)

function initialize_free_surface!(sefs::SplitExplicitFreeSurface, grid, velocities)
    @apply_regionally compute_barotropic_mode!(sefs.state.U̅, sefs.state.V̅, grid, velocities.u, velocities.v)
    fill_halo_regions!((sefs.state.U̅, sefs.state.V̅, sefs.η))
end

function split_explicit_free_surface_step!(free_surface::SplitExplicitFreeSurface, model, Δt, χ)

    # Note: free_surface.η.grid != model.grid for DistributedSplitExplicitFreeSurface
    # since halo_size(free_surface.η.grid) != halo_size(model.grid)
    free_surface_grid = free_surface.η.grid

    # Wait for previous set up
    wait_free_surface_communication!(free_surface, architecture(free_surface_grid))

    # Calculate the substepping parameterers
    settings = free_surface.settings 
    Nsubsteps = calculate_substeps(settings.substepping, Δt)
    
    # barotropic time step as fraction of baroclinic step and averaging weights
    fractional_Δt, weights = calculate_adaptive_settings(settings.substepping, Nsubsteps) 
    Nsubsteps = length(weights)

    # barotropic time step in seconds
    Δτᴮ = fractional_Δt * Δt  
    
    # reset free surface averages
    @apply_regionally begin 
        initialize_free_surface_state!(free_surface.state, free_surface.η, settings.timestepper)
        
        # Solve for the free surface at tⁿ⁺¹
        iterate_split_explicit!(free_surface, free_surface_grid, Δτᴮ, weights, Val(Nsubsteps))
        
        # Reset eta for the next timestep
        set!(free_surface.η, free_surface.state.η̅)
    end

    fields_to_fill = (free_surface.state.U̅, free_surface.state.V̅)
    fill_halo_regions!(fields_to_fill; async = true)

    # Preparing velocities for the barotropic correction
    @apply_regionally begin 
        mask_immersed_field!(model.velocities.u)
        mask_immersed_field!(model.velocities.v)
    end

    return nothing
end

# Change name
const FNS = FixedSubstepNumber
const FTS = FixedTimeStepSize

# since weights can be negative in the first few substeps (as in the default averaging kernel), 
# we set a minimum number of substeps to execute to avoid numerical issues
const MINIMUM_SUBSTEPS = 5

@inline calculate_substeps(substepping::FNS, Δt) = length(substepping.averaging_weights)
@inline calculate_substeps(substepping::FTS, Δt) = max(MINIMUM_SUBSTEPS, ceil(Int, 2 * Δt / substepping.Δt_barotropic))

@inline calculate_adaptive_settings(substepping::FNS, substeps) = substepping.fractional_step_size, substepping.averaging_weights
@inline calculate_adaptive_settings(substepping::FTS, substeps) = weights_from_substeps(eltype(substepping.Δt_barotropic),
                                                                                        substeps, substepping.averaging_kernel)

const FixedSubstepsSetting{N} = SplitExplicitSettings{<:FixedSubstepNumber{<:Any, <:NTuple{N, <:Any}}} where N
const FixedSubstepsSplitExplicit{F} = SplitExplicitFreeSurface{<:Any, <:Any, <:Any, <:Any, <:FixedSubstepsSetting{N}} where N

function iterate_split_explicit!(free_surface, grid, Δτᴮ, weights, ::Val{Nsubsteps}) where Nsubsteps
    arch = architecture(grid)

    η         = free_surface.η
    state     = free_surface.state
    auxiliary = free_surface.auxiliary
    settings  = free_surface.settings
    g         = free_surface.gravitational_acceleration
    
    # unpack state quantities, parameters and forcing terms 
    U, V             = state.U,    state.V
    Uᵐ⁻¹, Uᵐ⁻²       = state.Uᵐ⁻¹, state.Uᵐ⁻²
    Vᵐ⁻¹, Vᵐ⁻²       = state.Vᵐ⁻¹, state.Vᵐ⁻²
    ηᵐ, ηᵐ⁻¹, ηᵐ⁻²   = state.ηᵐ,   state.ηᵐ⁻¹, state.ηᵐ⁻²
    η̅, U̅, V̅          = state.η̅, state.U̅, state.V̅
    Gᵁ, Gⱽ, Hᶠᶜ, Hᶜᶠ = auxiliary.Gᵁ, auxiliary.Gⱽ, auxiliary.Hᶠᶜ, auxiliary.Hᶜᶠ
    
    timestepper      = settings.timestepper
    
    parameters = auxiliary.kernel_parameters
    
    free_surface_kernel! = configured_kernel(arch, grid, parameters, _split_explicit_free_surface!)
    barotropic_velocity_kernel! = configured_kernel(arch, grid, parameters, _split_explicit_barotropic_velocity!)

    η_args = (grid, Δτᴮ, η, ηᵐ, ηᵐ⁻¹, ηᵐ⁻², 
              U, V, Uᵐ⁻¹, Uᵐ⁻², Vᵐ⁻¹, Vᵐ⁻², 
              timestepper)

    U_args = (grid, Δτᴮ, η, ηᵐ, ηᵐ⁻¹, ηᵐ⁻², 
              U, Uᵐ⁻¹, Uᵐ⁻², V,  Vᵐ⁻¹, Vᵐ⁻²,
              η̅, U̅, V̅, Gᵁ, Gⱽ, Hᶠᶜ, Hᶜᶠ, g, 
              timestepper)

    GC.@preserve η_args U_args begin

        # We need to perform ~50 time-steps which means
        # launching ~100 very small kernels: we are limited by
        # latency of argument conversion to GPU-compatible values.
        # To alleviate this penalty we convert first and then we substep!
        converted_η_args = convert_args(arch, η_args)
        converted_U_args = convert_args(arch, U_args)
            
        @unroll for substep in 1:Nsubsteps
            Base.@_inline_meta
            averaging_weight = weights[substep]
            free_surface_kernel!(converted_η_args...)
            barotropic_velocity_kernel!(averaging_weight, converted_U_args...)
        end
    end

    return nothing
end

# Calculate RHS for the barotopic time step. 
@kernel function _compute_integrated_ab2_tendencies!(Gᵁ, Gⱽ, grid, Gu⁻, Gv⁻, Guⁿ, Gvⁿ, χ)
    i, j  = @index(Global, NTuple)	
<<<<<<< HEAD
    k_top = grid.Nz+1

    # hand unroll first loop 	
    @inbounds Gᵁ[i, j, k_top-1] = Δzᶠᶜᶜ(i, j, 1, grid) * ab2_step_Gu(i, j, 1, grid, Gu⁻, Guⁿ, χ)
    @inbounds Gⱽ[i, j, k_top-1] = Δzᶜᶠᶜ(i, j, 1, grid) * ab2_step_Gv(i, j, 1, grid, Gv⁻, Gvⁿ, χ)

    @unroll for k in 2:grid.Nz	
        @inbounds Gᵁ[i, j, k_top-1] += Δzᶠᶜᶜ(i, j, k, grid) * ab2_step_Gu(i, j, k, grid, Gu⁻, Guⁿ, χ)
        @inbounds Gⱽ[i, j, k_top-1] += Δzᶜᶠᶜ(i, j, k, grid) * ab2_step_Gv(i, j, k, grid, Gv⁻, Gvⁿ, χ)
    end	
end

# Calculate RHS for the barotopic time step. 
@kernel function _compute_integrated_ab2_tendencies!(Gᵁ, Gⱽ, grid::ActiveZColumnsIBG, Gu⁻, Gv⁻, Guⁿ, Gvⁿ, χ)
    idx = @index(Global, Linear)
    i, j = active_linear_index_to_tuple(idx, ZColumnMap(), grid)
    k_top = grid.Nz+1

    # hand unroll first loop 	
    @inbounds Gᵁ[i, j, k_top-1] = Δzᶠᶜᶜ(i, j, 1, grid) * ab2_step_Gu(i, j, 1, grid, Gu⁻, Guⁿ, χ)
    @inbounds Gⱽ[i, j, k_top-1] = Δzᶜᶠᶜ(i, j, 1, grid) * ab2_step_Gv(i, j, 1, grid, Gv⁻, Gvⁿ, χ)

    @unroll for k in 2:grid.Nz	
=======
    k_top = grid.Nz + 1

    @inbounds Gᵁ[i, j, k_top-1] = Δzᶠᶜᶜ(i, j, 1, grid) * ab2_step_Gu(i, j, 1, grid, Gu⁻, Guⁿ, χ)
    @inbounds Gⱽ[i, j, k_top-1] = Δzᶜᶠᶜ(i, j, 1, grid) * ab2_step_Gv(i, j, 1, grid, Gv⁻, Gvⁿ, χ)

    for k in 2:grid.Nz	
        @inbounds Gᵁ[i, j, k_top-1] += Δzᶠᶜᶜ(i, j, k, grid) * ab2_step_Gu(i, j, k, grid, Gu⁻, Guⁿ, χ)
        @inbounds Gⱽ[i, j, k_top-1] += Δzᶜᶠᶜ(i, j, k, grid) * ab2_step_Gv(i, j, k, grid, Gv⁻, Gvⁿ, χ)
    end	
end

# Calculate RHS for the barotopic time step. 
@kernel function _compute_integrated_ab2_tendencies!(Gᵁ, Gⱽ, grid::ActiveZColumnsIBG, Gu⁻, Gv⁻, Guⁿ, Gvⁿ, χ)
    idx = @index(Global, Linear)
    i, j = active_linear_index_to_tuple(idx, ZColumnMap(), grid)
    k_top = grid.Nz+1

    @inbounds Gᵁ[i, j, k_top-1] = Δzᶠᶜᶜ(i, j, 1, grid) * ab2_step_Gu(i, j, 1, grid, Gu⁻, Guⁿ, χ)
    @inbounds Gⱽ[i, j, k_top-1] = Δzᶜᶠᶜ(i, j, 1, grid) * ab2_step_Gv(i, j, 1, grid, Gv⁻, Gvⁿ, χ)

    for k in 2:grid.Nz	
>>>>>>> 77ee4980
        @inbounds Gᵁ[i, j, k_top-1] += Δzᶠᶜᶜ(i, j, k, grid) * ab2_step_Gu(i, j, k, grid, Gu⁻, Guⁿ, χ)
        @inbounds Gⱽ[i, j, k_top-1] += Δzᶜᶠᶜ(i, j, k, grid) * ab2_step_Gv(i, j, k, grid, Gv⁻, Gvⁿ, χ)
    end	
end

@inline ab2_step_Gu(i, j, k, grid, G⁻, Gⁿ, χ::FT) where FT =
    @inbounds ifelse(peripheral_node(i, j, k, grid, f, c, c), zero(grid), (convert(FT, 1.5) + χ) *  Gⁿ[i, j, k] - G⁻[i, j, k] * (convert(FT, 0.5) + χ))

@inline ab2_step_Gv(i, j, k, grid, G⁻, Gⁿ, χ::FT) where FT =
    @inbounds ifelse(peripheral_node(i, j, k, grid, c, f, c), zero(grid), (convert(FT, 1.5) + χ) *  Gⁿ[i, j, k] - G⁻[i, j, k] * (convert(FT, 0.5) + χ))

# Setting up the RHS for the barotropic step (tendencies of the barotopic velocity components)
# This function is called after `calculate_tendency` and before `ab2_step_velocities!`
function setup_free_surface!(model, free_surface::SplitExplicitFreeSurface, χ)
    
    # we start the time integration of η from the average ηⁿ     
    Gu⁻ = model.timestepper.G⁻.u
    Gv⁻ = model.timestepper.G⁻.v
    Guⁿ = model.timestepper.Gⁿ.u
    Gvⁿ = model.timestepper.Gⁿ.v

    auxiliary = free_surface.auxiliary

    @apply_regionally setup_split_explicit_tendency!(auxiliary, model.grid, Gu⁻, Gv⁻, Guⁿ, Gvⁿ, χ)

    fields_to_fill = (auxiliary.Gᵁ, auxiliary.Gⱽ)
    fill_halo_regions!(fields_to_fill; async = true)

    return nothing
end

setup_split_explicit_tendency!(auxiliary, grid, Gu⁻, Gv⁻, Guⁿ, Gvⁿ, χ) =
    launch!(architecture(grid), grid, :xy, _compute_integrated_ab2_tendencies!, auxiliary.Gᵁ, auxiliary.Gⱽ, grid, 
            Gu⁻, Gv⁻, Guⁿ, Gvⁿ, χ; active_cells_map = active_surface_map(grid))
            
wait_free_surface_communication!(free_surface, arch) = nothing
<|MERGE_RESOLUTION|>--- conflicted
+++ resolved
@@ -10,14 +10,10 @@
 using Oceananigans.ImmersedBoundaries: active_linear_index_to_tuple, ActiveCellsIBG, ActiveZColumnsIBG
 using Oceananigans.DistributedComputations: child_architecture
 using Oceananigans.DistributedComputations: Distributed
-<<<<<<< HEAD
-using Printf
-=======
 
 using Printf
 using KernelAbstractions: @index, @kernel
 using KernelAbstractions.Extras.LoopInfo: @unroll
->>>>>>> 77ee4980
 
 # constants for AB3 time stepping scheme (from https://doi.org/10.1016/j.ocemod.2004.08.002)
 const β = 0.281105
@@ -203,18 +199,10 @@
     i, j  = @index(Global, NTuple)	
     k_top = grid.Nz+1
 
-<<<<<<< HEAD
-    # hand unroll first loop
     @inbounds U[i, j, k_top-1] = Δzᶠᶜᶜ(i, j, 1, grid) * u[i, j, 1]
     @inbounds V[i, j, k_top-1] = Δzᶜᶠᶜ(i, j, 1, grid) * v[i, j, 1]
 
-    @unroll for k in 2:grid.Nz
-=======
-    @inbounds U[i, j, k_top-1] = Δzᶠᶜᶜ(i, j, 1, grid) * u[i, j, 1]
-    @inbounds V[i, j, k_top-1] = Δzᶜᶠᶜ(i, j, 1, grid) * v[i, j, 1]
-
     for k in 2:grid.Nz
->>>>>>> 77ee4980
         @inbounds U[i, j, k_top-1] += Δzᶠᶜᶜ(i, j, k, grid) * u[i, j, k]
         @inbounds V[i, j, k_top-1] += Δzᶜᶠᶜ(i, j, k, grid) * v[i, j, k]
     end
@@ -227,18 +215,10 @@
     i, j = active_linear_index_to_tuple(idx, ZColumnMap(), grid)
     k_top = grid.Nz+1
 
-<<<<<<< HEAD
-    # hand unroll first loop
     @inbounds U[i, j, k_top-1] = Δzᶠᶜᶜ(i, j, 1, grid) * u[i, j, 1]
     @inbounds V[i, j, k_top-1] = Δzᶜᶠᶜ(i, j, 1, grid) * v[i, j, 1]
 
-    @unroll for k in 2:grid.Nz
-=======
-    @inbounds U[i, j, k_top-1] = Δzᶠᶜᶜ(i, j, 1, grid) * u[i, j, 1]
-    @inbounds V[i, j, k_top-1] = Δzᶜᶠᶜ(i, j, 1, grid) * v[i, j, 1]
-
     for k in 2:grid.Nz
->>>>>>> 77ee4980
         @inbounds U[i, j, k_top-1] += Δzᶠᶜᶜ(i, j, k, grid) * u[i, j, k]
         @inbounds V[i, j, k_top-1] += Δzᶜᶠᶜ(i, j, k, grid) * v[i, j, k]
     end
@@ -433,14 +413,12 @@
 # Calculate RHS for the barotopic time step. 
 @kernel function _compute_integrated_ab2_tendencies!(Gᵁ, Gⱽ, grid, Gu⁻, Gv⁻, Guⁿ, Gvⁿ, χ)
     i, j  = @index(Global, NTuple)	
-<<<<<<< HEAD
-    k_top = grid.Nz+1
-
-    # hand unroll first loop 	
+    k_top = grid.Nz + 1
+
     @inbounds Gᵁ[i, j, k_top-1] = Δzᶠᶜᶜ(i, j, 1, grid) * ab2_step_Gu(i, j, 1, grid, Gu⁻, Guⁿ, χ)
     @inbounds Gⱽ[i, j, k_top-1] = Δzᶜᶠᶜ(i, j, 1, grid) * ab2_step_Gv(i, j, 1, grid, Gv⁻, Gvⁿ, χ)
 
-    @unroll for k in 2:grid.Nz	
+    for k in 2:grid.Nz	
         @inbounds Gᵁ[i, j, k_top-1] += Δzᶠᶜᶜ(i, j, k, grid) * ab2_step_Gu(i, j, k, grid, Gu⁻, Guⁿ, χ)
         @inbounds Gⱽ[i, j, k_top-1] += Δzᶜᶠᶜ(i, j, k, grid) * ab2_step_Gv(i, j, k, grid, Gv⁻, Gvⁿ, χ)
     end	
@@ -452,34 +430,10 @@
     i, j = active_linear_index_to_tuple(idx, ZColumnMap(), grid)
     k_top = grid.Nz+1
 
-    # hand unroll first loop 	
     @inbounds Gᵁ[i, j, k_top-1] = Δzᶠᶜᶜ(i, j, 1, grid) * ab2_step_Gu(i, j, 1, grid, Gu⁻, Guⁿ, χ)
     @inbounds Gⱽ[i, j, k_top-1] = Δzᶜᶠᶜ(i, j, 1, grid) * ab2_step_Gv(i, j, 1, grid, Gv⁻, Gvⁿ, χ)
 
-    @unroll for k in 2:grid.Nz	
-=======
-    k_top = grid.Nz + 1
-
-    @inbounds Gᵁ[i, j, k_top-1] = Δzᶠᶜᶜ(i, j, 1, grid) * ab2_step_Gu(i, j, 1, grid, Gu⁻, Guⁿ, χ)
-    @inbounds Gⱽ[i, j, k_top-1] = Δzᶜᶠᶜ(i, j, 1, grid) * ab2_step_Gv(i, j, 1, grid, Gv⁻, Gvⁿ, χ)
-
     for k in 2:grid.Nz	
-        @inbounds Gᵁ[i, j, k_top-1] += Δzᶠᶜᶜ(i, j, k, grid) * ab2_step_Gu(i, j, k, grid, Gu⁻, Guⁿ, χ)
-        @inbounds Gⱽ[i, j, k_top-1] += Δzᶜᶠᶜ(i, j, k, grid) * ab2_step_Gv(i, j, k, grid, Gv⁻, Gvⁿ, χ)
-    end	
-end
-
-# Calculate RHS for the barotopic time step. 
-@kernel function _compute_integrated_ab2_tendencies!(Gᵁ, Gⱽ, grid::ActiveZColumnsIBG, Gu⁻, Gv⁻, Guⁿ, Gvⁿ, χ)
-    idx = @index(Global, Linear)
-    i, j = active_linear_index_to_tuple(idx, ZColumnMap(), grid)
-    k_top = grid.Nz+1
-
-    @inbounds Gᵁ[i, j, k_top-1] = Δzᶠᶜᶜ(i, j, 1, grid) * ab2_step_Gu(i, j, 1, grid, Gu⁻, Guⁿ, χ)
-    @inbounds Gⱽ[i, j, k_top-1] = Δzᶜᶠᶜ(i, j, 1, grid) * ab2_step_Gv(i, j, 1, grid, Gv⁻, Gvⁿ, χ)
-
-    for k in 2:grid.Nz	
->>>>>>> 77ee4980
         @inbounds Gᵁ[i, j, k_top-1] += Δzᶠᶜᶜ(i, j, k, grid) * ab2_step_Gu(i, j, k, grid, Gu⁻, Guⁿ, χ)
         @inbounds Gⱽ[i, j, k_top-1] += Δzᶜᶠᶜ(i, j, k, grid) * ab2_step_Gv(i, j, k, grid, Gv⁻, Gvⁿ, χ)
     end	
