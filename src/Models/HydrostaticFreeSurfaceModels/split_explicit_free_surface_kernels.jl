--- conflicted
+++ resolved
@@ -340,10 +340,5 @@
     # Compute barotropic mode of tendency fields
     barotropic_mode!(auxiliary.Gᵁ, auxiliary.Gⱽ, grid, Gu, Gv)
 
-<<<<<<< HEAD
     return nothing
 end
-=======
-    return MultiEvent(tuple(velocities_update[2]...))
-end
->>>>>>> f70d0949
