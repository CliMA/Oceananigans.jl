--- conflicted
+++ resolved
@@ -6,15 +6,9 @@
 using Oceananigans.Operators
 using Oceananigans.Architectures: convert_args
 using Oceananigans.ImmersedBoundaries: peripheral_node, immersed_inactive_node, GFBIBG
-<<<<<<< HEAD
-using Oceananigans.ImmersedBoundaries: inactive_node, IBG, c, f, SurfaceMap
-using Oceananigans.ImmersedBoundaries: mask_immersed_field!, use_only_active_surface_cells, use_only_active_interior_cells
-using Oceananigans.ImmersedBoundaries: active_linear_index_to_tuple, ActiveCellsIBG, ActiveSurfaceIBG
-=======
 using Oceananigans.ImmersedBoundaries: inactive_node, IBG, c, f, ZColumnMap
 using Oceananigans.ImmersedBoundaries: mask_immersed_field!, active_surface_map, active_interior_map
 using Oceananigans.ImmersedBoundaries: active_linear_index_to_tuple, ActiveCellsIBG, ActiveZColumnsIBG
->>>>>>> 643b484e
 using Oceananigans.DistributedComputations: child_architecture
 using Oceananigans.DistributedComputations: Distributed
 using Printf
@@ -215,15 +209,9 @@
 
 # Barotropic Model Kernels
 # u_Δz = u * Δz
-<<<<<<< HEAD
-@kernel function _barotropic_mode_kernel!(U, V, grid::ActiveSurfaceIBG, u, v)
-    idx = @index(Global, Linear)
-    i, j = active_linear_index_to_tuple(idx, SurfaceMap(), grid)
-=======
 @kernel function _barotropic_mode_kernel!(U, V, grid::ActiveZColumnsIBG, u, v)
     idx = @index(Global, Linear)
     i, j = active_linear_index_to_tuple(idx, ZColumnMap(), grid)
->>>>>>> 643b484e
     k_top = grid.Nz+1
 
     # hand unroll first loop
@@ -238,11 +226,7 @@
 
 compute_barotropic_mode!(U, V, grid, u, v) = 
     launch!(architecture(grid), grid, :xy, _barotropic_mode_kernel!, U, V, grid, u, v; 
-<<<<<<< HEAD
-            only_active_cells = use_only_active_surface_cells(grid))
-=======
             active_cells_map = active_surface_map(grid))
->>>>>>> 643b484e
 
 function initialize_free_surface_state!(state, η, timestepper)
 
@@ -417,13 +401,7 @@
             
         @unroll for substep in 1:Nsubsteps
             Base.@_inline_meta
-<<<<<<< HEAD
-
             averaging_weight = weights[substep]
-
-=======
-            averaging_weight = weights[substep]
->>>>>>> 643b484e
             free_surface_kernel!(converted_η_args...)
             barotropic_velocity_kernel!(averaging_weight, converted_U_args...)
         end
@@ -450,15 +428,9 @@
 end
 
 # Calculate RHS for the barotopic time step. 
-<<<<<<< HEAD
-@kernel function _compute_integrated_ab2_tendencies!(Gᵁ, Gⱽ, grid::ActiveSurfaceIBG, Gu⁻, Gv⁻, Guⁿ, Gvⁿ, χ)
-    idx = @index(Global, Linear)
-    i, j = active_linear_index_to_tuple(idx, SurfaceMap(), grid)
-=======
 @kernel function _compute_integrated_ab2_tendencies!(Gᵁ, Gⱽ, grid::ActiveZColumnsIBG, Gu⁻, Gv⁻, Guⁿ, Gvⁿ, χ)
     idx = @index(Global, Linear)
     i, j = active_linear_index_to_tuple(idx, ZColumnMap(), grid)
->>>>>>> 643b484e
     k_top = grid.Nz+1
 
     # hand unroll first loop 	
@@ -499,10 +471,6 @@
 
 setup_split_explicit_tendency!(auxiliary, grid, Gu⁻, Gv⁻, Guⁿ, Gvⁿ, χ) =
     launch!(architecture(grid), grid, :xy, _compute_integrated_ab2_tendencies!, auxiliary.Gᵁ, auxiliary.Gⱽ, grid, 
-<<<<<<< HEAD
-            Gu⁻, Gv⁻, Guⁿ, Gvⁿ, χ; only_active_cells = use_only_active_surface_cells(grid))
-=======
             Gu⁻, Gv⁻, Guⁿ, Gvⁿ, χ; active_cells_map = active_surface_map(grid))
->>>>>>> 643b484e
             
 wait_free_surface_communication!(free_surface, arch) = nothing
