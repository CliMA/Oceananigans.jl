using Oceananigans.Grids
using Oceananigans.Grids: topology
using Oceananigans.Utils
using Oceananigans.AbstractOperations: Δz
using Oceananigans.BoundaryConditions
using Oceananigans.Operators
using Oceananigans.Architectures: convert_args
using Oceananigans.ImmersedBoundaries: peripheral_node, immersed_inactive_node, GFBIBG
using Oceananigans.ImmersedBoundaries: inactive_node, IBG, c, f
using Oceananigans.ImmersedBoundaries: mask_immersed_field!, retrieve_surface_active_cells_map, retrieve_interior_active_cells_map
using Oceananigans.ImmersedBoundaries: active_linear_index_to_tuple, ActiveCellsIBG, ActiveZColumnsIBG
using Oceananigans.DistributedComputations: child_architecture
using Oceananigans.DistributedComputations: Distributed

using Printf
using KernelAbstractions: @index, @kernel
using KernelAbstractions.Extras.LoopInfo: @unroll

# constants for AB3 time stepping scheme (from https://doi.org/10.1016/j.ocemod.2004.08.002)
const β = 0.281105
const α = 1.5 + β
const θ = - 0.5 - 2β
const γ = 0.088
const δ = 0.614
const ϵ = 0.013
const μ = 1 - δ - γ - ϵ

# Evolution Kernels
#
# ∂t(η) = -∇⋅U
# ∂t(U) = - gH∇η + f
#
# the free surface field η and its average η̄ are located on `Face`s at the surface (grid.Nz +1). All other intermediate variables
# (U, V, Ū, V̄) are barotropic fields (`ReducedField`) for which a k index is not defined

# Special ``partial'' divergence for free surface evolution
@inline div_Txᶜᶜᶠ(i, j, k, grid, U★::Function, args...) =  1 / Azᶜᶜᶠ(i, j, k, grid) * δxTᶜᵃᵃ(i, j, k, grid, Δy_qᶠᶜᶠ, U★, args...)
@inline div_Tyᶜᶜᶠ(i, j, k, grid, V★::Function, args...) =  1 / Azᶜᶜᶠ(i, j, k, grid) * δyTᵃᶜᵃ(i, j, k, grid, Δx_qᶜᶠᶠ, V★, args...)

# The functions `η★` `U★` and `V★` represent the value of free surface, barotropic zonal and meridional velocity at time step m+1/2

# Time stepping extrapolation U★, and η★

# AB3 step
@inline function U★(i, j, k, grid, ::AdamsBashforth3Scheme, Uᵐ, Uᵐ⁻¹, Uᵐ⁻²)
    FT = eltype(grid)
    return @inbounds FT(α) * Uᵐ[i, j, k] + FT(θ) * Uᵐ⁻¹[i, j, k] + FT(β) * Uᵐ⁻²[i, j, k]
end

@inline function η★(i, j, k, grid, ::AdamsBashforth3Scheme, ηᵐ⁺¹, ηᵐ, ηᵐ⁻¹, ηᵐ⁻²)
    FT = eltype(grid)
    return @inbounds FT(δ) * ηᵐ⁺¹[i, j, k] + FT(μ) * ηᵐ[i, j, k] + FT(γ) * ηᵐ⁻¹[i, j, k] + FT(ϵ) * ηᵐ⁻²[i, j, k]
end

# Forward Backward Step
@inline U★(i, j, k, grid, ::ForwardBackwardScheme, U, args...) = @inbounds U[i, j, k]
@inline η★(i, j, k, grid, ::ForwardBackwardScheme, η, args...) = @inbounds η[i, j, k]

@inline advance_previous_velocity!(i, j, k, ::ForwardBackwardScheme, U, Uᵐ⁻¹, Uᵐ⁻²) = nothing

@inline function advance_previous_velocity!(i, j, k, ::AdamsBashforth3Scheme, U, Uᵐ⁻¹, Uᵐ⁻²)
    @inbounds Uᵐ⁻²[i, j, k] = Uᵐ⁻¹[i, j, k]
    @inbounds Uᵐ⁻¹[i, j, k] =    U[i, j, k]

    return nothing
end

@inline advance_previous_free_surface!(i, j, k, ::ForwardBackwardScheme, η, ηᵐ, ηᵐ⁻¹, ηᵐ⁻²) = nothing

@inline function advance_previous_free_surface!(i, j, k, ::AdamsBashforth3Scheme, η, ηᵐ, ηᵐ⁻¹, ηᵐ⁻²)
    @inbounds ηᵐ⁻²[i, j, k] = ηᵐ⁻¹[i, j, k]
    @inbounds ηᵐ⁻¹[i, j, k] =   ηᵐ[i, j, k]
    @inbounds   ηᵐ[i, j, k] =    η[i, j, k]

    return nothing
end

@kernel function _split_explicit_free_surface!(grid, Δτ, η, ηᵐ, ηᵐ⁻¹, ηᵐ⁻², U, V, Uᵐ⁻¹, Uᵐ⁻², Vᵐ⁻¹, Vᵐ⁻², timestepper)
    i, j = @index(Global, NTuple)
    free_surface_evolution!(i, j, grid, Δτ, η, ηᵐ, ηᵐ⁻¹, ηᵐ⁻², U, V, Uᵐ⁻¹, Uᵐ⁻², Vᵐ⁻¹, Vᵐ⁻², timestepper)
end


@inline function free_surface_evolution!(i, j, grid, Δτ, η, ηᵐ, ηᵐ⁻¹, ηᵐ⁻², U, V, Uᵐ⁻¹, Uᵐ⁻², Vᵐ⁻¹, Vᵐ⁻², timestepper)
    k_top = grid.Nz+1
    TX, TY, _ = topology(grid)

    @inbounds begin
        advance_previous_free_surface!(i, j, k_top, timestepper, η, ηᵐ, ηᵐ⁻¹, ηᵐ⁻²)

        η[i, j, k_top] -= Δτ * (div_Txᶜᶜᶠ(i, j, k_top-1, grid, U★, timestepper, U, Uᵐ⁻¹, Uᵐ⁻²) +
                                div_Tyᶜᶜᶠ(i, j, k_top-1, grid, U★, timestepper, V, Vᵐ⁻¹, Vᵐ⁻²))
    end

    return nothing
end

@kernel function _split_explicit_barotropic_velocity!(averaging_weight, grid, Δτ, η, ηᵐ, ηᵐ⁻¹, ηᵐ⁻²,
                                                      U, Uᵐ⁻¹, Uᵐ⁻², V,  Vᵐ⁻¹, Vᵐ⁻²,
<<<<<<< HEAD
                                                      η̅, U̅, V̅, Gᵁ, Gⱽ, g, 
=======
                                                      η̅, U̅, V̅, Gᵁ, Gⱽ, Hᶠᶜ, Hᶜᶠ, g,
>>>>>>> 9ffbee31
                                                      timestepper)
    i, j = @index(Global, NTuple)
    velocity_evolution!(i, j, grid, Δτ, η, ηᵐ, ηᵐ⁻¹, ηᵐ⁻²,
                        U, Uᵐ⁻¹, Uᵐ⁻², V,  Vᵐ⁻¹, Vᵐ⁻²,
                        η̅, U̅, V̅, averaging_weight,
<<<<<<< HEAD
                        Gᵁ, Gⱽ, g, 
=======
                        Gᵁ, Gⱽ, Hᶠᶜ, Hᶜᶠ, g,
>>>>>>> 9ffbee31
                        timestepper)
end

@inline function velocity_evolution!(i, j, grid, Δτ, η, ηᵐ, ηᵐ⁻¹, ηᵐ⁻²,
                                     U, Uᵐ⁻¹, Uᵐ⁻², V,  Vᵐ⁻¹, Vᵐ⁻²,
                                     η̅, U̅, V̅, averaging_weight,
<<<<<<< HEAD
                                     Gᵁ, Gⱽ, g, 
=======
                                     Gᵁ, Gⱽ, Hᶠᶜ, Hᶜᶠ, g,
>>>>>>> 9ffbee31
                                     timestepper)
    k_top = grid.Nz+1

    @inbounds begin
        advance_previous_velocity!(i, j, k_top-1, timestepper, U, Uᵐ⁻¹, Uᵐ⁻²)
        advance_previous_velocity!(i, j, k_top-1, timestepper, V, Vᵐ⁻¹, Vᵐ⁻²)

        Hᶠᶜ = static_column_depthᶠᶜᵃ(i, j, grid)
        Hᶜᶠ = static_column_depthᶜᶠᵃ(i, j, grid)
        
        # ∂τ(U) = - ∇η + G
<<<<<<< HEAD
        U[i, j, k_top-1] +=  Δτ * (- g * Hᶠᶜ * ∂xᶠᶜᶠ_η(i, j, k_top, grid, TX, η★, timestepper, η, ηᵐ, ηᵐ⁻¹, ηᵐ⁻²) + Gᵁ[i, j, k_top-1])
        V[i, j, k_top-1] +=  Δτ * (- g * Hᶜᶠ * ∂yᶜᶠᶠ_η(i, j, k_top, grid, TY, η★, timestepper, η, ηᵐ, ηᵐ⁻¹, ηᵐ⁻²) + Gⱽ[i, j, k_top-1])
                          
=======
        U[i, j, k_top-1] +=  Δτ * (- g * Hᶠᶜ[i, j] * ∂xTᶠᶜᶠ(i, j, k_top, grid, η★, timestepper, η, ηᵐ, ηᵐ⁻¹, ηᵐ⁻²) + Gᵁ[i, j, 1])
        V[i, j, k_top-1] +=  Δτ * (- g * Hᶜᶠ[i, j] * ∂yTᶜᶠᶠ(i, j, k_top, grid, η★, timestepper, η, ηᵐ, ηᵐ⁻¹, ηᵐ⁻²) + Gⱽ[i, j, 1])

>>>>>>> 9ffbee31
        # time-averaging
        η̅[i, j, k_top]   += averaging_weight * η[i, j, k_top]
        U̅[i, j, k_top-1] += averaging_weight * U[i, j, k_top-1]
        V̅[i, j, k_top-1] += averaging_weight * V[i, j, k_top-1]
    end
end

# Barotropic Model Kernels
# u_Δz = u * Δz
@kernel function _barotropic_mode_kernel!(U, V, grid, ::Nothing, u, v)
    i, j  = @index(Global, NTuple)
    k_top = grid.Nz+1

    @inbounds U[i, j, k_top-1] = Δzᶠᶜᶜ(i, j, 1, grid) * u[i, j, 1]
    @inbounds V[i, j, k_top-1] = Δzᶜᶠᶜ(i, j, 1, grid) * v[i, j, 1]

    for k in 2:grid.Nz
        @inbounds U[i, j, k_top-1] += Δzᶠᶜᶜ(i, j, k, grid) * u[i, j, k]
        @inbounds V[i, j, k_top-1] += Δzᶜᶠᶜ(i, j, k, grid) * v[i, j, k]
    end
end

# Barotropic Model Kernels
# u_Δz = u * Δz
@kernel function _barotropic_mode_kernel!(U, V, grid, active_cells_map, u, v)
    idx = @index(Global, Linear)
    i, j = active_linear_index_to_tuple(idx, active_cells_map)
    k_top = grid.Nz+1

    @inbounds U[i, j, k_top-1] = Δzᶠᶜᶜ(i, j, 1, grid) * u[i, j, 1]
    @inbounds V[i, j, k_top-1] = Δzᶜᶠᶜ(i, j, 1, grid) * v[i, j, 1]

    for k in 2:grid.Nz
        @inbounds U[i, j, k_top-1] += Δzᶠᶜᶜ(i, j, k, grid) * u[i, j, k]
        @inbounds V[i, j, k_top-1] += Δzᶜᶠᶜ(i, j, k, grid) * v[i, j, k]
    end
end

@inline function compute_barotropic_mode!(U, V, grid, u, v)
    active_cells_map = retrieve_surface_active_cells_map(grid)

    launch!(architecture(grid), grid, :xy, _barotropic_mode_kernel!, U, V, grid, active_cells_map, u, v; active_cells_map)

    return nothing
end

function initialize_free_surface_state!(state, η, timestepper)

    parent(state.U) .= parent(state.U̅)
    parent(state.V) .= parent(state.V̅)

    initialize_auxiliary_state!(state, η, timestepper)

    fill!(state.η̅, 0)
    fill!(state.U̅, 0)
    fill!(state.V̅, 0)

    return nothing
end

initialize_auxiliary_state!(state, η, ::ForwardBackwardScheme) = nothing

function initialize_auxiliary_state!(state, η, timestepper)
    parent(state.Uᵐ⁻¹) .= parent(state.U̅)
    parent(state.Vᵐ⁻¹) .= parent(state.V̅)

    parent(state.Uᵐ⁻²) .= parent(state.U̅)
    parent(state.Vᵐ⁻²) .= parent(state.V̅)

    parent(state.ηᵐ)   .= parent(η)
    parent(state.ηᵐ⁻¹) .= parent(η)
    parent(state.ηᵐ⁻²) .= parent(η)

    return nothing
end

@kernel function _barotropic_split_explicit_corrector!(u, v, U̅, V̅, U, V, grid)
    i, j, k = @index(Global, NTuple)
    k_top = grid.Nz+1

    @inbounds begin
        Hᶠᶜ = static_column_depthᶠᶜᵃ(i, j, grid)
        Hᶜᶠ = static_column_depthᶜᶠᵃ(i, j, grid)
        
        u[i, j, k] = u[i, j, k] + (U̅[i, j, k_top-1] - U[i, j, k_top-1]) / Hᶠᶜ
        v[i, j, k] = v[i, j, k] + (V̅[i, j, k_top-1] - V[i, j, k_top-1]) / Hᶜᶠ
    end
end

function barotropic_split_explicit_corrector!(u, v, free_surface, grid)
    sefs       = free_surface.state
    U, V, U̅, V̅ = sefs.U, sefs.V, sefs.U̅, sefs.V̅
    arch       = architecture(grid)

<<<<<<< HEAD
    # take out "bad" barotropic mode, 
=======

    # take out "bad" barotropic mode,
>>>>>>> 9ffbee31
    # !!!! reusing U and V for this storage since last timestep doesn't matter
    compute_barotropic_mode!(U, V, grid, u, v)
    # add in "good" barotropic mode
    launch!(arch, grid, :xyz, _barotropic_split_explicit_corrector!,
            u, v, U̅, V̅, U, V, grid)

    return nothing
end

"""
Explicitly step forward η in substeps.
"""
ab2_step_free_surface!(free_surface::SplitExplicitFreeSurface, model, Δt, χ) =
    split_explicit_free_surface_step!(free_surface, model, Δt, χ)

function initialize_free_surface!(sefs::SplitExplicitFreeSurface, grid, velocities)
    @apply_regionally compute_barotropic_mode!(sefs.state.U̅, sefs.state.V̅, grid, velocities.u, velocities.v)
    fill_halo_regions!((sefs.state.U̅, sefs.state.V̅, sefs.η))
end

function split_explicit_free_surface_step!(free_surface::SplitExplicitFreeSurface, model, Δt, χ)

    # Note: free_surface.η.grid != model.grid for DistributedSplitExplicitFreeSurface
    # since halo_size(free_surface.η.grid) != halo_size(model.grid)
    free_surface_grid = free_surface.η.grid

    # Wait for previous set up
    wait_free_surface_communication!(free_surface, architecture(free_surface_grid))

    # Calculate the substepping parameterers
    settings = free_surface.settings
    Nsubsteps = calculate_substeps(settings.substepping, Δt)

    # barotropic time step as fraction of baroclinic step and averaging weights
    fractional_Δt, weights = calculate_adaptive_settings(settings.substepping, Nsubsteps)
    Nsubsteps = length(weights)

    # barotropic time step in seconds
    Δτᴮ = fractional_Δt * Δt

    # reset free surface averages
    @apply_regionally begin
        initialize_free_surface_state!(free_surface.state, free_surface.η, settings.timestepper)

        # Solve for the free surface at tⁿ⁺¹
        iterate_split_explicit!(free_surface, free_surface_grid, Δτᴮ, weights, Val(Nsubsteps))

        # Reset eta for the next timestep
        set!(free_surface.η, free_surface.state.η̅)
    end

    fields_to_fill = (free_surface.state.U̅, free_surface.state.V̅)
    fill_halo_regions!(fields_to_fill; async = true)

    # Preparing velocities for the barotropic correction
    @apply_regionally begin
        mask_immersed_field!(model.velocities.u)
        mask_immersed_field!(model.velocities.v)
    end

    return nothing
end

# Change name
const FNS = FixedSubstepNumber
const FTS = FixedTimeStepSize

# since weights can be negative in the first few substeps (as in the default averaging kernel),
# we set a minimum number of substeps to execute to avoid numerical issues
const MINIMUM_SUBSTEPS = 5

@inline calculate_substeps(substepping::FNS, Δt=nothing) = length(substepping.averaging_weights)
@inline calculate_substeps(substepping::FTS, Δt) = max(MINIMUM_SUBSTEPS, ceil(Int, 2 * Δt / substepping.Δt_barotropic))

@inline calculate_adaptive_settings(substepping::FNS, substeps) = substepping.fractional_step_size, substepping.averaging_weights
@inline calculate_adaptive_settings(substepping::FTS, substeps) = weights_from_substeps(eltype(substepping.Δt_barotropic),
                                                                                        substeps, substepping.averaging_kernel)

const FixedSubstepsSetting{N} = SplitExplicitSettings{<:FixedSubstepNumber{<:Any, <:NTuple{N, <:Any}}} where N
const FixedSubstepsSplitExplicit{F} = SplitExplicitFreeSurface{<:Any, <:Any, <:Any, <:Any, <:FixedSubstepsSetting{N}} where N

function iterate_split_explicit!(free_surface, grid, Δτᴮ, weights, ::Val{Nsubsteps}) where Nsubsteps
    arch = architecture(grid)

    η         = free_surface.η
    state     = free_surface.state
    auxiliary = free_surface.auxiliary
    settings  = free_surface.settings
    g         = free_surface.gravitational_acceleration

    # unpack state quantities, parameters and forcing terms
    U, V             = state.U,    state.V
    Uᵐ⁻¹, Uᵐ⁻²       = state.Uᵐ⁻¹, state.Uᵐ⁻²
    Vᵐ⁻¹, Vᵐ⁻²       = state.Vᵐ⁻¹, state.Vᵐ⁻²
    ηᵐ, ηᵐ⁻¹, ηᵐ⁻²   = state.ηᵐ,   state.ηᵐ⁻¹, state.ηᵐ⁻²
    η̅, U̅, V̅          = state.η̅, state.U̅, state.V̅
    Gᵁ, Gⱽ           = auxiliary.Gᵁ, auxiliary.Gⱽ

    timestepper = settings.timestepper

    parameters = auxiliary.kernel_parameters

    free_surface_kernel!, _        = configure_kernel(arch, grid, parameters, _split_explicit_free_surface!)
    barotropic_velocity_kernel!, _ = configure_kernel(arch, grid, parameters, _split_explicit_barotropic_velocity!)

    η_args = (grid, Δτᴮ, η, ηᵐ, ηᵐ⁻¹, ηᵐ⁻²,
              U, V, Uᵐ⁻¹, Uᵐ⁻², Vᵐ⁻¹, Vᵐ⁻²,
              timestepper)

    U_args = (grid, Δτᴮ, η, ηᵐ, ηᵐ⁻¹, ηᵐ⁻²,
              U, Uᵐ⁻¹, Uᵐ⁻², V,  Vᵐ⁻¹, Vᵐ⁻²,
<<<<<<< HEAD
              η̅, U̅, V̅, Gᵁ, Gⱽ, g, 
=======
              η̅, U̅, V̅, Gᵁ, Gⱽ, Hᶠᶜ, Hᶜᶠ, g,
>>>>>>> 9ffbee31
              timestepper)

    GC.@preserve η_args U_args begin

        # We need to perform ~50 time-steps which means
        # launching ~100 very small kernels: we are limited by
        # latency of argument conversion to GPU-compatible values.
        # To alleviate this penalty we convert first and then we substep!
        converted_η_args = convert_args(arch, η_args)
        converted_U_args = convert_args(arch, U_args)

        @unroll for substep in 1:Nsubsteps
            Base.@_inline_meta
            averaging_weight = weights[substep]
            free_surface_kernel!(converted_η_args...)
            barotropic_velocity_kernel!(averaging_weight, converted_U_args...)
        end
    end

    return nothing
end

# Calculate RHS for the barotropic time step.
@kernel function _compute_integrated_ab2_tendencies!(Gᵁ, Gⱽ, grid, ::Nothing, Gu⁻, Gv⁻, Guⁿ, Gvⁿ, χ)
    i, j  = @index(Global, NTuple)
    k_top = grid.Nz + 1

    @inbounds Gᵁ[i, j, k_top-1] = Δzᶠᶜᶜ(i, j, 1, grid) * ab2_step_Gu(i, j, 1, grid, Gu⁻, Guⁿ, χ)
    @inbounds Gⱽ[i, j, k_top-1] = Δzᶜᶠᶜ(i, j, 1, grid) * ab2_step_Gv(i, j, 1, grid, Gv⁻, Gvⁿ, χ)

    for k in 2:grid.Nz
        @inbounds Gᵁ[i, j, k_top-1] += Δzᶠᶜᶜ(i, j, k, grid) * ab2_step_Gu(i, j, k, grid, Gu⁻, Guⁿ, χ)
        @inbounds Gⱽ[i, j, k_top-1] += Δzᶜᶠᶜ(i, j, k, grid) * ab2_step_Gv(i, j, k, grid, Gv⁻, Gvⁿ, χ)
    end
end

# Calculate RHS for the barotropic time step.q
@kernel function _compute_integrated_ab2_tendencies!(Gᵁ, Gⱽ, grid, active_cells_map, Gu⁻, Gv⁻, Guⁿ, Gvⁿ, χ)
    idx = @index(Global, Linear)
    i, j = active_linear_index_to_tuple(idx, active_cells_map)
    k_top = grid.Nz+1

    @inbounds Gᵁ[i, j, k_top-1] = Δzᶠᶜᶜ(i, j, 1, grid) * ab2_step_Gu(i, j, 1, grid, Gu⁻, Guⁿ, χ)
    @inbounds Gⱽ[i, j, k_top-1] = Δzᶜᶠᶜ(i, j, 1, grid) * ab2_step_Gv(i, j, 1, grid, Gv⁻, Gvⁿ, χ)

    for k in 2:grid.Nz
        @inbounds Gᵁ[i, j, k_top-1] += Δzᶠᶜᶜ(i, j, k, grid) * ab2_step_Gu(i, j, k, grid, Gu⁻, Guⁿ, χ)
        @inbounds Gⱽ[i, j, k_top-1] += Δzᶜᶠᶜ(i, j, k, grid) * ab2_step_Gv(i, j, k, grid, Gv⁻, Gvⁿ, χ)
    end
end

@inline ab2_step_Gu(i, j, k, grid, G⁻, Gⁿ, χ::FT) where FT =
    @inbounds ifelse(peripheral_node(i, j, k, grid, f, c, c), zero(grid), (convert(FT, 1.5) + χ) *  Gⁿ[i, j, k] - G⁻[i, j, k] * (convert(FT, 0.5) + χ))

@inline ab2_step_Gv(i, j, k, grid, G⁻, Gⁿ, χ::FT) where FT =
    @inbounds ifelse(peripheral_node(i, j, k, grid, c, f, c), zero(grid), (convert(FT, 1.5) + χ) *  Gⁿ[i, j, k] - G⁻[i, j, k] * (convert(FT, 0.5) + χ))

# Setting up the RHS for the barotropic step (tendencies of the barotropic velocity components)
# This function is called after `calculate_tendency` and before `ab2_step_velocities!`
function setup_free_surface!(model, free_surface::SplitExplicitFreeSurface, χ)

    # we start the time integration of η from the average ηⁿ
    Gu⁻ = model.timestepper.G⁻.u
    Gv⁻ = model.timestepper.G⁻.v
    Guⁿ = model.timestepper.Gⁿ.u
    Gvⁿ = model.timestepper.Gⁿ.v

    auxiliary = free_surface.auxiliary

    @apply_regionally setup_split_explicit_tendency!(auxiliary, model.grid, Gu⁻, Gv⁻, Guⁿ, Gvⁿ, χ)

    fields_to_fill = (auxiliary.Gᵁ, auxiliary.Gⱽ)
    fill_halo_regions!(fields_to_fill; async = true)

    return nothing
end

@inline function setup_split_explicit_tendency!(auxiliary, grid, Gu⁻, Gv⁻, Guⁿ, Gvⁿ, χ)
    active_cells_map = retrieve_surface_active_cells_map(grid)

    launch!(architecture(grid), grid, :xy, _compute_integrated_ab2_tendencies!, auxiliary.Gᵁ, auxiliary.Gⱽ, grid,
            active_cells_map, Gu⁻, Gv⁻, Guⁿ, Gvⁿ, χ; active_cells_map)

    return nothing
end

wait_free_surface_communication!(free_surface, arch) = nothing<|MERGE_RESOLUTION|>--- conflicted
+++ resolved
@@ -97,32 +97,20 @@
 
 @kernel function _split_explicit_barotropic_velocity!(averaging_weight, grid, Δτ, η, ηᵐ, ηᵐ⁻¹, ηᵐ⁻²,
                                                       U, Uᵐ⁻¹, Uᵐ⁻², V,  Vᵐ⁻¹, Vᵐ⁻²,
-<<<<<<< HEAD
                                                       η̅, U̅, V̅, Gᵁ, Gⱽ, g, 
-=======
-                                                      η̅, U̅, V̅, Gᵁ, Gⱽ, Hᶠᶜ, Hᶜᶠ, g,
->>>>>>> 9ffbee31
                                                       timestepper)
     i, j = @index(Global, NTuple)
     velocity_evolution!(i, j, grid, Δτ, η, ηᵐ, ηᵐ⁻¹, ηᵐ⁻²,
                         U, Uᵐ⁻¹, Uᵐ⁻², V,  Vᵐ⁻¹, Vᵐ⁻²,
                         η̅, U̅, V̅, averaging_weight,
-<<<<<<< HEAD
                         Gᵁ, Gⱽ, g, 
-=======
-                        Gᵁ, Gⱽ, Hᶠᶜ, Hᶜᶠ, g,
->>>>>>> 9ffbee31
                         timestepper)
 end
 
 @inline function velocity_evolution!(i, j, grid, Δτ, η, ηᵐ, ηᵐ⁻¹, ηᵐ⁻²,
                                      U, Uᵐ⁻¹, Uᵐ⁻², V,  Vᵐ⁻¹, Vᵐ⁻²,
                                      η̅, U̅, V̅, averaging_weight,
-<<<<<<< HEAD
                                      Gᵁ, Gⱽ, g, 
-=======
-                                     Gᵁ, Gⱽ, Hᶠᶜ, Hᶜᶠ, g,
->>>>>>> 9ffbee31
                                      timestepper)
     k_top = grid.Nz+1
 
@@ -134,15 +122,9 @@
         Hᶜᶠ = static_column_depthᶜᶠᵃ(i, j, grid)
         
         # ∂τ(U) = - ∇η + G
-<<<<<<< HEAD
         U[i, j, k_top-1] +=  Δτ * (- g * Hᶠᶜ * ∂xᶠᶜᶠ_η(i, j, k_top, grid, TX, η★, timestepper, η, ηᵐ, ηᵐ⁻¹, ηᵐ⁻²) + Gᵁ[i, j, k_top-1])
         V[i, j, k_top-1] +=  Δτ * (- g * Hᶜᶠ * ∂yᶜᶠᶠ_η(i, j, k_top, grid, TY, η★, timestepper, η, ηᵐ, ηᵐ⁻¹, ηᵐ⁻²) + Gⱽ[i, j, k_top-1])
                           
-=======
-        U[i, j, k_top-1] +=  Δτ * (- g * Hᶠᶜ[i, j] * ∂xTᶠᶜᶠ(i, j, k_top, grid, η★, timestepper, η, ηᵐ, ηᵐ⁻¹, ηᵐ⁻²) + Gᵁ[i, j, 1])
-        V[i, j, k_top-1] +=  Δτ * (- g * Hᶜᶠ[i, j] * ∂yTᶜᶠᶠ(i, j, k_top, grid, η★, timestepper, η, ηᵐ, ηᵐ⁻¹, ηᵐ⁻²) + Gⱽ[i, j, 1])
-
->>>>>>> 9ffbee31
         # time-averaging
         η̅[i, j, k_top]   += averaging_weight * η[i, j, k_top]
         U̅[i, j, k_top-1] += averaging_weight * U[i, j, k_top-1]
@@ -237,12 +219,7 @@
     U, V, U̅, V̅ = sefs.U, sefs.V, sefs.U̅, sefs.V̅
     arch       = architecture(grid)
 
-<<<<<<< HEAD
     # take out "bad" barotropic mode, 
-=======
-
-    # take out "bad" barotropic mode,
->>>>>>> 9ffbee31
     # !!!! reusing U and V for this storage since last timestep doesn't matter
     compute_barotropic_mode!(U, V, grid, u, v)
     # add in "good" barotropic mode
@@ -354,11 +331,7 @@
 
     U_args = (grid, Δτᴮ, η, ηᵐ, ηᵐ⁻¹, ηᵐ⁻²,
               U, Uᵐ⁻¹, Uᵐ⁻², V,  Vᵐ⁻¹, Vᵐ⁻²,
-<<<<<<< HEAD
               η̅, U̅, V̅, Gᵁ, Gⱽ, g, 
-=======
-              η̅, U̅, V̅, Gᵁ, Gⱽ, Hᶠᶜ, Hᶜᶠ, g,
->>>>>>> 9ffbee31
               timestepper)
 
     GC.@preserve η_args U_args begin
