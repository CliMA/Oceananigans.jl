using Oceananigans.Grids: topology
using Oceananigans.Utils
using Oceananigans.AbstractOperations: Δz
using Oceananigans.BoundaryConditions
using Oceananigans.Operators
using Oceananigans.Architectures: convert_args
using Oceananigans.ImmersedBoundaries: peripheral_node, immersed_inactive_node, GFBIBG
using Oceananigans.ImmersedBoundaries: inactive_node, IBG, c, f
using Oceananigans.ImmersedBoundaries: mask_immersed_field!, retrieve_surface_active_cells_map, retrieve_interior_active_cells_map
using Oceananigans.ImmersedBoundaries: active_linear_index_to_tuple, ActiveCellsIBG, ActiveZColumnsIBG
using Oceananigans.DistributedComputations: child_architecture
using Oceananigans.DistributedComputations: Distributed

using Printf
using KernelAbstractions: @index, @kernel
using KernelAbstractions.Extras.LoopInfo: @unroll

# constants for AB3 time stepping scheme (from https://doi.org/10.1016/j.ocemod.2004.08.002)
const β = 0.281105
const α = 1.5 + β
const θ = - 0.5 - 2β
const γ = 0.088
const δ = 0.614
const ϵ = 0.013
const μ = 1 - δ - γ - ϵ

# Evolution Kernels
#
# ∂t(η) = -∇⋅U
# ∂t(U) = - gH∇η + f
#
# the free surface field η and its average η̄ are located on `Face`s at the surface (grid.Nz +1). All other intermediate variables
# (U, V, Ū, V̄) are barotropic fields (`ReducedField`) for which a k index is not defined

# Special ``partial'' divergence for free surface evolution
@inline div_Txᶜᶜᶠ(i, j, k, grid, U★::Function, args...) =  1 / Azᶜᶜᶠ(i, j, k, grid) * δxTᶜᵃᵃ(i, j, k, grid, Δy_qᶠᶜᶠ, U★, args...)
@inline div_Tyᶜᶜᶠ(i, j, k, grid, V★::Function, args...) =  1 / Azᶜᶜᶠ(i, j, k, grid) * δyTᵃᶜᵃ(i, j, k, grid, Δx_qᶜᶠᶠ, V★, args...)

# The functions `η★` `U★` and `V★` represent the value of free surface, barotropic zonal and meridional velocity at time step m+1/2

# Time stepping extrapolation U★, and η★

# AB3 step
@inline function U★(i, j, k, grid, ::AdamsBashforth3Scheme, Uᵐ, Uᵐ⁻¹, Uᵐ⁻²)
    FT = eltype(grid)
    return @inbounds FT(α) * Uᵐ[i, j, k] + FT(θ) * Uᵐ⁻¹[i, j, k] + FT(β) * Uᵐ⁻²[i, j, k]
end

@inline function η★(i, j, k, grid, ::AdamsBashforth3Scheme, ηᵐ⁺¹, ηᵐ, ηᵐ⁻¹, ηᵐ⁻²)
    FT = eltype(grid)
    return @inbounds FT(δ) * ηᵐ⁺¹[i, j, k] + FT(μ) * ηᵐ[i, j, k] + FT(γ) * ηᵐ⁻¹[i, j, k] + FT(ϵ) * ηᵐ⁻²[i, j, k]
end

# Forward Backward Step
@inline U★(i, j, k, grid, ::ForwardBackwardScheme, U, args...) = @inbounds U[i, j, k]
@inline η★(i, j, k, grid, ::ForwardBackwardScheme, η, args...) = @inbounds η[i, j, k]

@inline advance_previous_velocity!(i, j, k, ::ForwardBackwardScheme, U, Uᵐ⁻¹, Uᵐ⁻²) = nothing

@inline function advance_previous_velocity!(i, j, k, ::AdamsBashforth3Scheme, U, Uᵐ⁻¹, Uᵐ⁻²)
    @inbounds Uᵐ⁻²[i, j, k] = Uᵐ⁻¹[i, j, k]
    @inbounds Uᵐ⁻¹[i, j, k] =    U[i, j, k]

    return nothing
end

@inline advance_previous_free_surface!(i, j, k, ::ForwardBackwardScheme, η, ηᵐ, ηᵐ⁻¹, ηᵐ⁻²) = nothing

@inline function advance_previous_free_surface!(i, j, k, ::AdamsBashforth3Scheme, η, ηᵐ, ηᵐ⁻¹, ηᵐ⁻²)
    @inbounds ηᵐ⁻²[i, j, k] = ηᵐ⁻¹[i, j, k]
    @inbounds ηᵐ⁻¹[i, j, k] =   ηᵐ[i, j, k]
    @inbounds   ηᵐ[i, j, k] =    η[i, j, k]

    return nothing
end

@kernel function _split_explicit_free_surface!(grid, Δτ, η, ηᵐ, ηᵐ⁻¹, ηᵐ⁻², U, V, Uᵐ⁻¹, Uᵐ⁻², Vᵐ⁻¹, Vᵐ⁻², timestepper)
    i, j = @index(Global, NTuple)
    free_surface_evolution!(i, j, grid, Δτ, η, ηᵐ, ηᵐ⁻¹, ηᵐ⁻², U, V, Uᵐ⁻¹, Uᵐ⁻², Vᵐ⁻¹, Vᵐ⁻², timestepper)
end


@inline function free_surface_evolution!(i, j, grid, Δτ, η, ηᵐ, ηᵐ⁻¹, ηᵐ⁻², U, V, Uᵐ⁻¹, Uᵐ⁻², Vᵐ⁻¹, Vᵐ⁻², timestepper)
    k_top = grid.Nz+1
    TX, TY, _ = topology(grid)

    @inbounds begin
        advance_previous_free_surface!(i, j, k_top, timestepper, η, ηᵐ, ηᵐ⁻¹, ηᵐ⁻²)

        η[i, j, k_top] -= Δτ * (div_Txᶜᶜᶠ(i, j, k_top-1, grid, U★, timestepper, U, Uᵐ⁻¹, Uᵐ⁻²) +
                                div_Tyᶜᶜᶠ(i, j, k_top-1, grid, U★, timestepper, V, Vᵐ⁻¹, Vᵐ⁻²))
    end

    return nothing
end

@kernel function _split_explicit_barotropic_velocity!(averaging_weight, grid, Δτ, η, ηᵐ, ηᵐ⁻¹, ηᵐ⁻²,
                                                      U, Uᵐ⁻¹, Uᵐ⁻², V,  Vᵐ⁻¹, Vᵐ⁻²,
                                                      η̅, U̅, V̅, Gᵁ, Gⱽ, Hᶠᶜ, Hᶜᶠ, g,
                                                      timestepper)
    i, j = @index(Global, NTuple)
    velocity_evolution!(i, j, grid, Δτ, η, ηᵐ, ηᵐ⁻¹, ηᵐ⁻²,
                        U, Uᵐ⁻¹, Uᵐ⁻², V,  Vᵐ⁻¹, Vᵐ⁻²,
                        η̅, U̅, V̅, averaging_weight,
                        Gᵁ, Gⱽ, Hᶠᶜ, Hᶜᶠ, g,
                        timestepper)
end

@inline function velocity_evolution!(i, j, grid, Δτ, η, ηᵐ, ηᵐ⁻¹, ηᵐ⁻²,
                                     U, Uᵐ⁻¹, Uᵐ⁻², V,  Vᵐ⁻¹, Vᵐ⁻²,
                                     η̅, U̅, V̅, averaging_weight,
                                     Gᵁ, Gⱽ, Hᶠᶜ, Hᶜᶠ, g,
                                     timestepper)
    k_top = grid.Nz+1

    @inbounds begin
        advance_previous_velocity!(i, j, k_top-1, timestepper, U, Uᵐ⁻¹, Uᵐ⁻²)
        advance_previous_velocity!(i, j, k_top-1, timestepper, V, Vᵐ⁻¹, Vᵐ⁻²)

        # ∂τ(U) = - ∇η + G
        U[i, j, k_top-1] +=  Δτ * (- g * Hᶠᶜ[i, j] * ∂xTᶠᶜᶠ(i, j, k_top, grid, η★, timestepper, η, ηᵐ, ηᵐ⁻¹, ηᵐ⁻²) + Gᵁ[i, j, 1])
        V[i, j, k_top-1] +=  Δτ * (- g * Hᶜᶠ[i, j] * ∂yTᶜᶠᶠ(i, j, k_top, grid, η★, timestepper, η, ηᵐ, ηᵐ⁻¹, ηᵐ⁻²) + Gⱽ[i, j, 1])

        # time-averaging
        η̅[i, j, k_top]   += averaging_weight * η[i, j, k_top]
        U̅[i, j, k_top-1] += averaging_weight * U[i, j, k_top-1]
        V̅[i, j, k_top-1] += averaging_weight * V[i, j, k_top-1]
    end
end

# Barotropic Model Kernels
# u_Δz = u * Δz
@kernel function _barotropic_mode_kernel!(U, V, grid, ::Nothing, u, v)
    i, j  = @index(Global, NTuple)
    k_top = grid.Nz+1

    @inbounds U[i, j, k_top-1] = Δzᶠᶜᶜ(i, j, 1, grid) * u[i, j, 1]
    @inbounds V[i, j, k_top-1] = Δzᶜᶠᶜ(i, j, 1, grid) * v[i, j, 1]

    for k in 2:grid.Nz
        @inbounds U[i, j, k_top-1] += Δzᶠᶜᶜ(i, j, k, grid) * u[i, j, k]
        @inbounds V[i, j, k_top-1] += Δzᶜᶠᶜ(i, j, k, grid) * v[i, j, k]
    end
end

# Barotropic Model Kernels
# u_Δz = u * Δz
@kernel function _barotropic_mode_kernel!(U, V, grid, active_cells_map, u, v)
    idx = @index(Global, Linear)
    i, j = active_linear_index_to_tuple(idx, active_cells_map)
    k_top = grid.Nz+1

    @inbounds U[i, j, k_top-1] = Δzᶠᶜᶜ(i, j, 1, grid) * u[i, j, 1]
    @inbounds V[i, j, k_top-1] = Δzᶜᶠᶜ(i, j, 1, grid) * v[i, j, 1]

    for k in 2:grid.Nz
        @inbounds U[i, j, k_top-1] += Δzᶠᶜᶜ(i, j, k, grid) * u[i, j, k]
        @inbounds V[i, j, k_top-1] += Δzᶜᶠᶜ(i, j, k, grid) * v[i, j, k]
    end
end

@inline function compute_barotropic_mode!(U, V, grid, u, v)
    active_cells_map = retrieve_surface_active_cells_map(grid)

    launch!(architecture(grid), grid, :xy, _barotropic_mode_kernel!, U, V, grid, active_cells_map, u, v; active_cells_map)

    return nothing
end

function initialize_free_surface_state!(state, η, timestepper)

    parent(state.U) .= parent(state.U̅)
    parent(state.V) .= parent(state.V̅)

    initialize_auxiliary_state!(state, η, timestepper)

    fill!(state.η̅, 0)
    fill!(state.U̅, 0)
    fill!(state.V̅, 0)

    return nothing
end

initialize_auxiliary_state!(state, η, ::ForwardBackwardScheme) = nothing

function initialize_auxiliary_state!(state, η, timestepper)
    parent(state.Uᵐ⁻¹) .= parent(state.U̅)
    parent(state.Vᵐ⁻¹) .= parent(state.V̅)

    parent(state.Uᵐ⁻²) .= parent(state.U̅)
    parent(state.Vᵐ⁻²) .= parent(state.V̅)

    parent(state.ηᵐ)   .= parent(η)
    parent(state.ηᵐ⁻¹) .= parent(η)
    parent(state.ηᵐ⁻²) .= parent(η)

    return nothing
end

@kernel function _barotropic_split_explicit_corrector!(u, v, U̅, V̅, U, V, Hᶠᶜ, Hᶜᶠ, grid)
    i, j, k = @index(Global, NTuple)
    k_top = grid.Nz+1

    @inbounds begin
        u[i, j, k] = u[i, j, k] + (U̅[i, j, k_top-1] - U[i, j, k_top-1]) / Hᶠᶜ[i, j, 1]
        v[i, j, k] = v[i, j, k] + (V̅[i, j, k_top-1] - V[i, j, k_top-1]) / Hᶜᶠ[i, j, 1]
    end
end

function barotropic_split_explicit_corrector!(u, v, free_surface, grid)
    sefs       = free_surface.state
    U, V, U̅, V̅ = sefs.U, sefs.V, sefs.U̅, sefs.V̅
    Hᶠᶜ, Hᶜᶠ   = free_surface.auxiliary.Hᶠᶜ, free_surface.auxiliary.Hᶜᶠ
    arch       = architecture(grid)


    # take out "bad" barotropic mode,
    # !!!! reusing U and V for this storage since last timestep doesn't matter
    compute_barotropic_mode!(U, V, grid, u, v)
    # add in "good" barotropic mode
    launch!(arch, grid, :xyz, _barotropic_split_explicit_corrector!,
            u, v, U̅, V̅, U, V, Hᶠᶜ, Hᶜᶠ, grid)

    return nothing
end

"""
Explicitly step forward η in substeps.
"""
ab2_step_free_surface!(free_surface::SplitExplicitFreeSurface, model, Δt, χ) =
    split_explicit_free_surface_step!(free_surface, model, Δt)

function initialize_free_surface!(sefs::SplitExplicitFreeSurface, grid, velocities)
    @apply_regionally compute_barotropic_mode!(sefs.state.U̅, sefs.state.V̅, grid, velocities.u, velocities.v)
    fill_halo_regions!((sefs.state.U̅, sefs.state.V̅, sefs.η))
end

function split_explicit_free_surface_step!(free_surface::SplitExplicitFreeSurface, model, Δt)

    # Note: free_surface.η.grid != model.grid for DistributedSplitExplicitFreeSurface
    # since halo_size(free_surface.η.grid) != halo_size(model.grid)
    free_surface_grid = free_surface.η.grid

    # Wait for previous set up
    wait_free_surface_communication!(free_surface, architecture(free_surface_grid))

    # Calculate the substepping parameterers
    settings = free_surface.settings
    Nsubsteps = calculate_substeps(settings.substepping, Δt)
<<<<<<< HEAD
    
    # Barotropic time step as fraction of baroclinic step and averaging weights
    fractional_Δt, weights = calculate_adaptive_settings(settings.substepping, Nsubsteps) 
    Nsubsteps = length(weights)

    # Barotropic time step in seconds
    Δτᴮ = fractional_Δt * Δt  
    
    # Reset free surface averages
    @apply_regionally begin 
=======

    # barotropic time step as fraction of baroclinic step and averaging weights
    fractional_Δt, weights = calculate_adaptive_settings(settings.substepping, Nsubsteps)
    Nsubsteps = length(weights)

    # barotropic time step in seconds
    Δτᴮ = fractional_Δt * Δt

    # reset free surface averages
    @apply_regionally begin
>>>>>>> 9ffbee31
        initialize_free_surface_state!(free_surface.state, free_surface.η, settings.timestepper)

        # Solve for the free surface at tⁿ⁺¹
        iterate_split_explicit!(free_surface, free_surface_grid, Δτᴮ, weights, Val(Nsubsteps))

        # Reset eta for the next timestep
        set!(free_surface.η, free_surface.state.η̅)
    end

    fields_to_fill = (free_surface.state.U̅, free_surface.state.V̅)
    fill_halo_regions!(fields_to_fill; async = true)

<<<<<<< HEAD
    # Prepare velocities for the barotropic correction
    @apply_regionally begin 
=======
    # Preparing velocities for the barotropic correction
    @apply_regionally begin
>>>>>>> 9ffbee31
        mask_immersed_field!(model.velocities.u)
        mask_immersed_field!(model.velocities.v)
    end

    return nothing
end

# Change name
const FNS = FixedSubstepNumber
const FTS = FixedTimeStepSize

# since weights can be negative in the first few substeps (as in the default averaging kernel),
# we set a minimum number of substeps to execute to avoid numerical issues
const MINIMUM_SUBSTEPS = 5

@inline calculate_substeps(substepping::FNS, Δt=nothing) = length(substepping.averaging_weights)
@inline calculate_substeps(substepping::FTS, Δt) = max(MINIMUM_SUBSTEPS, ceil(Int, 2 * Δt / substepping.Δt_barotropic))

@inline calculate_adaptive_settings(substepping::FNS, substeps) = substepping.fractional_step_size, substepping.averaging_weights
@inline calculate_adaptive_settings(substepping::FTS, substeps) = weights_from_substeps(eltype(substepping.Δt_barotropic),
                                                                                        substeps, substepping.averaging_kernel)

const FixedSubstepsSetting{N} = SplitExplicitSettings{<:FixedSubstepNumber{<:Any, <:NTuple{N, <:Any}}} where N
const FixedSubstepsSplitExplicit{F} = SplitExplicitFreeSurface{<:Any, <:Any, <:Any, <:Any, <:FixedSubstepsSetting{N}} where N

function iterate_split_explicit!(free_surface, grid, Δτᴮ, weights, ::Val{Nsubsteps}) where Nsubsteps
    arch = architecture(grid)

    η         = free_surface.η
    state     = free_surface.state
    auxiliary = free_surface.auxiliary
    settings  = free_surface.settings
    g         = free_surface.gravitational_acceleration

    # unpack state quantities, parameters and forcing terms
    U, V             = state.U,    state.V
    Uᵐ⁻¹, Uᵐ⁻²       = state.Uᵐ⁻¹, state.Uᵐ⁻²
    Vᵐ⁻¹, Vᵐ⁻²       = state.Vᵐ⁻¹, state.Vᵐ⁻²
    ηᵐ, ηᵐ⁻¹, ηᵐ⁻²   = state.ηᵐ,   state.ηᵐ⁻¹, state.ηᵐ⁻²
    η̅, U̅, V̅          = state.η̅, state.U̅, state.V̅
    Gᵁ, Gⱽ, Hᶠᶜ, Hᶜᶠ = auxiliary.Gᵁ, auxiliary.Gⱽ, auxiliary.Hᶠᶜ, auxiliary.Hᶜᶠ

    timestepper = settings.timestepper

    parameters = auxiliary.kernel_parameters

    free_surface_kernel!, _        = configure_kernel(arch, grid, parameters, _split_explicit_free_surface!)
    barotropic_velocity_kernel!, _ = configure_kernel(arch, grid, parameters, _split_explicit_barotropic_velocity!)

    η_args = (grid, Δτᴮ, η, ηᵐ, ηᵐ⁻¹, ηᵐ⁻²,
              U, V, Uᵐ⁻¹, Uᵐ⁻², Vᵐ⁻¹, Vᵐ⁻²,
              timestepper)

    U_args = (grid, Δτᴮ, η, ηᵐ, ηᵐ⁻¹, ηᵐ⁻²,
              U, Uᵐ⁻¹, Uᵐ⁻², V,  Vᵐ⁻¹, Vᵐ⁻²,
              η̅, U̅, V̅, Gᵁ, Gⱽ, Hᶠᶜ, Hᶜᶠ, g,
              timestepper)

    GC.@preserve η_args U_args begin

        # We need to perform ~50 time-steps which means
        # launching ~100 very small kernels: we are limited by
        # latency of argument conversion to GPU-compatible values.
        # To alleviate this penalty we convert first and then we substep!
        converted_η_args = convert_args(arch, η_args)
        converted_U_args = convert_args(arch, U_args)

        @unroll for substep in 1:Nsubsteps
            Base.@_inline_meta
            averaging_weight = weights[substep]
            free_surface_kernel!(converted_η_args...)
            barotropic_velocity_kernel!(averaging_weight, converted_U_args...)
        end
    end

    return nothing
end

# Calculate RHS for the barotropic time step.
@kernel function _compute_integrated_tendencies!(Gᵁ, Gⱽ, grid, ::Nothing, Gu⁻, Gv⁻, Guⁿ, Gvⁿ, χ)
    i, j  = @index(Global, NTuple)
    k_top = grid.Nz + 1

    @inbounds begin
        Gᵁ[i, j, k_top-1] = Δzᶠᶜᶜ(i, j, 1, grid) * u_tendency_increment(i, j, 1, grid, Gu⁻, Guⁿ, χ)
        Gⱽ[i, j, k_top-1] = Δzᶜᶠᶜ(i, j, 1, grid) * v_tendency_increment(i, j, 1, grid, Gv⁻, Gvⁿ, χ)

<<<<<<< HEAD
        for k in 2:grid.Nz	
            Gᵁ[i, j, k_top-1] += Δzᶠᶜᶜ(i, j, k, grid) * u_tendency_increment(i, j, k, grid, Gu⁻, Guⁿ, χ)
            Gⱽ[i, j, k_top-1] += Δzᶜᶠᶜ(i, j, k, grid) * v_tendency_increment(i, j, k, grid, Gv⁻, Gvⁿ, χ)
        end	
=======
    for k in 2:grid.Nz
        @inbounds Gᵁ[i, j, k_top-1] += Δzᶠᶜᶜ(i, j, k, grid) * ab2_step_Gu(i, j, k, grid, Gu⁻, Guⁿ, χ)
        @inbounds Gⱽ[i, j, k_top-1] += Δzᶜᶠᶜ(i, j, k, grid) * ab2_step_Gv(i, j, k, grid, Gv⁻, Gvⁿ, χ)
>>>>>>> 9ffbee31
    end
end

# Calculate RHS for the barotropic time step.q
@kernel function _compute_integrated_tendencies!(Gᵁ, Gⱽ, grid, active_cells_map, Gu⁻, Gv⁻, Guⁿ, Gvⁿ, χ)
    idx = @index(Global, Linear)
    i, j = active_linear_index_to_tuple(idx, active_cells_map)
    k_top = grid.Nz+1

    @inbounds begin
        Gᵁ[i, j, k_top-1] = Δzᶠᶜᶜ(i, j, 1, grid) * u_tendency_increment(i, j, 1, grid, Gu⁻, Guⁿ, χ)
        Gⱽ[i, j, k_top-1] = Δzᶜᶠᶜ(i, j, 1, grid) * v_tendency_increment(i, j, 1, grid, Gv⁻, Gvⁿ, χ)

<<<<<<< HEAD
        for k in 2:grid.Nz	
            Gᵁ[i, j, k_top-1] += Δzᶠᶜᶜ(i, j, k, grid) * u_tendency_increment(i, j, k, grid, Gu⁻, Guⁿ, χ)
            Gⱽ[i, j, k_top-1] += Δzᶜᶠᶜ(i, j, k, grid) * v_tendency_increment(i, j, k, grid, Gv⁻, Gvⁿ, χ)
        end	
=======
    for k in 2:grid.Nz
        @inbounds Gᵁ[i, j, k_top-1] += Δzᶠᶜᶜ(i, j, k, grid) * ab2_step_Gu(i, j, k, grid, Gu⁻, Guⁿ, χ)
        @inbounds Gⱽ[i, j, k_top-1] += Δzᶜᶠᶜ(i, j, k, grid) * ab2_step_Gv(i, j, k, grid, Gv⁻, Gvⁿ, χ)
>>>>>>> 9ffbee31
    end
end

@inline function u_tendency_increment(i, j, k, grid, G⁻, Gⁿ, χ)
    FT = typeof(χ)
    peripheral = peripheral_node(i, j, k, grid, f, c, c)
    not_euler = χ != convert(FT, -0.5)
    ΔGu = @inbounds (convert(FT, 1.5) + χ) * Gⁿ[i, j, k] - (convert(FT, 0.5) + χ) * G⁻[i, j, k] * not_euler
    return ifelse(peripheral, zero(grid), ΔGu)
end

@inline function v_tendency_increment(i, j, k, grid, G⁻, Gⁿ, χ)
    FT = typeof(χ)
    peripheral = peripheral_node(i, j, k, grid, c, f, c)
    not_euler = χ != convert(FT, -0.5)
    ΔGv = @inbounds (convert(FT, 1.5) + χ) *  Gⁿ[i, j, k] - (convert(FT, 0.5) + χ) * G⁻[i, j, k] * not_euler
    return ifelse(peripheral, zero(grid), ΔGv)
end
                     
# Setting up the RHS for the barotropic step (tendencies of the barotropic velocity components)
# This function is called after `calculate_tendency` and before `ab2_step_velocities!`
function setup_free_surface!(model, free_surface::SplitExplicitFreeSurface, χ)

    # we start the time integration of η from the average ηⁿ
    Gu⁻ = model.timestepper.G⁻.u
    Gv⁻ = model.timestepper.G⁻.v
    Guⁿ = model.timestepper.Gⁿ.u
    Gvⁿ = model.timestepper.Gⁿ.v

    auxiliary = free_surface.auxiliary

    @apply_regionally setup_split_explicit_tendency!(auxiliary, model.grid, Gu⁻, Gv⁻, Guⁿ, Gvⁿ, χ)

    fields_to_fill = (auxiliary.Gᵁ, auxiliary.Gⱽ)
    fill_halo_regions!(fields_to_fill; async=true)

    return nothing
end

@inline function setup_split_explicit_tendency!(auxiliary, grid, Gu⁻, Gv⁻, Guⁿ, Gvⁿ, χ)
    active_cells_map = retrieve_surface_active_cells_map(grid)
<<<<<<< HEAD
    kernel_args = (auxiliary.Gᵁ, auxiliary.Gⱽ, grid, active_cells_map, Gu⁻, Gv⁻, Guⁿ, Gvⁿ, χ)
    launch!(architecture(grid), grid, :xy, _compute_integrated_tendencies!, kernel_args...; active_cells_map)
=======

    launch!(architecture(grid), grid, :xy, _compute_integrated_ab2_tendencies!, auxiliary.Gᵁ, auxiliary.Gⱽ, grid,
            active_cells_map, Gu⁻, Gv⁻, Guⁿ, Gvⁿ, χ; active_cells_map)

>>>>>>> 9ffbee31
    return nothing
end

wait_free_surface_communication!(free_surface, arch) = nothing<|MERGE_RESOLUTION|>--- conflicted
+++ resolved
@@ -168,7 +168,6 @@
 end
 
 function initialize_free_surface_state!(state, η, timestepper)
-
     parent(state.U) .= parent(state.U̅)
     parent(state.V) .= parent(state.V̅)
 
@@ -213,11 +212,9 @@
     Hᶠᶜ, Hᶜᶠ   = free_surface.auxiliary.Hᶠᶜ, free_surface.auxiliary.Hᶜᶠ
     arch       = architecture(grid)
 
-
-    # take out "bad" barotropic mode,
+    # Remove incorrect barotropic mode and add correction
     # !!!! reusing U and V for this storage since last timestep doesn't matter
     compute_barotropic_mode!(U, V, grid, u, v)
-    # add in "good" barotropic mode
     launch!(arch, grid, :xyz, _barotropic_split_explicit_corrector!,
             u, v, U̅, V̅, U, V, Hᶠᶜ, Hᶜᶠ, grid)
 
@@ -247,29 +244,16 @@
     # Calculate the substepping parameterers
     settings = free_surface.settings
     Nsubsteps = calculate_substeps(settings.substepping, Δt)
-<<<<<<< HEAD
     
     # Barotropic time step as fraction of baroclinic step and averaging weights
     fractional_Δt, weights = calculate_adaptive_settings(settings.substepping, Nsubsteps) 
     Nsubsteps = length(weights)
 
-    # Barotropic time step in seconds
+    # Barotropic time step in time units
     Δτᴮ = fractional_Δt * Δt  
     
     # Reset free surface averages
     @apply_regionally begin 
-=======
-
-    # barotropic time step as fraction of baroclinic step and averaging weights
-    fractional_Δt, weights = calculate_adaptive_settings(settings.substepping, Nsubsteps)
-    Nsubsteps = length(weights)
-
-    # barotropic time step in seconds
-    Δτᴮ = fractional_Δt * Δt
-
-    # reset free surface averages
-    @apply_regionally begin
->>>>>>> 9ffbee31
         initialize_free_surface_state!(free_surface.state, free_surface.η, settings.timestepper)
 
         # Solve for the free surface at tⁿ⁺¹
@@ -282,13 +266,8 @@
     fields_to_fill = (free_surface.state.U̅, free_surface.state.V̅)
     fill_halo_regions!(fields_to_fill; async = true)
 
-<<<<<<< HEAD
     # Prepare velocities for the barotropic correction
     @apply_regionally begin 
-=======
-    # Preparing velocities for the barotropic correction
-    @apply_regionally begin
->>>>>>> 9ffbee31
         mask_immersed_field!(model.velocities.u)
         mask_immersed_field!(model.velocities.v)
     end
@@ -376,16 +355,10 @@
         Gᵁ[i, j, k_top-1] = Δzᶠᶜᶜ(i, j, 1, grid) * u_tendency_increment(i, j, 1, grid, Gu⁻, Guⁿ, χ)
         Gⱽ[i, j, k_top-1] = Δzᶜᶠᶜ(i, j, 1, grid) * v_tendency_increment(i, j, 1, grid, Gv⁻, Gvⁿ, χ)
 
-<<<<<<< HEAD
         for k in 2:grid.Nz	
             Gᵁ[i, j, k_top-1] += Δzᶠᶜᶜ(i, j, k, grid) * u_tendency_increment(i, j, k, grid, Gu⁻, Guⁿ, χ)
             Gⱽ[i, j, k_top-1] += Δzᶜᶠᶜ(i, j, k, grid) * v_tendency_increment(i, j, k, grid, Gv⁻, Gvⁿ, χ)
         end	
-=======
-    for k in 2:grid.Nz
-        @inbounds Gᵁ[i, j, k_top-1] += Δzᶠᶜᶜ(i, j, k, grid) * ab2_step_Gu(i, j, k, grid, Gu⁻, Guⁿ, χ)
-        @inbounds Gⱽ[i, j, k_top-1] += Δzᶜᶠᶜ(i, j, k, grid) * ab2_step_Gv(i, j, k, grid, Gv⁻, Gvⁿ, χ)
->>>>>>> 9ffbee31
     end
 end
 
@@ -399,16 +372,11 @@
         Gᵁ[i, j, k_top-1] = Δzᶠᶜᶜ(i, j, 1, grid) * u_tendency_increment(i, j, 1, grid, Gu⁻, Guⁿ, χ)
         Gⱽ[i, j, k_top-1] = Δzᶜᶠᶜ(i, j, 1, grid) * v_tendency_increment(i, j, 1, grid, Gv⁻, Gvⁿ, χ)
 
-<<<<<<< HEAD
         for k in 2:grid.Nz	
             Gᵁ[i, j, k_top-1] += Δzᶠᶜᶜ(i, j, k, grid) * u_tendency_increment(i, j, k, grid, Gu⁻, Guⁿ, χ)
             Gⱽ[i, j, k_top-1] += Δzᶜᶠᶜ(i, j, k, grid) * v_tendency_increment(i, j, k, grid, Gv⁻, Gvⁿ, χ)
         end	
-=======
-    for k in 2:grid.Nz
-        @inbounds Gᵁ[i, j, k_top-1] += Δzᶠᶜᶜ(i, j, k, grid) * ab2_step_Gu(i, j, k, grid, Gu⁻, Guⁿ, χ)
-        @inbounds Gⱽ[i, j, k_top-1] += Δzᶜᶠᶜ(i, j, k, grid) * ab2_step_Gv(i, j, k, grid, Gv⁻, Gvⁿ, χ)
->>>>>>> 9ffbee31
+
     end
 end
 
@@ -450,15 +418,8 @@
 
 @inline function setup_split_explicit_tendency!(auxiliary, grid, Gu⁻, Gv⁻, Guⁿ, Gvⁿ, χ)
     active_cells_map = retrieve_surface_active_cells_map(grid)
-<<<<<<< HEAD
     kernel_args = (auxiliary.Gᵁ, auxiliary.Gⱽ, grid, active_cells_map, Gu⁻, Gv⁻, Guⁿ, Gvⁿ, χ)
     launch!(architecture(grid), grid, :xy, _compute_integrated_tendencies!, kernel_args...; active_cells_map)
-=======
-
-    launch!(architecture(grid), grid, :xy, _compute_integrated_ab2_tendencies!, auxiliary.Gᵁ, auxiliary.Gⱽ, grid,
-            active_cells_map, Gu⁻, Gv⁻, Guⁿ, Gvⁿ, χ; active_cells_map)
-
->>>>>>> 9ffbee31
     return nothing
 end
 
