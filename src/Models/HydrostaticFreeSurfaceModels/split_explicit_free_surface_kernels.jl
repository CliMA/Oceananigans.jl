using KernelAbstractions: @index, @kernel
using KernelAbstractions.Extras.LoopInfo: @unroll
using Oceananigans.Grids: topology
using Oceananigans.Utils
using Oceananigans.AbstractOperations: Δz  
using Oceananigans.BoundaryConditions
using Oceananigans.Operators
using Oceananigans.Architectures: convert_args
using Oceananigans.ImmersedBoundaries: peripheral_node, immersed_inactive_node, GFBIBG
using Oceananigans.ImmersedBoundaries: inactive_node, IBG, c, f, SurfaceMap
using Oceananigans.ImmersedBoundaries: mask_immersed_field!, use_only_active_surface_cells, use_only_active_interior_cells
using Oceananigans.ImmersedBoundaries: active_linear_index_to_tuple, ActiveCellsIBG, ActiveSurfaceIBG
using Oceananigans.DistributedComputations: child_architecture
using Oceananigans.DistributedComputations: Distributed
using Printf

# constants for AB3 time stepping scheme (from https://doi.org/10.1016/j.ocemod.2004.08.002)
const β = 0.281105
const α = 1.5 + β
const θ = - 0.5 - 2β

const γ = 0.088
const δ = 0.614
const ϵ = 0.013
const μ = 1.0 - δ - γ - ϵ

# Evolution Kernels
#
# ∂t(η) = -∇⋅U
# ∂t(U) = - gH∇η + f
# 
# the free surface field η and its average η̄ are located on `Face`s at the surface (grid.Nz +1). All other intermediate variables
# (U, V, Ū, V̄) are barotropic fields (`ReducedField`) for which a k index is not defined

# Operators specific to the advancement of the Free surface and the Barotropic velocity. In particular, the base operators follow
# these rules:
#
#   `δxᶠᵃᵃ_η` : Hardcodes Noflux or Periodic boundary conditions for the free surface η in x direction 
#   `δyᵃᶠᵃ_η` : Hardcodes Noflux or Periodic boundary conditions for the free surface η in y direction
#
#   `δxᶜᵃᵃ_U` : Hardcodes NoPenetration or Periodic boundary conditions for the zonal barotropic velocity U in x direction 
#   `δyᵃᶜᵃ_V` : Hardcodes NoPenetration or Periodic boundary conditions for the meridional barotropic velocity V in y direction
#
# The functions `η★` `U★` and `V★` represent the value of free surface, barotropic zonal and meridional velocity at time step m+1/2
@inline δxᶠᵃᵃ_η(i, j, k, grid, T, η★::Function, args...) = δxᶠᵃᵃ(i, j, k, grid, η★, args...)
@inline δyᵃᶠᵃ_η(i, j, k, grid, T, η★::Function, args...) = δyᵃᶠᵃ(i, j, k, grid, η★, args...)
@inline δxᶜᵃᵃ_U(i, j, k, grid, T, U★::Function, args...) = δxᶜᵃᵃ(i, j, k, grid, U★, args...)
@inline δyᵃᶜᵃ_V(i, j, k, grid, T, V★::Function, args...) = δyᵃᶜᵃ(i, j, k, grid, V★, args...)

@inline δxᶠᵃᵃ_η(i, j, k, grid, ::Type{Periodic}, η★::Function, args...) = ifelse(i == 1, η★(1, j, k, grid, args...) - η★(grid.Nx, j, k, grid, args...), δxᶠᵃᵃ(i, j, k, grid, η★, args...))
@inline δyᵃᶠᵃ_η(i, j, k, grid, ::Type{Periodic}, η★::Function, args...) = ifelse(j == 1, η★(i, 1, k, grid, args...) - η★(i, grid.Ny, k, grid, args...), δyᵃᶠᵃ(i, j, k, grid, η★, args...))

@inline δxᶜᵃᵃ_U(i, j, k, grid, ::Type{Periodic}, U★::Function, args...) = ifelse(i == grid.Nx, U★(1, j, k, grid, args...) - U★(grid.Nx, j, k, grid, args...), δxᶜᵃᵃ(i, j, k, grid, U★, args...))
@inline δyᵃᶜᵃ_V(i, j, k, grid, ::Type{Periodic}, V★::Function, args...) = ifelse(j == grid.Ny, V★(i, 1, k, grid, args...) - V★(i, grid.Ny, k, grid, args...), δyᵃᶜᵃ(i, j, k, grid, V★, args...))

# Enforce NoFlux conditions for `η★`

@inline δxᶠᵃᵃ_η(i, j, k, grid, ::Type{Bounded},        η★::Function, args...) = ifelse(i == 1, zero(grid), δxᶠᵃᵃ(i, j, k, grid, η★, args...))
@inline δyᵃᶠᵃ_η(i, j, k, grid, ::Type{Bounded},        η★::Function, args...) = ifelse(j == 1, zero(grid), δyᵃᶠᵃ(i, j, k, grid, η★, args...))
@inline δxᶠᵃᵃ_η(i, j, k, grid, ::Type{RightConnected}, η★::Function, args...) = ifelse(i == 1, zero(grid), δxᶠᵃᵃ(i, j, k, grid, η★, args...))
@inline δyᵃᶠᵃ_η(i, j, k, grid, ::Type{RightConnected}, η★::Function, args...) = ifelse(j == 1, zero(grid), δyᵃᶠᵃ(i, j, k, grid, η★, args...))

# Enforce Impenetrability conditions for `U★` and `V★`

@inline δxᶜᵃᵃ_U(i, j, k, grid, ::Type{Bounded},  U★::Function, args...) = ifelse(i == grid.Nx, - U★(i, j, k, grid, args...),
                                                                          ifelse(i == 1, U★(2, j, k, grid, args...), δxᶜᵃᵃ(i, j, k, grid, U★, args...)))
@inline δyᵃᶜᵃ_V(i, j, k, grid, ::Type{Bounded},  V★::Function, args...) = ifelse(j == grid.Ny, - V★(i, j, k, grid, args...),
                                                                          ifelse(j == 1, V★(i, 2, k, grid, args...), δyᵃᶜᵃ(i, j, k, grid, V★, args...)))

@inline δxᶜᵃᵃ_U(i, j, k, grid, ::Type{LeftConnected},  U★::Function, args...) = ifelse(i == grid.Nx, - U★(i, j, k, grid, args...), δxᶜᵃᵃ(i, j, k, grid, U★, args...))
@inline δyᵃᶜᵃ_V(i, j, k, grid, ::Type{LeftConnected},  V★::Function, args...) = ifelse(j == grid.Ny, - V★(i, j, k, grid, args...), δyᵃᶜᵃ(i, j, k, grid, V★, args...))

@inline δxᶜᵃᵃ_U(i, j, k, grid, ::Type{RightConnected},  U★::Function, args...) = ifelse(i == 1, U★(2, j, k, grid, args...), δxᶜᵃᵃ(i, j, k, grid, U★, args...))
@inline δyᵃᶜᵃ_V(i, j, k, grid, ::Type{RightConnected},  V★::Function, args...) = ifelse(j == 1, V★(i, 2, k, grid, args...), δyᵃᶜᵃ(i, j, k, grid, V★, args...))

# Derivative Operators

@inline ∂xᶠᶜᶠ_η(i, j, k, grid, T, η★::Function, args...) = δxᶠᵃᵃ_η(i, j, k, grid, T, η★, args...) / Δxᶠᶜᶠ(i, j, k, grid)
@inline ∂yᶜᶠᶠ_η(i, j, k, grid, T, η★::Function, args...) = δyᵃᶠᵃ_η(i, j, k, grid, T, η★, args...) / Δyᶜᶠᶠ(i, j, k, grid)

@inline div_xᶜᶜᶠ_U(i, j, k, grid, TX, U★, args...) =  1 / Azᶜᶜᶠ(i, j, k, grid) * δxᶜᵃᵃ_U(i, j, k, grid, TX, Δy_qᶠᶜᶠ, U★, args...) 
@inline div_yᶜᶜᶠ_V(i, j, k, grid, TY, V★, args...) =  1 / Azᶜᶜᶠ(i, j, k, grid) * δyᵃᶜᵃ_V(i, j, k, grid, TY, Δx_qᶜᶠᶠ, V★, args...) 

# Immersed Boundary Operators (Velocities are `0` on `peripheral_node`s and the free surface should ensure no-flux on `inactive_node`s)

@inline conditional_U_fcc(i, j, k, grid, ibg::IBG, U★::Function, args...) = ifelse(peripheral_node(i, j, k, ibg, f, c, c), zero(ibg), U★(i, j, k, grid, args...))
@inline conditional_V_cfc(i, j, k, grid, ibg::IBG, V★::Function, args...) = ifelse(peripheral_node(i, j, k, ibg, c, f, c), zero(ibg), V★(i, j, k, grid, args...))

@inline conditional_∂xᶠᶜᶠ_η(i, j, k, ibg::IBG, args...) = ifelse(inactive_node(i, j, k, ibg, c, c, f) | inactive_node(i-1, j, k, ibg, c, c, f), zero(ibg), ∂xᶠᶜᶠ_η(i, j, k, ibg.underlying_grid, args...))
@inline conditional_∂yᶜᶠᶠ_η(i, j, k, ibg::IBG, args...) = ifelse(inactive_node(i, j, k, ibg, c, c, f) | inactive_node(i, j-1, k, ibg, c, c, f), zero(ibg), ∂yᶜᶠᶠ_η(i, j, k, ibg.underlying_grid, args...))

@inline δxᶜᵃᵃ_U(i, j, k, ibg::IBG, T, U★::Function, args...) = δxᶜᵃᵃ_U(i, j, k, ibg.underlying_grid, T, conditional_U_fcc,  ibg, U★, args...)
@inline δyᵃᶜᵃ_V(i, j, k, ibg::IBG, T, V★::Function, args...) = δyᵃᶜᵃ_V(i, j, k, ibg.underlying_grid, T, conditional_V_cfc,  ibg, V★, args...)
@inline ∂xᶠᶜᶠ_η(i, j, k, ibg::IBG, T, η★::Function, args...) = conditional_∂xᶠᶜᶠ_η(i, j, k, ibg, T, η★, args...)
@inline ∂yᶜᶠᶠ_η(i, j, k, ibg::IBG, T, η★::Function, args...) = conditional_∂yᶜᶠᶠ_η(i, j, k, ibg, T, η★, args...)

# Disambiguation
for Topo in [:Periodic, :Bounded, :RightConnected, :LeftConnected]
    @eval begin
        @inline δxᶜᵃᵃ_U(i, j, k, ibg::IBG, T::Type{$Topo}, U★::Function, args...) = δxᶜᵃᵃ_U(i, j, k, ibg.underlying_grid, T, conditional_U_fcc, ibg, U★, args...)
        @inline δyᵃᶜᵃ_V(i, j, k, ibg::IBG, T::Type{$Topo}, V★::Function, args...) = δyᵃᶜᵃ_V(i, j, k, ibg.underlying_grid, T, conditional_V_cfc, ibg, V★, args...)
    end
end

# Time stepping extrapolation U★, and η★

# AB3 step
@inline function U★(i, j, k, grid, ::AdamsBashforth3Scheme, Uᵐ, Uᵐ⁻¹, Uᵐ⁻²)
    FT = eltype(grid)
    return @inbounds FT(α) * Uᵐ[i, j, k] + FT(θ) * Uᵐ⁻¹[i, j, k] + FT(β) * Uᵐ⁻²[i, j, k]
end

@inline function η★(i, j, k, grid, ::AdamsBashforth3Scheme, ηᵐ⁺¹, ηᵐ, ηᵐ⁻¹, ηᵐ⁻²)
    FT = eltype(grid)
    return @inbounds FT(δ) * ηᵐ⁺¹[i, j, k] + FT(μ) * ηᵐ[i, j, k] + FT(γ) * ηᵐ⁻¹[i, j, k] + FT(ϵ) * ηᵐ⁻²[i, j, k]
end

# Forward Backward Step
@inline U★(i, j, k, grid, ::ForwardBackwardScheme, U, args...) = @inbounds U[i, j, k]
@inline η★(i, j, k, grid, ::ForwardBackwardScheme, η, args...) = @inbounds η[i, j, k]

@inline advance_previous_velocity!(i, j, k, ::ForwardBackwardScheme, U, Uᵐ⁻¹, Uᵐ⁻²) = nothing

@inline function advance_previous_velocity!(i, j, k, ::AdamsBashforth3Scheme, U, Uᵐ⁻¹, Uᵐ⁻²)
    @inbounds Uᵐ⁻²[i, j, k] = Uᵐ⁻¹[i, j, k]
    @inbounds Uᵐ⁻¹[i, j, k] =    U[i, j, k]

    return nothing
end

@inline advance_previous_free_surface!(i, j, k, ::ForwardBackwardScheme, η, ηᵐ, ηᵐ⁻¹, ηᵐ⁻²) = nothing

@inline function advance_previous_free_surface!(i, j, k, ::AdamsBashforth3Scheme, η, ηᵐ, ηᵐ⁻¹, ηᵐ⁻²)
    @inbounds ηᵐ⁻²[i, j, k] = ηᵐ⁻¹[i, j, k]
    @inbounds ηᵐ⁻¹[i, j, k] =   ηᵐ[i, j, k]
    @inbounds   ηᵐ[i, j, k] =    η[i, j, k]

    return nothing
end

# Column height for the split explicit solver
@inline column_heightᶜᶜ(i, j, k, grid) = grid.Lz

# Column height for an GridFitted bottom immersed boundary
@inline function column_heightᶜᶜ(i, j, k, grid::GFBIBG) 
    bottom = grid.immersed_boundary.bottom_height[i, j, 1]
    return ifelse(bottom < 0, - bottom, grid.Lz - bottom) 
end

@inline column_heightᶠᶜ(i, j, grid) = ℑxᶠᵃᵃ(i, j, 1, grid, column_heightᶜᶜ)
@inline column_heightᶜᶠ(i, j, grid) = ℑyᵃᶠᵃ(i, j, 1, grid, column_heightᶜᶜ)


@kernel function _split_explicit_free_surface!(grid, Δτ, η, ηᵐ, ηᵐ⁻¹, ηᵐ⁻², U, V, Uᵐ⁻¹, Uᵐ⁻², Vᵐ⁻¹, Vᵐ⁻², timestepper)
    i, j = @index(Global, NTuple)
    free_surface_evolution!(i, j, grid, Δτ, η, ηᵐ, ηᵐ⁻¹, ηᵐ⁻², U, V, Uᵐ⁻¹, Uᵐ⁻², Vᵐ⁻¹, Vᵐ⁻², timestepper)
end

@inline function free_surface_evolution!(i, j, grid, Δτ, η, ηᵐ, ηᵐ⁻¹, ηᵐ⁻², U, V, Uᵐ⁻¹, Uᵐ⁻², Vᵐ⁻¹, Vᵐ⁻², timestepper)
    k_top = grid.Nz+1
    TX, TY, _ = topology(grid)

    @inbounds begin        
        advance_previous_free_surface!(i, j, k_top, timestepper, η, ηᵐ, ηᵐ⁻¹, ηᵐ⁻²)

        η[i, j, k_top] -= Δτ * (div_xᶜᶜᶠ_U(i, j, k_top-1, grid, TX, U★, timestepper, U, Uᵐ⁻¹, Uᵐ⁻²) +
                                div_yᶜᶜᶠ_V(i, j, k_top-1, grid, TY, U★, timestepper, V, Vᵐ⁻¹, Vᵐ⁻²))
    end

    return nothing
end

@kernel function _split_explicit_barotropic_velocity!(averaging_weight, grid, Δτ, η, ηᵐ, ηᵐ⁻¹, ηᵐ⁻², 
                                                      U, Uᵐ⁻¹, Uᵐ⁻², V,  Vᵐ⁻¹, Vᵐ⁻²,
                                                      η̅, U̅, V̅, Gᵁ, Gⱽ, g, 
                                                      timestepper)
    i, j = @index(Global, NTuple)
<<<<<<< HEAD
    velocity_evolution!(i, j, grid, Δτ, η, ηᵐ, ηᵐ⁻¹, ηᵐ⁻², 
                        U, Uᵐ⁻¹, Uᵐ⁻², V,  Vᵐ⁻¹, Vᵐ⁻²,
                        η̅, U̅, V̅, averaging_weight,
                        Gᵁ, Gⱽ, g, 
                        timestepper)
end

@inline function velocity_evolution!(i, j, grid, Δτ, η, ηᵐ, ηᵐ⁻¹, ηᵐ⁻², 
                                     U, Uᵐ⁻¹, Uᵐ⁻², V,  Vᵐ⁻¹, Vᵐ⁻²,
                                     η̅, U̅, V̅, averaging_weight,
                                     Gᵁ, Gⱽ, g, 
                                     timestepper)
    k_top = grid.Nz+1
    
=======
    k_top = grid.Nz + 1

>>>>>>> 1c2a6f87
    TX, TY, _ = topology(grid)

    @inbounds begin 
        advance_previous_velocity!(i, j, k_top-1, timestepper, U, Uᵐ⁻¹, Uᵐ⁻²)
        advance_previous_velocity!(i, j, k_top-1, timestepper, V, Vᵐ⁻¹, Vᵐ⁻²)

        # ∂τ(U) = - ∇η + G
<<<<<<< HEAD
        U[i, j, k_top-1] +=  Δτ * (- g * column_heightᶠᶜ(i, j, grid) * ∂xᶠᶜᶠ_η(i, j, k_top, grid, TX, η★, timestepper, η, ηᵐ, ηᵐ⁻¹, ηᵐ⁻²) + Gᵁ[i, j, k_top-1])
        V[i, j, k_top-1] +=  Δτ * (- g * column_heightᶜᶠ(i, j, grid) * ∂yᶜᶠᶠ_η(i, j, k_top, grid, TY, η★, timestepper, η, ηᵐ, ηᵐ⁻¹, ηᵐ⁻²) + Gⱽ[i, j, k_top-1])
                          
=======
        U[i, j, 1] +=  Δτ * (- g * Hᶠᶜ[i, j] * ∂xᶠᶜᶠ_η(i, j, k_top, grid, TX, η★, timestepper, η, ηᵐ, ηᵐ⁻¹, ηᵐ⁻²) + Gᵁ[i, j, 1])
        V[i, j, 1] +=  Δτ * (- g * Hᶜᶠ[i, j] * ∂yᶜᶠᶠ_η(i, j, k_top, grid, TY, η★, timestepper, η, ηᵐ, ηᵐ⁻¹, ηᵐ⁻²) + Gⱽ[i, j, 1])

>>>>>>> 1c2a6f87
        # time-averaging
        η̅[i, j, k_top]   += averaging_weight * η[i, j, k_top]
        U̅[i, j, k_top-1] += averaging_weight * U[i, j, k_top-1]
        V̅[i, j, k_top-1] += averaging_weight * V[i, j, k_top-1]
    end
end

<<<<<<< HEAD
# Barotropic Model Kernels
# u_Δz = u * Δz
@kernel function _barotropic_mode_kernel!(U, V, grid, u, v)
    i, j  = @index(Global, NTuple)	
    k_top = grid.Nz+1
=======
function split_explicit_free_surface_substep!(η, state, auxiliary, settings, weights, arch, grid, g, Δτ, substep_index)
    # unpack state quantities, parameters and forcing terms 
    U, V             = state.U,    state.V
    Uᵐ⁻¹, Uᵐ⁻²       = state.Uᵐ⁻¹, state.Uᵐ⁻²
    Vᵐ⁻¹, Vᵐ⁻²       = state.Vᵐ⁻¹, state.Vᵐ⁻²
    ηᵐ, ηᵐ⁻¹, ηᵐ⁻²   = state.ηᵐ,   state.ηᵐ⁻¹, state.ηᵐ⁻²
    η̅, U̅, V̅          = state.η̅, state.U̅, state.V̅
    Gᵁ, Gⱽ, Hᶠᶜ, Hᶜᶠ = auxiliary.Gᵁ, auxiliary.Gⱽ, auxiliary.Hᶠᶜ, auxiliary.Hᶜᶠ

    timestepper      = settings.timestepper
    averaging_weight = weights[substep_index]

    parameters = auxiliary.kernel_parameters

    args = (grid, Δτ, η, ηᵐ, ηᵐ⁻¹, ηᵐ⁻², U, V, Uᵐ⁻¹, Uᵐ⁻², Vᵐ⁻¹, Vᵐ⁻², 
            η̅, U̅, V̅, averaging_weight, 
            Gᵁ, Gⱽ, g, Hᶠᶜ, Hᶜᶠ, timestepper)
>>>>>>> 1c2a6f87

    # hand unroll first loop
    @inbounds U[i, j, k_top-1] = Δzᶠᶜᶜ(i, j, 1, grid) * u[i, j, 1]
    @inbounds V[i, j, k_top-1] = Δzᶜᶠᶜ(i, j, 1, grid) * v[i, j, 1]

    @unroll for k in 2:grid.Nz
        @inbounds U[i, j, k_top-1] += Δzᶠᶜᶜ(i, j, k, grid) * u[i, j, k]
        @inbounds V[i, j, k_top-1] += Δzᶜᶠᶜ(i, j, k, grid) * v[i, j, k]
    end
end

# Barotropic Model Kernels
# u_Δz = u * Δz
@kernel function _barotropic_mode_kernel!(U, V, grid::ActiveSurfaceIBG, u, v)
    idx = @index(Global, Linear)
    i, j = active_linear_index_to_tuple(idx, SurfaceMap(), grid)
    k_top = grid.Nz+1

    # hand unroll first loop
    @inbounds U[i, j, k_top-1] = Δzᶠᶜᶜ(i, j, 1, grid) * u[i, j, 1]
    @inbounds V[i, j, k_top-1] = Δzᶜᶠᶜ(i, j, 1, grid) * v[i, j, 1]

    @unroll for k in 2:grid.Nz
        @inbounds U[i, j, k_top-1] += Δzᶠᶜᶜ(i, j, k, grid) * u[i, j, k]
        @inbounds V[i, j, k_top-1] += Δzᶜᶠᶜ(i, j, k, grid) * v[i, j, k]
    end
end

compute_barotropic_mode!(U, V, grid, u, v) = 
    launch!(architecture(grid), grid, :xy, _barotropic_mode_kernel!, U, V, grid, u, v; 
            only_active_cells = use_only_active_surface_cells(grid))

function initialize_free_surface_state!(state, η, timestepper)

    parent(state.U) .= parent(state.U̅)
    parent(state.V) .= parent(state.V̅)

    initialize_auxiliary_state!(state, η, timestepper)

    fill!(state.η̅, 0)
    fill!(state.U̅, 0)
    fill!(state.V̅, 0)

    return nothing
end

initialize_auxiliary_state!(state, η, ::ForwardBackwardScheme) = nothing

function initialize_auxiliary_state!(state, η, timestepper)
    parent(state.Uᵐ⁻¹) .= parent(state.U̅)
    parent(state.Vᵐ⁻¹) .= parent(state.V̅)

    parent(state.Uᵐ⁻²) .= parent(state.U̅)
    parent(state.Vᵐ⁻²) .= parent(state.V̅)

    parent(state.ηᵐ)   .= parent(η)
    parent(state.ηᵐ⁻¹) .= parent(η)
    parent(state.ηᵐ⁻²) .= parent(η)

    return nothing
end

@kernel function _barotropic_split_explicit_corrector!(u, v, U̅, V̅, U, V, grid)
    i, j, k = @index(Global, NTuple)
<<<<<<< HEAD
    k_top = grid.Nz+1
=======
>>>>>>> 1c2a6f87

    @inbounds begin
        u[i, j, k] = u[i, j, k] + (U̅[i, j, k_top-1] - U[i, j, k_top-1]) / column_heightᶠᶜ(i, j, grid)
        v[i, j, k] = v[i, j, k] + (V̅[i, j, k_top-1] - V[i, j, k_top-1]) / column_heightᶜᶠ(i, j, grid)
    end
end

# may need to do Val(Nk) since it may not be known at compile. Also figure out where to put H
function barotropic_split_explicit_corrector!(u, v, free_surface, grid)
    sefs       = free_surface.state
    U, V, U̅, V̅ = sefs.U, sefs.V, sefs.U̅, sefs.V̅
    arch       = architecture(grid)

    # take out "bad" barotropic mode, 
    # !!!! reusing U and V for this storage since last timestep doesn't matter
    compute_barotropic_mode!(U, V, grid, u, v)
    # add in "good" barotropic mode
    launch!(arch, grid, :xyz, _barotropic_split_explicit_corrector!,
            u, v, U̅, V̅, U, V, grid)

    return nothing
end

"""
Explicitly step forward η in substeps.
"""
ab2_step_free_surface!(free_surface::SplitExplicitFreeSurface, model, Δt, χ) =
    split_explicit_free_surface_step!(free_surface, model, Δt, χ)

function initialize_free_surface!(sefs::SplitExplicitFreeSurface, grid, velocities)
    @apply_regionally compute_barotropic_mode!(sefs.state.U̅, sefs.state.V̅, grid, velocities.u, velocities.v)
    fill_halo_regions!((sefs.state.U̅, sefs.state.V̅, sefs.η))
end

function split_explicit_free_surface_step!(free_surface::SplitExplicitFreeSurface, model, Δt, χ)

    # Note: free_surface.η.grid != model.grid for DistributedSplitExplicitFreeSurface
    # since halo_size(free_surface.η.grid) != halo_size(model.grid)
    free_surface_grid = free_surface.η.grid

    # Wait for previous set up
    wait_free_surface_communication!(free_surface, architecture(free_surface_grid))

    # Calculate the substepping parameterers
    settings = free_surface.settings 
    Nsubsteps = calculate_substeps(settings.substepping, Δt)
    
    # barotropic time step as fraction of baroclinic step and averaging weights
    fractional_Δt, weights = calculate_adaptive_settings(settings.substepping, Nsubsteps) 
    Nsubsteps = length(weights)

    # barotropic time step in seconds
    Δτᴮ = fractional_Δt * Δt  
    
    # reset free surface averages
    @apply_regionally begin 
        initialize_free_surface_state!(free_surface.state, free_surface.η, settings.timestepper)
        
        # Solve for the free surface at tⁿ⁺¹
        iterate_split_explicit!(free_surface, free_surface_grid, Δτᴮ, weights, Val(Nsubsteps))
        
        # Reset eta for the next timestep
        set!(free_surface.η, free_surface.state.η̅)
    end

    fields_to_fill = (free_surface.state.U̅, free_surface.state.V̅)
    fill_halo_regions!(fields_to_fill; async = true)

    # Preparing velocities for the barotropic correction
    @apply_regionally begin 
        mask_immersed_field!(model.velocities.u)
        mask_immersed_field!(model.velocities.v)
    end

    return nothing
end

# Change name
const FNS = FixedSubstepNumber
const FTS = FixedTimeStepSize

# since weights can be negative in the first few substeps (as in the default averaging kernel), 
# we set a minimum number of substeps to execute to avoid numerical issues
const MINIMUM_SUBSTEPS = 5

@inline calculate_substeps(substepping::FNS, Δt) = length(substepping.averaging_weights)
@inline calculate_substeps(substepping::FTS, Δt) = max(MINIMUM_SUBSTEPS, ceil(Int, 2 * Δt / substepping.Δt_barotropic))

@inline calculate_adaptive_settings(substepping::FNS, substeps) = substepping.fractional_step_size, substepping.averaging_weights
@inline calculate_adaptive_settings(substepping::FTS, substeps) = weights_from_substeps(eltype(substepping.Δt_barotropic),
                                                                                        substeps, substepping.averaging_kernel)

const FixedSubstepsSetting{N} = SplitExplicitSettings{<:FixedSubstepNumber{<:Any, <:NTuple{N, <:Any}}} where N
const FixedSubstepsSplitExplicit{F} = SplitExplicitFreeSurface{<:Any, <:Any, <:Any, <:Any, <:FixedSubstepsSetting{N}} where N

function iterate_split_explicit!(free_surface, grid, Δτᴮ, weights, ::Val{Nsubsteps}) where Nsubsteps
    arch = architecture(grid)

    η         = free_surface.η
    state     = free_surface.state
    auxiliary = free_surface.auxiliary
    settings  = free_surface.settings
    g         = free_surface.gravitational_acceleration
<<<<<<< HEAD
    
    # unpack state quantities, parameters and forcing terms 
    U, V             = state.U,    state.V
    Uᵐ⁻¹, Uᵐ⁻²       = state.Uᵐ⁻¹, state.Uᵐ⁻²
    Vᵐ⁻¹, Vᵐ⁻²       = state.Vᵐ⁻¹, state.Vᵐ⁻²
    ηᵐ, ηᵐ⁻¹, ηᵐ⁻²   = state.ηᵐ,   state.ηᵐ⁻¹, state.ηᵐ⁻²
    η̅, U̅, V̅          = state.η̅, state.U̅, state.V̅
    Gᵁ, Gⱽ           = auxiliary.Gᵁ, auxiliary.Gⱽ
=======

    Nsubsteps  = calculate_substeps(settings.substepping, Δt)
    fractional_Δt, weights = calculate_adaptive_settings(settings.substepping, Nsubsteps) # barotropic time step in fraction of baroclinic step and averaging weights

    Nsubsteps = length(weights)

    Δτᴮ = fractional_Δt * Δt  # barotropic time step in seconds
>>>>>>> 1c2a6f87

    timestepper      = settings.timestepper
    
    parameters = auxiliary.kernel_parameters
    
    free_surface_kernel! = configured_kernel(arch, grid, parameters, _split_explicit_free_surface!)
    barotropic_velocity_kernel! = configured_kernel(arch, grid, parameters, _split_explicit_barotropic_velocity!)

    η_args = (grid, Δτᴮ, η, ηᵐ, ηᵐ⁻¹, ηᵐ⁻², 
              U, V, Uᵐ⁻¹, Uᵐ⁻², Vᵐ⁻¹, Vᵐ⁻², 
              timestepper)

    U_args = (grid, Δτᴮ, η, ηᵐ, ηᵐ⁻¹, ηᵐ⁻², 
              U, Uᵐ⁻¹, Uᵐ⁻², V,  Vᵐ⁻¹, Vᵐ⁻²,
              η̅, U̅, V̅, Gᵁ, Gⱽ, g, 
              timestepper)

    GC.@preserve η_args U_args begin

        # We need to perform ~50 time-steps which means
        # launching ~100 very small kernels: we are limited by
        # latency of argument conversion to GPU-compatible values.
        # To alleviate this penalty we convert first and then we substep!
        converted_η_args = convert_args(arch, η_args)
        converted_U_args = convert_args(arch, U_args)
            
        @unroll for substep in 1:Nsubsteps
            Base.@_inline_meta

            averaging_weight = weights[substep]

            free_surface_kernel!(converted_η_args...)
            barotropic_velocity_kernel!(averaging_weight, converted_U_args...)
        end
    end

    return nothing
end

# Calculate RHS for the barotopic time step. 
@kernel function _compute_integrated_ab2_tendencies!(Gᵁ, Gⱽ, grid, Gu⁻, Gv⁻, Guⁿ, Gvⁿ, χ)
    i, j  = @index(Global, NTuple)	
    k_top = grid.Nz+1

    # hand unroll first loop 	
    @inbounds Gᵁ[i, j, k_top-1] = Δzᶠᶜᶜ(i, j, 1, grid) * ab2_step_Gu(i, j, 1, grid, Gu⁻, Guⁿ, χ)
    @inbounds Gⱽ[i, j, k_top-1] = Δzᶜᶠᶜ(i, j, 1, grid) * ab2_step_Gv(i, j, 1, grid, Gv⁻, Gvⁿ, χ)

    @unroll for k in 2:grid.Nz	
        @inbounds Gᵁ[i, j, k_top-1] += Δzᶠᶜᶜ(i, j, k, grid) * ab2_step_Gu(i, j, k, grid, Gu⁻, Guⁿ, χ)
        @inbounds Gⱽ[i, j, k_top-1] += Δzᶜᶠᶜ(i, j, k, grid) * ab2_step_Gv(i, j, k, grid, Gv⁻, Gvⁿ, χ)
    end	
end

# Calculate RHS for the barotopic time step. 
@kernel function _compute_integrated_ab2_tendencies!(Gᵁ, Gⱽ, grid::ActiveSurfaceIBG, Gu⁻, Gv⁻, Guⁿ, Gvⁿ, χ)
    idx = @index(Global, Linear)
    i, j = active_linear_index_to_tuple(idx, SurfaceMap(), grid)
    k_top = grid.Nz+1

    # hand unroll first loop 	
    @inbounds Gᵁ[i, j, k_top-1] = Δzᶠᶜᶜ(i, j, 1, grid) * ab2_step_Gu(i, j, 1, grid, Gu⁻, Guⁿ, χ)
    @inbounds Gⱽ[i, j, k_top-1] = Δzᶜᶠᶜ(i, j, 1, grid) * ab2_step_Gv(i, j, 1, grid, Gv⁻, Gvⁿ, χ)

    @unroll for k in 2:grid.Nz	
        @inbounds Gᵁ[i, j, k_top-1] += Δzᶠᶜᶜ(i, j, k, grid) * ab2_step_Gu(i, j, k, grid, Gu⁻, Guⁿ, χ)
        @inbounds Gⱽ[i, j, k_top-1] += Δzᶜᶠᶜ(i, j, k, grid) * ab2_step_Gv(i, j, k, grid, Gv⁻, Gvⁿ, χ)
    end	
end

@inline ab2_step_Gu(i, j, k, grid, G⁻, Gⁿ, χ::FT) where FT =
    @inbounds ifelse(peripheral_node(i, j, k, grid, f, c, c), zero(grid), (convert(FT, 1.5) + χ) *  Gⁿ[i, j, k] - G⁻[i, j, k] * (convert(FT, 0.5) + χ))

@inline ab2_step_Gv(i, j, k, grid, G⁻, Gⁿ, χ::FT) where FT =
    @inbounds ifelse(peripheral_node(i, j, k, grid, c, f, c), zero(grid), (convert(FT, 1.5) + χ) *  Gⁿ[i, j, k] - G⁻[i, j, k] * (convert(FT, 0.5) + χ))

# Setting up the RHS for the barotropic step (tendencies of the barotopic velocity components)
# This function is called after `calculate_tendency` and before `ab2_step_velocities!`
function setup_free_surface!(model, free_surface::SplitExplicitFreeSurface, χ)
<<<<<<< HEAD
    
=======

    free_surface_grid = free_surface.η.grid

>>>>>>> 1c2a6f87
    # we start the time integration of η from the average ηⁿ     
    Gu⁻ = model.timestepper.G⁻.u
    Gv⁻ = model.timestepper.G⁻.v
    Guⁿ = model.timestepper.Gⁿ.u
    Gvⁿ = model.timestepper.Gⁿ.v

    auxiliary = free_surface.auxiliary

    @apply_regionally setup_split_explicit_tendency!(auxiliary, model.grid, Gu⁻, Gv⁻, Guⁿ, Gvⁿ, χ)

    fields_to_fill = (auxiliary.Gᵁ, auxiliary.Gⱽ)
    fill_halo_regions!(fields_to_fill; async = true)

    return nothing
end

setup_split_explicit_tendency!(auxiliary, grid, Gu⁻, Gv⁻, Guⁿ, Gvⁿ, χ) =
    launch!(architecture(grid), grid, :xy, _compute_integrated_ab2_tendencies!, auxiliary.Gᵁ, auxiliary.Gⱽ, grid, 
            Gu⁻, Gv⁻, Guⁿ, Gvⁿ, χ; only_active_cells = use_only_active_surface_cells(grid))
            
wait_free_surface_communication!(free_surface, arch) = nothing
<|MERGE_RESOLUTION|>--- conflicted
+++ resolved
@@ -175,7 +175,6 @@
                                                       η̅, U̅, V̅, Gᵁ, Gⱽ, g, 
                                                       timestepper)
     i, j = @index(Global, NTuple)
-<<<<<<< HEAD
     velocity_evolution!(i, j, grid, Δτ, η, ηᵐ, ηᵐ⁻¹, ηᵐ⁻², 
                         U, Uᵐ⁻¹, Uᵐ⁻², V,  Vᵐ⁻¹, Vᵐ⁻²,
                         η̅, U̅, V̅, averaging_weight,
@@ -190,10 +189,6 @@
                                      timestepper)
     k_top = grid.Nz+1
     
-=======
-    k_top = grid.Nz + 1
-
->>>>>>> 1c2a6f87
     TX, TY, _ = topology(grid)
 
     @inbounds begin 
@@ -201,15 +196,9 @@
         advance_previous_velocity!(i, j, k_top-1, timestepper, V, Vᵐ⁻¹, Vᵐ⁻²)
 
         # ∂τ(U) = - ∇η + G
-<<<<<<< HEAD
         U[i, j, k_top-1] +=  Δτ * (- g * column_heightᶠᶜ(i, j, grid) * ∂xᶠᶜᶠ_η(i, j, k_top, grid, TX, η★, timestepper, η, ηᵐ, ηᵐ⁻¹, ηᵐ⁻²) + Gᵁ[i, j, k_top-1])
         V[i, j, k_top-1] +=  Δτ * (- g * column_heightᶜᶠ(i, j, grid) * ∂yᶜᶠᶠ_η(i, j, k_top, grid, TY, η★, timestepper, η, ηᵐ, ηᵐ⁻¹, ηᵐ⁻²) + Gⱽ[i, j, k_top-1])
                           
-=======
-        U[i, j, 1] +=  Δτ * (- g * Hᶠᶜ[i, j] * ∂xᶠᶜᶠ_η(i, j, k_top, grid, TX, η★, timestepper, η, ηᵐ, ηᵐ⁻¹, ηᵐ⁻²) + Gᵁ[i, j, 1])
-        V[i, j, 1] +=  Δτ * (- g * Hᶜᶠ[i, j] * ∂yᶜᶠᶠ_η(i, j, k_top, grid, TY, η★, timestepper, η, ηᵐ, ηᵐ⁻¹, ηᵐ⁻²) + Gⱽ[i, j, 1])
-
->>>>>>> 1c2a6f87
         # time-averaging
         η̅[i, j, k_top]   += averaging_weight * η[i, j, k_top]
         U̅[i, j, k_top-1] += averaging_weight * U[i, j, k_top-1]
@@ -217,31 +206,11 @@
     end
 end
 
-<<<<<<< HEAD
 # Barotropic Model Kernels
 # u_Δz = u * Δz
 @kernel function _barotropic_mode_kernel!(U, V, grid, u, v)
     i, j  = @index(Global, NTuple)	
     k_top = grid.Nz+1
-=======
-function split_explicit_free_surface_substep!(η, state, auxiliary, settings, weights, arch, grid, g, Δτ, substep_index)
-    # unpack state quantities, parameters and forcing terms 
-    U, V             = state.U,    state.V
-    Uᵐ⁻¹, Uᵐ⁻²       = state.Uᵐ⁻¹, state.Uᵐ⁻²
-    Vᵐ⁻¹, Vᵐ⁻²       = state.Vᵐ⁻¹, state.Vᵐ⁻²
-    ηᵐ, ηᵐ⁻¹, ηᵐ⁻²   = state.ηᵐ,   state.ηᵐ⁻¹, state.ηᵐ⁻²
-    η̅, U̅, V̅          = state.η̅, state.U̅, state.V̅
-    Gᵁ, Gⱽ, Hᶠᶜ, Hᶜᶠ = auxiliary.Gᵁ, auxiliary.Gⱽ, auxiliary.Hᶠᶜ, auxiliary.Hᶜᶠ
-
-    timestepper      = settings.timestepper
-    averaging_weight = weights[substep_index]
-
-    parameters = auxiliary.kernel_parameters
-
-    args = (grid, Δτ, η, ηᵐ, ηᵐ⁻¹, ηᵐ⁻², U, V, Uᵐ⁻¹, Uᵐ⁻², Vᵐ⁻¹, Vᵐ⁻², 
-            η̅, U̅, V̅, averaging_weight, 
-            Gᵁ, Gⱽ, g, Hᶠᶜ, Hᶜᶠ, timestepper)
->>>>>>> 1c2a6f87
 
     # hand unroll first loop
     @inbounds U[i, j, k_top-1] = Δzᶠᶜᶜ(i, j, 1, grid) * u[i, j, 1]
@@ -306,10 +275,7 @@
 
 @kernel function _barotropic_split_explicit_corrector!(u, v, U̅, V̅, U, V, grid)
     i, j, k = @index(Global, NTuple)
-<<<<<<< HEAD
-    k_top = grid.Nz+1
-=======
->>>>>>> 1c2a6f87
+    k_top = grid.Nz+1
 
     @inbounds begin
         u[i, j, k] = u[i, j, k] + (U̅[i, j, k_top-1] - U[i, j, k_top-1]) / column_heightᶠᶜ(i, j, grid)
@@ -413,7 +379,6 @@
     auxiliary = free_surface.auxiliary
     settings  = free_surface.settings
     g         = free_surface.gravitational_acceleration
-<<<<<<< HEAD
     
     # unpack state quantities, parameters and forcing terms 
     U, V             = state.U,    state.V
@@ -422,15 +387,6 @@
     ηᵐ, ηᵐ⁻¹, ηᵐ⁻²   = state.ηᵐ,   state.ηᵐ⁻¹, state.ηᵐ⁻²
     η̅, U̅, V̅          = state.η̅, state.U̅, state.V̅
     Gᵁ, Gⱽ           = auxiliary.Gᵁ, auxiliary.Gⱽ
-=======
-
-    Nsubsteps  = calculate_substeps(settings.substepping, Δt)
-    fractional_Δt, weights = calculate_adaptive_settings(settings.substepping, Nsubsteps) # barotropic time step in fraction of baroclinic step and averaging weights
-
-    Nsubsteps = length(weights)
-
-    Δτᴮ = fractional_Δt * Δt  # barotropic time step in seconds
->>>>>>> 1c2a6f87
 
     timestepper      = settings.timestepper
     
@@ -510,13 +466,7 @@
 # Setting up the RHS for the barotropic step (tendencies of the barotopic velocity components)
 # This function is called after `calculate_tendency` and before `ab2_step_velocities!`
 function setup_free_surface!(model, free_surface::SplitExplicitFreeSurface, χ)
-<<<<<<< HEAD
-    
-=======
-
-    free_surface_grid = free_surface.η.grid
-
->>>>>>> 1c2a6f87
+    
     # we start the time integration of η from the average ηⁿ     
     Gu⁻ = model.timestepper.G⁻.u
     Gv⁻ = model.timestepper.G⁻.v
