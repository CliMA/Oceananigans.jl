--- conflicted
+++ resolved
@@ -19,12 +19,7 @@
 compute_w_from_continuity!(velocities, arch, grid; parameters = w_kernel_parameters(grid)) = 
     launch!(arch, grid, parameters, _compute_w_from_continuity!, velocities, grid)
 
-<<<<<<< HEAD
-######################################################
-# The derivative of the moving grid is:
-=======
 # If the grid is following the free surface, then the derivative of the moving grid is:
->>>>>>> c0a35e85
 #
 #            δx(Δy U) + δy(Δx V)       ∇ ⋅ U
 # ∂t_σ = - --------------------- = - --------
@@ -42,22 +37,14 @@
 #  wᴺᶻ⁺¹ = w⁰ - ------- - ∂t_σ ≈ 0 (if w⁰ == 0)
 #                  H   
 # 
-<<<<<<< HEAD
-######################################################
-=======
 # If the grid is static, then ∂t_σ = 0 and the moving grid contribution is equal to zero
->>>>>>> c0a35e85
 @kernel function _compute_w_from_continuity!(U, grid)
     i, j = @index(Global, NTuple)
 
     @inbounds U.w[i, j, 1] = 0
     for k in 2:grid.Nz+1
         δh_u = flux_div_xyᶜᶜᶜ(i, j, k-1, grid, U.u, U.v) / Azᶜᶜᶜ(i, j, k-1, grid) 
-<<<<<<< HEAD
-        ∂tσ = Δrᶜᶜᶜ(i, j, k-1, grid) * ∂t_σ(i, j, k-1, grid)
-=======
         ∂tσ  = Δrᶜᶜᶜ(i, j, k-1, grid) * ∂t_σ(i, j, k-1, grid)
->>>>>>> c0a35e85
 
         immersed = immersed_cell(i, j, k-1, grid)
         Δw       = δh_u + ifelse(immersed, zero(grid), ∂tσ) # We do not account for grid changes in immersed cells
