--- conflicted
+++ resolved
@@ -20,17 +20,11 @@
 @kernel function _compute_w_from_continuity!(U, grid)
     i, j = @index(Global, NTuple)
 
-<<<<<<< HEAD
-    U.w[i, j, 1] = 0
-    @unroll for k in 2:grid.Nz+1
+    @inbounds U.w[i, j, 1] = 0
+    for k in 2:grid.Nz+1
         @inbounds U.w[i, j, k] = U.w[i, j, k-1] - Δzᶜᶜᶜ(i, j, k-1, grid) * 
                                 (  div_xyᶜᶜᶜ(i, j, k-1, grid, U.u, U.v) +
                                   ∂t_∂s_grid(i, j, k-1, grid) )
-=======
-    @inbounds U.w[i, j, 1] = 0
-    for k in 2:grid.Nz+1
-        @inbounds U.w[i, j, k] = U.w[i, j, k-1] - Δzᶜᶜᶜ(i, j, k-1, grid) * div_xyᶜᶜᶜ(i, j, k-1, grid, U.u, U.v)
->>>>>>> 643b484e
     end
 end
 
