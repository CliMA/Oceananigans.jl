using Oceananigans.Grids: AbstractGrid
using Oceananigans.Operators: ∂xᶠᶜᶜ, ∂yᶜᶠᶜ, Az⁻¹ᶜᶜᶜ, Δx_qᶜᶠᶜ, Δy_qᶠᶜᶜ, δxᶜᶜᶜ, δyᶜᶜᶜ
using Oceananigans.BoundaryConditions: regularize_field_boundary_conditions

<<<<<<< HEAD
import Oceananigans: prognostic_state, restore_prognostic_state!

using Adapt
=======
using Adapt: Adapt
>>>>>>> 6a539d90

"""
    struct ExplicitFreeSurface{E, T}

The explicit free surface solver.

$(TYPEDFIELDS)
"""
struct ExplicitFreeSurface{E, G} <: AbstractFreeSurface{E, G}
    "free surface elevation"
    η :: E
    "gravitational accelerations"
    gravitational_acceleration :: G
end

ExplicitFreeSurface(; gravitational_acceleration=Oceananigans.defaults.gravitational_acceleration) =
    ExplicitFreeSurface(nothing, gravitational_acceleration)

Adapt.adapt_structure(to, free_surface::ExplicitFreeSurface) =
    ExplicitFreeSurface(Adapt.adapt(to, free_surface.η), free_surface.gravitational_acceleration)

on_architecture(to, free_surface::ExplicitFreeSurface) =
    ExplicitFreeSurface(on_architecture(to, free_surface.η),
                        on_architecture(to, free_surface.gravitational_acceleration))

# Internal function for HydrostaticFreeSurfaceModel
function materialize_free_surface(free_surface::ExplicitFreeSurface{Nothing}, velocities, grid)
    η = free_surface_displacement_field(velocities, free_surface, grid)
    g = convert(eltype(grid), free_surface.gravitational_acceleration)
    return ExplicitFreeSurface(η, g)
end

#####
##### Kernel functions for HydrostaticFreeSurfaceModel
#####

@inline explicit_barotropic_pressure_x_gradient(i, j, k, grid, free_surface::ExplicitFreeSurface) =
    free_surface.gravitational_acceleration * ∂xᶠᶜᶜ(i, j, grid.Nz+1, grid, free_surface.η)

@inline explicit_barotropic_pressure_y_gradient(i, j, k, grid, free_surface::ExplicitFreeSurface) =
    free_surface.gravitational_acceleration * ∂yᶜᶠᶜ(i, j, grid.Nz+1, grid, free_surface.η)

#####
##### Time stepping
#####

step_free_surface!(free_surface::ExplicitFreeSurface, model, timestepper::QuasiAdamsBashforth2TimeStepper, Δt) =
    @apply_regionally explicit_ab2_step_free_surface!(free_surface, model, Δt)

step_free_surface!(free_surface::ExplicitFreeSurface, model, timestepper::SplitRungeKutta3TimeStepper, Δt) =
    @apply_regionally explicit_rk3_step_free_surface!(free_surface, model, Δt)

@inline rk3_coeffs(ts, ::Val{1}) = (1,     0)
@inline rk3_coeffs(ts, ::Val{2}) = (ts.γ², ts.ζ²)
@inline rk3_coeffs(ts, ::Val{3}) = (ts.γ³, ts.ζ³)

explicit_rk3_step_free_surface!(free_surface, model, Δt) = 
    launch!(model.architecture, model.grid, :xy,
            _explicit_rk3_step_free_surface!, free_surface.η, Δt,
            model.timestepper.Gⁿ.η, model.timestepper.Ψ⁻.η, size(model.grid, 3))

explicit_ab2_step_free_surface!(free_surface, model, Δt) =
    launch!(model.architecture, model.grid, :xy,
            _explicit_ab2_step_free_surface!, free_surface.η, Δt, model.timestepper.χ,
            model.timestepper.Gⁿ.η, model.timestepper.G⁻.η, size(model.grid, 3))

#####
##### Kernels
#####

@kernel function _explicit_rk3_step_free_surface!(η, Δt, Gⁿ, η⁻, Nz)
    i, j = @index(Global, NTuple)
    @inbounds η[i, j, Nz+1] = η⁻[i, j, Nz+1] + Δt * Gⁿ[i, j, Nz+1]
end

@kernel function _explicit_ab2_step_free_surface!(η, Δt, χ, Gηⁿ, Gη⁻, Nz)
    i, j = @index(Global, NTuple)
    FT0 = typeof(χ)
    one_point_five = convert(FT0, 1.5)
    oh_point_five = convert(FT0, 0.5)
    not_euler = χ != convert(FT0, -0.5)
    @inbounds begin
        Gη = (one_point_five + χ) * Gηⁿ[i, j, Nz+1] - (oh_point_five  + χ) * Gη⁻[i, j, Nz+1] * not_euler
        η[i, j, Nz+1] += Δt * Gη
    end
end

#####
##### Tendency calculators for an explicit free surface
#####

""" Calculate the right-hand-side of the free surface displacement (``η``) equation. """
@kernel function compute_hydrostatic_free_surface_Gη!(Gη, grid, ztype, args)
    i, j = @index(Global, NTuple)
    @inbounds Gη[i, j, grid.Nz+1] = free_surface_tendency(i, j, grid, ztype, args...)
end

"""
    free_surface_tendency(i, j, grid,
                          velocities,
                          free_surface,
                          tracers,
                          auxiliary_fields,
                          forcings,
                          clock)

Return the tendency for an explicit free surface at horizontal grid point `i, j`.

The tendency is called ``G_η`` and defined via

```math
∂_t η = G_η
```
"""
@inline function free_surface_tendency(i, j, grid,
                                       vertical_coordinate,
                                       velocities,
                                       free_surface,
                                       tracers,
                                       auxiliary_fields,
                                       forcings,
                                       clock)

    k_top = grid.Nz + 1
    model_fields = merge(hydrostatic_fields(velocities, free_surface, tracers), auxiliary_fields)
    w_top = free_surface_vertical_velocity(i, j, k_top, grid, vertical_coordinate, velocities)

    return w_top + forcings.η(i, j, k_top, grid, clock, model_fields)
end

@inline free_surface_vertical_velocity(i, j, k_top, grid, ztype, velocities) = @inbounds velocities.w[i, j, k_top]

@inline function free_surface_vertical_velocity(i, j, k_top, grid, ::ZStarCoordinate, velocities)
    u, v, _ = velocities
    δx_U = δxᶜᶜᶜ(i, j, k_top-1, grid, Δy_qᶠᶜᶜ, barotropic_U, nothing, u)
    δy_V = δyᶜᶜᶜ(i, j, k_top-1, grid, Δx_qᶜᶠᶜ, barotropic_V, nothing, v)
    δh_U = (δx_U + δy_V) * Az⁻¹ᶜᶜᶜ(i, j, k_top-1, grid)
    return - δh_U
end

compute_free_surface_tendency!(grid, model, ::ExplicitFreeSurface) =
    @apply_regionally compute_explicit_free_surface_tendency!(grid, model)

# Compute free surface tendency
function compute_explicit_free_surface_tendency!(grid, model)

    arch = architecture(grid)

    args = tuple(model.velocities,
                 model.free_surface,
                 model.tracers,
                 model.auxiliary_fields,
                 model.forcing,
                 model.clock)

    launch!(arch, grid, :xy,
            compute_hydrostatic_free_surface_Gη!, model.timestepper.Gⁿ.η,
            grid, model.vertical_coordinate, args)

    args = (model.clock,
            fields(model),
            model.closure,
            model.buoyancy)

    compute_flux_bcs!(model.timestepper.Gⁿ.η, displacement(model.free_surface), arch, args)

    return nothing
end

#####
##### Checkpointing
#####

function prognostic_state(fs::ExplicitFreeSurface)
    return (
        η = prognostic_state(fs.η),
    )
end

function restore_prognostic_state!(fs::ExplicitFreeSurface, state)
    restore_prognostic_state!(fs.η, state.η)
    return fs
end<|MERGE_RESOLUTION|>--- conflicted
+++ resolved
@@ -2,13 +2,9 @@
 using Oceananigans.Operators: ∂xᶠᶜᶜ, ∂yᶜᶠᶜ, Az⁻¹ᶜᶜᶜ, Δx_qᶜᶠᶜ, Δy_qᶠᶜᶜ, δxᶜᶜᶜ, δyᶜᶜᶜ
 using Oceananigans.BoundaryConditions: regularize_field_boundary_conditions
 
-<<<<<<< HEAD
 import Oceananigans: prognostic_state, restore_prognostic_state!
 
-using Adapt
-=======
 using Adapt: Adapt
->>>>>>> 6a539d90
 
 """
     struct ExplicitFreeSurface{E, T}
