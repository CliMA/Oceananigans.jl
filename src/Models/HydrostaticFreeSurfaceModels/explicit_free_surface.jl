using Oceananigans.Grids: AbstractGrid
using Oceananigans.Operators: ∂xᶠᶜᶜ, ∂yᶜᶠᶜ
using Oceananigans.BoundaryConditions: regularize_field_boundary_conditions

using Adapt

"""
    struct ExplicitFreeSurface{E, T}

The explicit free surface solver.

$(TYPEDFIELDS)
"""
struct ExplicitFreeSurface{E, G} <: AbstractFreeSurface{E, G}
    "free surface elevation"
    η :: E
    "gravitational accelerations"
    gravitational_acceleration :: G
end

ExplicitFreeSurface(; gravitational_acceleration=g_Earth) =
    ExplicitFreeSurface(nothing, gravitational_acceleration)

Adapt.adapt_structure(to, free_surface::ExplicitFreeSurface) =
    ExplicitFreeSurface(Adapt.adapt(to, free_surface.η), free_surface.gravitational_acceleration)

on_architecture(to, free_surface::ExplicitFreeSurface) =
    ExplicitFreeSurface(on_architecture(to, free_surface.η),
                        on_architecture(to, free_surface.gravitational_acceleration))

# Internal function for HydrostaticFreeSurfaceModel
function materialize_free_surface(free_surface::ExplicitFreeSurface{Nothing}, velocities, grid)
    η = free_surface_displacement_field(velocities, free_surface, grid)
    g = convert(eltype(grid), free_surface.gravitational_acceleration)

    return ExplicitFreeSurface(η, g)
end

#####
##### Kernel functions for HydrostaticFreeSurfaceModel
#####

@inline explicit_barotropic_pressure_x_gradient(i, j, k, grid, free_surface::ExplicitFreeSurface) =
    free_surface.gravitational_acceleration * ∂xᶠᶜᶜ(i, j, grid.Nz+1, grid, free_surface.η)

@inline explicit_barotropic_pressure_y_gradient(i, j, k, grid, free_surface::ExplicitFreeSurface) =
    free_surface.gravitational_acceleration * ∂yᶜᶠᶜ(i, j, grid.Nz+1, grid, free_surface.η)

#####
##### Time stepping
#####

ab2_step_free_surface!(free_surface::ExplicitFreeSurface, model, Δt, χ) = 
    @apply_regionally explicit_ab2_step_free_surface!(free_surface, model, Δt, χ)

explicit_ab2_step_free_surface!(free_surface, model, Δt, χ) =
    launch!(model.architecture, model.grid, :xy,
            _explicit_ab2_step_free_surface!, free_surface.η, Δt, χ,
            model.timestepper.Gⁿ.η, model.timestepper.G⁻.η, size(model.grid, 3))

#####
##### Kernel
#####

@kernel function _explicit_ab2_step_free_surface!(η, Δt, χ::FT, Gηⁿ, Gη⁻, Nz) where FT
    i, j = @index(Global, NTuple)

    @inbounds begin
        η[i, j, Nz+1] += Δt * ((FT(1.5) + χ) * Gηⁿ[i, j, Nz+1] - (FT(0.5) + χ) * Gη⁻[i, j, Nz+1])
    end
end

<<<<<<< HEAD

"""
=======
compute_free_surface_tendency!(grid, model, ::ExplicitFreeSurface) = 
    @apply_regionally compute_explicit_free_surface_tendency!(grid, model) 

# Compute free surface tendency
function compute_explicit_free_surface_tendency!(grid, model) 

    arch = architecture(grid)

    args = tuple(model.velocities,
                 model.free_surface,
                 model.tracers,
                 model.auxiliary_fields,
                 model.forcing,
                 model.clock)

    launch!(arch, grid, :xy,
            compute_hydrostatic_free_surface_Gη!, model.timestepper.Gⁿ.η, 
            grid, args)

    args = (model.clock,
            fields(model),
            model.closure,
            model.buoyancy)

    apply_flux_bcs!(model.timestepper.Gⁿ.η, displacement(model.free_surface), arch, args)

    return nothing
end

#####
##### Tendency calculators for an explicit free surface
#####

""" Calculate the right-hand-side of the free surface displacement (``η``) equation. """
@kernel function compute_hydrostatic_free_surface_Gη!(Gη, grid, args)
    i, j = @index(Global, NTuple)
    @inbounds Gη[i, j, grid.Nz+1] = free_surface_tendency(i, j, grid, args...)
end

"""
    free_surface_tendency(i, j, grid,
                          velocities,
                          free_surface,
                          tracers,
                          auxiliary_fields,
                          forcings,
                          clock)

>>>>>>> cb9e6d26
Return the tendency for an explicit free surface at horizontal grid point `i, j`.

The tendency is called ``G_η`` and defined via

<<<<<<< HEAD
```
=======
```math
>>>>>>> cb9e6d26
∂_t η = G_η
```
"""
@inline function free_surface_tendency(i, j, grid,
                                       velocities,
<<<<<<< HEAD
                                       free_surface::ExplicitFreeSurface,
=======
                                       free_surface,
>>>>>>> cb9e6d26
                                       tracers,
                                       auxiliary_fields,
                                       forcings,
                                       clock)

    k_top = grid.Nz + 1
    model_fields = merge(hydrostatic_fields(velocities, free_surface, tracers), auxiliary_fields)

<<<<<<< HEAD
    return @inbounds (   velocities.w[i, j, k_top]
                       + forcings.η(i, j, k_top, grid, clock, model_fields))
=======
    return @inbounds (  velocities.w[i, j, k_top]
                      + forcings.η(i, j, k_top, grid, clock, model_fields))
>>>>>>> cb9e6d26
end<|MERGE_RESOLUTION|>--- conflicted
+++ resolved
@@ -70,10 +70,6 @@
     end
 end
 
-<<<<<<< HEAD
-
-"""
-=======
 compute_free_surface_tendency!(grid, model, ::ExplicitFreeSurface) = 
     @apply_regionally compute_explicit_free_surface_tendency!(grid, model) 
 
@@ -122,26 +118,17 @@
                           forcings,
                           clock)
 
->>>>>>> cb9e6d26
 Return the tendency for an explicit free surface at horizontal grid point `i, j`.
 
 The tendency is called ``G_η`` and defined via
 
-<<<<<<< HEAD
-```
-=======
 ```math
->>>>>>> cb9e6d26
 ∂_t η = G_η
 ```
 """
 @inline function free_surface_tendency(i, j, grid,
                                        velocities,
-<<<<<<< HEAD
-                                       free_surface::ExplicitFreeSurface,
-=======
                                        free_surface,
->>>>>>> cb9e6d26
                                        tracers,
                                        auxiliary_fields,
                                        forcings,
@@ -150,11 +137,6 @@
     k_top = grid.Nz + 1
     model_fields = merge(hydrostatic_fields(velocities, free_surface, tracers), auxiliary_fields)
 
-<<<<<<< HEAD
-    return @inbounds (   velocities.w[i, j, k_top]
-                       + forcings.η(i, j, k_top, grid, clock, model_fields))
-=======
     return @inbounds (  velocities.w[i, j, k_top]
                       + forcings.η(i, j, k_top, grid, clock, model_fields))
->>>>>>> cb9e6d26
 end