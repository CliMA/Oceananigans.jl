using Oceananigans.Grids: AbstractGrid
using Oceananigans.Operators: ∂xᶠᶜᶜ, ∂yᶜᶠᶜ
using Oceananigans.BoundaryConditions: regularize_field_boundary_conditions

using Adapt

"""
    struct ExplicitFreeSurface{E, T}

The explicit free surface solver.

$(TYPEDFIELDS)
"""
struct ExplicitFreeSurface{E, G} <: AbstractFreeSurface{E, G}
    "free surface elevation"
    η :: E
    "gravitational accelerations"
    gravitational_acceleration :: G
end

ExplicitFreeSurface(; gravitational_acceleration=g_Earth) =
    ExplicitFreeSurface(nothing, gravitational_acceleration)

Adapt.adapt_structure(to, free_surface::ExplicitFreeSurface) =
    ExplicitFreeSurface(Adapt.adapt(to, free_surface.η), free_surface.gravitational_acceleration)

on_architecture(to, free_surface::ExplicitFreeSurface) =
    ExplicitFreeSurface(on_architecture(to, free_surface.η),
                        on_architecture(to, free_surface.gravitational_acceleration))

# Internal function for HydrostaticFreeSurfaceModel
function materialize_free_surface(free_surface::ExplicitFreeSurface{Nothing}, velocities, grid)
    η = free_surface_displacement_field(velocities, free_surface, grid)
    g = convert(eltype(grid), free_surface.gravitational_acceleration)
    return ExplicitFreeSurface(η, g)
end

#####
##### Kernel functions for HydrostaticFreeSurfaceModel
#####

@inline explicit_barotropic_pressure_x_gradient(i, j, k, grid, free_surface::ExplicitFreeSurface) =
    free_surface.gravitational_acceleration * ∂xᶠᶜᶜ(i, j, grid.Nz+1, grid, free_surface.η)

@inline explicit_barotropic_pressure_y_gradient(i, j, k, grid, free_surface::ExplicitFreeSurface) =
    free_surface.gravitational_acceleration * ∂yᶜᶠᶜ(i, j, grid.Nz+1, grid, free_surface.η)

#####
##### Time stepping
#####

step_free_surface!(free_surface::ExplicitFreeSurface, model, timestepper::QuasiAdamsBashforth2TimeStepper, Δt) = 
    @apply_regionally explicit_ab2_step_free_surface!(free_surface, model, Δt, timestepper.χ)

step_free_surface!(free_surface::ExplicitFreeSurface, model, timestepper::SplitRungeKutta3TimeStepper, Δt) =
    @apply_regionally explicit_rk3_step_free_surface!(free_surface, model, Δt, timestepper)

@inline rk3_coeffs(ts, ::Val{1}) = (1,     0)
@inline rk3_coeffs(ts, ::Val{2}) = (ts.γ², ts.ζ²)
@inline rk3_coeffs(ts, ::Val{3}) = (ts.γ³, ts.ζ³)

function explicit_rk3_step_free_surface!(free_surface, model, Δt, timestepper)
    
    γⁿ, ζⁿ = rk3_coeffs(timestepper, Val(model.clock.stage))

    launch!(model.architecture, model.grid, :xy,
            _explicit_rk3_step_free_surface!, free_surface.η, Δt, γⁿ, ζⁿ,
            model.timestepper.Gⁿ.η, model.timestepper.Ψ⁻.η, size(model.grid, 3))

    return nothing
end

explicit_ab2_step_free_surface!(free_surface, model, Δt, χ) =
    launch!(model.architecture, model.grid, :xy,
            _explicit_ab2_step_free_surface!, free_surface.η, Δt, χ,
            model.timestepper.Gⁿ.η, model.timestepper.G⁻.η, size(model.grid, 3))

#####
##### Kernels
#####

<<<<<<< HEAD
@kernel function _explicit_ab2_step_free_surface!(η, Δt, χ, Gηⁿ, Gη⁻, Nz)
    i, j = @index(Global, NTuple)
    FT = typeof(χ)
    one_point_five = convert(FT, 1.5)
    oh_point_five = convert(FT, 0.5)
    not_euler = χ != convert(FT, -0.5)

    @inbounds begin
        Gη = (one_point_five + χ) * Gηⁿ[i, j, Nz+1] - (oh_point_five  + χ) * Gη⁻[i, j, Nz+1] * not_euler
        η[i, j, Nz+1] += Δt * Gη
    end
end
=======
@kernel function _explicit_rk3_step_free_surface!(η, Δt, γⁿ, ζⁿ, Gⁿ, η⁻, Nz)
    i, j = @index(Global, NTuple)
    @inbounds η[i, j, Nz+1] += ζⁿ * η⁻[i, j, k] + γⁿ * (η[i, j, k] + convert(FT, Δt) * Gⁿ[i, j, k])
end

@kernel function _explicit_ab2_step_free_surface!(η, Δt, χ::FT, Gηⁿ, Gη⁻, Nz) where FT
    i, j = @index(Global, NTuple)
    @inbounds η[i, j, Nz+1] += Δt * ((FT(1.5) + χ) * Gηⁿ[i, j, Nz+1] - (FT(0.5) + χ) * Gη⁻[i, j, Nz+1])
end

#####
##### Tendency calculators for an explicit free surface
#####

""" Calculate the right-hand-side of the free surface displacement (``η``) equation. """
@kernel function compute_hydrostatic_free_surface_Gη!(Gη, grid, args)
    i, j = @index(Global, NTuple)
    @inbounds Gη[i, j, grid.Nz+1] = free_surface_tendency(i, j, grid, args...)
end

"""
    free_surface_tendency(i, j, grid,
                          velocities,
                          free_surface,
                          tracers,
                          auxiliary_fields,
                          forcings,
                          clock)

Return the tendency for an explicit free surface at horizontal grid point `i, j`.

The tendency is called ``G_η`` and defined via

```math
∂_t η = G_η
```
"""
@inline function free_surface_tendency(i, j, grid,
                                       velocities,
                                       free_surface,
                                       tracers,
                                       auxiliary_fields,
                                       forcings,
                                       clock)

    k_top = grid.Nz + 1
    model_fields = merge(hydrostatic_fields(velocities, free_surface, tracers), auxiliary_fields)

    return @inbounds (  velocities.w[i, j, k_top]
                      + forcings.η(i, j, k_top, grid, clock, model_fields))
end

compute_free_surface_tendency!(grid, model, ::ExplicitFreeSurface) = 
    @apply_regionally compute_explicit_free_surface_tendency!(grid, model) 

# Compute free surface tendency
function compute_explicit_free_surface_tendency!(grid, model) 

    arch = architecture(grid)

    args = tuple(model.velocities,
                 model.free_surface,
                 model.tracers,
                 model.auxiliary_fields,
                 model.forcing,
                 model.clock)

    launch!(arch, grid, :xy,
            compute_hydrostatic_free_surface_Gη!, model.timestepper.Gⁿ.η, 
            grid, args)

    args = (model.clock,
            fields(model),
            model.closure,
            model.buoyancy)

    apply_flux_bcs!(model.timestepper.Gⁿ.η, displacement(model.free_surface), arch, args)

    return nothing
end
>>>>>>> fe4123f9
<|MERGE_RESOLUTION|>--- conflicted
+++ resolved
@@ -4,20 +4,17 @@
 
 using Adapt
 
-"""
-    struct ExplicitFreeSurface{E, T}
-
-The explicit free surface solver.
-
-$(TYPEDFIELDS)
-"""
 struct ExplicitFreeSurface{E, G} <: AbstractFreeSurface{E, G}
-    "free surface elevation"
     η :: E
-    "gravitational accelerations"
     gravitational_acceleration :: G
 end
 
+"""
+    ExplicitFreeSurface(; gravitational_acceleration=g_Earth)
+
+Represents a free surface displacement stepped forward explicitly with
+`gravitational_acceleration`.
+"""
 ExplicitFreeSurface(; gravitational_acceleration=g_Earth) =
     ExplicitFreeSurface(nothing, gravitational_acceleration)
 
@@ -79,20 +76,6 @@
 ##### Kernels
 #####
 
-<<<<<<< HEAD
-@kernel function _explicit_ab2_step_free_surface!(η, Δt, χ, Gηⁿ, Gη⁻, Nz)
-    i, j = @index(Global, NTuple)
-    FT = typeof(χ)
-    one_point_five = convert(FT, 1.5)
-    oh_point_five = convert(FT, 0.5)
-    not_euler = χ != convert(FT, -0.5)
-
-    @inbounds begin
-        Gη = (one_point_five + χ) * Gηⁿ[i, j, Nz+1] - (oh_point_five  + χ) * Gη⁻[i, j, Nz+1] * not_euler
-        η[i, j, Nz+1] += Δt * Gη
-    end
-end
-=======
 @kernel function _explicit_rk3_step_free_surface!(η, Δt, γⁿ, ζⁿ, Gⁿ, η⁻, Nz)
     i, j = @index(Global, NTuple)
     @inbounds η[i, j, Nz+1] += ζⁿ * η⁻[i, j, k] + γⁿ * (η[i, j, k] + convert(FT, Δt) * Gⁿ[i, j, k])
@@ -100,7 +83,8 @@
 
 @kernel function _explicit_ab2_step_free_surface!(η, Δt, χ::FT, Gηⁿ, Gη⁻, Nz) where FT
     i, j = @index(Global, NTuple)
-    @inbounds η[i, j, Nz+1] += Δt * ((FT(1.5) + χ) * Gηⁿ[i, j, Nz+1] - (FT(0.5) + χ) * Gη⁻[i, j, Nz+1])
+    not_euler = χ != convert(FT, -0.5)
+    @inbounds η[i, j, Nz+1] += Δt * ((FT(1.5) + χ) * Gηⁿ[i, j, Nz+1] - (FT(0.5) + χ) * Gη⁻[i, j, Nz+1]) * not_euler
 end
 
 #####
@@ -173,4 +157,3 @@
 
     return nothing
 end
->>>>>>> fe4123f9
