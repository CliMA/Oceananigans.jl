--- conflicted
+++ resolved
@@ -79,28 +79,21 @@
 ##### Kernels
 #####
 
-<<<<<<< HEAD
-@kernel function _explicit_ab2_step_free_surface!(η, Δt, χ, Gηⁿ, Gη⁻, Nz)
+@kernel function _explicit_rk3_step_free_surface!(η, Δt, γⁿ, ζⁿ, Gⁿ, η⁻, Nz)
+    i, j = @index(Global, NTuple)
+    @inbounds η[i, j, Nz+1] += ζⁿ * η⁻[i, j, k] + γⁿ * (η[i, j, k] + convert(FT, Δt) * Gⁿ[i, j, k])
+end
+
+@kernel function _explicit_ab2_step_free_surface!(η, Δt, χ, Gηⁿ, Gη⁻, Nz) where FT
     i, j = @index(Global, NTuple)
     FT = typeof(χ)
     one_point_five = convert(FT, 1.5)
     oh_point_five = convert(FT, 0.5)
     not_euler = χ != convert(FT, -0.5)
-
     @inbounds begin
         Gη = (one_point_five + χ) * Gηⁿ[i, j, Nz+1] - (oh_point_five  + χ) * Gη⁻[i, j, Nz+1] * not_euler
         η[i, j, Nz+1] += Δt * Gη
     end
-end
-=======
-@kernel function _explicit_rk3_step_free_surface!(η, Δt, γⁿ, ζⁿ, Gⁿ, η⁻, Nz)
-    i, j = @index(Global, NTuple)
-    @inbounds η[i, j, Nz+1] += ζⁿ * η⁻[i, j, k] + γⁿ * (η[i, j, k] + convert(FT, Δt) * Gⁿ[i, j, k])
-end
-
-@kernel function _explicit_ab2_step_free_surface!(η, Δt, χ::FT, Gηⁿ, Gη⁻, Nz) where FT
-    i, j = @index(Global, NTuple)
-    @inbounds η[i, j, Nz+1] += Δt * ((FT(1.5) + χ) * Gηⁿ[i, j, Nz+1] - (FT(0.5) + χ) * Gη⁻[i, j, Nz+1])
 end
 
 #####
@@ -172,5 +165,4 @@
     apply_flux_bcs!(model.timestepper.Gⁿ.η, displacement(model.free_surface), arch, args)
 
     return nothing
-end
->>>>>>> d289fed2
+end