using Oceananigans.Solvers
using Oceananigans.Operators
using Oceananigans.Grids: with_halo
using Oceananigans.Architectures
using Oceananigans.Grids: AbstractGrid
using Oceananigans.Fields: ReducedField
<<<<<<< HEAD
using Oceananigans.Solvers: HeptadiagonalIterativeSolver, build_preconditioner, update_diag!
import Oceananigans.Solvers: solve!

=======
using Oceananigans.Solvers: HeptadiagonalIterativeSolver

import Oceananigans.Solvers: solve!

"""
    struct MatrixImplicitFreeSurfaceSolver{S, R, T}

The matrix-based implicit free-surface solver.

$(TYPEDFIELDS)
"""
struct MatrixImplicitFreeSurfaceSolver{S, R, T}
    "The matrix iterative solver"
    matrix_iterative_solver :: S
    "The right hand side of the free surface evolution equation"
    right_hand_side :: R
    storage :: T
end

>>>>>>> a2e83dfe
"""
    MatrixImplicitFreeSurfaceSolver(grid::AbstractGrid, settings, gravitational_acceleration)
    
Return a the framework for solving the elliptic equation with one of the iterative solvers of IterativeSolvers.jl
with a sparse matrix formulation.
        
```math
[∇ ⋅ H ∇ - 1 / (g Δt²)] ηⁿ⁺¹ = (∇ʰ ⋅ Q★ - ηⁿ / Δt) / (g Δt) 
```
    
representing an implicit time discretization of the linear free surface evolution equation
for a fluid with variable depth `H`, horizontal areas `Az`, barotropic volume flux `Q★`, time
step `Δt`, gravitational acceleration `g`, and free surface at time-step `n` `ηⁿ`.
"""
struct MatrixImplicitFreeSurfaceSolver{S, R, F, T}
    "The matrix iterative solver"
    matrix_iterative_solver :: S
    "The right hand side of the free surface evolution equation"
    right_hand_side :: R
    previous_Δt :: F
    storage :: T
end

function MatrixImplicitFreeSurfaceSolver(grid::AbstractGrid, settings, gravitational_acceleration::Number)
    
    # Initialize vertically integrated lateral face areas
    ∫ᶻ_Axᶠᶜᶜ = Field((Face, Center, Nothing), grid)
    ∫ᶻ_Ayᶜᶠᶜ = Field((Center, Face, Nothing), grid)

    vertically_integrated_lateral_areas = (xᶠᶜᶜ = ∫ᶻ_Axᶠᶜᶜ, yᶜᶠᶜ = ∫ᶻ_Ayᶜᶠᶜ)

    compute_vertically_integrated_lateral_areas!(vertically_integrated_lateral_areas)

    arch = architecture(grid)
    right_hand_side = arch_array(arch, zeros(grid.Nx * grid.Ny)) # linearized RHS for matrix operations
    
    storage = deepcopy(right_hand_side)
    
    # Set maximum iterations to Nx * Ny if not set
    settings = Dict{Symbol, Any}(settings)
    maximum_iterations = get(settings, :maximum_iterations, grid.Nx * grid.Ny)
    settings[:maximum_iterations] = maximum_iterations

    coeffs = compute_matrix_coefficients(vertically_integrated_lateral_areas, grid, gravitational_acceleration)
    solver = HeptadiagonalIterativeSolver(coeffs; template = right_hand_side, reduced_dim = (false, false, true), grid, settings...)

    return MatrixImplicitFreeSurfaceSolver(solver, right_hand_side, -1.0, storage)
end

build_implicit_step_solver(::Val{:HeptadiagonalIterativeSolver}, grid, settings, gravitational_acceleration) =
    MatrixImplicitFreeSurfaceSolver(grid, settings, gravitational_acceleration)

#####
##### Solve...
#####

function solve!(η, implicit_free_surface_solver::MatrixImplicitFreeSurfaceSolver, rhs, g, Δt)
    solver  = implicit_free_surface_solver.matrix_iterative_solver
    storage = implicit_free_surface_solver.storage
    
    arch = architecture(solver)
    # update matrix and preconditioner if time step changes
    if Δt != implicit_free_surface_solver.previous_Δt
        constructors = deepcopy(solver.matrix_constructors)
        M = prod(solver.problem_size)
        update_diag!(constructors, arch, M, M, solver.diagonal, Δt, 0)
        solver.matrix = arch_sparse_matrix(arch, constructors) 

        unsafe_free!.(constructors)

        solver.preconditioner = build_preconditioner(Val(solver.preconditioner_method),
                                                            solver.matrix,
                                                            solver.preconditioner_settings)

        implicit_free_surface_solver.previous_Δt = Δt
    end
        
    solve!(storage, solver, rhs)
        
    set!(η, reshape(storage, solver.problem_size...))

    return nothing
end

function compute_implicit_free_surface_right_hand_side!(rhs,
                                                        implicit_solver::MatrixImplicitFreeSurfaceSolver,
                                                        g, Δt, ∫ᶻQ, η)

    solver = implicit_solver.matrix_iterative_solver
    grid = solver.grid
    arch = architecture(grid)

    launch!(arch, grid, :xy,
            implicit_linearized_free_surface_right_hand_side!,
            rhs, grid, g, Δt, ∫ᶻQ, η)
    
    return nothing
end

# linearized right hand side
@kernel function implicit_linearized_free_surface_right_hand_side!(rhs, grid, g, Δt, ∫ᶻQ, η)
    i, j = @index(Global, NTuple)
    k_top = grid.Nz + 1
    Az   = Azᶜᶜᶠ(i, j, k_top, grid)
    δ_Q  = flux_div_xyᶜᶜᶠ(i, j, k_top, grid, ∫ᶻQ.u, ∫ᶻQ.v)
    t = i + grid.Nx * (j - 1)
    @inbounds rhs[t] = (δ_Q - Az * η[i, j, k_top] / Δt) / (g * Δt)
end

function compute_matrix_coefficients(vertically_integrated_areas, grid, gravitational_acceleration)

    arch = grid.architecture

    Nx, Ny = (grid.Nx, grid.Ny)

    C     = arch_array(arch, zeros(eltype(grid), Nx, Ny, 1))
    diag  = arch_array(arch, zeros(eltype(grid), Nx, Ny, 1))
    Ax    = arch_array(arch, zeros(eltype(grid), Nx, Ny, 1))
    Ay    = arch_array(arch, zeros(eltype(grid), Nx, Ny, 1))
    Az    = arch_array(arch, zeros(eltype(grid), Nx, Ny, 1))

    ∫Ax = vertically_integrated_areas.xᶠᶜᶜ
    ∫Ay = vertically_integrated_areas.yᶜᶠᶜ

    launch!(arch, grid, :xy, _compute_coefficients!,
            diag, Ax, Ay, ∫Ax, ∫Ay, grid, gravitational_acceleration)
  
    return (Ax, Ay, Az, C, diag)
end

@kernel function _compute_coefficients!(diag, Ax, Ay, ∫Ax, ∫Ay, grid, g)
    i, j = @index(Global, NTuple)
    @inbounds begin
        Ay[i, j, 1]    = ∫Ay[i, j, 1] / Δyᶜᶠᶠ(i, j, grid.Nz+1, grid)  
        Ax[i, j, 1]    = ∫Ax[i, j, 1] / Δxᶠᶜᶠ(i, j, grid.Nz+1, grid)  
        diag[i, j, 1]  = - Azᶜᶜᶠ(i, j, grid.Nz+1, grid) / g
    end
end<|MERGE_RESOLUTION|>--- conflicted
+++ resolved
@@ -4,31 +4,9 @@
 using Oceananigans.Architectures
 using Oceananigans.Grids: AbstractGrid
 using Oceananigans.Fields: ReducedField
-<<<<<<< HEAD
 using Oceananigans.Solvers: HeptadiagonalIterativeSolver, build_preconditioner, update_diag!
 import Oceananigans.Solvers: solve!
 
-=======
-using Oceananigans.Solvers: HeptadiagonalIterativeSolver
-
-import Oceananigans.Solvers: solve!
-
-"""
-    struct MatrixImplicitFreeSurfaceSolver{S, R, T}
-
-The matrix-based implicit free-surface solver.
-
-$(TYPEDFIELDS)
-"""
-struct MatrixImplicitFreeSurfaceSolver{S, R, T}
-    "The matrix iterative solver"
-    matrix_iterative_solver :: S
-    "The right hand side of the free surface evolution equation"
-    right_hand_side :: R
-    storage :: T
-end
-
->>>>>>> a2e83dfe
 """
     MatrixImplicitFreeSurfaceSolver(grid::AbstractGrid, settings, gravitational_acceleration)
     
