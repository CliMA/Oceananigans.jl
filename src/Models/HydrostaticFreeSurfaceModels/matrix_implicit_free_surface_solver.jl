using Oceananigans.Solvers
using Oceananigans.Operators
using Oceananigans.Grids: with_halo
using Oceananigans.Architectures
using Oceananigans.Grids: AbstractGrid
using Oceananigans.Fields: ReducedField
using Oceananigans.Solvers: HeptadiagonalIterativeSolver

import Oceananigans.Solvers: solve!

"""
    struct MatrixImplicitFreeSurfaceSolver{S, R, T}

The matrix-based implicit free-surface solver.

$(TYPEDFIELDS)
"""
struct MatrixImplicitFreeSurfaceSolver{S, R, T}
    "The matrix iterative solver"
    matrix_iterative_solver :: S
    "The right hand side of the free surface evolution equation"
    right_hand_side :: R
    storage :: T
end

"""
    MatrixImplicitFreeSurfaceSolver(grid::AbstractGrid, settings, gravitational_acceleration::Number)
    
Return a solver for the elliptic equation with one of the iterative solvers of IterativeSolvers.jl
with a sparse matrix formulation.
        
```math
[∇ ⋅ H ∇ - 1 / (g Δt²)] ηⁿ⁺¹ = (∇ʰ ⋅ Q★ - ηⁿ / Δt) / (g Δt) 
```
    
representing an implicit time discretization of the linear free surface evolution equation
for a fluid with variable depth `H`, horizontal areas `Az`, barotropic volume flux `Q★`, time
step `Δt`, gravitational acceleration `g`, and free surface at time-step `n` `ηⁿ`.
"""
function MatrixImplicitFreeSurfaceSolver(grid::AbstractGrid, settings, gravitational_acceleration::Number)
    
    # Initialize vertically integrated lateral face areas
    ∫ᶻ_Axᶠᶜᶜ = Field((Face, Center, Nothing), grid)
    ∫ᶻ_Ayᶜᶠᶜ = Field((Center, Face, Nothing), grid)

    vertically_integrated_lateral_areas = (xᶠᶜᶜ = ∫ᶻ_Axᶠᶜᶜ, yᶜᶠᶜ = ∫ᶻ_Ayᶜᶠᶜ)

    compute_vertically_integrated_lateral_areas!(vertically_integrated_lateral_areas)

    arch = architecture(grid)
    right_hand_side = arch_array(arch, zeros(grid.Nx * grid.Ny)) # linearized RHS for matrix operations
    
    storage = deepcopy(right_hand_side)
    
    # Set maximum iterations to Nx * Ny if not set
    settings = Dict{Symbol, Any}(settings)
    maximum_iterations = get(settings, :maximum_iterations, grid.Nx * grid.Ny)
    settings[:maximum_iterations] = maximum_iterations

    coeffs = compute_matrix_coefficients(vertically_integrated_lateral_areas, grid, gravitational_acceleration)
    solver = HeptadiagonalIterativeSolver(coeffs; template = right_hand_side, reduced_dim = (false, false, true), grid, settings...)

    return MatrixImplicitFreeSurfaceSolver(solver, right_hand_side, storage)
end

build_implicit_step_solver(::Val{:HeptadiagonalIterativeSolver}, grid, settings, gravitational_acceleration) =
    MatrixImplicitFreeSurfaceSolver(grid, settings, gravitational_acceleration)

#####
##### Solve...
#####

function solve!(η, implicit_free_surface_solver::MatrixImplicitFreeSurfaceSolver, rhs, g, Δt)
    solver  = implicit_free_surface_solver.matrix_iterative_solver
    storage = implicit_free_surface_solver.storage
    
    solve!(storage, solver, rhs, Δt)
        
    set!(η, reshape(storage, solver.problem_size...))

    return nothing
end

function compute_implicit_free_surface_right_hand_side!(rhs,
                                                        implicit_solver::MatrixImplicitFreeSurfaceSolver,
                                                        g, Δt, ∫ᶻQ, η)

    solver = implicit_solver.matrix_iterative_solver
    grid = solver.grid
    arch = architecture(grid)

<<<<<<< HEAD
    event = launch!(arch, grid, :xy,
                    implicit_linearized_free_surface_right_hand_side!,
                    rhs, grid, g, Δt, ∫ᶻQ, η,
                    dependencies = device_event(arch))

    wait(device(arch), event)
=======
    launch!(arch, grid, :xy,
            implicit_linearized_free_surface_right_hand_side!,
            rhs, grid, g, Δt, ∫ᶻQ, η)
    
>>>>>>> c765c98c
    return nothing
end

# linearized right hand side
@kernel function implicit_linearized_free_surface_right_hand_side!(rhs, grid, g, Δt, ∫ᶻQ, η)
    i, j = @index(Global, NTuple)
    k_top = grid.Nz + 1
    Az   = Azᶜᶜᶠ(i, j, k_top, grid)
    δ_Q  = flux_div_xyᶜᶜᶠ(i, j, k_top, grid, ∫ᶻQ.u, ∫ᶻQ.v)
    t = i + grid.Nx * (j - 1)
    @inbounds rhs[t] = (δ_Q - Az * η[i, j, k_top] / Δt) / (g * Δt)
end

function compute_matrix_coefficients(vertically_integrated_areas, grid, gravitational_acceleration)

    arch = grid.architecture

    Nx, Ny = grid.Nx, grid.Ny

    C     = arch_array(arch, zeros(eltype(grid), Nx, Ny, 1))
    diag  = arch_array(arch, zeros(eltype(grid), Nx, Ny, 1))
    Ax    = arch_array(arch, zeros(eltype(grid), Nx, Ny, 1))
    Ay    = arch_array(arch, zeros(eltype(grid), Nx, Ny, 1))
    Az    = arch_array(arch, zeros(eltype(grid), Nx, Ny, 1))

    ∫Ax = vertically_integrated_areas.xᶠᶜᶜ
    ∫Ay = vertically_integrated_areas.yᶜᶠᶜ

    launch!(arch, grid, :xy, _compute_coefficients!,
            diag, Ax, Ay, ∫Ax, ∫Ay, grid, gravitational_acceleration)
  
    return (Ax, Ay, Az, C, diag)
end

@kernel function _compute_coefficients!(diag, Ax, Ay, ∫Ax, ∫Ay, grid, g)
    i, j = @index(Global, NTuple)
    @inbounds begin
        Ay[i, j, 1]    = ∫Ay[i, j, 1] / Δyᶜᶠᶠ(i, j, grid.Nz+1, grid)  
        Ax[i, j, 1]    = ∫Ax[i, j, 1] / Δxᶠᶜᶠ(i, j, grid.Nz+1, grid)  
        diag[i, j, 1]  = - Azᶜᶜᶠ(i, j, grid.Nz+1, grid) / g
    end
end<|MERGE_RESOLUTION|>--- conflicted
+++ resolved
@@ -89,19 +89,10 @@
     grid = solver.grid
     arch = architecture(grid)
 
-<<<<<<< HEAD
-    event = launch!(arch, grid, :xy,
-                    implicit_linearized_free_surface_right_hand_side!,
-                    rhs, grid, g, Δt, ∫ᶻQ, η,
-                    dependencies = device_event(arch))
-
-    wait(device(arch), event)
-=======
     launch!(arch, grid, :xy,
             implicit_linearized_free_surface_right_hand_side!,
             rhs, grid, g, Δt, ∫ᶻQ, η)
     
->>>>>>> c765c98c
     return nothing
 end
 
