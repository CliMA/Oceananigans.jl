--- conflicted
+++ resolved
@@ -66,9 +66,8 @@
 function solve!(η, implicit_free_surface_solver::MatrixImplicitFreeSurfaceSolver, rhs, g, Δt)
     solver  = implicit_free_surface_solver.matrix_iterative_solver
     storage = implicit_free_surface_solver.storage
-    
-<<<<<<< HEAD
     arch = architecture(solver)
+  
     # update matrix and preconditioner if time step changes
     if Δt != implicit_free_surface_solver.previous_Δt
         constructors = deepcopy(solver.matrix_constructors)
@@ -87,10 +86,6 @@
         
     solve!(storage, solver, rhs)
         
-=======
-    solve!(storage, solver, rhs, Δt)
-
->>>>>>> a8cf9673
     set!(η, reshape(storage, solver.problem_size...))
 
     return nothing
