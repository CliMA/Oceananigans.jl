using Oceananigans.Solvers
using Oceananigans.Operators
using Oceananigans.Grids: with_halo
using Oceananigans.Architectures
using Oceananigans.Grids: AbstractGrid
using Oceananigans.Fields: ReducedField
using Oceananigans.Solvers: HeptadiagonalIterativeSolver
import Oceananigans.Solvers: solve!

"""
    MatrixImplicitFreeSurfaceSolver(grid::AbstractGrid, settings, gravitational_acceleration)
    
Return a the framework for solving the elliptic equation with one of the iterative solvers of IterativeSolvers.jl
with a sparse matrix formulation.
        
```math
[∇ ⋅ H ∇ - 1 / (g Δt²)] ηⁿ⁺¹ = (∇ʰ ⋅ Q★ - ηⁿ / Δt) / (g Δt) 
```
    
representing an implicit time discretization of the linear free surface evolution equation
for a fluid with variable depth `H`, horizontal areas `Az`, barotropic volume flux `Q★`, time
step `Δt`, gravitational acceleration `g`, and free surface at time-step `n` `ηⁿ`.
"""
struct MatrixImplicitFreeSurfaceSolver{S, R}
    "The matrix iterative solver"
    matrix_iterative_solver :: S
    "The right hand side of the free surface evolution equation"
    right_hand_side :: R

    function MatrixImplicitFreeSurfaceSolver(grid::AbstractGrid, settings, gravitational_acceleration::Number)
        
        # Initialize vertically integrated lateral face areas
        ∫ᶻ_Axᶠᶜᶜ = Field{Face, Center, Nothing}(grid)
        ∫ᶻ_Ayᶜᶠᶜ = Field{Center, Face, Nothing}(grid)
    
        vertically_integrated_lateral_areas = (xᶠᶜᶜ = ∫ᶻ_Axᶠᶜᶜ, yᶜᶠᶜ = ∫ᶻ_Ayᶜᶠᶜ)
    
        compute_vertically_integrated_lateral_areas!(vertically_integrated_lateral_areas)
    
        arch = architecture(grid)
        right_hand_side = zeros(grid, grid.Nx * grid.Ny) # linearized RHS for matrix operations
    
        # Set maximum iterations to Nx * Ny if not set
        settings = Dict{Symbol, Any}(settings)
        maximum_iterations = get(settings, :maximum_iterations, grid.Nx * grid.Ny)
        settings[:maximum_iterations] = maximum_iterations
    
        coeffs = compute_matrix_coefficients(vertically_integrated_lateral_areas, grid, gravitational_acceleration)
        solver = HeptadiagonalIterativeSolver(coeffs; reduced_dim = (false, false, true), grid, settings...)

<<<<<<< HEAD
    return MatrixImplicitFreeSurfaceSolver(solver, right_hand_side)
=======
        V = typeof(vertically_integrated_lateral_areas)
        S = typeof(solver)
        R = typeof(right_hand_side)
    
        return new{V, S, R}(vertically_integrated_lateral_areas, solver, right_hand_side)
    end
>>>>>>> b945655a
end

build_implicit_step_solver(::Val{:HeptadiagonalIterativeSolver}, grid, settings, gravitational_acceleration) =
    MatrixImplicitFreeSurfaceSolver(grid, settings, gravitational_acceleration)

#####
##### Solve...
#####

function solve!(η, implicit_free_surface_solver::MatrixImplicitFreeSurfaceSolver, rhs, g, Δt)
    solver = implicit_free_surface_solver.matrix_iterative_solver
<<<<<<< HEAD
    sol = solve!(η, solver, rhs, Δt)
        
    set!(η, reshape(sol, solver.problem_size...))
    fill_halo_regions!(η) 

=======
    solve!(η, solver, rhs, Δt)
>>>>>>> b945655a
    return nothing
end

function compute_implicit_free_surface_right_hand_side!(rhs,
                                                        implicit_solver::MatrixImplicitFreeSurfaceSolver,
                                                        g, Δt, ∫ᶻQ, η)

    solver = implicit_solver.matrix_iterative_solver
    grid = solver.grid
    arch = architecture(grid)

    event = launch!(arch, grid, :xy,
                    implicit_linearized_free_surface_right_hand_side!,
                    rhs, grid, g, Δt, ∫ᶻQ, η,
		            dependencies = device_event(arch))
    
    wait(device(arch), event)
    return nothing
end

# linearized right hand side
@kernel function implicit_linearized_free_surface_right_hand_side!(rhs, grid, g, Δt, ∫ᶻQ, η)
    i, j = @index(Global, NTuple)
    Az   = Azᶜᶜᶜ(i, j, 1, grid)
    δ_Q  = flux_div_xyᶜᶜᶜ(i, j, 1, grid, ∫ᶻQ.u, ∫ᶻQ.v)
    t = i + grid.Nx * (j - 1)
    @inbounds rhs[t] = (δ_Q - Az * η[i, j, 1] / Δt) / (g * Δt)
end

function compute_matrix_coefficients(vertically_integrated_areas, grid, gravitational_acceleration)

    arch = grid.architecture

    Nx, Ny = (grid.Nx, grid.Ny)

    C     = zeros(Nx, Ny, 1)
    diag  = arch_array(arch, zeros(eltype(grid), Nx, Ny, 1))
    Ax    = arch_array(arch, zeros(eltype(grid), Nx, Ny, 1))
    Ay    = arch_array(arch, zeros(eltype(grid), Nx, Ny, 1))
    Az    = zeros(Nx, Ny, 1)

    ∫Ax = vertically_integrated_areas.xᶠᶜᶜ
    ∫Ay = vertically_integrated_areas.yᶜᶠᶜ

    event_c = launch!(arch, grid, :xy, _compute_coefficients!,
                      diag, Ax, Ay, ∫Ax, ∫Ay, grid, gravitational_acceleration,
                      dependencies = device_event(arch))
  
    wait(event_c)

    return (Ax, Ay, Az, C, diag)
end

@kernel function _compute_coefficients!(diag, Ax, Ay, ∫Ax, ∫Ay, grid, g)
    i, j = @index(Global, NTuple)
    @inbounds begin
        Ay[i, j, 1]    = ∫Ay[i, j, 1] / Δyᶜᶠᶜ(i, j, 1, grid)  
        Ax[i, j, 1]    = ∫Ax[i, j, 1] / Δxᶠᶜᶜ(i, j, 1, grid)  
        diag[i, j, 1]  = - Azᶜᶜᶜ(i, j, 1, grid) / g
    end
end<|MERGE_RESOLUTION|>--- conflicted
+++ resolved
@@ -48,16 +48,7 @@
         coeffs = compute_matrix_coefficients(vertically_integrated_lateral_areas, grid, gravitational_acceleration)
         solver = HeptadiagonalIterativeSolver(coeffs; reduced_dim = (false, false, true), grid, settings...)
 
-<<<<<<< HEAD
     return MatrixImplicitFreeSurfaceSolver(solver, right_hand_side)
-=======
-        V = typeof(vertically_integrated_lateral_areas)
-        S = typeof(solver)
-        R = typeof(right_hand_side)
-    
-        return new{V, S, R}(vertically_integrated_lateral_areas, solver, right_hand_side)
-    end
->>>>>>> b945655a
 end
 
 build_implicit_step_solver(::Val{:HeptadiagonalIterativeSolver}, grid, settings, gravitational_acceleration) =
@@ -69,15 +60,11 @@
 
 function solve!(η, implicit_free_surface_solver::MatrixImplicitFreeSurfaceSolver, rhs, g, Δt)
     solver = implicit_free_surface_solver.matrix_iterative_solver
-<<<<<<< HEAD
     sol = solve!(η, solver, rhs, Δt)
         
     set!(η, reshape(sol, solver.problem_size...))
     fill_halo_regions!(η) 
 
-=======
-    solve!(η, solver, rhs, Δt)
->>>>>>> b945655a
     return nothing
 end
 
