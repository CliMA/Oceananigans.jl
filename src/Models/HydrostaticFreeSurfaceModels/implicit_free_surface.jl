--- conflicted
+++ resolved
@@ -138,244 +138,8 @@
 
     # Compute right hand side of implicit free surface equation
     @apply_regionally local_compute_integrated_volume_flux!(∫ᶻQ, model.velocities, arch)
-<<<<<<< HEAD
-    
-    u = ∫ᶻQ.u
-    v = ∫ᶻQ.v
-
-    for _ in 1:3
-        fill_halo_regions!(∫ᶻQ)
-        @apply_regionally replace_horizontal_vector_halos!((; u, v, w=nothing), model.grid)
-    end
-    
-    Nx, Ny, Nz = size(model.grid)
-    Hx, Hy, Hz = halo_size(model.grid)
-    
-    operation_corner_points = "average" # Choose operation_corner_points to be "average", "CCW", "CW".
-    
-    for region in [1, 3, 5]
-
-        region_south = mod(region + 4, 6) + 1
-        region_east = region + 1
-        region_north = mod(region + 2, 6)
-        region_west = mod(region + 4, 6)
-
-        # Northwest corner region
-        for k in -Hz+1:Nz+Hz
-            # Local y direction
-            # (a) Proceed from [1, Ny+1] to [1, Ny+Hy].
-            # (b) Shift left by one index in the first dimension to proceed from [0, Ny+1] to [0, Ny+Hy].
-            u[region][0, Ny+1:Ny+Hy, k] .= reverse(-u[region_west][2, Ny-Hy+1:Ny, k]')
-            v[region][0, Ny+1, k] = -u[region][1, Ny, k]
-            v[region][0, Ny+2:Ny+Hy, k] .= reverse(-v[region_west][1, Ny-Hy+2:Ny, k]')
-            # Local x direction
-            # (a) Proceed from [1-Hx, Ny] to [0, Ny].
-            # (b) Shift up by one index in the second dimension to proceed from [1-Hx, Ny+1] to [0, Ny+1].
-            u[region][1-Hx:0, Ny+1, k] .= reverse(-u[region_north][2:Hx+1, Ny, k])
-            v[region][1-Hx:0, Ny+1, k] .= -u[region_west][1, Ny-Hx+1:Ny, k]
-            # Corner point operation
-            u_CCW = -u[region_west][2, Ny, k]
-            u_CW = -u[region_north][2, Ny, k]
-            u[region][0, Ny+1, k] = operation_corner_points == "average" ? 0.5 * (u_CCW + u_CW) :
-                                    operation_corner_points == "CCW" ? u_CCW :
-                                    operation_corner_points == "CW" ? u_CW : nothing
-            v_CCW = -u[region][1, Ny, k] 
-            v_CW = -u[region_west][1, Ny, k]
-            v[region][0, Ny+1, k] = operation_corner_points == "average" ? 0.5 * (v_CCW + v_CW) :
-                                    operation_corner_points == "CCW" ? v_CCW :
-                                    operation_corner_points == "CW" ? v_CW : nothing
-        end
-
-        # Northeast corner region
-        for k in -Hz+1:Nz+Hz
-            # Local y direction
-            # (a) Proceed from [Nx, Ny+1] to [Nx, Ny+Hy].
-            # (b) Shift right by one index in the first dimension to proceed from [Nx+1, Ny+1] to [Nx+1, Ny+Hy].
-            u[region][Nx+1, Ny+1:Ny+Hy, k] .= -v[region_north][1:Hy, 1, k]'
-            v[region][Nx+1, Ny+1:Ny+Hy, k] .= u[region_east][1:Hy, Ny, k]'
-            # Local x direction
-            # (a) Proceed from [Nx+1, Ny] to [Nx+Hx, Ny].
-            # (b) Shift up by one index in the second dimension to proceed from [Nx+1, Ny+1] to [Nx+Hx, Ny+1].
-            u[region][Nx+1:Nx+Hx, Ny+1, k] .= u[region_north][1:Hx, 1, k]
-            v[region][Nx+1:Nx+Hx, Ny+1, k] .= v[region_north][1:Hx, 1, k]
-            # Corner point operation
-            u_CCW = u[region_north][1, 1, k]
-            u_CW = -v[region_north][1, 1, k]
-            u[region][Nx+1, Ny+1, k] = operation_corner_points == "average" ? 0.5 * (u_CCW + u_CW) :
-                                       operation_corner_points == "CCW" ? u_CCW :
-                                       operation_corner_points == "CW" ? u_CW : nothing
-            v_CCW = v[region_north][1, 1, k]
-            v_CW = u[region_east][1, Ny, k]
-            v[region][Nx+1, Ny+1, k] = operation_corner_points == "average" ? 0.5 * (v_CCW + v_CW) :
-                                       operation_corner_points == "CCW" ? v_CCW :
-                                       operation_corner_points == "CW" ? v_CW : nothing
-        end
-
-        # Southwest corner region
-        for k in -Hz+1:Nz+Hz
-            # Local y direction
-            # (a) Proceed from [1, 1-Hy] to [1, 0].
-            # (b) Shift left by one index in the first dimension to proceed from [0, 1-Hy] to [0, 0].
-            u[region][0, 1-Hy:0, k] .= u[region_west][Nx, Ny-Hy+1:Ny, k]'
-            v[region][0, 1-Hy:0, k] .= v[region_west][Nx, Ny-Hy+1:Ny, k]'
-            # Local x direction
-            # (a) Proceed from [1-Hx, 1] to [0, 1].
-            # (b) Shift down by one index in the second dimension to proceed from [1-Hx, 0] to [0, 0].
-            u[region][1-Hx:0, 0, k] .= v[region_south][1, Ny-Hx+1:Ny, k]
-            v[region][1-Hx:0, 0, k] .= -u[region_south][2, Ny-Hx+1:Ny, k]
-            # Corner point operation
-            u_CCW = v[region_south][1, Ny, k]
-            u_CW = u[region_west][Nx, Ny, k]
-            u[region][0, 0, k] = operation_corner_points == "average" ? 0.5 * (u_CCW + u_CW) :
-                                 operation_corner_points == "CCW" ? u_CCW :
-                                 operation_corner_points == "CW" ? u_CW : nothing
-            v_CCW = -u[region_south][2, Ny, k]
-            v_CW = v[region_west][Nx, Ny, k]
-            v[region][0, 0, k] = operation_corner_points == "average" ? 0.5 * (v_CCW + v_CW) :
-                                 operation_corner_points == "CCW" ? v_CCW :
-                                 operation_corner_points == "CW" ? v_CW : nothing
-        end
-
-        # Southeast corner region
-        for k in -Hz+1:Nz+Hz
-            # Local y direction
-            # (a) Proceed from [Nx, 1-Hy] to [Nx, 0].
-            # (b) Shift right by one index in the first dimension to proceed from [Nx+1, 1-Hy] to [Nx+1, 0].
-            u[region][Nx+1, 1-Hy:0, k] .= reverse(v[region_east][1:Hy, 1, k]')
-            v[region][Nx+1, 1-Hy:0, k] .= reverse(-u[region_east][2:Hy+1, 1, k]')
-            # Local x direction
-            # (a) Proceed from [Nx+1, 1] to [Nx+Hx, 1].
-            # (b) Shift down by one index in the second dimension to proceed from [Nx+1, 0] to [Nx+Hx, 0].
-            u[region][Nx+1, 0, k] = -v[region][Nx, 1, k]
-            u[region][Nx+2:Nx+Hx, 0, k] .= reverse(-v[region_south][Nx, Ny-Hx+2:Ny, k])
-            v[region][Nx+1:Nx+Hx, 0, k] .= u[region_south][Nx, Ny-Hx+1:Ny, k]
-            # Corner point operation
-            u_CCW = v[region_east][1, 1, k]
-            u_CW = -v[region][Nx, 1, k]
-            u[region][Nx+1, 0, k] = operation_corner_points == "average" ? 0.5 * (u_CCW + u_CW) :
-                                    operation_corner_points == "CCW" ? u_CCW :
-                                    operation_corner_points == "CW" ? u_CW : nothing
-            v_CCW = -u[region_east][2, 1, k]
-            v_CW = u[region_south][Nx, Ny, k]
-            v[region][Nx+1, 0, k] = operation_corner_points == "average" ? 0.5 * (v_CCW + v_CW) :
-                                    operation_corner_points == "CCW" ? v_CCW :
-                                    operation_corner_points == "CW" ? v_CW : nothing
-        end
-    end
-    
-    for region in [2, 4, 6]
-        region_south = mod(region + 3, 6) + 1
-        region_east = mod(region, 6) + 2
-        region_north = mod(region, 6) + 1
-        region_west = region - 1
-
-        # Northwest corner region
-        for k in -Hz+1:Nz+Hz
-            # Local y direction
-            # (a) Proceed from [1, Ny+1] to [1, Ny+Hy].
-            # (b) Shift left by one index in the first dimension to proceed from [0, Ny+1] to [0, Ny+Hy].
-            u[region][0, Ny+1:Ny+Hy, k] .= reverse(v[region_west][Nx-Hy+1:Nx, Ny, k]')
-            v[region][0, Ny+1, k] = -u[region][1, Ny, k]
-            v[region][0, Ny+2:Ny+Hy, k] .= reverse(-u[region_west][Nx-Hy+2:Nx, Ny, k]')
-            # Local x direction
-            # (a) Proceed from [1-Hx, Ny] to [0, Ny].
-            # (b) Shift up by one index in the second dimension to proceed from [1-Hx, Ny+1] to [0, Ny+1].
-            u[region][1-Hx:0, Ny+1, k] .= reverse(-v[region_north][1, 2:Hx+1, k])
-            v[region][1-Hx:0, Ny+1, k] .= reverse(u[region_north][1, 1:Hx, k])
-            # Corner point operation
-            u_CCW = v[region_west][Nx, Ny, k]
-            u_CW = -v[region_north][1, 2, k]
-            u[region][0, Ny+1, k] = operation_corner_points == "average" ? 0.5 * (u_CCW + u_CW) :
-                                    operation_corner_points == "CCW" ? u_CCW :
-                                    operation_corner_points == "CW" ? u_CW : nothing
-            v_CCW = -u[region][1, Ny, k]
-            v_CW = u[region_north][1, 1, k]
-            v[region][0, Ny+1, k] = operation_corner_points == "average" ? 0.5 * (v_CCW + v_CW) :
-                                    operation_corner_points == "CCW" ? v_CCW :
-                                    operation_corner_points == "CW" ? v_CW : nothing    
-        end
-
-        # Northeast corner region
-        for k in -Hz+1:Nz+Hz
-            # Local y direction
-            # (a) Proceed from [Nx, Ny+1] to [Nx, Ny+Hy].
-            # (b) Shift right by one index in the first dimension to proceed from [Nx+1, Ny+1] to [Nx+1, Ny+Hy].
-            u[region][Nx+1, Ny+1:Ny+Hy, k] .= u[region_east][1, 1:Hy, k]'
-            v[region][Nx+1, Ny+1:Ny+Hy, k] .= v[region_east][1, 1:Hy, k]'
-            # Local x direction
-            # (a) Proceed from [Nx+1, Ny] to [Nx+Hx, Ny].
-            # (b) Shift up by one index in the second dimension to proceed from [Nx+1, Ny+1] to [Nx+Hx, Ny+1].
-            u[region][Nx+1:Nx+Hx, Ny+1, k] .= v[region_north][Nx, 1:Hx, k]
-            v[region][Nx+1:Nx+Hx, Ny+1, k] .= -u[region_east][1, 1:Hx, k]
-            # Corner point operation
-            u_CCW = v[region_north][Nx, 1, k]
-            u_CW = u[region_east][1, 1, k]
-            u[region][Nx+1, Ny+1, k] = operation_corner_points == "average" ? 0.5 * (u_CCW + u_CW) :
-                                       operation_corner_points == "CCW" ? u_CCW :
-                                       operation_corner_points == "CW" ? u_CW : nothing
-            v_CCW = -u[region_east][1, 1, k]
-            v_CW = v[region_east][1, 1, k]
-            v[region][Nx+1, Ny+1, k] = operation_corner_points == "average" ? 0.5 * (v_CCW + v_CW) :
-                                       operation_corner_points == "CCW" ? v_CCW :
-                                       operation_corner_points == "CW" ? v_CW : nothing
-        end
-        
-        # Southwest corner region
-        for k in -Hz+1:Nz+Hz
-            # Local y direction
-            # (a) Proceed from [1, 1-Hy] to [1, 0].
-            # (b) Shift left by one index in the first dimension to proceed from [0, 1-Hy] to [0, 0].
-            u[region][0, 1-Hy:0, k] .= -v[region_west][Nx-Hy+1:Nx, 2, k]'
-            v[region][0, 1-Hy:0, k] .= u[region_west][Nx-Hy+1:Nx, 1, k]'
-            # Local x direction
-            # (a) Proceed from [1-Hx, 1] to [0, 1].
-            # (b) Shift down by one index in the second dimension to proceed from [1-Hx, 0] to [0, 0].
-            u[region][1-Hx:0, 0, k] .= u[region_south][Nx-Hx+1:Nx, Ny, k]
-            v[region][1-Hx:0, 0, k] .= v[region_south][Nx-Hx+1:Nx, Ny, k]
-            # Corner point operation
-            u_CCW = u[region_south][Nx, Ny, k]
-            u_CW = -v[region_west][Nx, 2, k]
-            u[region][0, 0, k] = operation_corner_points == "average" ? 0.5 * (u_CCW + u_CW) :
-                                 operation_corner_points == "CCW" ? u_CCW :
-                                 operation_corner_points == "CW" ? u_CW : nothing
-            v_CCW = v[region_south][Nx, Ny, k]
-            v_CW = u[region_west][Nx, 1, k]
-            v[region][0, 0, k] = operation_corner_points == "average" ? 0.5 * (v_CCW + v_CW) :
-                                 operation_corner_points == "CCW" ? v_CCW :
-                                 operation_corner_points == "CW" ? v_CW : nothing
-        end
-        
-        # Southeast corner region
-        for k in -Hz+1:Nz+Hz
-            # Local y direction
-            # (a) Proceed from [Nx, 1-Hy] to [Nx, 0].
-            # (b) Shift right by one index in the first dimension to proceed from [Nx+1, 1-Hy] to [Nx+1, 0].
-            u[region][Nx+1, 1-Hy:0, k] .= -v[region_south][Nx-Hy+1:Nx, 1, k]'
-            v[region][Nx+1, 1-Hy:0, k] .= reverse(-v[region_east][Nx, 2:Hy+1, k]')
-            # Local x direction
-            # (a) Proceed from [Nx+1, 1] to [Nx+Hx, 1].
-            # (b) Shift down by one index in the second dimension to proceed from [Nx+1, 0] to [Nx+Hx, 0].
-            u[region][Nx+1, 0, k] = -v[region][Nx, 1, k]
-            u[region][Nx+2:Nx+Hx, 0, k] .= reverse(-u[region_south][Nx-Hx+2:Nx, 1, k])
-            v[region][Nx+1:Nx+Hx, 0, k] .= reverse(-v[region_south][Nx-Hx+1:Nx, 2, k])
-            # Corner point operation
-            u_CCW = -v[region_south][Nx, 1, k]
-            u_CW = -v[region][Nx, 1, k]
-            u[region][Nx+1, 0, k] = operation_corner_points == "average" ? 0.5 * (u_CCW + u_CW) :
-                                    operation_corner_points == "CCW" ? u_CCW :
-                                    operation_corner_points == "CW" ? u_CW : nothing
-            v_CCW = -v[region_east][Nx, 2, k]
-            v_CW = -v[region_south][Nx, 2, k]
-            v[region][Nx+1, 0, k] = operation_corner_points == "average" ? 0.5 * (v_CCW + v_CW) :
-                                    operation_corner_points == "CCW" ? v_CCW :
-                                    operation_corner_points == "CW" ? v_CW : nothing
-        end        
-    end
-    
-=======
     fill_halo_regions!(∫ᶻQ)
 
->>>>>>> d89f51c9
     compute_implicit_free_surface_right_hand_side!(rhs, solver, g, Δt, ∫ᶻQ, η)
 
     # Solve for the free surface at tⁿ⁺¹
