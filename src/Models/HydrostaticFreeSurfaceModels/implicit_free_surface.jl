using Oceananigans.Grids: AbstractGrid
using Oceananigans.Architectures: device
using Oceananigans.Operators: ∂xᶠᶜᶜ, ∂yᶜᶠᶜ, Δzᶜᶜᶠ, Δzᶜᶜᶜ, Δx, Δy
using Oceananigans.BoundaryConditions: regularize_field_boundary_conditions
using Oceananigans.Solvers: solve!
using Oceananigans.Utils: prettysummary
using Oceananigans.Fields
using Oceananigans.Utils: prettytime

using Oceananigans.Models.HydrostaticFreeSurfaceModels.SplitExplicitFreeSurfaces: compute_barotropic_mode!

using Adapt

struct ImplicitFreeSurface{E, G, I, M, S} <: AbstractFreeSurface{E, G}
    η :: E
    gravitational_acceleration :: G
    implicit_step_solver :: I
    solver_method :: M
    solver_settings :: S
end

Base.show(io::IO, fs::ImplicitFreeSurface) =
    isnothing(fs.η) ?
    print(io, "ImplicitFreeSurface with ", fs.solver_method, "\n",
              "├─ gravitational_acceleration: ", prettysummary(fs.gravitational_acceleration), "\n",
              "├─ solver_method: ", fs.solver_method, "\n", # TODO: implement summary for solvers
              "└─ settings: ", isempty(fs.solver_settings) ? "Default" : fs.solver_settings) :
    print(io, "ImplicitFreeSurface with ", fs.solver_method, "\n",
              "├─ grid: ", summary(fs.η.grid), "\n",
              "├─ η: ", summary(fs.η), "\n",
              "├─ gravitational_acceleration: ", prettysummary(fs.gravitational_acceleration), "\n",
              "├─ implicit_step_solver: ", nameof(typeof(fs.implicit_step_solver)), "\n", # TODO: implement summary for solvers
              "└─ settings: ", fs.solver_settings)

"""
    ImplicitFreeSurface(; solver_method = :Default,
                        gravitational_acceleration = Oceananigans.defaults.gravitational_acceleration,
                        solver_settings...)

Return an implicit free-surface solver. The implicit free-surface equation is

```math
\\left [ 𝛁_h ⋅ (H 𝛁_h) - \\frac{1}{g Δt^2} \\right ] η^{n+1} = \\frac{𝛁_h ⋅ 𝐐_⋆}{g Δt} - \\frac{η^{n}}{g Δt^2} ,
```

where ``η^n`` is the free-surface elevation at the ``n``-th time step, ``H`` is depth, ``g`` is
the gravitational acceleration, ``Δt`` is the time step, ``𝛁_h`` is the horizontal gradient operator,
and ``𝐐_⋆`` is the barotropic volume flux associated with the predictor velocity field ``𝐮_⋆``, i.e.,

```math
𝐐_⋆ = \\int_{-H}^0 𝐮_⋆ \\, 𝖽 z ,
```

where

```math
𝐮_⋆ = 𝐮^n + \\int_{t_n}^{t_{n+1}} 𝐆ᵤ \\, 𝖽t .
```

This equation can be solved, in general, using the [`ConjugateGradientSolver`](@ref) but
other solvers can be invoked in special cases.

If ``H`` is constant, we divide through out to obtain

```math
\\left ( ∇^2_h - \\frac{1}{g H Δt^2} \\right ) η^{n+1}  = \\frac{1}{g H Δt} \\left ( 𝛁_h ⋅ 𝐐_⋆ - \\frac{η^{n}}{Δt} \\right ) .
```

Thus, for constant ``H`` and on grids with regular spacing in ``x`` and ``y`` directions, the free
surface can be obtained using the [`FFTBasedPoissonSolver`](@ref).

`solver_method` can be either of:
* `:FastFourierTransform` for [`FFTBasedPoissonSolver`](@ref)
* `:PreconditionedConjugateGradient` for [`ConjugateGradientSolver`](@ref)

By default, if the grid has regular spacing in the horizontal directions then the `:FastFourierTransform` is chosen,
otherwise the `:PreconditionedConjugateGradient`.
"""
function ImplicitFreeSurface(;
    solver_method = :Default,
    gravitational_acceleration = Oceananigans.defaults.gravitational_acceleration,
    solver_settings...)

    return ImplicitFreeSurface(nothing, gravitational_acceleration, nothing, solver_method, solver_settings)
end

Adapt.adapt_structure(to, free_surface::ImplicitFreeSurface) =
    ImplicitFreeSurface(Adapt.adapt(to, free_surface.η), free_surface.gravitational_acceleration,
                        nothing, nothing, nothing)

on_architecture(to, free_surface::ImplicitFreeSurface) =
    ImplicitFreeSurface(on_architecture(to, free_surface.η),
                        on_architecture(to, free_surface.gravitational_acceleration),
                        on_architecture(to, free_surface.implicit_step_solver),
                        on_architecture(to, free_surface.solver_methods),
                        on_architecture(to, free_surface.solver_settings))

# Internal function for HydrostaticFreeSurfaceModel
function materialize_free_surface(free_surface::ImplicitFreeSurface{Nothing}, velocities, grid)
    η = free_surface_displacement_field(velocities, free_surface, grid)
    gravitational_acceleration = convert(eltype(grid), free_surface.gravitational_acceleration)

    user_solver_method = free_surface.solver_method # could be = :Default
    solver = build_implicit_step_solver(Val(user_solver_method), grid, free_surface.solver_settings, gravitational_acceleration)
    solver_method = nameof(typeof(solver))

    return ImplicitFreeSurface(η,
                               gravitational_acceleration,
                               solver,
                               solver_method,
                               free_surface.solver_settings)
end

build_implicit_step_solver(::Val{:Default}, grid::XYRegularStaticRG, settings, gravitational_acceleration) =
    build_implicit_step_solver(Val(:FastFourierTransform), grid, settings, gravitational_acceleration)

build_implicit_step_solver(::Val{:Default}, grid, settings, gravitational_acceleration) =
    build_implicit_step_solver(Val(:PreconditionedConjugateGradient), grid, settings, gravitational_acceleration)

@inline explicit_barotropic_pressure_x_gradient(i, j, k, grid, ::ImplicitFreeSurface) = 0
@inline explicit_barotropic_pressure_y_gradient(i, j, k, grid, ::ImplicitFreeSurface) = 0

"""
Implicitly step forward η.
"""
function step_free_surface!(free_surface::ImplicitFreeSurface, model, timestepper, Δt)
    η      = free_surface.η
    g      = free_surface.gravitational_acceleration
    rhs    = free_surface.implicit_step_solver.right_hand_side
    solver = free_surface.implicit_step_solver

    fill_halo_regions!(model.velocities, model.clock, fields(model))
    
    @apply_regionally begin
        mask_immersed_field!(model.velocities.u)
        mask_immersed_field!(model.velocities.v)
    end

<<<<<<< HEAD
    # Compute right hand side of implicit free surface equation
    @apply_regionally local_compute_integrated_variables!(∫ᶻQ, model.velocities, arch)
    fill_halo_regions!(∫ᶻQ)

    compute_implicit_free_surface_right_hand_side!(rhs, solver, g, Δt, ∫ᶻQ, η)
=======
    compute_implicit_free_surface_right_hand_side!(rhs, solver, g, Δt, model.velocities, η)
>>>>>>> 08c8ed31

    # Solve for the free surface at tⁿ⁺¹
    start_time = time_ns()

    solve!(η, solver, rhs, g, Δt)

    @debug "Implicit step solve took $(prettytime((time_ns() - start_time) * 1e-9))."

    fill_halo_regions!(η)

    return nothing
end

function step_free_surface!(free_surface::ImplicitFreeSurface, model, timestepper::SplitRungeKuttaTimeStepper, Δt)
    parent(free_surface.η) .= parent(timestepper.Ψ⁻.η)
    step_free_surface!(free_surface, model, nothing, Δt)
    return nothing
<<<<<<< HEAD
end

function local_compute_integrated_variables!(∫ᶻQ, velocities, arch)
    u, v, _ = velocities
    U, V = ∫ᶻQ

    grid = u.grid

    # Compute barotropic volume flux. 
    foreach(mask_immersed_field!, velocities)
    compute_barotropic_mode!(U, V, grid, u * Δy, v * Δx)

    return nothing
=======
>>>>>>> 08c8ed31
end<|MERGE_RESOLUTION|>--- conflicted
+++ resolved
@@ -136,15 +136,7 @@
         mask_immersed_field!(model.velocities.v)
     end
 
-<<<<<<< HEAD
-    # Compute right hand side of implicit free surface equation
-    @apply_regionally local_compute_integrated_variables!(∫ᶻQ, model.velocities, arch)
-    fill_halo_regions!(∫ᶻQ)
-
-    compute_implicit_free_surface_right_hand_side!(rhs, solver, g, Δt, ∫ᶻQ, η)
-=======
     compute_implicit_free_surface_right_hand_side!(rhs, solver, g, Δt, model.velocities, η)
->>>>>>> 08c8ed31
 
     # Solve for the free surface at tⁿ⁺¹
     start_time = time_ns()
@@ -162,20 +154,4 @@
     parent(free_surface.η) .= parent(timestepper.Ψ⁻.η)
     step_free_surface!(free_surface, model, nothing, Δt)
     return nothing
-<<<<<<< HEAD
-end
-
-function local_compute_integrated_variables!(∫ᶻQ, velocities, arch)
-    u, v, _ = velocities
-    U, V = ∫ᶻQ
-
-    grid = u.grid
-
-    # Compute barotropic volume flux. 
-    foreach(mask_immersed_field!, velocities)
-    compute_barotropic_mode!(U, V, grid, u * Δy, v * Δx)
-
-    return nothing
-=======
->>>>>>> 08c8ed31
 end