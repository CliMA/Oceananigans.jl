--- conflicted
+++ resolved
@@ -72,21 +72,8 @@
     return PrescribedVelocityFields(u, v, w, parameters)
 end
 
-<<<<<<< HEAD
-function HydrostaticFreeSurfaceTendencyFields(::PrescribedVelocityFields, free_surface, grid, tracer_names)
-    tracer_tendencies = TracerFields(tracer_names, grid)
-    momentum_tendencies = (u = nothing, v = nothing, η = nothing)
-    return merge(momentum_tendencies, tracer_tendencies)
-end
-
-function HydrostaticFreeSurfaceTendencyFields(::PrescribedVelocityFields, ::ExplicitFreeSurface, grid, tracer_names)
-    tracers = TracerFields(tracer_names, grid)
-    return merge((u = nothing, v = nothing, η = nothing), tracers)
-end
-=======
 hydrostatic_tendency_fields(::PrescribedVelocityFields, free_surface, grid, tracer_names) = 
     merge((u=nothing, v=nothing), TracerFields(tracer_names, grid))
->>>>>>> d20e8d02
 
 @inline fill_halo_regions!(::PrescribedVelocityFields, args...) = nothing
 @inline fill_halo_regions!(::FunctionField, args...) = nothing
