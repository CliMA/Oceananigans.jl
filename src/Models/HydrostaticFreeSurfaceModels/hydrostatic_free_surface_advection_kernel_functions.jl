--- conflicted
+++ resolved
@@ -84,11 +84,6 @@
 
     @inbounds us[i, j, k] = velocities.u[i, j, k]
     @inbounds vs[i, j, k] = velocities.v[i, j, k]
-<<<<<<< HEAD
-
-=======
-    
->>>>>>> dc702d4a
     if ks <= H3
         @inbounds us[i, j, k - H3] = velocities.u[i, j, k - H3]
         @inbounds vs[i, j, k - H3] = velocities.v[i, j, k - H3]
