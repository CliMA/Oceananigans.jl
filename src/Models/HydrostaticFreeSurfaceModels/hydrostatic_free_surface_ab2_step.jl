using Oceananigans.Fields: location
using Oceananigans.TimeSteppers: ab2_step_field!
using Oceananigans.TurbulenceClosures: implicit_step!
using Oceananigans.ImmersedBoundaries: retrieve_interior_active_cells_map, retrieve_surface_active_cells_map

import Oceananigans.TimeSteppers: ab2_step!

#####
##### Step everything
#####

function ab2_step!(model::HydrostaticFreeSurfaceModel, Δt)

    compute_free_surface_tendency!(model.grid, model, model.free_surface)

    χ = model.timestepper.χ

    # Step locally velocity and tracers
    @apply_regionally local_ab2_step!(model, Δt, χ)

    step_free_surface!(model.free_surface, model, model.timestepper, Δt)

    return nothing
end

function local_ab2_step!(model, Δt, χ)
    ab2_step_velocities!(model.velocities, model, Δt, χ)
    ab2_step_tracers!(model.tracers, model, Δt, χ)

    return nothing
end


#####
##### Step velocities
#####

function ab2_step_velocities!(velocities, model, Δt, χ)

    for (i, name) in enumerate((:u, :v))
        Gⁿ = model.timestepper.Gⁿ[name]
        G⁻ = model.timestepper.G⁻[name]
        velocity_field = model.velocities[name]

        launch!(model.architecture, model.grid, :xyz,
                ab2_step_field!, velocity_field, Δt, χ, Gⁿ, G⁻)

        implicit_step!(velocity_field,
                       model.timestepper.implicit_solver,
                       model.closure,
                       model.diffusivity_fields,
                       nothing,
                       model.clock, 
                       Δt)
    end

    return nothing
end

#####
##### Step Tracers
#####

const EmptyNamedTuple = NamedTuple{(),Tuple{}}

hasclosure(closure, ClosureType) = closure isa ClosureType
hasclosure(closure_tuple::Tuple, ClosureType) = any(hasclosure(c, ClosureType) for c in closure_tuple)

ab2_step_tracers!(::EmptyNamedTuple, model, Δt, χ) = nothing

function ab2_step_tracers!(tracers, model, Δt, χ)

    closure = model.closure

    catke_in_closures = hasclosure(closure, FlavorOfCATKE)
    td_in_closures    = hasclosure(closure, FlavorOfTD)

    # Tracer update kernels
    for (tracer_index, tracer_name) in enumerate(propertynames(tracers))
        
        if catke_in_closures && tracer_name == :e
            @debug "Skipping AB2 step for e"
        elseif td_in_closures && tracer_name == :ϵ
            @debug "Skipping AB2 step for ϵ"
        elseif td_in_closures && tracer_name == :e
            @debug "Skipping AB2 step for e"
        else
            Gⁿ = model.timestepper.Gⁿ[tracer_name]
            G⁻ = model.timestepper.G⁻[tracer_name]
            tracer_field = tracers[tracer_name]
            closure = model.closure

            ab2_step_tracer_field!(tracer_field, model.grid, Δt, χ, Gⁿ, G⁻)

            implicit_step!(tracer_field,
                           model.timestepper.implicit_solver,
                           closure,
                           model.diffusivity_fields,
                           Val(tracer_index),
                           model.clock,
                           Δt)
        end
    end

    return nothing
end

ab2_step_tracer_field!(tracer_field, grid, Δt, χ, Gⁿ, G⁻) =
    launch!(architecture(grid), grid, :xyz, _ab2_step_tracer_field!, tracer_field, grid, Δt, χ, Gⁿ, G⁻)

#####
<<<<<<< HEAD
##### Tracer update in generalized vertical coordinates 
=======
##### Tracer update in mutable vertical coordinates 
>>>>>>> c0a35e85
#####

# σθ is the evolved quantity. Once σⁿ⁺¹ is known we can retrieve θⁿ⁺¹
# with the `unscale_tracers!` function
@kernel function _ab2_step_tracer_field!(θ, grid, Δt, χ, Gⁿ, G⁻)
    i, j, k = @index(Global, NTuple)

    FT = eltype(χ)
    α = convert(FT, 1.5) + χ
    β = convert(FT, 0.5) + χ

    σᶜᶜⁿ = σⁿ(i, j, k, grid, Center(), Center(), Center())
    σᶜᶜ⁻ = σ⁻(i, j, k, grid, Center(), Center(), Center())

    @inbounds begin
        ∂t_σθ = α * σᶜᶜⁿ * Gⁿ[i, j, k] - β * σᶜᶜ⁻ * G⁻[i, j, k]
        
<<<<<<< HEAD
        # We store temporarily sθ in θ. The unscaled θ will be retrieved with `unscale_tracers!`
=======
        # We store temporarily σθ in θ. 
        # The unscaled θ will be retrieved with `unscale_tracers!`
>>>>>>> c0a35e85
        θ[i, j, k] = σᶜᶜⁿ * θ[i, j, k] + convert(FT, Δt) * ∂t_σθ
    end
end

# Fallback! We need to unscale the tracers only in case of 
<<<<<<< HEAD
# a grid with a moving vertical coordinate, i.e. where σ is not constant
=======
# a grid with a mutable vertical coordinate, i.e. where `σ != 1`
>>>>>>> c0a35e85
unscale_tracers!(tracers, grid; kwargs...) = nothing<|MERGE_RESOLUTION|>--- conflicted
+++ resolved
@@ -109,11 +109,7 @@
     launch!(architecture(grid), grid, :xyz, _ab2_step_tracer_field!, tracer_field, grid, Δt, χ, Gⁿ, G⁻)
 
 #####
-<<<<<<< HEAD
-##### Tracer update in generalized vertical coordinates 
-=======
 ##### Tracer update in mutable vertical coordinates 
->>>>>>> c0a35e85
 #####
 
 # σθ is the evolved quantity. Once σⁿ⁺¹ is known we can retrieve θⁿ⁺¹
@@ -131,20 +127,12 @@
     @inbounds begin
         ∂t_σθ = α * σᶜᶜⁿ * Gⁿ[i, j, k] - β * σᶜᶜ⁻ * G⁻[i, j, k]
         
-<<<<<<< HEAD
-        # We store temporarily sθ in θ. The unscaled θ will be retrieved with `unscale_tracers!`
-=======
         # We store temporarily σθ in θ. 
         # The unscaled θ will be retrieved with `unscale_tracers!`
->>>>>>> c0a35e85
         θ[i, j, k] = σᶜᶜⁿ * θ[i, j, k] + convert(FT, Δt) * ∂t_σθ
     end
 end
 
 # Fallback! We need to unscale the tracers only in case of 
-<<<<<<< HEAD
-# a grid with a moving vertical coordinate, i.e. where σ is not constant
-=======
 # a grid with a mutable vertical coordinate, i.e. where `σ != 1`
->>>>>>> c0a35e85
 unscale_tracers!(tracers, grid; kwargs...) = nothing