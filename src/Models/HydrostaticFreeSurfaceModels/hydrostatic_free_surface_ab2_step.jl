--- conflicted
+++ resolved
@@ -74,22 +74,6 @@
 
     # Tracer update kernels
     for (tracer_index, tracer_name) in enumerate(propertynames(tracers))
-<<<<<<< HEAD
-        Gⁿ = model.timestepper.Gⁿ[tracer_name]
-        G⁻ = model.timestepper.G⁻[tracer_name]
-        tracer_field = tracers[tracer_name]
-        closure = model.closure
-
-        ab2_step_tracer_field!(tracer_field, model.grid, Δt, χ, Gⁿ, G⁻)
-
-        implicit_step!(tracer_field,
-                       model.timestepper.implicit_solver,
-                       closure,
-                       model.diffusivity_fields,
-                       Val(tracer_index),
-                       model.clock,
-                       Δt)
-=======
         
         # TODO: do better than this silly criteria, also need to check closure tuples
         if closure isa FlavorOfCATKE && tracer_name == :e
@@ -104,8 +88,7 @@
             tracer_field = tracers[tracer_name]
             closure = model.closure
 
-            launch!(model.architecture, model.grid, :xyz,
-                    ab2_step_field!, tracer_field, Δt, χ, Gⁿ, G⁻)
+        ab2_step_tracer_field!(tracer_field, model.grid, Δt, χ, Gⁿ, G⁻)
 
             implicit_step!(tracer_field,
                            model.timestepper.implicit_solver,
@@ -115,15 +98,11 @@
                            model.clock,
                            Δt)
         end
->>>>>>> 7f2d512c
     end
 
     return nothing
 end
-<<<<<<< HEAD
 
 ab2_step_tracer_field!(tracer_field, grid, Δt, χ, Gⁿ, G⁻) =
     launch!(architecture(grid), grid, :xyz, ab2_step_field!, tracer_field, Δt, χ, Gⁿ, G⁻)
 
-=======
->>>>>>> 7f2d512c
