--- conflicted
+++ resolved
@@ -20,25 +20,10 @@
 end
 
 function local_ab2_step!(model, Δt, χ)
-
-<<<<<<< HEAD
-    if model.free_surface isa SplitExplicitFreeSurface
-        sefs = model.free_surface
-        u, v, _ = model.velocities
-        barotropic_mode!(sefs.state.U, sefs.state.V, model.grid, u, v)
-    end
-
     ab2_step_velocities!(model.velocities, model, Δt, χ)
     ab2_step_tracers!(model.tracers, model, Δt, χ)
-=======
-    explicit_velocity_step_events = ab2_step_velocities!(model.velocities, model, Δt, χ)
-    explicit_tracer_step_events   = ab2_step_tracers!(model.tracers, model, Δt, χ)
     
-    prognostic_field_events = (tuple(explicit_velocity_step_events...),
-                               tuple(explicit_tracer_step_events...))
-
-    return prognostic_field_events    
->>>>>>> b8ae3808
+    return nothing    
 end
 
 #####
