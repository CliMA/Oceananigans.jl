using Oceananigans.Fields: location
using Oceananigans.TimeSteppers: ab2_step_field!
using Oceananigans.TurbulenceClosures: implicit_step!
using Oceananigans.ImmersedBoundaries: get_active_cells_map, get_active_column_map

import Oceananigans.TimeSteppers: ab2_step!

#####
##### Step everything
#####

function ab2_step!(model::HydrostaticFreeSurfaceModel, Δt)

    grid = model.grid
    compute_free_surface_tendency!(grid, model, model.free_surface)

<<<<<<< HEAD
    # Step locally velocity and tracers
    χ = model.timestepper.χ
    @apply_regionally local_ab2_step!(model, Δt, χ)
=======
    FT = eltype(grid)
    χ  = convert(FT, model.timestepper.χ)
    Δt = convert(FT, Δt)

    # Step locally velocity and tracers
    @apply_regionally begin
        ab2_step_grid!(model.grid, model, model.vertical_coordinate, Δt, χ)
        ab2_step_velocities!(model.velocities, model, Δt, χ)
        ab2_step_tracers!(model.tracers, model, Δt, χ)
    end
>>>>>>> 013f2756

    step_free_surface!(model.free_surface, model, model.timestepper, Δt)

    return nothing
end

<<<<<<< HEAD
function local_ab2_step!(model, Δt, χ)
    ab2_step_velocities!(model.velocities, model, Δt, χ)
    ab2_step_tracers!(model.tracers, model, Δt, χ)
    return nothing
end


=======
>>>>>>> 013f2756
#####
##### Step velocities
#####

function ab2_step_velocities!(velocities, model, Δt, χ)

    for (i, name) in enumerate((:u, :v))
        Gⁿ = model.timestepper.Gⁿ[name]
        G⁻ = model.timestepper.G⁻[name]
        velocity_field = model.velocities[name]

        launch!(model.architecture, model.grid, :xyz,
                ab2_step_field!, velocity_field, Δt, χ, Gⁿ, G⁻)

        implicit_step!(velocity_field,
                       model.timestepper.implicit_solver,
                       model.closure,
                       model.diffusivity_fields,
                       nothing,
                       model.clock,
                       Δt)
    end

    return nothing
end

#####
##### Step Tracers
#####

const EmptyNamedTuple = NamedTuple{(),Tuple{}}

hasclosure(closure, ClosureType) = closure isa ClosureType
hasclosure(closure_tuple::Tuple, ClosureType) = any(hasclosure(c, ClosureType) for c in closure_tuple)

ab2_step_tracers!(::EmptyNamedTuple, model, Δt, χ) = nothing

function ab2_step_tracers!(tracers, model, Δt, χ)

    closure = model.closure
    catke_in_closures = hasclosure(closure, FlavorOfCATKE)
    td_in_closures    = hasclosure(closure, FlavorOfTD)

    # Tracer update kernels
    for (tracer_index, tracer_name) in enumerate(propertynames(tracers))

        if catke_in_closures && tracer_name == :e
            @debug "Skipping AB2 step for e"
        elseif td_in_closures && tracer_name == :ϵ
            @debug "Skipping AB2 step for ϵ"
        elseif td_in_closures && tracer_name == :e
            @debug "Skipping AB2 step for e"
        else
            Gⁿ = model.timestepper.Gⁿ[tracer_name]
            G⁻ = model.timestepper.G⁻[tracer_name]
            tracer_field = tracers[tracer_name]
            closure = model.closure
            grid = model.grid

            FT = eltype(grid)
            launch!(architecture(grid), grid, :xyz, _ab2_step_tracer_field!, tracer_field, grid, convert(FT, Δt), χ, Gⁿ, G⁻)

            implicit_step!(tracer_field,
                           model.timestepper.implicit_solver,
                           closure,
                           model.diffusivity_fields,
                           Val(tracer_index),
                           model.clock,
                           Δt)
        end
    end

    return nothing
end

#####
##### Tracer update in mutable vertical coordinates
#####

# σθ is the evolved quantity. Once σⁿ⁺¹ is known we can retrieve θⁿ⁺¹
@kernel function _ab2_step_tracer_field!(θ, grid, Δt, χ, Gⁿ, G⁻)
    i, j, k = @index(Global, NTuple)

    FT = eltype(χ)
    α = convert(FT, 1.5) + χ
    β = convert(FT, 0.5) + χ

    σᶜᶜⁿ = σⁿ(i, j, k, grid, Center(), Center(), Center())
    σᶜᶜ⁻ = σ⁻(i, j, k, grid, Center(), Center(), Center())

    @inbounds begin
        ∂t_σθ = α * Gⁿ[i, j, k] - β * G⁻[i, j, k]
        θ[i, j, k] = (σᶜᶜ⁻ * θ[i, j, k] + Δt * ∂t_σθ) / σᶜᶜⁿ
    end
end<|MERGE_RESOLUTION|>--- conflicted
+++ resolved
@@ -14,11 +14,6 @@
     grid = model.grid
     compute_free_surface_tendency!(grid, model, model.free_surface)
 
-<<<<<<< HEAD
-    # Step locally velocity and tracers
-    χ = model.timestepper.χ
-    @apply_regionally local_ab2_step!(model, Δt, χ)
-=======
     FT = eltype(grid)
     χ  = convert(FT, model.timestepper.χ)
     Δt = convert(FT, Δt)
@@ -29,23 +24,12 @@
         ab2_step_velocities!(model.velocities, model, Δt, χ)
         ab2_step_tracers!(model.tracers, model, Δt, χ)
     end
->>>>>>> 013f2756
 
     step_free_surface!(model.free_surface, model, model.timestepper, Δt)
 
     return nothing
 end
 
-<<<<<<< HEAD
-function local_ab2_step!(model, Δt, χ)
-    ab2_step_velocities!(model.velocities, model, Δt, χ)
-    ab2_step_tracers!(model.tracers, model, Δt, χ)
-    return nothing
-end
-
-
-=======
->>>>>>> 013f2756
 #####
 ##### Step velocities
 #####
