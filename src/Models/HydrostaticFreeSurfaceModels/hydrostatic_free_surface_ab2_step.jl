--- conflicted
+++ resolved
@@ -51,12 +51,8 @@
                        model.closure,
                        model.diffusivity_fields,
                        nothing,
-<<<<<<< HEAD
                        model.clock, 
                        fields(model),
-=======
-                       model.clock,
->>>>>>> e459594b
                        Δt)
     end
 
