using Oceananigans.Fields: location
using Oceananigans.TimeSteppers: ab2_step_field!
using Oceananigans.TurbulenceClosures: implicit_step!
using Oceananigans.ImmersedBoundaries: active_interior_map, active_surface_map

import Oceananigans.TimeSteppers: ab2_step!

#####
##### Step everything
#####

setup_free_surface!(model, free_surface, χ) = nothing

function ab2_step!(model::HydrostaticFreeSurfaceModel, Δt, χ)

    setup_free_surface!(model, model.free_surface, χ)

    # Step locally velocity and tracers
    @apply_regionally local_ab2_step!(model, Δt, χ)

    # blocking step for implicit free surface, non blocking for explicit
    ab2_step_free_surface!(model.free_surface, model, Δt, χ)

    return nothing
end

function local_ab2_step!(model, Δt, χ)
    ab2_step_velocities!(model.velocities, model, Δt, χ)
    ab2_step_tracers!(model.tracers, model, Δt, χ)
    return nothing    
end

#####
##### Step velocities
#####

function ab2_step_velocities!(velocities, model, Δt, χ)

    for (i, name) in enumerate((:u, :v))
        Gⁿ = model.timestepper.Gⁿ[name]
        G⁻ = model.timestepper.G⁻[name]
        velocity_field = model.velocities[name]

        launch!(model.architecture, model.grid, :xyz,
                ab2_step_field!, velocity_field, Δt, χ, Gⁿ, G⁻)

        # TODO: let next implicit solve depend on previous solve + explicit velocity step
        # Need to distinguish between solver events and tendency calculation events.
        # Note that BatchedTridiagonalSolver has a hard `wait`; this must be solved first.
        implicit_step!(velocity_field,
                       model.timestepper.implicit_solver,
                       model.closure,
                       model.diffusivity_fields,
                       nothing,
                       model.clock, 
                       Δt)
    end

    return nothing
end

#####
##### Step velocities
#####

const EmptyNamedTuple = NamedTuple{(),Tuple{}}

ab2_step_tracers!(::EmptyNamedTuple, model, Δt, χ) = nothing

function ab2_step_tracers!(tracers, model, Δt, χ)

    # Tracer update kernels
    for (tracer_index, tracer_name) in enumerate(propertynames(tracers))
        Gⁿ = model.timestepper.Gⁿ[tracer_name]
        G⁻ = model.timestepper.G⁻[tracer_name]
        tracer_field = tracers[tracer_name]
        closure = model.closure

        ab2_step_tracer_field!(tracer_field, model.grid, Δt, χ, Gⁿ, G⁻)

        implicit_step!(tracer_field,
                       model.timestepper.implicit_solver,
                       closure,
                       model.diffusivity_fields,
                       Val(tracer_index),
                       model.clock,
                       Δt)
    end

    return nothing
<<<<<<< HEAD
end

ab2_step_tracer_field!(tracer_field, grid, Δt, χ, Gⁿ, G⁻) =
    launch!(architecture(grid), grid, :xyz, ab2_step_field!, tracer_field, Δt, χ, Gⁿ, G⁻)

=======
end
>>>>>>> d89f51c9
<|MERGE_RESOLUTION|>--- conflicted
+++ resolved
@@ -88,12 +88,8 @@
     end
 
     return nothing
-<<<<<<< HEAD
 end
 
 ab2_step_tracer_field!(tracer_field, grid, Δt, χ, Gⁿ, G⁻) =
     launch!(architecture(grid), grid, :xyz, ab2_step_field!, tracer_field, Δt, χ, Gⁿ, G⁻)
 
-=======
-end
->>>>>>> d89f51c9
