--- conflicted
+++ resolved
@@ -11,11 +11,7 @@
 
 function ab2_step!(model::HydrostaticFreeSurfaceModel, Δt)
 
-<<<<<<< HEAD
-    setup_free_surface!(model, model.free_surface, model.timestepper, 1)
-=======
     χ = model.timestepper.χ
->>>>>>> a7718107
 
     # Step locally velocity and tracers
     @apply_regionally begin
