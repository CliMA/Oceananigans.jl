using Adapt, CUDA
using Oceananigans: instantiated_location
using Oceananigans.Fields: Center, Face
using Oceananigans.AbstractOperations: GridMetricOperation, Ax, Ay, Az
using Oceananigans.BoundaryConditions: BoundaryCondition, Open, PerturbationAdvection

import Adapt: adapt_structure
import Base: summary, show
import Oceananigans.BoundaryConditions: update_boundary_condition!

<<<<<<< HEAD
"""
    BoundaryAdjacentMean

Stores the boundary mean `value` of a `Field`. Updated by calling 
```jldoctest
julia> using Oceananigans

julia> using Oceananigans.Models: BoundaryAdjacentMean

julia> grid = RectilinearGrid(size = (16, 16, 16), extent = (3, 4, 5))
16×16×16 RectilinearGrid{Float64, Periodic, Periodic, Bounded} on CPU with 3×3×3 halo
├── Periodic x ∈ [0.0, 3.0)  regularly spaced with Δx=0.1875
├── Periodic y ∈ [0.0, 4.0)  regularly spaced with Δy=0.25
└── Bounded  z ∈ [-5.0, 0.0] regularly spaced with Δz=0.3125

julia> cf = CenterField(grid)
16×16×16 Field{Center, Center, Center} on RectilinearGrid on CPU
├── grid: 16×16×16 RectilinearGrid{Float64, Periodic, Periodic, Bounded} on CPU with 3×3×3 halo
├── boundary conditions: FieldBoundaryConditions
│   └── west: Periodic, east: Periodic, south: Periodic, north: Periodic, bottom: ZeroFlux, top: ZeroFlux, immersed: Nothing
└── data: 22×22×22 OffsetArray(::Array{Float64, 3}, -2:19, -2:19, -2:19) with eltype Float64 with indices -2:19×-2:19×-2:19
    └── max=0.0, min=0.0, mean=0.0

julia> set!(cf, (x, y, z) -> sin(2π * y / 4))
16×16×16 Field{Center, Center, Center} on RectilinearGrid on CPU
├── grid: 16×16×16 RectilinearGrid{Float64, Periodic, Periodic, Bounded} on CPU with 3×3×3 halo
├── boundary conditions: FieldBoundaryConditions
│   └── west: Periodic, east: Periodic, south: Periodic, north: Periodic, bottom: ZeroFlux, top: ZeroFlux, immersed: Nothing
└── data: 22×22×22 OffsetArray(::Array{Float64, 3}, -2:19, -2:19, -2:19) with eltype Float64 with indices -2:19×-2:19×-2:19
    └── max=0.980785, min=-0.980785, mean=1.10534e-16

julia> bam = BoundaryAdjacentMean(grid, :east)
BoundaryAdjacentMean: (0.0)

julia> bam(:east, cf)
-1.5612511283791264e-18

```
"""
=======
>>>>>>> 322ef3c4
struct BoundaryAdjacentMean{FF, BV}
    flux_field :: FF
         value :: BV

    @doc """
        BoundaryAdjacentMean(grid, side;
                             flux_field::FF = boundary_reduced_field(Val(side), grid),
                             value::BV = Ref(zero(grid)))

    Store the boundary mean `value` of a `Field`. Updated by calling

    ```jldoctest
    julia> using Oceananigans

    julia> using Oceananigans.Models: BoundaryAdjacentMean

    julia> grid = RectilinearGrid(size = (16, 16, 16), extent = (3, 4, 5));

    julia> cf = CenterField(grid);

    julia> set!(cf, (x, y, z) -> sin(2π * y / 4))
    16×16×16 Field{Center, Center, Center} on RectilinearGrid on CPU
    ├── grid: 16×16×16 RectilinearGrid{Float64, Periodic, Periodic, Bounded} on CPU with 3×3×3 halo
    ├── boundary conditions: FieldBoundaryConditions
    │   └── west: Periodic, east: Periodic, south: Periodic, north: Periodic, bottom: ZeroFlux, top: ZeroFlux, immersed: ZeroFlux
    └── data: 22×22×22 OffsetArray(::Array{Float64, 3}, -2:19, -2:19, -2:19) with eltype Float64 with indices -2:19×-2:19×-2:19
        └── max=0.980785, min=-0.980785, mean=1.10534e-16

    julia> bam = BoundaryAdjacentMean(grid, :east)
    BoundaryAdjacentMean: (0.0)

    julia> bam(:east, cf)

    julia> bam
    BoundaryAdjacentMean: (-1.5612511283791264e-18)
    ```
    """
    BoundaryAdjacentMean(grid, side;
                         flux_field::FF = boundary_reduced_field(Val(side), grid),
                         value::BV = Ref(zero(grid))) where {FF, BV} =
        new{FF, BV}(flux_field, value)
end

@inline (bam::BoundaryAdjacentMean)(args...) = bam.value[]

Adapt.adapt_structure(to, mo::BoundaryAdjacentMean) =
    BoundaryAdjacentMean(; flux_fields = nothing, value = adapt(to, mo.value[]))

Base.show(io::IO, bam::BoundaryAdjacentMean) = print(io, summary(bam))
Base.summary(bam::BoundaryAdjacentMean) = "BoundaryAdjacentMean: ($(bam.value[]))"

@inline boundary_reduced_field(::Union{Val{:west}, Val{:east}}, grid)   = Field{Center, Nothing, Nothing}(grid)
@inline boundary_reduced_field(::Union{Val{:south}, Val{:north}}, grid) = Field{Nothing, Center, Nothing}(grid)
@inline boundary_reduced_field(::Union{Val{:bottom}, Val{:top}}, grid)  = Field{Nothing, Nothing, Center}(grid)

@inline boundary_normal_area(::Union{Val{:west}, Val{:east}}, grid)   = GridMetricOperation((Face, Center, Center), Ax, grid)
@inline boundary_normal_area(::Union{Val{:south}, Val{:north}}, grid) = GridMetricOperation((Center, Face, Center), Ay, grid)
@inline boundary_normal_area(::Union{Val{:bottom}, Val{:top}}, grid)  = GridMetricOperation((Center, Center, Face), Az, grid)

@inline boundary_adjacent_indices(::Val{:east}, grid, loc) = size(grid, 1), 1, 1
@inline boundary_adjacent_indices(val_side::Val{:west}, grid, loc) = first_interior_index(val_side, loc), 1, 1

@inline boundary_adjacent_indices(::Val{:north}, grid, loc) = 1, size(grid, 2), 1
@inline boundary_adjacent_indices(val_side::Val{:south}, grid, loc) = 1, first_interior_index(val_side, loc), 1

@inline boundary_adjacent_indices(::Val{:top}, grid, loc) = 1, 1, size(grid, 3)
@inline boundary_adjacent_indices(val_side::Val{:bottom}, grid, loc) = 1, 1, first_interior_index(val_side, loc)

@inline first_interior_index(::Union{Val{:west}, Val{:east}}, ::Tuple{Center, <:Any, <:Any}) = 1
@inline first_interior_index(::Union{Val{:west}, Val{:east}}, ::Tuple{Face, <:Any, <:Any}) = 2

@inline first_interior_index(::Union{Val{:south}, Val{:north}}, ::Tuple{<:Any, Center, <:Any}) = 1
@inline first_interior_index(::Union{Val{:south}, Val{:north}}, ::Tuple{<:Any, Face, <:Any}) = 2

@inline first_interior_index(::Union{Val{:bottom}, Val{:top}}, ::Tuple{<:Any, <:Any, Center}) = 1
@inline first_interior_index(::Union{Val{:bottom}, Val{:top}}, ::Tuple{<:Any, <:Any, Face}) = 2

(bam::BoundaryAdjacentMean)(side, u) = bam(Val(side), u)

# Computes the boundary mean and stores it.
function (bam::BoundaryAdjacentMean)(val_side::Val, u)
    grid = u.grid

    loc = instantiated_location(u)
    iB, jB, kB = boundary_adjacent_indices(val_side, grid, loc)
    An = boundary_normal_area(val_side, grid)

    # get the total flux
    sum!(bam.flux_field, u * An)

    bam.value[] = CUDA.@allowscalar bam.flux_field[iB, jB, kB]

    # get the normalizing area
    sum!(bam.flux_field, An)

    bam.value[] /= CUDA.@allowscalar bam.flux_field[iB, jB, kB]

    return nothing
end

const MOOBC = BoundaryCondition{<:Open, <:BoundaryAdjacentMean}
@inline update_boundary_condition!(bc::MOOBC, val_side, u, model) = bc.condition(val_side, u)<|MERGE_RESOLUTION|>--- conflicted
+++ resolved
@@ -8,48 +8,6 @@
 import Base: summary, show
 import Oceananigans.BoundaryConditions: update_boundary_condition!
 
-<<<<<<< HEAD
-"""
-    BoundaryAdjacentMean
-
-Stores the boundary mean `value` of a `Field`. Updated by calling 
-```jldoctest
-julia> using Oceananigans
-
-julia> using Oceananigans.Models: BoundaryAdjacentMean
-
-julia> grid = RectilinearGrid(size = (16, 16, 16), extent = (3, 4, 5))
-16×16×16 RectilinearGrid{Float64, Periodic, Periodic, Bounded} on CPU with 3×3×3 halo
-├── Periodic x ∈ [0.0, 3.0)  regularly spaced with Δx=0.1875
-├── Periodic y ∈ [0.0, 4.0)  regularly spaced with Δy=0.25
-└── Bounded  z ∈ [-5.0, 0.0] regularly spaced with Δz=0.3125
-
-julia> cf = CenterField(grid)
-16×16×16 Field{Center, Center, Center} on RectilinearGrid on CPU
-├── grid: 16×16×16 RectilinearGrid{Float64, Periodic, Periodic, Bounded} on CPU with 3×3×3 halo
-├── boundary conditions: FieldBoundaryConditions
-│   └── west: Periodic, east: Periodic, south: Periodic, north: Periodic, bottom: ZeroFlux, top: ZeroFlux, immersed: Nothing
-└── data: 22×22×22 OffsetArray(::Array{Float64, 3}, -2:19, -2:19, -2:19) with eltype Float64 with indices -2:19×-2:19×-2:19
-    └── max=0.0, min=0.0, mean=0.0
-
-julia> set!(cf, (x, y, z) -> sin(2π * y / 4))
-16×16×16 Field{Center, Center, Center} on RectilinearGrid on CPU
-├── grid: 16×16×16 RectilinearGrid{Float64, Periodic, Periodic, Bounded} on CPU with 3×3×3 halo
-├── boundary conditions: FieldBoundaryConditions
-│   └── west: Periodic, east: Periodic, south: Periodic, north: Periodic, bottom: ZeroFlux, top: ZeroFlux, immersed: Nothing
-└── data: 22×22×22 OffsetArray(::Array{Float64, 3}, -2:19, -2:19, -2:19) with eltype Float64 with indices -2:19×-2:19×-2:19
-    └── max=0.980785, min=-0.980785, mean=1.10534e-16
-
-julia> bam = BoundaryAdjacentMean(grid, :east)
-BoundaryAdjacentMean: (0.0)
-
-julia> bam(:east, cf)
--1.5612511283791264e-18
-
-```
-"""
-=======
->>>>>>> 322ef3c4
 struct BoundaryAdjacentMean{FF, BV}
     flux_field :: FF
          value :: BV
@@ -87,10 +45,10 @@
     BoundaryAdjacentMean: (-1.5612511283791264e-18)
     ```
     """
-    BoundaryAdjacentMean(grid, side;
-                         flux_field::FF = boundary_reduced_field(Val(side), grid),
-                         value::BV = Ref(zero(grid))) where {FF, BV} =
-        new{FF, BV}(flux_field, value)
+    function BoundaryAdjacentMean(grid, side; flux_field::FF = boundary_reduced_field(Val(side), grid),
+                                              value::BV = Ref(zero(grid))) where {FF, BV}
+        return new{FF, BV}(flux_field, value)
+    end
 end
 
 @inline (bam::BoundaryAdjacentMean)(args...) = bam.value[]
