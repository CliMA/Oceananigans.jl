--- conflicted
+++ resolved
@@ -355,11 +355,7 @@
 τᵘ = - C^D (u + U_∞)
 ```
 
-<<<<<<< HEAD
 where `Cᴰ` is the drag coefficient, `|U + U∞| = √((u + U∞)² + (v + V∞)² + (w + W∞)²)` is the
-=======
-where `C^D` is the drag coefficient, `|U + U∞| = √((u + U∞)² + (v + V∞)² + (w + W∞)²)` is the
->>>>>>> 53d9f546
 total 3D speed including background velocities, and `(U∞, V∞, W∞)` are the background velocities.
 The boundary-normal velocity component is zero due to the no-penetration condition.
 
