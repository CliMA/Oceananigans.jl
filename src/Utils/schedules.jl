"""
    AbstractSchedule

Supertype for objects that schedule `OutputWriter`s and `Diagnostics`.
Schedule must define the functor `Schedule(model)` that returns true or
false.
"""
abstract type AbstractSchedule end

# Default behavior is no alignment.
aligned_time_step(schedule, clock, Δt) = Δt

#####
##### TimeInterval
#####

"""
    struct TimeInterval <: AbstractSchedule

Callable `TimeInterval` schedule for periodic output or diagnostic evaluation
according to `model.clock.time`.
"""
mutable struct TimeInterval <: AbstractSchedule
    interval :: Float64
    previous_actuation_time :: Float64
end

"""
    TimeInterval(interval)

Returns a callable `TimeInterval` that schedules periodic output or diagnostic evaluation
on a `interval` of simulation time, as kept by `model.clock`.
"""
TimeInterval(interval) = TimeInterval(Float64(interval), 0.0)

function (schedule::TimeInterval)(model)
    time = model.clock.time

    if time == schedule.previous_actuation_time + schedule.interval
        schedule.previous_actuation_time = time
        return true
    elseif time > schedule.previous_actuation_time + schedule.interval
        # Shave overshoot off previous_actuation_time to prevent overshoot from accumulating
        schedule.previous_actuation_time = time - rem(time, schedule.interval)
        return true
    else
        return false
    end
end

function aligned_time_step(schedule::TimeInterval, clock, Δt)
    next_actuation_time = schedule.previous_actuation_time + schedule.interval
    return min(Δt, next_actuation_time - clock.time)
end

#####
##### IterationInterval
#####

"""
    IterationInterval(interval)

Returns a callable IterationInterval that schedules periodic output or diagnostic evaluation
over `interval`, and therefore when `model.clock.iteration % schedule.interval == 0`.
"""
struct IterationInterval <: AbstractSchedule
    interval :: Int
end

(schedule::IterationInterval)(model) = model.clock.iteration % schedule.interval == 0

#####
##### WallTimeInterval
#####

mutable struct WallTimeInterval <: AbstractSchedule
    interval :: Float64
    previous_actuation_time :: Float64
end

"""
    WallTimeInterval(interval; start_time = time_ns() * 1e-9)

Returns a callable WallTimeInterval that schedules periodic output or diagnostic evaluation
on a `interval` of "wall time" while a simulation runs, in units of seconds.

The "wall time" is the actual real world time in seconds, as kept by an actual
or hypothetical clock hanging on your wall.

The keyword argument `start_time` can be used to specify a starting wall time
other than the moment `WallTimeInterval` is constructed.
"""
WallTimeInterval(interval; start_time = time_ns() * 1e-9) = WallTimeInterval(Float64(interval), Float64(start_time))

function (schedule::WallTimeInterval)(model)
    wall_time = time_ns() * 1e-9

    if wall_time >= schedule.previous_actuation_time + schedule.interval
        # Shave overshoot off previous_actuation_time to prevent overshoot from accumulating
        schedule.previous_actuation_time = wall_time - rem(wall_time, schedule.interval)
        return true
    else
        return false
    end
end

#####
##### SpecifiedTimes
#####

"""
    struct SpecifiedTimes <: AbstractSchedule

Callable `TimeInterval` schedule for periodic output or diagnostic evaluation
according to `model.clock.time`.
"""
mutable struct SpecifiedTimes <: AbstractSchedule
    times :: Vector{Float64}
    previous_actuation :: Int
end

SpecifiedTimes(times::Vararg{<:Number}) = SpecifiedTimes(sort([Float64(t) for t in times]), 0)
SpecifiedTimes(times) = SpecifiedTimes(times...)

function next_appointment_time(st::SpecifiedTimes)
    if st.previous_actuation >= length(st.times)
        return Inf
    else
        return st.times[st.previous_actuation+1]
    end
end

function (st::SpecifiedTimes)(model)
    current_time = model.clock.time

    if current_time >= next_appointment_time(st)
        st.previous_actuation += 1
        return true
    end

    return false
end

align_time_step(schedule::SpecifiedTimes, clock, Δt) = min(Δt, next_appointment_time(schedule) - clock.time)

function specified_times_str(st)
    str_elems = ["$(prettytime(t)), " for t in st.times]
    str_elems = str_elems[1:end-2]
    return string("[", str_elems..., "]")
end

#####
##### Show methods
#####

show_schedule(schedule) = string(schedule)
show_schedule(schedule::IterationInterval) = string("IterationInterval(", schedule.interval, ")")
show_schedule(schedule::TimeInterval) = string("TimeInterval(", prettytime(schedule.interval), ")")
show_schedule(schedule::SpecifiedTimes) = string("SpecifiedTimes(", specified_times_str(schedule), ")")

#####
<<<<<<< HEAD
##### Any and AllSchedule
=======
##### All and any schedules
>>>>>>> e007d800
#####

struct AllSchedule{S} <: AbstractSchedule
    schedules :: S
    AllSchedule(schedules::S) where S <: Tuple = new{S}(schedules)
end

"""
    AllSchedule(child_schedule_1, child_schedule_2, other_child_schedules...)

Return a schedule that actuates when all `child_schedule`s actuate.
"""
AllSchedule(schedules...) = AllSchedule(Tuple(schedules))

(as::AllSchedule)(model) = all(schedule(model) for schedule in as.schedules)

struct AnySchedule{S} <: AbstractSchedule
    schedules :: S
    AnySchedule(schedules::S) where S <: Tuple = new{S}(schedules)
end

"""
    AnySchedule(child_schedule_1, child_schedule_2, other_child_schedules...)

Return a schedule that actuates when any of the `child_schedule`s actuates.
"""
AnySchedule(schedules...) = AnySchedule(Tuple(schedules))

<<<<<<< HEAD
(as::AnySchedule)(model) = any(schedule(model) for schedule in as.schedules)

=======
(as::AnySchedule)(model) = any(schedule(model) for schedule in as.schedules)
>>>>>>> e007d800
<|MERGE_RESOLUTION|>--- conflicted
+++ resolved
@@ -159,11 +159,7 @@
 show_schedule(schedule::SpecifiedTimes) = string("SpecifiedTimes(", specified_times_str(schedule), ")")
 
 #####
-<<<<<<< HEAD
 ##### Any and AllSchedule
-=======
-##### All and any schedules
->>>>>>> e007d800
 #####
 
 struct AllSchedule{S} <: AbstractSchedule
@@ -192,9 +188,4 @@
 """
 AnySchedule(schedules...) = AnySchedule(Tuple(schedules))
 
-<<<<<<< HEAD
 (as::AnySchedule)(model) = any(schedule(model) for schedule in as.schedules)
-
-=======
-(as::AnySchedule)(model) = any(schedule(model) for schedule in as.schedules)
->>>>>>> e007d800
