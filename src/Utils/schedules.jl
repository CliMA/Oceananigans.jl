import Oceananigans: initialize!

"""
    AbstractSchedule

Supertype for objects that schedule `OutputWriter`s and `Diagnostics`.
Schedule must define the functor `Schedule(model)` that returns true or
false.
"""
abstract type AbstractSchedule end

# Default behavior is no alignment.
schedule_aligned_time_step(schedule, clock, Δt) = Δt

# Fallback initialization for schedule: call the schedule,
# then return `true`, indicating that the schedule "actuates" at
# initial call.
function initialize!(schedule::AbstractSchedule, model)
    schedule(model)

    # `return true` indicates that the schedule
    # "actuates" at initial call.
    return true
end

#####
##### TimeInterval
#####

"""
    struct TimeInterval <: AbstractSchedule

Callable `TimeInterval` schedule for periodic output or diagnostic evaluation
according to `model.clock.time`.
"""
mutable struct TimeInterval <: AbstractSchedule
    interval :: Float64
    first_actuation_time :: Float64
    actuations :: Int
end

"""
    TimeInterval(interval)

Return a callable `TimeInterval` that schedules periodic output or diagnostic evaluation
on a `interval` of simulation time, as kept by `model.clock`.
"""
TimeInterval(interval) = TimeInterval(convert(Float64, interval), 0.0, 0)

function initialize!(schedule::TimeInterval, model)
    schedule.first_actuation_time = model.clock.time
    schedule(model)
    return true
end

function next_actuation_time(schedule::TimeInterval)
    t₀ = schedule.first_actuation_time
    N = schedule.actuations
    T = schedule.interval
    return t₀ + N * T
end

function (schedule::TimeInterval)(model)
    t = model.clock.time
    t★ = next_actuation_time(schedule)

    if t >= t★
        if schedule.actuations < typemax(Int)
            schedule.actuations += 1
        else
            schedule.first_actuation_time = t★
            schedule.actuations = 1
        end
        return true
    else
        return false
    end
end

<<<<<<< HEAD
next_actuation_time(schedule::TimeInterval) = schedule.previous_actuation_time + schedule.interval

function aligned_time_step(schedule::TimeInterval, clock, Δt)
    return min(Δt, next_actuation_time(schedule::TimeInterval) - clock.time)
=======
function schedule_aligned_time_step(schedule::TimeInterval, clock, Δt)
    t★ = next_actuation_time(schedule)
    t = clock.time
    return min(Δt, t★ - t)
>>>>>>> 9a23b066
end

#####
##### IterationInterval
#####

struct IterationInterval <: AbstractSchedule
    interval :: Int
    offset :: Int
end

"""
    IterationInterval(interval; offset=0)

Return a callable `IterationInterval` that "actuates" (schedules output or callback execution)
whenever the model iteration (modified by `offset`) is a multiple of `interval`.

For example, 

* `IterationInterval(100)` actuates at iterations `[100, 200, 300, ...]`.
* `IterationInterval(100, offset=-1)` actuates at iterations `[99, 199, 299, ...]`.
"""
IterationInterval(interval; offset=0) = IterationInterval(interval, offset)

(schedule::IterationInterval)(model) = (model.clock.iteration - schedule.offset) % schedule.interval == 0

next_actuation_time(schedule::IterationInterval) = Inf

#####
##### WallTimeInterval
#####

mutable struct WallTimeInterval <: AbstractSchedule
    interval :: Float64
    previous_actuation_time :: Float64
end

"""
    WallTimeInterval(interval; start_time = time_ns() * 1e-9)

Return a callable `WallTimeInterval` that schedules periodic output or diagnostic evaluation
on a `interval` of "wall time" while a simulation runs, in units of seconds.

The "wall time" is the actual real world time in seconds, as kept by an actual
or hypothetical clock hanging on your wall.

The keyword argument `start_time` can be used to specify a starting wall time
other than the moment `WallTimeInterval` is constructed.
"""
WallTimeInterval(interval; start_time = time_ns() * 1e-9) = WallTimeInterval(Float64(interval), Float64(start_time))

function (schedule::WallTimeInterval)(model)
    wall_time = time_ns() * 1e-9

    if wall_time >= schedule.previous_actuation_time + schedule.interval
        # Shave overshoot off previous_actuation_time to prevent overshoot from accumulating
        schedule.previous_actuation_time = wall_time - rem(wall_time, schedule.interval)
        return true
    else
        return false
    end
end

#####
##### SpecifiedTimes
#####

mutable struct SpecifiedTimes <: AbstractSchedule
    times :: Vector{Float64}
    previous_actuation :: Int
end

"""
    SpecifiedTimes(times)

Return a callable `TimeInterval` that "actuates" (schedules output or callback execution)
whenever the model's clock equals the specified values in `times`. For example, 

* `SpecifiedTimes([1, 15.3])` actuates when `model.clock.time` is `1` and `15.3`.

!!! info "Sorting specified times"
    The specified `times` need not be ordered as the `SpecifiedTimes` constructor
    will check and order them in ascending order if needed.
"""
SpecifiedTimes(times::Vararg{T}) where T<:Number = SpecifiedTimes(sort([Float64(t) for t in times]), 0)
SpecifiedTimes(times) = SpecifiedTimes(times...)

function next_actuation_time(st::SpecifiedTimes)
    if st.previous_actuation >= length(st.times)
        return Inf
    else
        return st.times[st.previous_actuation+1]
    end
end

function (st::SpecifiedTimes)(model)
    current_time = model.clock.time

    if current_time >= next_actuation_time(st)
        st.previous_actuation += 1
        return true
    end

    return false
end

initialize!(st::SpecifiedTimes, model) = st(model)

align_time_step(schedule::SpecifiedTimes, clock, Δt) = min(Δt, next_actuation_time(schedule) - clock.time)

function specified_times_str(st)
    str_elems = ["$(prettytime(t)), " for t in st.times]
    str = string("[", str_elems...)

    # Remove final separator ", "
    str = str[1:end-2]

    # Add closing bracket
    return string(str, "]")
end

#####
##### ConsecutiveIterations
#####

mutable struct ConsecutiveIterations{S} <: AbstractSchedule
    parent :: S
    consecutive_iterations :: Int
    previous_parent_actuation_iteration :: Int
end

"""
    ConsecutiveIterations(parent_schedule)

Return a `schedule::ConsecutiveIterations` that actuates both when `parent_schedule`
actuates, and at iterations immediately following the actuation of `parent_schedule`.
This can be used, for example, when one wants to use output to reproduce a first-order approximation
of the time derivative of a quantity.
"""
ConsecutiveIterations(parent_schedule, N=1) = ConsecutiveIterations(parent_schedule, N, 0)

function (schedule::ConsecutiveIterations)(model)
    if schedule.parent(model)
        schedule.previous_parent_actuation_iteration = model.clock.iteration
        return true
    elseif model.clock.iteration - schedule.consecutive_iterations <= schedule.previous_parent_actuation_iteration
        return true # The iteration _after_ schedule.parent actuated!
    else
        return false
    end
end

schedule_aligned_time_step(schedule::ConsecutiveIterations, clock, Δt) =
    schedule_aligned_time_step(schedule.parent, clock, Δt)

#####
##### Any and AndSchedule
#####

struct AndSchedule{S} <: AbstractSchedule
    schedules :: S
    AndSchedule(schedules::S) where S <: Tuple = new{S}(schedules)
end

"""
    AndSchedule(schedules...)

Return a schedule that actuates when all `child_schedule`s actuate.
"""
AndSchedule(schedules...) = AndSchedule(Tuple(schedules))

# Note that multiple schedules that have a "state" (like TimeInterval and WallTimeInterval)
# could cause the logic of AndSchedule to fail, due to the short-circuiting nature of `all`.
(as::AndSchedule)(model) = all(schedule(model) for schedule in as.schedules)

struct OrSchedule{S} <: AbstractSchedule
    schedules :: S
    OrSchedule(schedules::S) where S <: Tuple = new{S}(schedules)
end

"""
    OrSchedule(schedules...)

Return a schedule that actuates when any of the `child_schedule`s actuates.
"""
OrSchedule(schedules...) = OrSchedule(Tuple(schedules))

function (as::OrSchedule)(model)
    # Ensure that all `schedules` get queried
    actuations = Tuple(schedule(model) for schedule in as.schedules)
    return any(actuations)
end

align_time_step(any_or_all_schedule::Union{OrSchedule, AndSchedule}, clock, Δt) =
    minimum(align_time_step(clock, Δt, schedule) for schedule in any_or_all_schedule.schedules)

#####
##### Show methods
#####

Base.summary(schedule::IterationInterval) = string("IterationInterval(", schedule.interval, ")")
Base.summary(schedule::TimeInterval) = string("TimeInterval(", prettytime(schedule.interval), ")")
Base.summary(schedule::SpecifiedTimes) = string("SpecifiedTimes(", specified_times_str(schedule), ")")
Base.summary(schedule::ConsecutiveIterations) = string("ConsecutiveIterations(",
                                                       summary(schedule.parent), ", ",
                                                       schedule.consecutive_iterations, ")")<|MERGE_RESOLUTION|>--- conflicted
+++ resolved
@@ -77,17 +77,12 @@
     end
 end
 
-<<<<<<< HEAD
 next_actuation_time(schedule::TimeInterval) = schedule.previous_actuation_time + schedule.interval
 
-function aligned_time_step(schedule::TimeInterval, clock, Δt)
-    return min(Δt, next_actuation_time(schedule::TimeInterval) - clock.time)
-=======
 function schedule_aligned_time_step(schedule::TimeInterval, clock, Δt)
     t★ = next_actuation_time(schedule)
     t = clock.time
     return min(Δt, t★ - t)
->>>>>>> 9a23b066
 end
 
 #####
