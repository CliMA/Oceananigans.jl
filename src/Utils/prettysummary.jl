--- conflicted
+++ resolved
@@ -5,16 +5,12 @@
 
 function prettysummary(f::Function, showmethods=true)
     ft = typeof(f)
-<<<<<<< HEAD
-    name = ft.name.name
-=======
     if VERSION >= v"1.12.0"
         name = ft.name.name
     else
         mt = ft.name.mt
         name = mt.name
     end
->>>>>>> 3cd16452
     n = length(methods(f))
     m = n==1 ? "method" : "methods"
     sname = string(name)
