--- conflicted
+++ resolved
@@ -9,15 +9,11 @@
     regional_objects :: R
 end
 
-<<<<<<< HEAD
 function Base.summary(mo::MultiRegionObject)
     obj = summary(first(mo.regional_objects))
     N = length(mo.regional_objects)
     return "MultiRegionObject with $N × $obj"
 end
-=======
-Base.eltype(mo::MultiRegionObject) = eltype(first(mo.regional_objects))
->>>>>>> 185e452e
 
 #####
 ##### Convenience structs
