using Oceananigans.Fields: AbstractField
using Oceananigans.Grids: znode
using Oceananigans.Operators: Δzᶜᶜᶠ, Δzᶜᶜᶜ

const c = Center()
const f = Face()

""" Return the geopotential height at `i, j, k` at cell centers. """
@inline Zᶜᶜᶜ(i, j, k, grid) =
<<<<<<< HEAD
    ifelse(k < 1,       znode(c, c, c, i, j,       1, grid) + (1 - k) * Δzᶜᶜᶠ(i, j, 1, grid),
    ifelse(k > grid.Nz, znode(c, c, c, i, j, grid.Nz, grid) + (k - grid.Nz) * Δzᶜᶜᶠ(i, j, grid.Nz+1, grid),
                        znode(c, c, c, i, j,       k, grid)))

""" Return the geopotential height at `i, j, k` at cell z-interfaces. """
@inline Zᶜᶜᶠ(i, j, k, grid) =
    ifelse(k < 1,           znode(c, c, f, i, j,           1, grid) + (1 - k) * Δzᶜᶜᶜ(i, j, 1, grid),
    ifelse(k > grid.Nz + 1, znode(c, c, f, i, j, grid.Nz + 1, grid) + (k - grid.Nz - 1) * Δzᶜᶜᶜ(i, j, grid.Nz, grid),
                            znode(c, c, f, i, j,           k, grid)))
=======
    ifelse(k < 1,       znode(i, j,       1, grid, c, c, c) + (1 - k) * Δzᶜᶜᶠ(i, j, 1, grid),
    ifelse(k > grid.Nz, znode(i, j, grid.Nz, grid, c, c, c) - (k - grid.Nz) * Δzᶜᶜᶠ(i, j, grid.Nz, grid),
                        znode(i, j,       k, grid, c, c, c)))

""" Return the geopotential height at `i, j, k` at cell z-interfaces. """
@inline Zᶜᶜᶠ(i, j, k, grid) =
    ifelse(k < 1,           znode(i, j,           1, grid, c, c, f) + (1 - k) * Δzᶜᶜᶜ(i, j, 1, grid),
    ifelse(k > grid.Nz + 1, znode(i, j, grid.Nz + 1, grid, c, c, f) - (k - grid.Nz + 1) * Δzᶜᶜᶜ(i, j, k, grid),
                            znode(i, j,           k, grid, c, c, f)))
>>>>>>> 503b8a72

# Dispatch shenanigans
@inline θ_and_sᴬ(i, j, k, θ::AbstractArray, sᴬ::AbstractArray) = @inbounds θ[i, j, k], sᴬ[i, j, k]
@inline θ_and_sᴬ(i, j, k, θ::Number,        sᴬ::AbstractArray) = @inbounds θ, sᴬ[i, j, k]
@inline θ_and_sᴬ(i, j, k, θ::AbstractArray, sᴬ::Number)        = @inbounds θ[i, j, k], sᴬ
@inline θ_and_sᴬ(i, j, k, θ::Number,        sᴬ::Number)        = θ, sᴬ

# Basic functionality
@inline ρ′(i, j, k, grid, eos, θ, sᴬ) = ρ′(θ_and_sᴬ(i, j, k, θ, sᴬ)..., Zᶜᶜᶜ(i, j, k, grid), eos)

@inline thermal_expansionᶜᶜᶜ(i, j, k, grid, eos, θ, sᴬ) = thermal_expansion(θ_and_sᴬ(i, j, k, θ, sᴬ)..., Zᶜᶜᶜ(i, j, k, grid), eos)
@inline thermal_expansionᶠᶜᶜ(i, j, k, grid, eos, θ, sᴬ) = thermal_expansion(ℑxᶠᵃᵃ(i, j, k, grid, θ), ℑxᶠᵃᵃ(i, j, k, grid, sᴬ), Zᶜᶜᶜ(i, j, k, grid), eos)
@inline thermal_expansionᶜᶠᶜ(i, j, k, grid, eos, θ, sᴬ) = thermal_expansion(ℑyᵃᶠᵃ(i, j, k, grid, θ), ℑyᵃᶠᵃ(i, j, k, grid, sᴬ), Zᶜᶜᶜ(i, j, k, grid), eos)
@inline thermal_expansionᶜᶜᶠ(i, j, k, grid, eos, θ, sᴬ) = thermal_expansion(ℑzᵃᵃᶠ(i, j, k, grid, θ), ℑzᵃᵃᶠ(i, j, k, grid, sᴬ), Zᶜᶜᶠ(i, j, k, grid), eos)

@inline haline_contractionᶜᶜᶜ(i, j, k, grid, eos, θ, sᴬ) = haline_contraction(θ_and_sᴬ(i, j, k, θ, sᴬ)..., Zᶜᶜᶜ(i, j, k, grid), eos)
@inline haline_contractionᶠᶜᶜ(i, j, k, grid, eos, θ, sᴬ) = haline_contraction(ℑxᶠᵃᵃ(i, j, k, grid, θ), ℑxᶠᵃᵃ(i, j, k, grid, sᴬ), Zᶜᶜᶜ(i, j, k, grid), eos)
@inline haline_contractionᶜᶠᶜ(i, j, k, grid, eos, θ, sᴬ) = haline_contraction(ℑyᵃᶠᵃ(i, j, k, grid, θ), ℑyᵃᶠᵃ(i, j, k, grid, sᴬ), Zᶜᶜᶜ(i, j, k, grid), eos)
@inline haline_contractionᶜᶜᶠ(i, j, k, grid, eos, θ, sᴬ) = haline_contraction(ℑzᵃᵃᶠ(i, j, k, grid, θ), ℑzᵃᵃᶠ(i, j, k, grid, sᴬ), Zᶜᶜᶠ(i, j, k, grid), eos)<|MERGE_RESOLUTION|>--- conflicted
+++ resolved
@@ -7,28 +7,16 @@
 
 """ Return the geopotential height at `i, j, k` at cell centers. """
 @inline Zᶜᶜᶜ(i, j, k, grid) =
-<<<<<<< HEAD
-    ifelse(k < 1,       znode(c, c, c, i, j,       1, grid) + (1 - k) * Δzᶜᶜᶠ(i, j, 1, grid),
-    ifelse(k > grid.Nz, znode(c, c, c, i, j, grid.Nz, grid) + (k - grid.Nz) * Δzᶜᶜᶠ(i, j, grid.Nz+1, grid),
-                        znode(c, c, c, i, j,       k, grid)))
-
-""" Return the geopotential height at `i, j, k` at cell z-interfaces. """
-@inline Zᶜᶜᶠ(i, j, k, grid) =
-    ifelse(k < 1,           znode(c, c, f, i, j,           1, grid) + (1 - k) * Δzᶜᶜᶜ(i, j, 1, grid),
-    ifelse(k > grid.Nz + 1, znode(c, c, f, i, j, grid.Nz + 1, grid) + (k - grid.Nz - 1) * Δzᶜᶜᶜ(i, j, grid.Nz, grid),
-                            znode(c, c, f, i, j,           k, grid)))
-=======
     ifelse(k < 1,       znode(i, j,       1, grid, c, c, c) + (1 - k) * Δzᶜᶜᶠ(i, j, 1, grid),
-    ifelse(k > grid.Nz, znode(i, j, grid.Nz, grid, c, c, c) - (k - grid.Nz) * Δzᶜᶜᶠ(i, j, grid.Nz, grid),
+    ifelse(k > grid.Nz, znode(i, j, grid.Nz, grid, c, c, c) + (k - grid.Nz) * Δzᶜᶜᶠ(i, j, grid.Nz+1, grid),
                         znode(i, j,       k, grid, c, c, c)))
 
 """ Return the geopotential height at `i, j, k` at cell z-interfaces. """
 @inline Zᶜᶜᶠ(i, j, k, grid) =
     ifelse(k < 1,           znode(i, j,           1, grid, c, c, f) + (1 - k) * Δzᶜᶜᶜ(i, j, 1, grid),
-    ifelse(k > grid.Nz + 1, znode(i, j, grid.Nz + 1, grid, c, c, f) - (k - grid.Nz + 1) * Δzᶜᶜᶜ(i, j, k, grid),
+    ifelse(k > grid.Nz + 1, znode(i, j, grid.Nz + 1, grid, c, c, f) + (k - grid.Nz - 1) * Δzᶜᶜᶜ(i, j, grid.Nz, grid),
                             znode(i, j,           k, grid, c, c, f)))
->>>>>>> 503b8a72
-
+                            
 # Dispatch shenanigans
 @inline θ_and_sᴬ(i, j, k, θ::AbstractArray, sᴬ::AbstractArray) = @inbounds θ[i, j, k], sᴬ[i, j, k]
 @inline θ_and_sᴬ(i, j, k, θ::Number,        sᴬ::AbstractArray) = @inbounds θ, sᴬ[i, j, k]
