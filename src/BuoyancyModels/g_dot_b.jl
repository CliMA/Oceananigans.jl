--- conflicted
+++ resolved
@@ -1,17 +1,7 @@
-<<<<<<< HEAD
-@inline x_dot_g_b(i, j, k, grid, buoyancy, C) = ĝ_x(buoyancy) * ℑxᶠᵃᵃ(i, j, k, grid, buoyancy_perturbation, buoyancy.model, C)
-@inline y_dot_g_b(i, j, k, grid, buoyancy, C) = ĝ_y(buoyancy) * ℑyᵃᶠᵃ(i, j, k, grid, buoyancy_perturbation, buoyancy.model, C)
-@inline z_dot_g_b(i, j, k, grid, buoyancy, C) = ĝ_z(buoyancy) * ℑzᵃᵃᶠ(i, j, k, grid, buoyancy_perturbation, buoyancy.model, C)
-
-@inline x_dot_g_b(i, j, k, grid,  ::Buoyancy{M, NegativeZDirection}, C) where M = 0
-@inline y_dot_g_b(i, j, k, grid,  ::Buoyancy{M, NegativeZDirection}, C) where M = 0
-@inline z_dot_g_b(i, j, k, grid, b::Buoyancy{M, NegativeZDirection}, C) where M = ℑzᵃᵃᶠ(i, j, k, grid, buoyancy_perturbation, b.model, C)
-=======
 @inline x_dot_g_bᶠᶜᶜ(i, j, k, grid, buoyancy, C) = ĝ_x(buoyancy) * ℑxᶠᵃᵃ(i, j, k, grid, buoyancy_perturbationᶜᶜᶜ, buoyancy.model, C)
 @inline y_dot_g_bᶜᶠᶜ(i, j, k, grid, buoyancy, C) = ĝ_y(buoyancy) * ℑyᵃᶠᵃ(i, j, k, grid, buoyancy_perturbationᶜᶜᶜ, buoyancy.model, C)
 @inline z_dot_g_bᶜᶜᶠ(i, j, k, grid, buoyancy, C) = ĝ_z(buoyancy) * ℑzᵃᵃᶠ(i, j, k, grid, buoyancy_perturbationᶜᶜᶜ, buoyancy.model, C)
 
 @inline x_dot_g_bᶠᶜᶜ(i, j, k, grid,  ::Buoyancy{M, NegativeZDirection}, C) where M = 0
 @inline y_dot_g_bᶜᶠᶜ(i, j, k, grid,  ::Buoyancy{M, NegativeZDirection}, C) where M = 0
-@inline z_dot_g_bᶜᶜᶠ(i, j, k, grid, b::Buoyancy{M, NegativeZDirection}, C) where M = ℑzᵃᵃᶠ(i, j, k, grid, buoyancy_perturbationᶜᶜᶜ, b.model, C)
->>>>>>> cb30961f
+@inline z_dot_g_bᶜᶜᶠ(i, j, k, grid, b::Buoyancy{M, NegativeZDirection}, C) where M = ℑzᵃᵃᶠ(i, j, k, grid, buoyancy_perturbationᶜᶜᶜ, b.model, C)