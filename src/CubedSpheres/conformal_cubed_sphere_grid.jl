--- conflicted
+++ resolved
@@ -133,35 +133,6 @@
 
     size, halo, topology = panel_size, panel_halo, panel_topology
 
-    panel_kwargs = (; z, size, topology, halo, radius)
-
-<<<<<<< HEAD
-    # +z panel (panel 1)
-    z⁺_panel_grid = @suppress OrthogonalSphericalShellGrid(arch, FT; rotation=nothing, panel_kwargs...)
-
-    # +x panel (panel 2)
-    x⁺_panel_grid = @suppress OrthogonalSphericalShellGrid(arch, FT; rotation=RotX(π/2), panel_kwargs...)
-
-    # +y panel (panel 3)
-    y⁺_panel_grid = @suppress OrthogonalSphericalShellGrid(arch, FT; rotation=RotY(π/2), panel_kwargs...)
-
-    # -x panel (panel 4)
-    x⁻_panel_grid = @suppress OrthogonalSphericalShellGrid(arch, FT; rotation=RotX(-π/2), panel_kwargs...)
-
-    # -y panel (panel 5)
-    y⁻_panel_grid = @suppress OrthogonalSphericalShellGrid(arch, FT; rotation=RotY(-π/2), panel_kwargs...)
-
-    # -z panel (panel 6)
-    z⁻_panel_grid = @suppress OrthogonalSphericalShellGrid(arch, FT; rotation=RotX(π), panel_kwargs...)
-
-    panels = (
-        z⁺_panel_grid,
-        x⁺_panel_grid,
-        y⁺_panel_grid,
-        x⁻_panel_grid,
-        y⁻_panel_grid,
-        z⁻_panel_grid
-=======
     # +x face (face 1)
     x⁺_face_grid = OrthogonalSphericalShellGrid(arch, FT; size, z, halo, radius, rotation=RotX(π/2)*RotY(π/2))
 
@@ -187,7 +158,6 @@
         x⁻_face_grid,
         y⁻_face_grid,
         z⁻_face_grid
->>>>>>> 8aec70fa
     )
 
     panel_connectivity = default_panel_connectivity()
