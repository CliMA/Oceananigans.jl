using Rotations
using Suppressor
using Oceananigans.Grids
using Oceananigans.Grids: R_Earth, interior_indices

import Base: show, size, eltype
import Oceananigans.Grids: topology, architecture, halo_size, on_architecture, size_summary

struct CubedSpherePanelConnectivityDetails{P, S}
    panel :: P
     side :: S
end

short_string(deets::CubedSpherePanelConnectivityDetails) = "panel $(deets.panel) $(deets.side) side"

Base.show(io::IO, deets::CubedSpherePanelConnectivityDetails) =
    print(io, "CubedSpherePanelConnectivityDetails: $(short_string(deets))")

struct CubedSpherePanelConnectivity{W, E, S, N}
     west :: W
     east :: E
    south :: S
    north :: N
end

CubedSpherePanelConnectivity(; west, east, south, north) =
    CubedSpherePanelConnectivity(west, east, south, north)

function Base.show(io::IO, connectivity::CubedSpherePanelConnectivity)
    print(io, "CubedSpherePanelConnectivity:\n",
              "├── west: $(short_string(connectivity.west))\n",
              "├── east: $(short_string(connectivity.east))\n",
              "├── south: $(short_string(connectivity.south))\n",
              "└── north: $(short_string(connectivity.north))")
end

function default_panel_connectivity()
    # Adopted from figure 8.4 of https://mitgcm.readthedocs.io/en/latest/phys_pkgs/exch2.html?highlight=cube%20sphere#fig-6tile
    #
    #                         panel P5   panel P6
    #                       +----------+----------+
    #                       |    ↑↑    |    ↑↑    |
    #                       |    1W    |    1S    |
    #                       |←3N P5 6W→|←5E P6 2S→|
    #                       |    4N    |    4E    |
    #              panel P3 |    ↓↓    |    ↓↓    |
    #            +----------+----------+----------+
    #            |    ↑↑    |    ↑↑    |
    #            |    5W    |    5S    |
    #            |←1N P3 4W→|←3E P4 6S→|
    #            |    2N    |    2E    |
    #            |    ↓↓    |    ↓↓    |
    # +----------+----------+----------+
    # |    ↑↑    |    ↑↑    | panel P4
    # |    3W    |    3S    |
    # |←5N P1 2W→|←1E P2 4S→|
    # |    6N    |    6E    |
    # |    ↓↓    |    ↓↓    |
    # +----------+----------+
    #   panel P1   panel P2

    panel1_connectivity = CubedSpherePanelConnectivity(
        west  = CubedSpherePanelConnectivityDetails(5, :north),
        east  = CubedSpherePanelConnectivityDetails(2, :west),
        south = CubedSpherePanelConnectivityDetails(6, :north),
        north = CubedSpherePanelConnectivityDetails(3, :west),
    )

    panel2_connectivity = CubedSpherePanelConnectivity(
        west  = CubedSpherePanelConnectivityDetails(1, :east),
        east  = CubedSpherePanelConnectivityDetails(4, :south),
        south = CubedSpherePanelConnectivityDetails(6, :east),
        north = CubedSpherePanelConnectivityDetails(3, :south),
    )

    panel3_connectivity = CubedSpherePanelConnectivity(
        west  = CubedSpherePanelConnectivityDetails(1, :north),
        east  = CubedSpherePanelConnectivityDetails(4, :west),
        south = CubedSpherePanelConnectivityDetails(2, :north),
        north = CubedSpherePanelConnectivityDetails(5, :west),
    )

    panel4_connectivity = CubedSpherePanelConnectivity(
        west  = CubedSpherePanelConnectivityDetails(3, :east),
        east  = CubedSpherePanelConnectivityDetails(6, :south),
        south = CubedSpherePanelConnectivityDetails(2, :east),
        north = CubedSpherePanelConnectivityDetails(5, :south),
    )

    panel5_connectivity = CubedSpherePanelConnectivity(
        west  = CubedSpherePanelConnectivityDetails(3, :north),
        east  = CubedSpherePanelConnectivityDetails(6, :west),
        south = CubedSpherePanelConnectivityDetails(4, :north),
        north = CubedSpherePanelConnectivityDetails(1, :west),
    )


    panel6_connectivity = CubedSpherePanelConnectivity(
        west  = CubedSpherePanelConnectivityDetails(5, :east),
        east  = CubedSpherePanelConnectivityDetails(2, :south),
        south = CubedSpherePanelConnectivityDetails(4, :east),
        north = CubedSpherePanelConnectivityDetails(1, :south),
    )

    panel_connectivity = (
        panel1_connectivity,
        panel2_connectivity,
        panel3_connectivity,
        panel4_connectivity,
        panel5_connectivity,
        panel6_connectivity
    )

    return panel_connectivity
end

# Note: I think we want to keep panels and panel_connectivity tuples
# so it's easy to support an arbitrary number of panels.

struct OldConformalCubedSphereGrid{FT, F, C, Arch} <: AbstractHorizontallyCurvilinearGrid{FT, FullyConnected, FullyConnected, Bounded, Arch}
          architecture :: Arch
                panels :: F
    panel_connectivity :: C
end

function OldConformalCubedSphereGrid(arch = CPU(), FT=Float64;
                                     panel_size, z,
                                     panel_halo = (1, 1, 1),
                                     panel_topology = (FullyConnected, FullyConnected, Bounded),
                                     radius = R_Earth)

    @warn "OldConformalCubedSphereGrid is experimental: use with caution!"

    size, halo, topology = panel_size, panel_halo, panel_topology

    # +x panel (panel 1)
    x⁺_panel_grid = OrthogonalSphericalShellGrid(arch, FT; size, z, halo, radius, rotation=RotX(π/2)*RotY(π/2))

    # +y panel (panel 2)
    y⁺_panel_grid = OrthogonalSphericalShellGrid(arch, FT; size, z, halo, radius, rotation=RotY(π)*RotX(-π/2))

    # +z panel (panel 3)
    z⁺_panel_grid = OrthogonalSphericalShellGrid(arch, FT; size, z, halo, radius, rotation=RotZ(π))

    # -x panel (panel 4)
    x⁻_panel_grid = OrthogonalSphericalShellGrid(arch, FT; size, z, halo, radius, rotation=RotX(π)*RotY(-π/2))

    # -y panel (panel 5)
    y⁻_panel_grid = OrthogonalSphericalShellGrid(arch, FT; size, z, halo, radius, rotation=RotY(π/2)*RotX(π/2))

    # -z panel (panel 6)
    z⁻_panel_grid = OrthogonalSphericalShellGrid(arch, FT; size, z, halo, radius, rotation=RotZ(π/2)*RotX(π))

    panels = (
        x⁺_panel_grid,
        y⁺_panel_grid,
        z⁺_panel_grid,
        x⁻_panel_grid,
        y⁻_panel_grid,
        z⁻_panel_grid
    )

    panel_connectivity = default_panel_connectivity()

    return OldConformalCubedSphereGrid{FT, typeof(panels), typeof(panel_connectivity), typeof(arch)}(arch, panels, panel_connectivity)
end

function OldConformalCubedSphereGrid(filepath::AbstractString, arch = CPU(), FT=Float64; Nz, z, radius = R_Earth, halo = (1, 1, 1))
    @warn "OldConformalCubedSphereGrid is experimental: use with caution!"

    panel_topo = (FullyConnected, FullyConnected, Bounded)
    panel_kwargs = (; Nz, z, topology=panel_topo, radius, halo)

    panels = Tuple(OrthogonalSphericalShellGrid(filepath, arch, FT; panel=n, panel_kwargs...) for n in 1:6)

    panel_connectivity = default_panel_connectivity()

    grid = OldConformalCubedSphereGrid{FT, typeof(panels), typeof(panel_connectivity), typeof(arch)}(arch, panels, panel_connectivity)

    fill_grid_metric_halos!(grid)
    fill_grid_metric_halos!(grid)

    return grid
end

Base.summary(grid::OrthogonalSphericalShellGrid{FT, FullyConnected, FullyConnected, TZ}) where {FT, TZ} = 
    string(size_summary(size(grid)),
           " OrthogonalSphericalShellGrid with topology (FullyConnected, FullyConnected, $TZ)",
           " and with ", size_summary(halo_size(grid)), " halo")

function Base.summary(grid::OldConformalCubedSphereGrid)
    Nx, Ny, Nz, Nf = size(grid)
    FT = eltype(grid)
    metric_computation = isnothing(grid.panels[1].Δxᶠᶜᵃ) ? "without precomputed metrics" : "with precomputed metrics"

    return string(size_summary(size(grid)), " × $Nf panels",
                  " OldConformalCubedSphereGrid{$FT} on ", summary(architecture(grid)),
                  " ", metric_computation)
end

function Base.show(io::IO, grid::OldConformalCubedSphereGrid, withsummary=true)
    if withsummary
        print(io, summary(grid), "\n")
    end

    return print(io, "|   Panels: \n",
                     "├── ", summary(grid.panels[1]), "\n",
                     "├── ", summary(grid.panels[2]), "\n",
                     "├── ", summary(grid.panels[3]), "\n",
                     "├── ", summary(grid.panels[4]), "\n",
                     "├── ", summary(grid.panels[5]), "\n",
                     "└── ", summary(grid.panels[6]))
end

#####
##### Nodes for OrthogonalSphericalShellGrid
#####

const OSSG = OrthogonalSphericalShellGrid

@inline λnode(i, j, k, grid::OSSG, LX::Face,   LY::Face,   LZ; kwargs...) = @inbounds grid.λᶠᶠᵃ[i, j]
@inline λnode(i, j, k, grid::OSSG, LX::Face,   LY::Center, LZ; kwargs...) = @inbounds grid.λᶠᶜᵃ[i, j]
@inline λnode(i, j, k, grid::OSSG, LX::Center, LY::Face,   LZ; kwargs...) = @inbounds grid.λᶜᶠᵃ[i, j]
@inline λnode(i, j, k, grid::OSSG, LX::Center, LY::Center, LZ; kwargs...) = @inbounds grid.λᶜᶜᵃ[i, j]

@inline φnode(i, j, k, grid::OSSG, LX::Face,   LY::Face,   LZ; kwargs...) = @inbounds grid.φᶠᶠᵃ[i, j]
@inline φnode(i, j, k, grid::OSSG, LX::Face,   LY::Center, LZ; kwargs...) = @inbounds grid.φᶠᶜᵃ[i, j]
@inline φnode(i, j, k, grid::OSSG, LX::Center, LY::Face,   LZ; kwargs...) = @inbounds grid.φᶜᶠᵃ[i, j]
@inline φnode(i, j, k, grid::OSSG, LX::Center, LY::Center, LZ; kwargs...) = @inbounds grid.φᶜᶜᵃ[i, j]

@inline znode(i, j, k, grid::OSSG, LX, LY, LZ::Face  ; kwargs...) = @inbounds grid.zᵃᵃᶠ[k]
@inline znode(i, j, k, grid::OSSG, LX, LY, LZ::Center; kwargs...) = @inbounds grid.zᵃᵃᶜ[k]

λnodes(grid::OSSG{TX, TY}, LX::Face,   LY::Face,   LZ; with_halos=false) where {TX, TY} =  
    with_halos ? grid.λᶠᶠᵃ : view(grid.λᶠᶠᵃ, interior_indices(LX, TX, grid.Nx), interior_indices(LY, TY, grid.Ny))

λnodes(grid::OSSG{TX, TY}, LX::Face,   LY::Center, LZ; with_halos=false) where {TX, TY} =  
    with_halos ? grid.λᶠᶜᵃ : view(grid.λᶠᶜᵃ, interior_indices(LX, TX, grid.Nx), interior_indices(LY, TY, grid.Ny))

λnodes(grid::OSSG{TX, TY}, LX::Center, LY::Face,   LZ; with_halos=false) where {TX, TY} =  
    with_halos ? grid.λᶜᶠᵃ : view(grid.λᶜᶠᵃ, interior_indices(LX, TX, grid.Nx), interior_indices(LY, TY, grid.Ny))

λnodes(grid::OSSG{TX, TY}, LX::Center, LY::Center, LZ; with_halos=false) where {TX, TY} =  
    with_halos ? grid.λᶜᶜᵃ : view(grid.λᶜᶜᵃ, interior_indices(LX, TX, grid.Nx), interior_indices(LY, TY, grid.Ny))

φnodes(grid::OSSG{TX, TY}, LX::Face,   LY::Face,   LZ; with_halos=false) where {TX, TY} =  
    with_halos ? grid.φᶠᶠᵃ : view(grid.φᶠᶠᵃ, interior_indices(LX, TX, grid.Nx), interior_indices(LY, TY, grid.Ny))

φnodes(grid::OSSG{TX, TY}, LX::Face,   LY::Center, LZ; with_halos=false) where {TX, TY} =  
    with_halos ? grid.φᶠᶜᵃ : view(grid.φᶠᶜᵃ, interior_indices(LX, TX, grid.Nx), interior_indices(LY, TY, grid.Ny))

φnodes(grid::OSSG{TX, TY}, LX::Center, LY::Face,   LZ; with_halos=false) where {TX, TY} =
    with_halos ? grid.φᶜᶠᵃ : view(grid.φᶜᶠᵃ, interior_indices(LX, TX, grid.Nx), interior_indices(LY, TY, grid.Ny))

φnodes(grid::OSSG{TX, TY}, LX::Center, LY::Center, LZ; with_halos=false) where {TX, TY} =
    with_halos ? grid.φᶜᶜᵃ : view(grid.φᶜᶜᵃ, interior_indices(LX, TX, grid.Nx), interior_indices(LY, TY, grid.Ny))

#####
##### Grid utils
#####

<<<<<<< HEAD
Base.size(grid::OldConformalCubedSphereGrid)      = (size(grid.panels[1])..., length(grid.panels))
Base.size(loc, grid::OldConformalCubedSphereGrid) = size(loc, grid.panels[1])
Base.size(grid::OldConformalCubedSphereGrid, i)   = size(grid)[i]
halo_size(ccsg::OldConformalCubedSphereGrid)      = halo_size(first(ccsg.panels)) # hack
=======
Base.size(grid::ConformalCubedSphereGrid)             = (size(grid.faces[1])..., length(grid.faces))
Base.size(grid::ConformalCubedSphereGrid, loc::Tuple) = size(grid.faces[1], loc)
Base.size(grid::ConformalCubedSphereGrid, i::Int)     = size(grid)[i]

halo_size(ccsg::ConformalCubedSphereGrid) = halo_size(first(ccsg.faces)) # hack
>>>>>>> fda2ba13

Base.eltype(grid::OldConformalCubedSphereGrid{FT}) where FT = FT

topology(::OldConformalCubedSphereGrid) = (Bounded, Bounded, Bounded)
topology(grid::OldConformalCubedSphereGrid, i) = topology(grid)[i] 
architecture(grid::OldConformalCubedSphereGrid) = grid.architecture

function on_architecture(arch, grid::OldConformalCubedSphereGrid) 

    panels = Tuple(on_architecture(arch, grid.panels[n]) for n in 1:6)
    panel_connectivity = grid.panel_connectivity
    FT = eltype(grid)
    
    return OldConformalCubedSphereGrid{FT, typeof(panels), typeof(panel_connectivity), typeof(arch)}(arch, panels, panel_connectivity)
end

#####
##### filling grid halos
#####

function grid_metric_halo(grid_metric, grid, location, topo, side)
    LX, LY = location
    TX, TY = topo
    side == :west  && return  underlying_west_halo(grid_metric, grid, LX, TX)
    side == :east  && return  underlying_east_halo(grid_metric, grid, LX, TX)
    side == :south && return underlying_south_halo(grid_metric, grid, LY, TY)
    side == :north && return underlying_north_halo(grid_metric, grid, LY, TY)
end

function grid_metric_boundary(grid_metric, grid, location, topo, side)
    LX, LY = location
    TX, TY = topo
    side == :west  && return  underlying_west_boundary(grid_metric, grid, LX, TX)
    side == :east  && return  underlying_east_boundary(grid_metric, grid, LX, TX)
    side == :south && return underlying_south_boundary(grid_metric, grid, LY, TY)
    side == :north && return underlying_north_boundary(grid_metric, grid, LY, TY)
end

function fill_grid_metric_halos!(grid)

    topo_bb = (Bounded, Bounded)

    loc_cc = (Center, Center)
    loc_cf = (Center, Face  )
    loc_fc = (Face,   Center)
    loc_ff = (Face,   Face  )

    for panel_number in 1:6, side in (:west, :east, :south, :north)

        connectivity_info = getproperty(grid.panel_connectivity[panel_number], side)
        src_panel_number = connectivity_info.panel
        src_side = connectivity_info.side

        grid_panel = grid.panels[panel_number]
        src_grid_panel = grid.panels[src_panel_number]

        if sides_in_the_same_dimension(side, src_side)
            grid_metric_halo(grid_panel.Δxᶜᶜᵃ, grid_panel, loc_cc, topo_bb, side) .= grid_metric_boundary(grid_panel.Δxᶜᶜᵃ, src_grid_panel, loc_cc, topo_bb, src_side)
            grid_metric_halo(grid_panel.Δyᶜᶜᵃ, grid_panel, loc_cc, topo_bb, side) .= grid_metric_boundary(grid_panel.Δyᶜᶜᵃ, src_grid_panel, loc_cc, topo_bb, src_side)
            grid_metric_halo(grid_panel.Azᶜᶜᵃ, grid_panel, loc_cc, topo_bb, side) .= grid_metric_boundary(grid_panel.Azᶜᶜᵃ, src_grid_panel, loc_cc, topo_bb, src_side)

            grid_metric_halo(grid_panel.Δxᶜᶠᵃ, grid_panel, loc_cf, topo_bb, side) .= grid_metric_boundary(grid_panel.Δxᶜᶠᵃ, src_grid_panel, loc_cf, topo_bb, src_side)
            grid_metric_halo(grid_panel.Δyᶜᶠᵃ, grid_panel, loc_cf, topo_bb, side) .= grid_metric_boundary(grid_panel.Δyᶜᶠᵃ, src_grid_panel, loc_cf, topo_bb, src_side)
            grid_metric_halo(grid_panel.Azᶜᶠᵃ, grid_panel, loc_cf, topo_bb, side) .= grid_metric_boundary(grid_panel.Azᶜᶠᵃ, src_grid_panel, loc_cf, topo_bb, src_side)

            grid_metric_halo(grid_panel.Δxᶠᶜᵃ, grid_panel, loc_fc, topo_bb, side) .= grid_metric_boundary(grid_panel.Δxᶠᶜᵃ, src_grid_panel, loc_fc, topo_bb, src_side)
            grid_metric_halo(grid_panel.Δyᶠᶜᵃ, grid_panel, loc_fc, topo_bb, side) .= grid_metric_boundary(grid_panel.Δyᶠᶜᵃ, src_grid_panel, loc_fc, topo_bb, src_side)
            grid_metric_halo(grid_panel.Azᶠᶜᵃ, grid_panel, loc_fc, topo_bb, side) .= grid_metric_boundary(grid_panel.Azᶠᶜᵃ, src_grid_panel, loc_fc, topo_bb, src_side)

            grid_metric_halo(grid_panel.Δxᶠᶠᵃ, grid_panel, loc_ff, topo_bb, side) .= grid_metric_boundary(grid_panel.Δxᶠᶠᵃ, src_grid_panel, loc_ff, topo_bb, src_side)
            grid_metric_halo(grid_panel.Δyᶠᶠᵃ, grid_panel, loc_ff, topo_bb, side) .= grid_metric_boundary(grid_panel.Δyᶠᶠᵃ, src_grid_panel, loc_ff, topo_bb, src_side)
            grid_metric_halo(grid_panel.Azᶠᶠᵃ, grid_panel, loc_ff, topo_bb, side) .= grid_metric_boundary(grid_panel.Azᶠᶠᵃ, src_grid_panel, loc_ff, topo_bb, src_side)
        else
            reverse_dim = src_side in (:west, :east) ? 1 : 2
            grid_metric_halo(grid_panel.Δxᶜᶜᵃ, grid_panel, loc_cc, topo_bb, side) .= reverse(permutedims(grid_metric_boundary(grid_panel.Δyᶜᶜᵃ, src_grid_panel, loc_cc, topo_bb, src_side), (2, 1, 3)), dims=reverse_dim)
            grid_metric_halo(grid_panel.Δyᶜᶜᵃ, grid_panel, loc_cc, topo_bb, side) .= reverse(permutedims(grid_metric_boundary(grid_panel.Δxᶜᶜᵃ, src_grid_panel, loc_cc, topo_bb, src_side), (2, 1, 3)), dims=reverse_dim)
            grid_metric_halo(grid_panel.Azᶜᶜᵃ, grid_panel, loc_cc, topo_bb, side) .= reverse(permutedims(grid_metric_boundary(grid_panel.Azᶜᶜᵃ, src_grid_panel, loc_cc, topo_bb, src_side), (2, 1, 3)), dims=reverse_dim)

            grid_metric_halo(grid_panel.Δxᶜᶠᵃ, grid_panel, loc_cf, topo_bb, side) .= reverse(permutedims(grid_metric_boundary(grid_panel.Δyᶠᶜᵃ, src_grid_panel, loc_fc, topo_bb, src_side), (2, 1, 3)), dims=reverse_dim)
            grid_metric_halo(grid_panel.Δyᶜᶠᵃ, grid_panel, loc_cf, topo_bb, side) .= reverse(permutedims(grid_metric_boundary(grid_panel.Δxᶠᶜᵃ, src_grid_panel, loc_fc, topo_bb, src_side), (2, 1, 3)), dims=reverse_dim)
            grid_metric_halo(grid_panel.Azᶜᶠᵃ, grid_panel, loc_cf, topo_bb, side) .= reverse(permutedims(grid_metric_boundary(grid_panel.Azᶠᶜᵃ, src_grid_panel, loc_fc, topo_bb, src_side), (2, 1, 3)), dims=reverse_dim)

            grid_metric_halo(grid_panel.Δxᶠᶜᵃ, grid_panel, loc_fc, topo_bb, side) .= reverse(permutedims(grid_metric_boundary(grid_panel.Δyᶜᶠᵃ, src_grid_panel, loc_cf, topo_bb, src_side), (2, 1, 3)), dims=reverse_dim)
            grid_metric_halo(grid_panel.Δyᶠᶜᵃ, grid_panel, loc_fc, topo_bb, side) .= reverse(permutedims(grid_metric_boundary(grid_panel.Δxᶜᶠᵃ, src_grid_panel, loc_cf, topo_bb, src_side), (2, 1, 3)), dims=reverse_dim)
            grid_metric_halo(grid_panel.Azᶠᶜᵃ, grid_panel, loc_fc, topo_bb, side) .= reverse(permutedims(grid_metric_boundary(grid_panel.Azᶜᶠᵃ, src_grid_panel, loc_cf, topo_bb, src_side), (2, 1, 3)), dims=reverse_dim)

            grid_metric_halo(grid_panel.Δxᶠᶠᵃ, grid_panel, loc_ff, topo_bb, side) .= reverse(permutedims(grid_metric_boundary(grid_panel.Δyᶠᶠᵃ, src_grid_panel, loc_ff, topo_bb, src_side), (2, 1, 3)), dims=reverse_dim)
            grid_metric_halo(grid_panel.Δyᶠᶠᵃ, grid_panel, loc_ff, topo_bb, side) .= reverse(permutedims(grid_metric_boundary(grid_panel.Δxᶠᶠᵃ, src_grid_panel, loc_ff, topo_bb, src_side), (2, 1, 3)), dims=reverse_dim)
            grid_metric_halo(grid_panel.Azᶠᶠᵃ, grid_panel, loc_ff, topo_bb, side) .= reverse(permutedims(grid_metric_boundary(grid_panel.Azᶠᶠᵃ, src_grid_panel, loc_ff, topo_bb, src_side), (2, 1, 3)), dims=reverse_dim)
        end
    end

    return nothing
end<|MERGE_RESOLUTION|>--- conflicted
+++ resolved
@@ -259,18 +259,11 @@
 ##### Grid utils
 #####
 
-<<<<<<< HEAD
-Base.size(grid::OldConformalCubedSphereGrid)      = (size(grid.panels[1])..., length(grid.panels))
-Base.size(loc, grid::OldConformalCubedSphereGrid) = size(loc, grid.panels[1])
-Base.size(grid::OldConformalCubedSphereGrid, i)   = size(grid)[i]
-halo_size(ccsg::OldConformalCubedSphereGrid)      = halo_size(first(ccsg.panels)) # hack
-=======
 Base.size(grid::ConformalCubedSphereGrid)             = (size(grid.faces[1])..., length(grid.faces))
 Base.size(grid::ConformalCubedSphereGrid, loc::Tuple) = size(grid.faces[1], loc)
 Base.size(grid::ConformalCubedSphereGrid, i::Int)     = size(grid)[i]
 
 halo_size(ccsg::ConformalCubedSphereGrid) = halo_size(first(ccsg.faces)) # hack
->>>>>>> fda2ba13
 
 Base.eltype(grid::OldConformalCubedSphereGrid{FT}) where FT = FT
 
