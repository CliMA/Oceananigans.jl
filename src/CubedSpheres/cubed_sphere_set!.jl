using Oceananigans.Architectures: AbstractCPUArchitecture
using Oceananigans.Fields: AbstractField, ReducedField

import Oceananigans.Fields: set!

const CubedSphereCPUField = CubedSphereField{X, Y, Z, <:AbstractCPUArchitecture} where {X, Y, Z}
const CubedSphereGPUField = CubedSphereField{X, Y, Z, <:AbstractGPUArchitecture} where {X, Y, Z}

function set!(u::CubedSphereCPUField , v::CubedSphereCPUField)
    for (u_face, v_face) in zip(faces(u), faces(v))
        @. u_face.data.parent = v_face.data.parent
    end
    return nothing
end

set!(field::CubedSphereCPUField, f::Function) = [set_face_field!(field_face, f) for field_face in faces(field)]
set!(field::CubedSphereCPUField, f::Number) = [set_face_field!(field_face, f) for field_face in faces(field)]
set!(field::CubedSphereGPUField, f::Function) = [set_face_field!(field_face, f) for field_face in faces(field)]
set!(field::CubedSphereGPUField, f::Number) = [set_face_field!(field_face, f) for field_face in faces(field)]

<<<<<<< HEAD
set_face_field!(field, a) = set!(field, a)

#=
function set_face_field!(field, f::Function)
    LX, LY, LZ = location(field)
    grid = field.grid

    for i in 1:grid.Nx, j in 1:grid.Ny, k in 1:grid.Nz
        λ = λnode(LX(), LY(), LZ(), i, j, k, grid)
        φ = φnode(LX(), LY(), LZ(), i, j, k, grid)
        z = znode(LX(), LY(), LZ(), i, j, k, grid)
        field[i, j, k] = f(λ, φ, z)
    end

    return nothing
end

function set_face_field!(field::ReducedField{LX, LY, Nothing}, f::Function) where {LX, LY}
    grid = field.grid

    for i in 1:grid.Nx, j in 1:grid.Ny
        λ = λnode(LX(), LY(), nothing, i, j, 1, grid)
        φ = φnode(LX(), LY(), nothing, i, j, 1, grid)
        field[i, j, 1] = f(λ, φ)
    end

    return nothing
end
=#
=======
set_face_field!(field, a) = set!(field, a)
>>>>>>> f7408dc0
<|MERGE_RESOLUTION|>--- conflicted
+++ resolved
@@ -18,36 +18,4 @@
 set!(field::CubedSphereGPUField, f::Function) = [set_face_field!(field_face, f) for field_face in faces(field)]
 set!(field::CubedSphereGPUField, f::Number) = [set_face_field!(field_face, f) for field_face in faces(field)]
 
-<<<<<<< HEAD
 set_face_field!(field, a) = set!(field, a)
-
-#=
-function set_face_field!(field, f::Function)
-    LX, LY, LZ = location(field)
-    grid = field.grid
-
-    for i in 1:grid.Nx, j in 1:grid.Ny, k in 1:grid.Nz
-        λ = λnode(LX(), LY(), LZ(), i, j, k, grid)
-        φ = φnode(LX(), LY(), LZ(), i, j, k, grid)
-        z = znode(LX(), LY(), LZ(), i, j, k, grid)
-        field[i, j, k] = f(λ, φ, z)
-    end
-
-    return nothing
-end
-
-function set_face_field!(field::ReducedField{LX, LY, Nothing}, f::Function) where {LX, LY}
-    grid = field.grid
-
-    for i in 1:grid.Nx, j in 1:grid.Ny
-        λ = λnode(LX(), LY(), nothing, i, j, 1, grid)
-        φ = φnode(LX(), LY(), nothing, i, j, 1, grid)
-        field[i, j, 1] = f(λ, φ)
-    end
-
-    return nothing
-end
-=#
-=======
-set_face_field!(field, a) = set!(field, a)
->>>>>>> f7408dc0
