using Oceananigans.Architectures
using Oceananigans.Grids: halo_size, total_size
using Oceananigans.BoundaryConditions
using Oceananigans.Utils
<<<<<<< HEAD
=======
using Oceananigans.Grids: total_size
using Oceananigans.Fields: Field
>>>>>>> fbbb5f81

"""
    Average{F, R, D, P, I, T} <: AbstractDiagnostic

A diagnostic for computing the averages of a field along particular dimensions.
"""
mutable struct Average{F, R, D, P, I, T} <: AbstractDiagnostic
                 field :: F
                  dims :: D
                result :: P
    iteration_interval :: I
         time_interval :: T
              previous :: Float64
           return_type :: R
            with_halos :: Bool
end

function dims_to_result_size(field, dims, grid)
    field_size = total_size(parent(field))
    return Tuple(d in dims ? 1 : field_size[d] for d in 1:3)
end

"""
    Average(field::Field; dims, iteration_interval=nothing, time_interval=nothing, return_type=Array)

Construct an `Average` of `field` along the dimensions specified by the tuple `dims`.

After the average is computed it will be stored in the `result` property.

The `Average` can be used as a callable object that computes and returns the average.

An `iteration_interval` or `time_interval` (or both) can be passed to indicate how often to
run this diagnostic if it is part of `simulation.diagnostics`. `iteration_interval` is a
number of iterations while `time_interval` is a time interval in units of `model.clock.time`.

A `return_type` can be used to specify the type returned when the `Average` is
used as a callable object. The default `return_type=Array` is useful when running a GPU
model and you want to save the output to disk by passing it to an output writer.
"""
<<<<<<< HEAD
function Average(field; dims, iteration_interval=nothing, time_interval=nothing, return_type=Array,
                 with_halos=true)

=======
function Average(field::Field; dims, iteration_interval=nothing, time_interval=nothing, return_type=Array)
>>>>>>> fbbb5f81
    dims isa Union{Int, Tuple} || error("Average dims must be an integer or tuple!")
    dims isa Int && (dims = tuple(dims))

    length(dims) == 0 && error("dims is empty! Must average over at least one dimension.")
    length(dims) > 3  && error("Models are 3-dimensional. Cannot average over 4+ dimensions.")
    all(1 <= d <= 3 for d in dims) || error("Dimensions must be one of 1, 2, 3.")

    arch = architecture(field)
    result_size = dims_to_result_size(field, dims, field.grid)
    result = zeros(arch, field.grid, result_size...)

    return Average(field, dims, result, iteration_interval, time_interval, 0.0,
                   return_type, with_halos)
end

"""
    normalize_sum!(avg)

Normalize the sum by the number of grid points averaged over to get the average.
"""
function normalize_sum!(avg)
    N = size(avg.field.grid)
    avg.result ./= prod(N[d] for d in avg.dims)
    return nothing
end

"""
    run_diagnostic(model, avg::Average)

Compute the horizontal average of `avg.field` and store the result in `avg.result`.
"""
function run_diagnostic(model, avg::Average)
    zero_halo_regions!(parent(avg.field), avg.field.grid)
    sum!(avg.result, parent(avg.field))
    normalize_sum!(avg)
    return nothing
end

function (avg::Average)(model)
    run_diagnostic(model, avg)
    N, H = size(model.grid), halo_size(model.grid)
    result = avg.return_type(avg.result)
    if avg.with_halos
        return result
    else
        return result[(d in avg.dims ? Colon() : (1+H[d]:N[d]+H[d]) for d in 1:3)...]
    end
end<|MERGE_RESOLUTION|>--- conflicted
+++ resolved
@@ -1,12 +1,8 @@
 using Oceananigans.Architectures
 using Oceananigans.Grids: halo_size, total_size
+using Oceananigans.Fields: Field
 using Oceananigans.BoundaryConditions
 using Oceananigans.Utils
-<<<<<<< HEAD
-=======
-using Oceananigans.Grids: total_size
-using Oceananigans.Fields: Field
->>>>>>> fbbb5f81
 
 """
     Average{F, R, D, P, I, T} <: AbstractDiagnostic
@@ -46,13 +42,9 @@
 used as a callable object. The default `return_type=Array` is useful when running a GPU
 model and you want to save the output to disk by passing it to an output writer.
 """
-<<<<<<< HEAD
-function Average(field; dims, iteration_interval=nothing, time_interval=nothing, return_type=Array,
+function Average(field::Field; dims, iteration_interval=nothing, time_interval=nothing, return_type=Array,
                  with_halos=true)
 
-=======
-function Average(field::Field; dims, iteration_interval=nothing, time_interval=nothing, return_type=Array)
->>>>>>> fbbb5f81
     dims isa Union{Int, Tuple} || error("Average dims must be an integer or tuple!")
     dims isa Int && (dims = tuple(dims))
 
