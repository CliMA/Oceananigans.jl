--- conflicted
+++ resolved
@@ -14,11 +14,7 @@
     grid = model.grid
 
     for field_name in keys(model_fields)
-<<<<<<< HEAD
-        launch!(architecture(grid), grid, :xyz, store_field_tendencies!,
-=======
         launch!(model.architecture, model.grid, :xyz, _cache_field_tendencies!,
->>>>>>> 90763891
                 model.timestepper.G⁻[field_name],
                 model.timestepper.Gⁿ[field_name])
     end
