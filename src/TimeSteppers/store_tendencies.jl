using Oceananigans: prognostic_fields
using Oceananigans.Grids: AbstractGrid
<<<<<<< HEAD
using Oceananigans.ImmersedBoundaries: ActiveCellsIBG
=======
>>>>>>> e8ecccea
using Oceananigans.Utils: launch!

""" Store source terms for `u`, `v`, and `w`. """
@kernel function store_field_tendencies!(G⁻, G⁰)
    i, j, k = @index(Global, NTuple)
    @inbounds G⁻[i, j, k] = G⁰[i, j, k]
end

""" Store previous source terms before updating them. """
function store_tendencies!(model)
    model_fields = prognostic_fields(model)

    for field_name in keys(model_fields)
        launch!(model.architecture, model.grid, :xyz, store_field_tendencies!,
                model.timestepper.G⁻[field_name],
                model.timestepper.Gⁿ[field_name])
    end

    return nothing
end<|MERGE_RESOLUTION|>--- conflicted
+++ resolved
@@ -1,9 +1,5 @@
 using Oceananigans: prognostic_fields
 using Oceananigans.Grids: AbstractGrid
-<<<<<<< HEAD
-using Oceananigans.ImmersedBoundaries: ActiveCellsIBG
-=======
->>>>>>> e8ecccea
 using Oceananigans.Utils: launch!
 
 """ Store source terms for `u`, `v`, and `w`. """
