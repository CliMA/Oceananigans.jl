--- conflicted
+++ resolved
@@ -50,18 +50,6 @@
 end
 
 """
-<<<<<<< HEAD
-    set_clock!(clock1::Clock, clock2::Clock)
-
-Set `clock1` to the `clock2`.
-"""
-function set_clock!(clock1::Clock, clock2::Clock)
-    clock1.time = clock2.time
-    clock1.iteration = clock2.iteration
-    clock1.last_Δt = clock2.last_Δt
-    clock1.last_stage_Δt = clock2.last_stage_Δt
-    clock1.stage = clock2.stage
-=======
     set_clock!(clock::Clock, new_clock::Clock)
 
 Set `clock` to the `new_clock`.
@@ -72,7 +60,6 @@
     clock.last_Δt = new_clock.last_Δt
     clock.last_stage_Δt = new_clock.last_stage_Δt
     clock.stage = new_clock.stage
->>>>>>> 933379f3
 
     return nothing
 end
@@ -148,10 +135,7 @@
         clock.iteration += 1
         clock.stage = 1
         clock.last_Δt = Δt
-<<<<<<< HEAD
-=======
         clock.last_stage_Δt = Δt
->>>>>>> 933379f3
     end
 
     return nothing
