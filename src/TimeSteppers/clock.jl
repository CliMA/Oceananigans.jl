--- conflicted
+++ resolved
@@ -1,275 +1,148 @@
-<<<<<<< HEAD
-using Adapt
-using Dates: AbstractTime, DateTime, Nanosecond, Millisecond
-using Oceananigans.Utils: prettytime
-using Oceananigans.Grids: AbstractGrid
-
-import Base: show
-import Oceananigans.Units: Time
-
-"""
-    mutable struct Clock{TT, DT, IT, S}
-
-Keep track of the current `time`, `last_Δt`, `iteration` number, and time-stepping `stage`.
-The `stage` is updated only for multi-stage time-stepping methods. The `time::T` is
-either a number or a `DateTime` object.
-"""
-mutable struct Clock{TT, DT, IT, S}
-    time :: TT
-    last_Δt :: DT
-    last_stage_Δt :: DT
-    iteration :: IT
-    stage :: S
-end
-
-function reset!(clock::Clock{TT, DT, IT, S}) where {TT, DT, IT, S}
-    clock.time = zero(TT)
-    clock.iteration = zero(IT)
-    clock.stage = zero(S)
-    clock.last_Δt = Inf
-    clock.last_stage_Δt = Inf
-    return nothing
-end
-
-"""
-    set_clock!(clock1::Clock, clock2::Clock)
-
-Set `clock1` to the `clock2`.
-"""
-function set_clock!(clock1::Clock, clock2::Clock)
-    clock1.time = clock2.time
-    clock1.iteration = clock2.iteration
-    clock1.last_Δt = clock2.last_Δt
-    clock1.last_stage_Δt = clock2.last_stage_Δt
-    clock1.stage = clock2.stage
-
-    return nothing
-end
-
-function Base.:(==)(clock1::Clock, clock2::Clock)
-    return clock1.time == clock2.time &&
-           clock1.iteration == clock2.iteration &&
-           clock1.last_Δt == clock2.last_Δt &&
-           clock1.last_stage_Δt == clock2.last_stage_Δt &&
-           clock1.stage == clock2.stage
-end
-
-"""
-    Clock(; time, last_Δt=Inf, last_stage_Δt=Inf, iteration=0, stage=1)
-
-Return a `Clock` object. By default, `Clock` is initialized to the zeroth `iteration`
-and first time step `stage` with `last_Δt=last_stage_Δt=Inf`.
-"""
-function Clock(; time,
-               last_Δt = Inf,
-               last_stage_Δt = Inf,
-               iteration = 0,
-               stage = 1)
-
-    TT = typeof(time)
-    DT = typeof(last_Δt)
-    IT = typeof(iteration)
-    last_stage_Δt = convert(DT, last_Δt)
-    return Clock{TT, DT, IT, typeof(stage)}(time, last_Δt, last_stage_Δt, iteration, stage)
-end
-
-# TODO: when supporting DateTime, this function will have to be extended
-time_step_type(TT) = TT
-
-function Clock{TT}(; time,
-                   last_Δt = Inf,
-                   last_stage_Δt = Inf,
-                   iteration = 0,
-                   stage = 1) where TT
-
-    DT = time_step_type(TT)
-    last_Δt = convert(DT, last_Δt)
-    last_stage_Δt = convert(DT, last_stage_Δt)
-    IT = typeof(iteration)
-
-    return Clock{TT, DT, IT, typeof(stage)}(time, last_Δt, last_stage_Δt, iteration, stage)
-end
-
-# helpful default
-Clock(grid::AbstractGrid) = Clock{Float64}(time=0)
-
-function Base.summary(clock::Clock)
-    TT = typeof(clock.time)
-    DT = typeof(clock.last_Δt)
-    return string("Clock{", TT, ", ", DT, "}",
-                  "(time=", prettytime(clock.time),
-                  ", iteration=", clock.iteration,
-                  ", last_Δt=", prettytime(clock.last_Δt), ")")
-end
-
-function Base.show(io::IO, clock::Clock)
-    return print(io, summary(clock), '\n',
-                 "├── stage: ", clock.stage, '\n',
-                 "└── last_stage_Δt: ", prettytime(clock.last_stage_Δt))
-end
-
-next_time(clock, Δt) = clock.time + Δt
-next_time(clock::Clock{<:AbstractTime}, Δt) = clock.time + Nanosecond(round(Int, 1e9 * Δt))
-
-tick_time!(clock, Δt) = clock.time += Δt
-tick_time!(clock::Clock{<:AbstractTime}, Δt) = clock.time += Nanosecond(round(Int, 1e9 * Δt))
-
-Time(clock::Clock) = Time(clock.time)
-
-# Convert the time to units of clock.time (assumed to be seconds if using DateTime or TimeDate).
-unit_time(t) = t
-unit_time(t::Millisecond) = t.value / 1_000
-unit_time(t::Nanosecond) = t.value / 1_000_000_000
-
-# Convert to a base Julia type (a float or DateTime). Mainly used by NetCDFWriter.
-float_or_date_time(t) = t
-float_or_date_time(t::AbstractTime) = DateTime(t)
-
-function tick!(clock, Δt; stage=false)
-
-    tick_time!(clock, Δt)
-
-    if stage # tick a stage update
-        clock.stage += 1
-        clock.last_stage_Δt = Δt
-    else # tick an iteration and reset stage
-        clock.iteration += 1
-        clock.stage = 1
-        clock.last_Δt = Δt
-    end
-
-    return nothing
-end
-
-"""Adapt `Clock` for GPU."""
-Adapt.adapt_structure(to, clock::Clock) = (time          = clock.time,
-                                           last_Δt       = clock.last_Δt,
-                                           last_stage_Δt = clock.last_stage_Δt,
-                                           iteration     = clock.iteration,
-                                           stage         = clock.stage)
-=======
-using Adapt
-using Dates: AbstractTime, DateTime, Nanosecond, Millisecond
-using Oceananigans.Utils: prettytime
-using Oceananigans.Grids: AbstractGrid
-
-import Base: show
-import Oceananigans.Units: Time
-
-"""
-    mutable struct Clock{T, FT}
-
-Keeps track of the current `time`, `last_Δt`, `iteration` number, and time-stepping `stage`.
-The `stage` is updated only for multi-stage time-stepping methods. The `time::T` is
-either a number or a `DateTime` object.
-"""
-mutable struct Clock{TT, DT, IT, S}
-    time :: TT
-    last_Δt :: DT
-    last_stage_Δt :: DT
-    iteration :: IT
-    stage :: S
-end
-
-function reset!(clock::Clock{TT, DT, IT, S}) where {TT, DT, IT, S}
-    clock.time = zero(TT)
-    clock.iteration = zero(IT)
-    clock.stage = zero(S)
-    clock.last_Δt = Inf
-    clock.last_stage_Δt = Inf
-    return nothing
-end
-
-"""
-    Clock(; time, last_Δt=Inf, last_stage_Δt=Inf, iteration=0, stage=1)
-
-Returns a `Clock` object. By default, `Clock` is initialized to the zeroth `iteration`
-and first time step `stage` with `last_Δt=last_stage_Δt=Inf`.
-"""
-function Clock(; time,
-               last_Δt = Inf,
-               last_stage_Δt = Inf,
-               iteration = 0,
-               stage = 1)
-
-    TT = typeof(time)
-    DT = typeof(last_Δt)
-    IT = typeof(iteration)
-    last_stage_Δt = convert(DT, last_Δt)
-    return Clock{TT, DT, IT, typeof(stage)}(time, last_Δt, last_stage_Δt, iteration, stage)
-end
-
-# TODO: when supporting DateTime, this function will have to be extended
-time_step_type(TT) = TT
-
-function Clock{TT}(; time,
-                   last_Δt = Inf,
-                   last_stage_Δt = Inf,
-                   iteration = 0,
-                   stage = 1) where TT
-
-    DT = time_step_type(TT)
-    last_Δt = convert(DT, last_Δt)
-    last_stage_Δt = convert(DT, last_stage_Δt)
-    IT = typeof(iteration)
-
-    return Clock{TT, DT, IT, typeof(stage)}(time, last_Δt, last_stage_Δt, iteration, stage)
-end
-
-# helpful default
-Clock(grid::AbstractGrid) = Clock{Float64}(time=0)
-
-function Base.summary(clock::Clock)
-    TT = typeof(clock.time)
-    DT = typeof(clock.last_Δt)
-    return string("Clock{", TT, ", ", DT, "}",
-                  "(time=", prettytime(clock.time),
-                  ", iteration=", clock.iteration,
-                  ", last_Δt=", prettytime(clock.last_Δt), ")")
-end
-
-function Base.show(io::IO, clock::Clock)
-    return print(io, summary(clock), '\n',
-                 "├── stage: ", clock.stage, '\n',
-                 "└── last_stage_Δt: ", prettytime(clock.last_stage_Δt))
-end
-
-next_time(clock, Δt) = clock.time + Δt
-next_time(clock::Clock{<:AbstractTime}, Δt) = clock.time + Nanosecond(round(Int, 1e9 * Δt))
-
-tick_time!(clock, Δt) = clock.time += Δt
-tick_time!(clock::Clock{<:AbstractTime}, Δt) = clock.time += Nanosecond(round(Int, 1e9 * Δt))
-
-Time(clock::Clock) = Time(clock.time)
-
-# Convert the time to units of clock.time (assumed to be seconds if using DateTime or TimeDate).
-unit_time(t) = t
-unit_time(t::Millisecond) = t.value / 1_000
-unit_time(t::Nanosecond) = t.value / 1_000_000_000
-
-# Convert to a base Julia type (a float or DateTime). Mainly used by NetCDFWriter.
-float_or_date_time(t) = t
-float_or_date_time(t::AbstractTime) = DateTime(t)
-
-function tick!(clock, Δt; stage=false)
-
-    tick_time!(clock, Δt)
-
-    if stage # tick a stage update
-        clock.stage += 1
-    else # tick an iteration and reset stage
-        clock.iteration += 1
-        clock.stage = 1
-    end
-
-    return nothing
-end
-
-"""Adapt `Clock` for GPU."""
-Adapt.adapt_structure(to, clock::Clock) = (time          = clock.time,
-                                           last_Δt       = clock.last_Δt,
-                                           last_stage_Δt = clock.last_stage_Δt,
-                                           iteration     = clock.iteration,
-                                           stage         = clock.stage)
-
->>>>>>> 9902df13
+using Adapt
+using Dates: AbstractTime, DateTime, Nanosecond, Millisecond
+using Oceananigans.Utils: prettytime
+using Oceananigans.Grids: AbstractGrid
+
+import Base: show
+import Oceananigans.Units: Time
+
+"""
+    mutable struct Clock{T, FT}
+
+Keeps track of the current `time`, `last_Δt`, `iteration` number, and time-stepping `stage`.
+The `stage` is updated only for multi-stage time-stepping methods. The `time::T` is
+either a number or a `DateTime` object.
+"""
+mutable struct Clock{TT, DT, IT, S}
+    time :: TT
+    last_Δt :: DT
+    last_stage_Δt :: DT
+    iteration :: IT
+    stage :: S
+end
+
+function reset!(clock::Clock{TT, DT, IT, S}) where {TT, DT, IT, S}
+    clock.time = zero(TT)
+    clock.iteration = zero(IT)
+    clock.stage = zero(S)
+    clock.last_Δt = Inf
+    clock.last_stage_Δt = Inf
+    return nothing
+end
+
+"""
+    set_clock!(clock1::Clock, clock2::Clock)
+
+Set `clock1` to the `clock2`.
+"""
+function set_clock!(clock1::Clock, clock2::Clock)
+    clock1.time = clock2.time
+    clock1.iteration = clock2.iteration
+    clock1.last_Δt = clock2.last_Δt
+    clock1.last_stage_Δt = clock2.last_stage_Δt
+    clock1.stage = clock2.stage
+
+    return nothing
+end
+
+function Base.:(==)(clock1::Clock, clock2::Clock)
+    return clock1.time == clock2.time &&
+           clock1.iteration == clock2.iteration &&
+           clock1.last_Δt == clock2.last_Δt &&
+           clock1.last_stage_Δt == clock2.last_stage_Δt &&
+           clock1.stage == clock2.stage
+end
+
+"""
+    Clock(; time, last_Δt=Inf, last_stage_Δt=Inf, iteration=0, stage=1)
+
+Returns a `Clock` object. By default, `Clock` is initialized to the zeroth `iteration`
+and first time step `stage` with `last_Δt=last_stage_Δt=Inf`.
+"""
+function Clock(; time,
+               last_Δt = Inf,
+               last_stage_Δt = Inf,
+               iteration = 0,
+               stage = 1)
+
+    TT = typeof(time)
+    DT = typeof(last_Δt)
+    IT = typeof(iteration)
+    last_stage_Δt = convert(DT, last_Δt)
+    return Clock{TT, DT, IT, typeof(stage)}(time, last_Δt, last_stage_Δt, iteration, stage)
+end
+
+# TODO: when supporting DateTime, this function will have to be extended
+time_step_type(TT) = TT
+
+function Clock{TT}(; time,
+                   last_Δt = Inf,
+                   last_stage_Δt = Inf,
+                   iteration = 0,
+                   stage = 1) where TT
+
+    DT = time_step_type(TT)
+    last_Δt = convert(DT, last_Δt)
+    last_stage_Δt = convert(DT, last_stage_Δt)
+    IT = typeof(iteration)
+
+    return Clock{TT, DT, IT, typeof(stage)}(time, last_Δt, last_stage_Δt, iteration, stage)
+end
+
+# helpful default
+Clock(grid::AbstractGrid) = Clock{Float64}(time=0)
+
+function Base.summary(clock::Clock)
+    TT = typeof(clock.time)
+    DT = typeof(clock.last_Δt)
+    return string("Clock{", TT, ", ", DT, "}",
+                  "(time=", prettytime(clock.time),
+                  ", iteration=", clock.iteration,
+                  ", last_Δt=", prettytime(clock.last_Δt), ")")
+end
+
+function Base.show(io::IO, clock::Clock)
+    return print(io, summary(clock), '\n',
+                 "├── stage: ", clock.stage, '\n',
+                 "└── last_stage_Δt: ", prettytime(clock.last_stage_Δt))
+end
+
+next_time(clock, Δt) = clock.time + Δt
+next_time(clock::Clock{<:AbstractTime}, Δt) = clock.time + Nanosecond(round(Int, 1e9 * Δt))
+
+tick_time!(clock, Δt) = clock.time += Δt
+tick_time!(clock::Clock{<:AbstractTime}, Δt) = clock.time += Nanosecond(round(Int, 1e9 * Δt))
+
+Time(clock::Clock) = Time(clock.time)
+
+# Convert the time to units of clock.time (assumed to be seconds if using DateTime or TimeDate).
+unit_time(t) = t
+unit_time(t::Millisecond) = t.value / 1_000
+unit_time(t::Nanosecond) = t.value / 1_000_000_000
+
+# Convert to a base Julia type (a float or DateTime). Mainly used by NetCDFWriter.
+float_or_date_time(t) = t
+float_or_date_time(t::AbstractTime) = DateTime(t)
+
+function tick!(clock, Δt; stage=false)
+
+    tick_time!(clock, Δt)
+
+    if stage # tick a stage update
+        clock.stage += 1
+        clock.last_stage_Δt = Δt
+    else # tick an iteration and reset stage
+        clock.iteration += 1
+        clock.stage = 1
+        clock.last_Δt = Δt
+    end
+
+    return nothing
+end
+
+"""Adapt `Clock` for GPU."""
+Adapt.adapt_structure(to, clock::Clock) = (time          = clock.time,
+                                           last_Δt       = clock.last_Δt,
+                                           last_stage_Δt = clock.last_stage_Δt,
+                                           iteration     = clock.iteration,
+                                           stage         = clock.stage)