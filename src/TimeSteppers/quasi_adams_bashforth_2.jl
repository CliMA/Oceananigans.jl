using Oceananigans.Fields: FunctionField, location
using Oceananigans.Utils: @apply_regionally, apply_regionally!

mutable struct QuasiAdamsBashforth2TimeStepper{FT, GT, IT} <: AbstractTimeStepper
                  χ :: FT
                 Gⁿ :: GT
                 G⁻ :: GT
    implicit_solver :: IT
end

"""
    QuasiAdamsBashforth2TimeStepper(grid, tracers,
                                    χ = 0.1;
                                    implicit_solver = nothing,
                                    Gⁿ = TendencyFields(grid, tracers),
                                    G⁻ = TendencyFields(grid, tracers))

Return a 2nd-order quasi Adams-Bashforth (AB2) time stepper (`QuasiAdamsBashforth2TimeStepper`)
on `grid`, with `tracers`, and AB2 parameter `χ`. The tendency fields `Gⁿ` and `G⁻` can be
specified via  optional `kwargs`.

The 2nd-order quasi Adams-Bashforth timestepper steps forward the state `Uⁿ` by `Δt` via

```julia
Uⁿ⁺¹ = Uⁿ + Δt * [(3/2 + χ) * Gⁿ - (1/2 + χ) * Gⁿ⁻¹]
```

where `Uⁿ` is the state at the ``n``-th timestep, `Gⁿ` is the tendency
at the ``n``-th timestep, and `Gⁿ⁻¹` is the tendency at the previous
timestep (`G⁻`).

!!! note "First timestep"
    For the first timestep, since there are no saved tendencies from the previous timestep,
    the `QuasiAdamsBashforth2TimeStepper` performs an Euler timestep:

    ```julia
    Uⁿ⁺¹ = Uⁿ + Δt * Gⁿ
    ```
"""
function QuasiAdamsBashforth2TimeStepper(grid, tracers,
                                         χ = 0.1;
                                         implicit_solver::IT = nothing,
                                         Gⁿ = TendencyFields(grid, tracers),
                                         G⁻ = TendencyFields(grid, tracers)) where IT

    FT = eltype(grid)
    GT = typeof(Gⁿ)
    χ  = convert(FT, χ)

    return QuasiAdamsBashforth2TimeStepper{FT, GT, IT}(χ, Gⁿ, G⁻, implicit_solver)
end

reset!(timestepper::QuasiAdamsBashforth2TimeStepper) = nothing

#####
##### Time steppping
#####

"""
    time_step!(model::AbstractModel{<:QuasiAdamsBashforth2TimeStepper}, Δt; euler=false, compute_tendencies=true)

Step forward `model` one time step `Δt` with a 2nd-order Adams-Bashforth method and
pressure-correction substep. Setting `euler=true` will take a forward Euler time step.
Setting `compute_tendencies=false` will not calculate new tendencies
"""
function time_step!(model::AbstractModel{<:QuasiAdamsBashforth2TimeStepper}, Δt;
                    callbacks=[], euler=false, compute_tendencies=true)

    Δt == 0 && @warn "Δt == 0 may cause model blowup!"

    # Be paranoid and update state at iteration 0
    model.clock.iteration == 0 && update_state!(model, callbacks)

    ab2_timestepper = model.timestepper

    # Change the default χ if necessary, which occurs if:
    #   * We detect that the time-step size has changed.
    #   * We detect that this is the "first" time-step, which means we
    #     need to take an euler step. Note that model.clock.last_Δt is
    #     initialized as Inf
    #   * The user has passed euler=true to time_step!
    euler = euler || (Δt != model.clock.last_Δt)
    
    # If euler, then set χ = -0.5
    minus_point_five = convert(eltype(model.grid), -0.5)
    χ = ifelse(euler, minus_point_five, ab2_timestepper.χ)

    # Set time-stepper χ (this is used in ab2_step!, but may also be used elsewhere)
    χ₀ = ab2_timestepper.χ # Save initial value
    ab2_timestepper.χ = χ

    # Ensure zeroing out all previous tendency fields to avoid errors in
    # case G⁻ includes NaNs. See https://github.com/CliMA/Oceananigans.jl/issues/2259
    if euler
        @debug "Taking a forward Euler step."
        for field in ab2_timestepper.G⁻
            !isnothing(field) && @apply_regionally fill!(field, 0)
        end
    end

<<<<<<< HEAD
    model.timestepper.previous_Δt = Δt

    # Be paranoid and update state at iteration 0
    model.clock.iteration == 0 && update_state!(model, Δt, callbacks)
    
    ab2_step!(model, Δt, χ) # full step for tracers, fractional step for velocities.
=======
    ab2_step!(model, Δt) # full step for tracers, fractional step for velocities.
>>>>>>> 7f2d512c
    calculate_pressure_correction!(model, Δt)
    @apply_regionally correct_velocities_and_store_tendencies!(model, Δt)

    tick!(model.clock, Δt)
<<<<<<< HEAD
    update_state!(model, Δt, callbacks; compute_tendencies)
=======
    model.clock.last_Δt = Δt
    model.clock.last_stage_Δt = Δt # just one stage
    update_state!(model, callbacks; compute_tendencies)
>>>>>>> 7f2d512c
    step_lagrangian_particles!(model, Δt)

    # Return χ to initial value
    ab2_timestepper.χ = χ₀
    
    return nothing
end

function correct_velocities_and_store_tendencies!(model, Δt)
    pressure_correct_velocities!(model, Δt)
    store_tendencies!(model)
    return nothing
end

#####
##### Time stepping in each step
#####

""" Generic implementation. """
function ab2_step!(model, Δt)

    workgroup, worksize = work_layout(model.grid, :xyz)
    arch = model.architecture
    step_field_kernel! = ab2_step_field!(device(arch), workgroup, worksize)
    model_fields = prognostic_fields(model)
    χ = model.timestepper.χ

    for (i, field) in enumerate(model_fields)

        step_field_kernel!(field, Δt, χ,
                           model.timestepper.Gⁿ[i],
                           model.timestepper.G⁻[i])

        # TODO: function tracer_index(model, field_index) = field_index - 3, etc...
        tracer_index = Val(i - 3) # assumption

        implicit_step!(field,
                       model.timestepper.implicit_solver,
                       model.closure,
                       model.diffusivity_fields,
                       tracer_index,
                       model.clock,
                       Δt)
    end

    return nothing
end

"""
Time step velocity fields via the 2nd-order quasi Adams-Bashforth method

    `U^{n+1} = U^n + Δt ((3/2 + χ) * G^{n} - (1/2 + χ) G^{n-1})`

"""
@kernel function ab2_step_field!(u, Δt, χ, Gⁿ, G⁻)
    i, j, k = @index(Global, NTuple)

    FT = eltype(χ)
    one_point_five = convert(FT, 1.5)
    oh_point_five  = convert(FT, 0.5)

    @inbounds u[i, j, k] += convert(FT, Δt) * ((one_point_five + χ) * Gⁿ[i, j, k] - (oh_point_five + χ) * G⁻[i, j, k])
end

@kernel ab2_step_field!(::FunctionField, Δt, χ, Gⁿ, G⁻) = nothing
<|MERGE_RESOLUTION|>--- conflicted
+++ resolved
@@ -98,27 +98,15 @@
         end
     end
 
-<<<<<<< HEAD
-    model.timestepper.previous_Δt = Δt
-
-    # Be paranoid and update state at iteration 0
-    model.clock.iteration == 0 && update_state!(model, Δt, callbacks)
-    
-    ab2_step!(model, Δt, χ) # full step for tracers, fractional step for velocities.
-=======
     ab2_step!(model, Δt) # full step for tracers, fractional step for velocities.
->>>>>>> 7f2d512c
     calculate_pressure_correction!(model, Δt)
     @apply_regionally correct_velocities_and_store_tendencies!(model, Δt)
 
     tick!(model.clock, Δt)
-<<<<<<< HEAD
-    update_state!(model, Δt, callbacks; compute_tendencies)
-=======
+
     model.clock.last_Δt = Δt
     model.clock.last_stage_Δt = Δt # just one stage
-    update_state!(model, callbacks; compute_tendencies)
->>>>>>> 7f2d512c
+    update_state!(model, Δt, callbacks; compute_tendencies)
     step_lagrangian_particles!(model, Δt)
 
     # Return χ to initial value
