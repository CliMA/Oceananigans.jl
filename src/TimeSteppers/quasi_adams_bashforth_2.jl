--- conflicted
+++ resolved
@@ -98,28 +98,18 @@
         end
     end
 
-<<<<<<< HEAD
-    model.timestepper.previous_Δt = Δt
-
     # Be paranoid and update state at iteration 0
     model.clock.iteration == 0 && update_state!(model, callbacks)
     
     ab2_step!(model, Δt, χ) # full step for tracers, fractional step for velocities.
     
-    tick!(model.clock, Δt)
+        tick!(model.clock, Δt)
+    model.clock.last_Δt = Δt
+    model.clock.last_stage_Δt = Δt # just one stage
     
-=======
-    ab2_step!(model, Δt) # full step for tracers, fractional step for velocities.
->>>>>>> 7f2d512c
     calculate_pressure_correction!(model, Δt)
     @apply_regionally correct_velocities_and_store_tendencies!(model, Δt)
 
-<<<<<<< HEAD
-=======
-    tick!(model.clock, Δt)
-    model.clock.last_Δt = Δt
-    model.clock.last_stage_Δt = Δt # just one stage
->>>>>>> 7f2d512c
     update_state!(model, callbacks; compute_tendencies)
     step_lagrangian_particles!(model, Δt)
 
