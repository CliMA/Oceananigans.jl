using Oceananigans.Fields: FunctionField, location
using Oceananigans.Utils: @apply_regionally, apply_regionally!

mutable struct QuasiAdamsBashforth2TimeStepper{FT, GT, IT} <: AbstractTimeStepper
                  χ :: FT
                 Gⁿ :: GT
                 G⁻ :: GT
    implicit_solver :: IT
end

"""
    QuasiAdamsBashforth2TimeStepper(grid, tracers,
                                    χ = 0.1;
                                    implicit_solver = nothing,
                                    Gⁿ = TendencyFields(grid, tracers),
                                    G⁻ = TendencyFields(grid, tracers))

Return a 2nd-order quasi Adams-Bashforth (AB2) time stepper (`QuasiAdamsBashforth2TimeStepper`)
on `grid`, with `tracers`, and AB2 parameter `χ`. The tendency fields `Gⁿ` and `G⁻` can be
specified via  optional `kwargs`.

The 2nd-order quasi Adams-Bashforth timestepper steps forward the state `Uⁿ` by `Δt` via

```julia
Uⁿ⁺¹ = Uⁿ + Δt * [(3/2 + χ) * Gⁿ - (1/2 + χ) * Gⁿ⁻¹]
```

where `Uⁿ` is the state at the ``n``-th timestep, `Gⁿ` is the tendency
at the ``n``-th timestep, and `Gⁿ⁻¹` is the tendency at the previous
timestep (`G⁻`).

!!! note "First timestep"
    For the first timestep, since there are no saved tendencies from the previous timestep,
    the `QuasiAdamsBashforth2TimeStepper` performs an Euler timestep:

    ```julia
    Uⁿ⁺¹ = Uⁿ + Δt * Gⁿ
    ```
"""
function QuasiAdamsBashforth2TimeStepper(grid, tracers,
                                         χ = 0.1;
                                         implicit_solver::IT = nothing,
                                         Gⁿ = TendencyFields(grid, tracers),
                                         G⁻ = TendencyFields(grid, tracers)) where IT

    FT = eltype(grid)
    GT = typeof(Gⁿ)
    χ  = convert(FT, χ)

    return QuasiAdamsBashforth2TimeStepper{FT, GT, IT}(χ, Gⁿ, G⁻, implicit_solver)
end

reset!(timestepper::QuasiAdamsBashforth2TimeStepper) = nothing

#####
##### Time steppping
#####

"""
    time_step!(model::AbstractModel{<:QuasiAdamsBashforth2TimeStepper}, Δt; euler=false, compute_tendencies=true)

Step forward `model` one time step `Δt` with a 2nd-order Adams-Bashforth method and
pressure-correction substep. Setting `euler=true` will take a forward Euler time step.
Setting `compute_tendencies=false` will not calculate new tendencies
"""
function time_step!(model::AbstractModel{<:QuasiAdamsBashforth2TimeStepper}, Δt;
                    callbacks=[], euler=false, compute_tendencies=true)

    Δt == 0 && @warn "Δt == 0 may cause model blowup!"

    # Be paranoid and update state at iteration 0
    model.clock.iteration == 0 && update_state!(model, callbacks)

    ab2_timestepper = model.timestepper

    # Change the default χ if necessary, which occurs if:
    #   * We detect that the time-step size has changed.
    #   * We detect that this is the "first" time-step, which means we
    #     need to take an euler step. Note that model.clock.last_Δt is
    #     initialized as Inf
    #   * The user has passed euler=true to time_step!
    euler = euler || (Δt != model.clock.last_Δt)
    
    # If euler, then set χ = -0.5
    minus_point_five = convert(eltype(model.grid), -0.5)
    χ = ifelse(euler, minus_point_five, ab2_timestepper.χ)

    # Set time-stepper χ (this is used in ab2_step!, but may also be used elsewhere)
    χ₀ = ab2_timestepper.χ # Save initial value
    ab2_timestepper.χ = χ

    # Ensure zeroing out all previous tendency fields to avoid errors in
    # case G⁻ includes NaNs. See https://github.com/CliMA/Oceananigans.jl/issues/2259
    if euler
        @debug "Taking a forward Euler step."
        for field in ab2_timestepper.G⁻
            !isnothing(field) && @apply_regionally fill!(field, 0)
        end
    end

<<<<<<< HEAD
    model.timestepper.previous_Δt = Δt

    # Be paranoid and update state at iteration 0
    model.clock.iteration == 0 && update_state!(model, callbacks)
    
    step_lagrangian_particles!(model, Δt)
    ab2_step!(model, Δt, χ) # full step for tracers, fractional step for velocities.
=======
    ab2_step!(model, Δt) # full step for tracers, fractional step for velocities.
>>>>>>> d4bcc095
    calculate_pressure_correction!(model, Δt)
    @apply_regionally correct_velocities_and_store_tendencies!(model, Δt)

    tick!(model.clock, Δt)
    model.clock.last_Δt = Δt
    model.clock.last_stage_Δt = Δt # just one stage
    update_state!(model, callbacks; compute_tendencies)
<<<<<<< HEAD
=======
    step_lagrangian_particles!(model, Δt)

    # Return χ to initial value
    ab2_timestepper.χ = χ₀
>>>>>>> d4bcc095
    
    return nothing
end

function correct_velocities_and_store_tendencies!(model, Δt)
    pressure_correct_velocities!(model, Δt)
    store_tendencies!(model)
    return nothing
end

#####
##### Time stepping in each step
#####

""" Generic implementation. """
function ab2_step!(model, Δt)

    workgroup, worksize = work_layout(model.grid, :xyz)
    arch = model.architecture
    step_field_kernel! = ab2_step_field!(device(arch), workgroup, worksize)
    model_fields = prognostic_fields(model)
    χ = model.timestepper.χ

    for (i, field) in enumerate(model_fields)

        step_field_kernel!(field, Δt, χ,
                           model.timestepper.Gⁿ[i],
                           model.timestepper.G⁻[i])

        # TODO: function tracer_index(model, field_index) = field_index - 3, etc...
        tracer_index = Val(i - 3) # assumption

        implicit_step!(field,
                       model.timestepper.implicit_solver,
                       model.closure,
                       model.diffusivity_fields,
                       tracer_index,
                       model.clock,
                       Δt)
    end

    return nothing
end

"""
Time step velocity fields via the 2nd-order quasi Adams-Bashforth method

    `U^{n+1} = U^n + Δt ((3/2 + χ) * G^{n} - (1/2 + χ) G^{n-1})`

"""
@kernel function ab2_step_field!(u, Δt, χ, Gⁿ, G⁻)
    i, j, k = @index(Global, NTuple)

    FT = eltype(χ)
    one_point_five = convert(FT, 1.5)
    oh_point_five  = convert(FT, 0.5)

    @inbounds u[i, j, k] += convert(FT, Δt) * ((one_point_five + χ) * Gⁿ[i, j, k] - (oh_point_five + χ) * G⁻[i, j, k])
end

@kernel ab2_step_field!(::FunctionField, Δt, χ, Gⁿ, G⁻) = nothing
<|MERGE_RESOLUTION|>--- conflicted
+++ resolved
@@ -98,17 +98,7 @@
         end
     end
 
-<<<<<<< HEAD
-    model.timestepper.previous_Δt = Δt
-
-    # Be paranoid and update state at iteration 0
-    model.clock.iteration == 0 && update_state!(model, callbacks)
-    
-    step_lagrangian_particles!(model, Δt)
-    ab2_step!(model, Δt, χ) # full step for tracers, fractional step for velocities.
-=======
     ab2_step!(model, Δt) # full step for tracers, fractional step for velocities.
->>>>>>> d4bcc095
     calculate_pressure_correction!(model, Δt)
     @apply_regionally correct_velocities_and_store_tendencies!(model, Δt)
 
@@ -116,13 +106,10 @@
     model.clock.last_Δt = Δt
     model.clock.last_stage_Δt = Δt # just one stage
     update_state!(model, callbacks; compute_tendencies)
-<<<<<<< HEAD
-=======
     step_lagrangian_particles!(model, Δt)
 
     # Return χ to initial value
     ab2_timestepper.χ = χ₀
->>>>>>> d4bcc095
     
     return nothing
 end
