--- conflicted
+++ resolved
@@ -104,6 +104,7 @@
     #
 
     rk3_substep!(model, Δt, γ¹, nothing)
+    correct_advection!(model, Δt)
 
     tick!(model.clock, first_stage_Δt; stage=true)
     model.clock.last_stage_Δt = first_stage_Δt
@@ -111,12 +112,6 @@
     calculate_pressure_correction!(model, first_stage_Δt)
     pressure_correct_velocities!(model, first_stage_Δt)
 
-<<<<<<< HEAD
-    correct_advection!(model, Δt)
-
-    tick!(model.clock, first_stage_Δt; stage=true)
-=======
->>>>>>> e8ecccea
     store_tendencies!(model)
     update_state!(model, callbacks; compute_tendencies = true)
     step_lagrangian_particles!(model, first_stage_Δt)
@@ -126,6 +121,7 @@
     #
 
     rk3_substep!(model, Δt, γ², ζ²)
+    correct_advection!(model, Δt)
 
     tick!(model.clock, second_stage_Δt; stage=true)
     model.clock.last_stage_Δt = second_stage_Δt
@@ -133,12 +129,6 @@
     calculate_pressure_correction!(model, second_stage_Δt)
     pressure_correct_velocities!(model, second_stage_Δt)
 
-<<<<<<< HEAD
-    correct_advection!(model, Δt)
-
-    tick!(model.clock, second_stage_Δt; stage=true)
-=======
->>>>>>> e8ecccea
     store_tendencies!(model)
     update_state!(model, callbacks; compute_tendencies = true)
     step_lagrangian_particles!(model, second_stage_Δt)
