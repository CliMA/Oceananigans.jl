--- conflicted
+++ resolved
@@ -137,10 +137,6 @@
     calculate_pressure_correction!(model, third_stage_Δt)
     pressure_correct_velocities!(model, third_stage_Δt)
 
-<<<<<<< HEAD
-    tick!(model.clock, third_stage_Δt)
-    update_state!(model, Δt, callbacks; compute_tendencies)
-=======
     # This adjustment of the final time-step reduces the accumulation of
     # round-off error when Δt is added to model.clock.time. Note that we still use 
     # third_stage_Δt for the substep, pressure correction, and Lagrangian particles step.
@@ -151,7 +147,6 @@
     model.clock.last_Δt = Δt
 
     update_state!(model, callbacks; compute_tendencies)
->>>>>>> 7f2d512c
     step_lagrangian_particles!(model, third_stage_Δt)
 
     return nothing
