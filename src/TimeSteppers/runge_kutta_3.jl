--- conflicted
+++ resolved
@@ -132,13 +132,8 @@
     pressure_correct_velocities!(model, third_stage_Δt)
 
     tick!(model.clock, third_stage_Δt)
-<<<<<<< HEAD
     update_state!(model, callbacks; compute_tendencies)
-    update_particle_properties!(model, third_stage_Δt)
-=======
-    update_state!(model, callbacks)
     step_lagrangian_particles!(model, third_stage_Δt)
->>>>>>> 6ab0c77e
 
     return nothing
 end
