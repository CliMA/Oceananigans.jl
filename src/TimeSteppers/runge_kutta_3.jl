using Oceananigans.Architectures: architecture
using Oceananigans: fields

"""
    RungeKutta3TimeStepper{FT, TG} <: AbstractTimeStepper

Holds parameters and tendency fields for a low storage, third-order Runge-Kutta-Wray
time-stepping scheme described by Le and Moin (1991).
"""
struct RungeKutta3TimeStepper{FT, TG, TI} <: AbstractTimeStepper
                 γ¹ :: FT
                 γ² :: FT
                 γ³ :: FT
                 ζ² :: FT
                 ζ³ :: FT
                 Gⁿ :: TG
                 G⁻ :: TG
    implicit_solver :: TI
end

"""
    RungeKutta3TimeStepper(grid, tracers;
                           implicit_solver = nothing,
                           Gⁿ = TendencyFields(grid, tracers),
                           G⁻ = TendencyFields(grid, tracers))

Return a 3rd-order Runge0Kutta timestepper (`RungeKutta3TimeStepper`) on `grid` and with `tracers`.
The tendency fields `Gⁿ` and `G⁻` can be specified via  optional `kwargs`.

The scheme described by Le and Moin (1991) (see [LeMoin1991](@cite)). In a nutshel, the 3rd-order
Runge Kutta timestepper steps forward the state `Uⁿ` by `Δt` via 3 substeps. A pressure correction
step is applied after at each substep.

The state `U` after each substep `m` is

```julia
Uᵐ⁺¹ = Uᵐ + Δt * (γᵐ * Gᵐ + ζᵐ * Gᵐ⁻¹)
```

where `Uᵐ` is the state at the ``m``-th substep, `Gᵐ` is the tendency
at the ``m``-th substep, `Gᵐ⁻¹` is the tendency at the previous substep,
and constants ``γ¹ = 8/15``, ``γ² = 5/12``, ``γ³ = 3/4``,
``ζ¹ = 0``, ``ζ² = -17/60``, ``ζ³ = -5/12``.

The state at the first substep is taken to be the one that corresponds to the ``n``-th timestep,
`U¹ = Uⁿ`, and the state after the third substep is then the state at the `Uⁿ⁺¹ = U⁴`.
"""
function RungeKutta3TimeStepper(grid, tracers;
                                implicit_solver::TI = nothing,
                                Gⁿ::TG = TendencyFields(grid, tracers),
                                G⁻ = TendencyFields(grid, tracers)) where {TI, TG}

    !isnothing(implicit_solver) &&
        @warn("Implicit-explicit time-stepping with RungeKutta3TimeStepper is not tested. " * 
              "\n implicit_solver: $(typeof(implicit_solver))")

    γ¹ = 8 // 15
    γ² = 5 // 12
    γ³ = 3 // 4

    ζ² = -17 // 60
    ζ³ = -5 // 12

    FT = eltype(grid)

    return RungeKutta3TimeStepper{FT, TG, TI}(γ¹, γ², γ³, ζ², ζ³, Gⁿ, G⁻, implicit_solver)
end

#####
##### Time steppping
#####

"""
    time_step!(model::AbstractModel{<:RungeKutta3TimeStepper}, Δt)

Step forward `model` one time step `Δt` with a 3rd-order Runge-Kutta method.
The 3rd-order Runge-Kutta method takes three intermediate substep stages to
achieve a single timestep. A pressure correction step is applied at each intermediate
stage.
"""
function time_step!(model::AbstractModel{<:RungeKutta3TimeStepper}, Δt; callbacks=[], compute_tendencies = true)
    Δt == 0 && @warn "Δt == 0 may cause model blowup!"

    # Be paranoid and update state at iteration 0, in case run! is not used:
    model.clock.iteration == 0 && update_state!(model, callbacks)

    γ¹ = model.timestepper.γ¹
    γ² = model.timestepper.γ²
    γ³ = model.timestepper.γ³

    ζ² = model.timestepper.ζ²
    ζ³ = model.timestepper.ζ³

    first_stage_Δt  = γ¹ * Δt
    second_stage_Δt = (γ² + ζ²) * Δt
    third_stage_Δt  = (γ³ + ζ³) * Δt

    #
    # First stage
    #

<<<<<<< HEAD
=======
    calculate_tendencies!(model, callbacks)

>>>>>>> c98d7aa7
    rk3_substep!(model, Δt, γ¹, nothing)

    calculate_pressure_correction!(model, first_stage_Δt)
    pressure_correct_velocities!(model, first_stage_Δt)

    tick!(model.clock, first_stage_Δt; stage=true)
    store_tendencies!(model)
    update_state!(model, callbacks)
    step_lagrangian_particles!(model, first_stage_Δt)

    #
    # Second stage
    #

<<<<<<< HEAD
=======
    calculate_tendencies!(model, callbacks)

>>>>>>> c98d7aa7
    rk3_substep!(model, Δt, γ², ζ²)

    calculate_pressure_correction!(model, second_stage_Δt)
    pressure_correct_velocities!(model, second_stage_Δt)

    tick!(model.clock, second_stage_Δt; stage=true)
    store_tendencies!(model)
    update_state!(model, callbacks)
    step_lagrangian_particles!(model, second_stage_Δt)

    #
    # Third stage
    #
<<<<<<< HEAD
=======

    calculate_tendencies!(model, callbacks)
    
>>>>>>> c98d7aa7
    rk3_substep!(model, Δt, γ³, ζ³)

    calculate_pressure_correction!(model, third_stage_Δt)
    pressure_correct_velocities!(model, third_stage_Δt)

    tick!(model.clock, third_stage_Δt)
    update_state!(model, callbacks; compute_tendencies)
    step_lagrangian_particles!(model, third_stage_Δt)

    return nothing
end

#####
##### Time stepping in each substep
#####

stage_Δt(Δt, γⁿ, ζⁿ) = Δt * (γⁿ + ζⁿ)
stage_Δt(Δt, γⁿ, ::Nothing) = Δt * γⁿ

function rk3_substep!(model, Δt, γⁿ, ζⁿ)

    workgroup, worksize = work_layout(model.grid, :xyz)
    substep_field_kernel! = rk3_substep_field!(device(architecture(model)), workgroup, worksize)
    model_fields = prognostic_fields(model)

    for (i, field) in enumerate(model_fields)
        substep_field_kernel!(field, Δt, γⁿ, ζⁿ,
                              model.timestepper.Gⁿ[i],
                              model.timestepper.G⁻[i])

        # TODO: function tracer_index(model, field_index) = field_index - 3, etc...
        tracer_index = Val(i - 3) # assumption

        implicit_step!(field,
                       model.timestepper.implicit_solver,
                       model.closure,
                       model.diffusivity_fields,
                       tracer_index,
                       model.clock,
                       stage_Δt(Δt, γⁿ, ζⁿ))
    end

    return nothing
end

"""
Time step velocity fields via the 3rd-order Runge-Kutta method

```
Uᵐ⁺¹ = Uᵐ + Δt * (γᵐ * Gᵐ + ζᵐ * Gᵐ⁻¹)
```

where `m` denotes the substage.
"""
@kernel function rk3_substep_field!(U, Δt, γⁿ, ζⁿ, Gⁿ, G⁻)
    i, j, k = @index(Global, NTuple)

    @inbounds begin
        U[i, j, k] += Δt * (γⁿ * Gⁿ[i, j, k] + ζⁿ * G⁻[i, j, k])
    end
end

@kernel function rk3_substep_field!(U, Δt, γ¹, ::Nothing, G¹, G⁰)
    i, j, k = @index(Global, NTuple)

    @inbounds begin
        U[i, j, k] += Δt * γ¹ * G¹[i, j, k]
    end
end<|MERGE_RESOLUTION|>--- conflicted
+++ resolved
@@ -99,11 +99,8 @@
     # First stage
     #
 
-<<<<<<< HEAD
-=======
     calculate_tendencies!(model, callbacks)
 
->>>>>>> c98d7aa7
     rk3_substep!(model, Δt, γ¹, nothing)
 
     calculate_pressure_correction!(model, first_stage_Δt)
@@ -118,11 +115,8 @@
     # Second stage
     #
 
-<<<<<<< HEAD
-=======
     calculate_tendencies!(model, callbacks)
 
->>>>>>> c98d7aa7
     rk3_substep!(model, Δt, γ², ζ²)
 
     calculate_pressure_correction!(model, second_stage_Δt)
@@ -136,12 +130,9 @@
     #
     # Third stage
     #
-<<<<<<< HEAD
-=======
 
     calculate_tendencies!(model, callbacks)
     
->>>>>>> c98d7aa7
     rk3_substep!(model, Δt, γ³, ζ³)
 
     calculate_pressure_correction!(model, third_stage_Δt)
