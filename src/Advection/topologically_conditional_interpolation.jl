--- conflicted
+++ resolved
@@ -10,16 +10,12 @@
 #####        close to the boundary, or a second-order interpolation if i is close to a boundary.
 #####
 
-<<<<<<< HEAD
-using Oceananigans.Grids: AbstractUnderlyingGrid, Bounded, RightConnected, LeftConnected, BoundedTopology
-=======
 using Oceananigans.Grids: AbstractUnderlyingGrid, 
                           Bounded, 
                           RightConnected, 
                           LeftConnected, 
                           topology,
                           architecture
->>>>>>> 12ee14ed
 
 const AUG = AbstractUnderlyingGrid
 
@@ -27,15 +23,6 @@
 const BT = Union{Bounded, RightConnected, LeftConnected}
 
 # Bounded underlying Grids
-<<<<<<< HEAD
-const AUGX   = AUG{<:Any, <:BoundedTopology}
-const AUGY   = AUG{<:Any, <:Any, <:BoundedTopology}
-const AUGZ   = AUG{<:Any, <:Any, <:Any, <:BoundedTopology}
-const AUGXY  = AUG{<:Any, <:BoundedTopology, <:BoundedTopology}
-const AUGXZ  = AUG{<:Any, <:BoundedTopology, <:Any, <:BoundedTopology}
-const AUGYZ  = AUG{<:Any, <:Any, <:BoundedTopology, <:BoundedTopology}
-const AUGXYZ = AUG{<:Any, <:BoundedTopology, <:BoundedTopology, <:BoundedTopology}
-=======
 const AUGX   = AUG{<:Any, <:BT}
 const AUGY   = AUG{<:Any, <:Any, <:BT}
 const AUGZ   = AUG{<:Any, <:Any, <:Any, <:BT}
@@ -43,7 +30,6 @@
 const AUGXZ  = AUG{<:Any, <:BT, <:Any, <:BT}
 const AUGYZ  = AUG{<:Any, <:Any, <:BT, <:BT}
 const AUGXYZ = AUG{<:Any, <:BT, <:BT, <:BT}
->>>>>>> 12ee14ed
 
 # Left-biased buffers are smaller by one grid point on the right side; vice versa for right-biased buffers
 # Center interpolation stencil look at i + 1 (i.e., require one less point on the left)
@@ -117,17 +103,10 @@
             # Conditional high-order interpolation in Bounded directions
             if ξ == :x
                 @eval begin
-<<<<<<< HEAD
-                    @inline $alt1_interp(i, j, k, grid::AUGX, scheme::HOADV, args...) =
-                        ifelse($outside_buffer(i, topology(grid, 1), grid.Nx, scheme),
-                               $interp(i, j, k, grid, scheme, args...),
-                               $alt2_interp(i, j, k, grid, scheme.buffer_scheme, args...))
-=======
                     @inline $alt1_interp(i, j, k, grid::AUGX, scheme::HOADV, args...) = 
                             ifelse($outside_buffer(i, topology(grid, 1), grid.Nx, scheme),
                                    $interp(i, j, k, grid, scheme, args...),
                                    $alt2_interp(i, j, k, grid, scheme.buffer_scheme, args...))
->>>>>>> 12ee14ed
                 end
             elseif ξ == :y
                 @eval begin
