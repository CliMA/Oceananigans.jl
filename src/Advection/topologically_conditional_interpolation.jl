#####
##### This file provides functions that conditionally-evaluate interpolation operators
##### near boundaries in bounded directions.
#####
##### For example, the function _symmetric_interpolate_xᶠᵃᵃ(i, j, k, grid, scheme, c) either
#####
#####     1. Always returns symmetric_interpolate_xᶠᵃᵃ if the x-direction is Periodic; or
#####
#####     2. Returns symmetric_interpolate_xᶠᵃᵃ if the x-direction is Bounded and index i is not
#####        close to the boundary, or a second-order interpolation if i is close to a boundary.
#####

using Oceananigans.Grids: AbstractGrid, 
                          Bounded, 
                          RightConnected, 
                          LeftConnected, 
                          topology,
                          architecture

const AG = AbstractGrid

# topologies bounded at least on one side
const BT = Union{Bounded, RightConnected, LeftConnected}

# Bounded underlying Grids
const AGX   = AG{<:Any, <:BT}
const AGY   = AG{<:Any, <:Any, <:BT}
const AGZ   = AG{<:Any, <:Any, <:Any, <:BT}
const AGXY  = AG{<:Any, <:BT, <:BT}
const AGXZ  = AG{<:Any, <:BT, <:Any, <:BT}
const AGYZ  = AG{<:Any, <:Any, <:BT, <:BT}
const AGXYZ = AG{<:Any, <:BT, <:BT, <:BT}

@inline reduced_order(i, ::Type{RightConnected}, N, B) = max(1, min(B, i))
@inline reduced_order(i, ::Type{LeftConnected},  N, B) = max(1, min(B, N-i+1))
@inline reduced_order(i, ::Type{Bounded},        N, B) = max(1, min(B, i, N-i+1))

const A{B} = AbstractAdvectionScheme{B} 

# Fallback for periodic underlying grids
@inline compute_face_reduced_order_x(i, j, k, grid, ::A{B}) where B = B
@inline compute_face_reduced_order_y(i, j, k, grid, ::A{B}) where B = B
@inline compute_face_reduced_order_z(i, j, k, grid, ::A{B}) where B = B

# Fallback for periodic underlying grids
@inline compute_center_reduced_order_x(i, j, k, grid, ::A{B}) where B = B
@inline compute_center_reduced_order_y(i, j, k, grid, ::A{B}) where B = B
@inline compute_center_reduced_order_z(i, j, k, grid, ::A{B}) where B = B

# Fallback for lower order advection on bounded grids
for GridType in [:AUGX, :AUGY, :AUGZ, :AUGXY, :AUGXZ, :AUGYZ, :AUGXYZ]
    @eval @inline compute_face_reduced_order_x(i, j, k, ::$GridType, ::A{1}) = 1
    @eval @inline compute_face_reduced_order_y(i, j, k, ::$GridType, ::A{1}) = 1
    @eval @inline compute_face_reduced_order_z(i, j, k, ::$GridType, ::A{1}) = 1

    @eval @inline compute_center_reduced_order_x(i, j, k, ::$GridType, ::A{1}) = 1
    @eval @inline compute_center_reduced_order_y(i, j, k, ::$GridType, ::A{1}) = 1
    @eval @inline compute_center_reduced_order_z(i, j, k, ::$GridType, ::A{1}) = 1
end

<<<<<<< HEAD
# Bounded grids
@inline compute_face_reduced_order_x(i, j, k, grid::AUGX, ::A{B}) where B = reduced_order(i, topology(grid, 1), size(grid, 1), B)
@inline compute_face_reduced_order_y(i, j, k, grid::AUGY, ::A{B}) where B = reduced_order(j, topology(grid, 2), size(grid, 2), B)
@inline compute_face_reduced_order_z(i, j, k, grid::AUGZ, ::A{B}) where B = reduced_order(k, topology(grid, 3), size(grid, 3), B)

# Fallback for periodic underlying grids
@inline compute_center_reduced_order_x(i, j, k, grid::AUGX, ::A{B}) where B = reduced_order(i, topology(grid, 1), size(grid, 1), B)
@inline compute_center_reduced_order_y(i, j, k, grid::AUGY, ::A{B}) where B = reduced_order(j, topology(grid, 2), size(grid, 2), B)
@inline compute_center_reduced_order_z(i, j, k, grid::AUGZ, ::A{B}) where B = reduced_order(k, topology(grid, 3), size(grid, 3), B)

@inline function _biased_interpolate_xᶠᵃᵃ(i, j, k, grid, scheme, args...)
    red_order = compute_face_reduced_order_x(i, j, k, grid, scheme)
    return biased_interpolate_xᶠᵃᵃ(i, j, k, grid, scheme, red_order, args...)
end

@inline function _biased_interpolate_yᵃᶠᵃ(i, j, k, grid, scheme, args...) 
    red_order = compute_face_reduced_order_y(i, j, k, grid, scheme)
    return biased_interpolate_yᵃᶠᵃ(i, j, k, grid, scheme, red_order, args...)
end

@inline function _biased_interpolate_zᵃᵃᶠ(i, j, k, grid, scheme, args...)
    red_order = compute_face_reduced_order_z(i, j, k, grid, scheme)
    return biased_interpolate_zᵃᵃᶠ(i, j, k, grid, scheme, red_order, args...)
end

@inline function _biased_interpolate_xᶜᵃᵃ(i, j, k, grid, scheme, args...)
    red_order = compute_center_reduced_order_x(i, j, k, grid, scheme)
    return biased_interpolate_xᶜᵃᵃ(i, j, k, grid, scheme, red_order, args...)
end

@inline function _biased_interpolate_yᵃᶜᵃ(i, j, k, grid, scheme, args...) 
    red_order = compute_center_reduced_order_y(i, j, k, grid, scheme)
    return biased_interpolate_yᵃᶜᵃ(i, j, k, grid, scheme, red_order, args...)
end

@inline function _biased_interpolate_zᵃᵃᶜ(i, j, k, grid, scheme, args...) 
    red_order = compute_center_reduced_order_z(i, j, k, grid, scheme)
    return biased_interpolate_zᵃᵃᶜ(i, j, k, grid, scheme, red_order, args...)
end

@inline function _symmetric_interpolate_xᶠᵃᵃ(i, j, k, grid, scheme, args...)
    red_order = compute_face_reduced_order_x(i, j, k, grid, scheme)
    return symmetric_interpolate_xᶠᵃᵃ(i, j, k, grid, scheme, red_order, args...)
end

@inline function _symmetric_interpolate_yᵃᶠᵃ(i, j, k, grid, scheme, args...)
    red_order = compute_face_reduced_order_y(i, j, k, grid, scheme)
    return symmetric_interpolate_yᵃᶠᵃ(i, j, k, grid, scheme, red_order, args...)
end

@inline function _symmetric_interpolate_zᵃᵃᶠ(i, j, k, grid, scheme, args...)
    red_order = compute_face_reduced_order_z(i, j, k, grid, scheme)
    return symmetric_interpolate_zᵃᵃᶠ(i, j, k, grid, scheme, red_order, args...)
end

@inline function _symmetric_interpolate_xᶜᵃᵃ(i, j, k, grid, scheme, args...)
    red_order = compute_center_reduced_order_x(i, j, k, grid, scheme)
    return symmetric_interpolate_xᶜᵃᵃ(i, j, k, grid, scheme, red_order, args...)
end

@inline function _symmetric_interpolate_yᵃᶜᵃ(i, j, k, grid, scheme, args...)
    red_order = compute_center_reduced_order_y(i, j, k, grid, scheme)
    return symmetric_interpolate_yᵃᶜᵃ(i, j, k, grid, scheme, red_order, args...)
end

@inline function _symmetric_interpolate_zᵃᵃᶜ(i, j, k, grid, scheme, args...)
    red_order = compute_center_reduced_order_z(i, j, k, grid, scheme)
    return symmetric_interpolate_zᵃᵃᶜ(i, j, k, grid, scheme, red_order, args...)
end
=======
# Separate High order advection from low order advection
const HOADV = Union{WENO, 
                    Tuple(Centered{N} for N in advection_buffers[2:end])...,
                    Tuple(UpwindBiased{N} for N in advection_buffers[2:end])...} 
const LOADV = Union{UpwindBiased{1}, Centered{1}}

for bias in (:symmetric, :biased)
    for (d, ξ) in enumerate((:x, :y, :z))

        code = [:ᵃ, :ᵃ, :ᵃ]

        for loc in (:ᶜ, :ᶠ), (alt1, alt2) in zip((:_, :__, :___, :____, :_____), (:_____, :_, :__, :___, :____))
            code[d] = loc
            second_order_interp = Symbol(:ℑ, ξ, code...)
            interp = Symbol(bias, :_interpolate_, ξ, code...)
            alt1_interp = Symbol(alt1, interp)
            alt2_interp = Symbol(alt2, interp)

            # Simple translation for Periodic directions and low-order advection schemes (fallback)
            @eval @inline $alt1_interp(i, j, k, grid::AG, scheme::HOADV, args...) = $interp(i, j, k, grid, scheme, args...)
            @eval @inline $alt1_interp(i, j, k, grid::AG, scheme::LOADV, args...) = $interp(i, j, k, grid, scheme, args...)

            outside_buffer = Symbol(:outside_, bias, :_halo_, ξ, loc)

            # Conditional high-order interpolation in Bounded directions
            if ξ == :x
                @eval begin
                    @inline $alt1_interp(i, j, k, grid::AGX, scheme::HOADV, args...) = 
                            ifelse($outside_buffer(i, topology(grid, 1), grid.Nx, scheme),
                                   $interp(i, j, k, grid, scheme, args...),
                                   $alt2_interp(i, j, k, grid, scheme.buffer_scheme, args...))
                end
            elseif ξ == :y
                @eval begin
                    @inline $alt1_interp(i, j, k, grid::AGY, scheme::HOADV, args...) =
                        ifelse($outside_buffer(j, topology(grid, 2), grid.Ny, scheme),
                               $interp(i, j, k, grid, scheme, args...),
                               $alt2_interp(i, j, k, grid, scheme.buffer_scheme, args...))
                end
            elseif ξ == :z
                @eval begin
                    @inline $alt1_interp(i, j, k, grid::AGZ, scheme::HOADV, args...) =
                        ifelse($outside_buffer(k, topology(grid, 3), grid.Nz, scheme),
                               $interp(i, j, k, grid, scheme, args...),
                               $alt2_interp(i, j, k, grid, scheme.buffer_scheme, args...))
                end
            end
        end
    end
end

@inline _multi_dimensional_reconstruction_x(i, j, k, grid::AGX, scheme, interp, args...) = 
                    ifelse(outside_symmetric_bufferᶜ(i, topology(grid, 1), grid.Nx, scheme), 
                           multi_dimensional_reconstruction_x(i, j, k, grid, scheme, interp, args...),
                           interp(i, j, k, grid, scheme, args...))

@inline _multi_dimensional_reconstruction_y(i, j, k, grid::AGY, scheme, interp, args...) = 
                    ifelse(outside_symmetric_bufferᶜ(j, topology(grid, 2), grid.Ny, scheme), 
                            multi_dimensional_reconstruction_y(i, j, k, grid, scheme, interp, args...),
                            interp(i, j, k, grid, scheme, args...))
>>>>>>> 5e82c0d2
<|MERGE_RESOLUTION|>--- conflicted
+++ resolved
@@ -58,7 +58,6 @@
     @eval @inline compute_center_reduced_order_z(i, j, k, ::$GridType, ::A{1}) = 1
 end
 
-<<<<<<< HEAD
 # Bounded grids
 @inline compute_face_reduced_order_x(i, j, k, grid::AUGX, ::A{B}) where B = reduced_order(i, topology(grid, 1), size(grid, 1), B)
 @inline compute_face_reduced_order_y(i, j, k, grid::AUGY, ::A{B}) where B = reduced_order(j, topology(grid, 2), size(grid, 2), B)
@@ -127,66 +126,4 @@
 @inline function _symmetric_interpolate_zᵃᵃᶜ(i, j, k, grid, scheme, args...)
     red_order = compute_center_reduced_order_z(i, j, k, grid, scheme)
     return symmetric_interpolate_zᵃᵃᶜ(i, j, k, grid, scheme, red_order, args...)
-end
-=======
-# Separate High order advection from low order advection
-const HOADV = Union{WENO, 
-                    Tuple(Centered{N} for N in advection_buffers[2:end])...,
-                    Tuple(UpwindBiased{N} for N in advection_buffers[2:end])...} 
-const LOADV = Union{UpwindBiased{1}, Centered{1}}
-
-for bias in (:symmetric, :biased)
-    for (d, ξ) in enumerate((:x, :y, :z))
-
-        code = [:ᵃ, :ᵃ, :ᵃ]
-
-        for loc in (:ᶜ, :ᶠ), (alt1, alt2) in zip((:_, :__, :___, :____, :_____), (:_____, :_, :__, :___, :____))
-            code[d] = loc
-            second_order_interp = Symbol(:ℑ, ξ, code...)
-            interp = Symbol(bias, :_interpolate_, ξ, code...)
-            alt1_interp = Symbol(alt1, interp)
-            alt2_interp = Symbol(alt2, interp)
-
-            # Simple translation for Periodic directions and low-order advection schemes (fallback)
-            @eval @inline $alt1_interp(i, j, k, grid::AG, scheme::HOADV, args...) = $interp(i, j, k, grid, scheme, args...)
-            @eval @inline $alt1_interp(i, j, k, grid::AG, scheme::LOADV, args...) = $interp(i, j, k, grid, scheme, args...)
-
-            outside_buffer = Symbol(:outside_, bias, :_halo_, ξ, loc)
-
-            # Conditional high-order interpolation in Bounded directions
-            if ξ == :x
-                @eval begin
-                    @inline $alt1_interp(i, j, k, grid::AGX, scheme::HOADV, args...) = 
-                            ifelse($outside_buffer(i, topology(grid, 1), grid.Nx, scheme),
-                                   $interp(i, j, k, grid, scheme, args...),
-                                   $alt2_interp(i, j, k, grid, scheme.buffer_scheme, args...))
-                end
-            elseif ξ == :y
-                @eval begin
-                    @inline $alt1_interp(i, j, k, grid::AGY, scheme::HOADV, args...) =
-                        ifelse($outside_buffer(j, topology(grid, 2), grid.Ny, scheme),
-                               $interp(i, j, k, grid, scheme, args...),
-                               $alt2_interp(i, j, k, grid, scheme.buffer_scheme, args...))
-                end
-            elseif ξ == :z
-                @eval begin
-                    @inline $alt1_interp(i, j, k, grid::AGZ, scheme::HOADV, args...) =
-                        ifelse($outside_buffer(k, topology(grid, 3), grid.Nz, scheme),
-                               $interp(i, j, k, grid, scheme, args...),
-                               $alt2_interp(i, j, k, grid, scheme.buffer_scheme, args...))
-                end
-            end
-        end
-    end
-end
-
-@inline _multi_dimensional_reconstruction_x(i, j, k, grid::AGX, scheme, interp, args...) = 
-                    ifelse(outside_symmetric_bufferᶜ(i, topology(grid, 1), grid.Nx, scheme), 
-                           multi_dimensional_reconstruction_x(i, j, k, grid, scheme, interp, args...),
-                           interp(i, j, k, grid, scheme, args...))
-
-@inline _multi_dimensional_reconstruction_y(i, j, k, grid::AGY, scheme, interp, args...) = 
-                    ifelse(outside_symmetric_bufferᶜ(j, topology(grid, 2), grid.Ny, scheme), 
-                            multi_dimensional_reconstruction_y(i, j, k, grid, scheme, interp, args...),
-                            interp(i, j, k, grid, scheme, args...))
->>>>>>> 5e82c0d2
+end