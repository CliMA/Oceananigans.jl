using Oceananigans.Operators: Vᶜᶜᶜ
using Oceananigans.Fields: ZeroField

struct FluxFormAdvection{N, FT, A, B, C} <: AbstractAdvectionScheme{N, FT}
    x :: A
    y :: B
    z :: C

    FluxFormAdvection{N, FT}(x::A, y::B, z::C) where {N, FT, A, B, C} = new{N, FT, A, B, C}(x, y, z)
end

"""
    FluxFormAdvection(x_advection, y_advection, z_advection)

Return a `FluxFormAdvection` type with reconstructions schemes `x_advection`, `y_advection`,
and `z_advection` to be applied in the ``x``, ``y``, and ``z`` directions, respectively.
"""
function FluxFormAdvection(x_advection, y_advection, z_advection)
    Hx = required_halo_size_x(x_advection)
    Hy = required_halo_size_y(y_advection)
    Hz = required_halo_size_z(z_advection)

    FT = eltype(x_advection)
    H = max(Hx, Hy, Hz)

    return FluxFormAdvection{H, FT}(x_advection, y_advection, z_advection)
end

<<<<<<< HEAD
@inline x_advection(flux_form::FluxFormAdvection) = flux_form.x
@inline y_advection(flux_form::FluxFormAdvection) = flux_form.y
@inline z_advection(flux_form::FluxFormAdvection) = flux_form.z

@inline x_advection(advection) = advection
@inline y_advection(advection) = advection
@inline z_advection(advection) = advection

Base.show(io::IO, scheme::FluxFormAdvection) = 
    print(io, "FluxFormAdvection with reconstructions: ", " \n",
=======
Base.summary(scheme::FluxFormAdvection) = string("FluxFormAdvection(x=",
                                                 summary(scheme.x), ", y=",
                                                 summary(scheme.y), ", z=",
                                                 summary(scheme.z), ")")

Base.show(io::IO, scheme::FluxFormAdvection) =
    print(io, "FluxFormAdvection with direction-based reconstructions:", " \n",
>>>>>>> 90763891
          "    ├── x: ", summary(scheme.x), "\n",
          "    ├── y: ", summary(scheme.y), "\n",
          "    └── z: ", summary(scheme.z))

@inline required_halo_size_x(scheme::FluxFormAdvection) = required_halo_size_x(scheme.x)
@inline required_halo_size_y(scheme::FluxFormAdvection) = required_halo_size_y(scheme.y)
@inline required_halo_size_z(scheme::FluxFormAdvection) = required_halo_size_z(scheme.z)

Adapt.adapt_structure(to, scheme::FluxFormAdvection{N, FT}) where {N, FT} =
    FluxFormAdvection{N, FT}(Adapt.adapt(to, scheme.x),
                             Adapt.adapt(to, scheme.y),
                             Adapt.adapt(to, scheme.z))

@inline _advective_tracer_flux_x(i, j, k, grid, advection::FluxFormAdvection, args...) = _advective_tracer_flux_x(i, j, k, grid, advection.x, args...)
@inline _advective_tracer_flux_y(i, j, k, grid, advection::FluxFormAdvection, args...) = _advective_tracer_flux_y(i, j, k, grid, advection.y, args...)
@inline _advective_tracer_flux_z(i, j, k, grid, advection::FluxFormAdvection, args...) = _advective_tracer_flux_z(i, j, k, grid, advection.z, args...)

@inline _advective_momentum_flux_Uu(i, j, k, grid, advection::FluxFormAdvection, args...) = _advective_momentum_flux_Uu(i, j, k, grid, advection.x, args...)
@inline _advective_momentum_flux_Vu(i, j, k, grid, advection::FluxFormAdvection, args...) = _advective_momentum_flux_Vu(i, j, k, grid, advection.y, args...)
@inline _advective_momentum_flux_Wu(i, j, k, grid, advection::FluxFormAdvection, args...) = _advective_momentum_flux_Wu(i, j, k, grid, advection.z, args...)

@inline _advective_momentum_flux_Uv(i, j, k, grid, advection::FluxFormAdvection, args...) = _advective_momentum_flux_Uv(i, j, k, grid, advection.x, args...)
@inline _advective_momentum_flux_Vv(i, j, k, grid, advection::FluxFormAdvection, args...) = _advective_momentum_flux_Vv(i, j, k, grid, advection.y, args...)
@inline _advective_momentum_flux_Wv(i, j, k, grid, advection::FluxFormAdvection, args...) = _advective_momentum_flux_Wv(i, j, k, grid, advection.z, args...)

@inline _advective_momentum_flux_Uw(i, j, k, grid, advection::FluxFormAdvection, args...) = _advective_momentum_flux_Uw(i, j, k, grid, advection.x, args...)
@inline _advective_momentum_flux_Vw(i, j, k, grid, advection::FluxFormAdvection, args...) = _advective_momentum_flux_Vw(i, j, k, grid, advection.y, args...)
@inline _advective_momentum_flux_Ww(i, j, k, grid, advection::FluxFormAdvection, args...) = _advective_momentum_flux_Ww(i, j, k, grid, advection.z, args...)<|MERGE_RESOLUTION|>--- conflicted
+++ resolved
@@ -26,7 +26,6 @@
     return FluxFormAdvection{H, FT}(x_advection, y_advection, z_advection)
 end
 
-<<<<<<< HEAD
 @inline x_advection(flux_form::FluxFormAdvection) = flux_form.x
 @inline y_advection(flux_form::FluxFormAdvection) = flux_form.y
 @inline z_advection(flux_form::FluxFormAdvection) = flux_form.z
@@ -37,15 +36,6 @@
 
 Base.show(io::IO, scheme::FluxFormAdvection) = 
     print(io, "FluxFormAdvection with reconstructions: ", " \n",
-=======
-Base.summary(scheme::FluxFormAdvection) = string("FluxFormAdvection(x=",
-                                                 summary(scheme.x), ", y=",
-                                                 summary(scheme.y), ", z=",
-                                                 summary(scheme.z), ")")
-
-Base.show(io::IO, scheme::FluxFormAdvection) =
-    print(io, "FluxFormAdvection with direction-based reconstructions:", " \n",
->>>>>>> 90763891
           "    ├── x: ", summary(scheme.x), "\n",
           "    ├── y: ", summary(scheme.y), "\n",
           "    └── z: ", summary(scheme.z))
