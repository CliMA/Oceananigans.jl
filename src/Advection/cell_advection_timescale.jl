using Oceananigans.AbstractOperations: KernelFunctionOperation

"""
    cell_advection_timescale(grid, velocities)

Return the advection timescale for `grid` with `velocities`. The advection timescale
is the minimum over all `i, j, k` in the `grid` of

```
  1 / (|u(i, j, k)| / Δxᶠᶜᶜ(i, j, k) + |v(i, j, k)| / Δyᶜᶠᶜ(i, j, k) + |w(i, j, k)| / Δzᶜᶜᶠ(i, j, k))
```
"""
function cell_advection_timescale(grid, velocities)
    u, v, w = velocities
    τ = KernelFunctionOperation{Center, Center, Center}(cell_advection_timescaleᶜᶜᶜ, grid, u, v, w)
    return minimum(τ)
end

@inline function cell_advection_timescaleᶜᶜᶜ(i, j, k, grid, u, v, w)
    Δx = Δxᶠᶜᶜ(i, j, k, grid)
    Δy = Δyᶜᶠᶜ(i, j, k, grid)
    Δz = Δzᶜᶜᶠ(i, j, k, grid)

<<<<<<< HEAD
    inverse_timescale = @inbounds abs(u[i, j, k]) / Δx + abs(v[i, j, k]) / Δy + abs(w[i, j, k]) / Δz
    return 1 / inverse_timescale
=======
    return @inbounds 1 / (abs(u[i, j, k]) / Δx +
                          abs(v[i, j, k]) / Δy +
                          abs(w[i, j, k]) / Δz) 
>>>>>>> 9d450fdf
end<|MERGE_RESOLUTION|>--- conflicted
+++ resolved
@@ -21,12 +21,7 @@
     Δy = Δyᶜᶠᶜ(i, j, k, grid)
     Δz = Δzᶜᶜᶠ(i, j, k, grid)
 
-<<<<<<< HEAD
-    inverse_timescale = @inbounds abs(u[i, j, k]) / Δx + abs(v[i, j, k]) / Δy + abs(w[i, j, k]) / Δz
-    return 1 / inverse_timescale
-=======
     return @inbounds 1 / (abs(u[i, j, k]) / Δx +
                           abs(v[i, j, k]) / Δy +
                           abs(w[i, j, k]) / Δz) 
->>>>>>> 9d450fdf
 end