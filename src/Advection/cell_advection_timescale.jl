using Oceananigans.AbstractOperations: KernelFunctionOperation

function cell_advection_timescale(grid, velocities)
    u, v, w = velocities
    τ = KernelFunctionOperation{Center, Center, Center}(cell_advection_timescaleᶜᶜᶜ, grid, u, v, w)
    return minimum(τ)
end

@inline function cell_advection_timescaleᶜᶜᶜ(i, j, k, grid, u, v, w)
    Δx = Δxᶠᶜᶜ(i, j, k, grid)
    Δy = Δyᶜᶠᶜ(i, j, k, grid)
    Δz = Δzᶜᶜᶠ(i, j, k, grid)

<<<<<<< HEAD

    ω = @inbounds abs(u[i, j, k]) / Δx + abs(v[i, j, k]) / Δy + abs(w[i, j, k]) / Δz
    return 1 / ω
=======
    return @inbounds min(Δx / abs(u[i, j, k]),
                         Δy / abs(v[i, j, k]),
                         Δz / abs(w[i, j, k])) 
>>>>>>> 200f0622
end<|MERGE_RESOLUTION|>--- conflicted
+++ resolved
@@ -1,5 +1,15 @@
 using Oceananigans.AbstractOperations: KernelFunctionOperation
 
+"""
+    cell_advection_timescale(grid, velocities)
+
+Return the advection timescale for `grid` with `velocities`. The advection timescale
+is the minimum over all `i, j, k` in the `grid` of
+
+```
+  1 / (|u(i, j, k)| / Δxᶠᶜᶜ(i, j, k) + |v(i, j, k)| / Δyᶜᶠᶜ(i, j, k) + |w(i, j, k)| / Δzᶜᶜᶠ(i, j, k))
+```
+"""
 function cell_advection_timescale(grid, velocities)
     u, v, w = velocities
     τ = KernelFunctionOperation{Center, Center, Center}(cell_advection_timescaleᶜᶜᶜ, grid, u, v, w)
@@ -11,13 +21,6 @@
     Δy = Δyᶜᶠᶜ(i, j, k, grid)
     Δz = Δzᶜᶜᶠ(i, j, k, grid)
 
-<<<<<<< HEAD
-
-    ω = @inbounds abs(u[i, j, k]) / Δx + abs(v[i, j, k]) / Δy + abs(w[i, j, k]) / Δz
-    return 1 / ω
-=======
-    return @inbounds min(Δx / abs(u[i, j, k]),
-                         Δy / abs(v[i, j, k]),
-                         Δz / abs(w[i, j, k])) 
->>>>>>> 200f0622
+    inverse_timescale = @inbounds abs(u[i, j, k]) / Δx + abs(v[i, j, k]) / Δy + abs(w[i, j, k]) / Δz
+    return 1 / inverse_timescale
 end