using Oceananigans.Grids: AbstractGrid

const ω̂₁ = 5/18 
const ω̂ₙ = 5/18  
const ε₂ = 1e-20

# Here in the future we can easily add UpwindBiasedFifthOrder 
const BoundPreservingScheme = PositiveWENO

# Is this immersed-boundary safe without having to extend it in ImmersedBoundaries.jl? I think so... (velocity on immmersed boundaries is masked to 0)
@inline function div_Uc(i, j, k, grid, advection::BoundPreservingScheme, U, c)

    div_x = bounded_tracer_flux_divergence_x(i, j, k, grid, advection, U.u, c)
    div_y = bounded_tracer_flux_divergence_y(i, j, k, grid, advection, U.v, c)
    div_z = bounded_tracer_flux_divergence_z(i, j, k, grid, advection, U.w, c)

    return 1/Vᶜᶜᶜ(i, j, k, grid) * (div_x + div_y + div_z)
end

# Support for Flat directions
@inline bounded_tracer_flux_divergence_x(i, j, k, ::AbstractGrid{FT, Flat, TY, TZ}, advection::BoundPreservingScheme, args...) where {FT, TY, TZ} = zero(FT)
@inline bounded_tracer_flux_divergence_y(i, j, k, ::AbstractGrid{FT, TX, Flat, TZ}, advection::BoundPreservingScheme, args...) where {FT, TX, TZ} = zero(FT)
@inline bounded_tracer_flux_divergence_z(i, j, k, ::AbstractGrid{FT, TX, TY, Flat}, advection::BoundPreservingScheme, args...) where {FT, TX, TY} = zero(FT)

@inline function bounded_tracer_flux_divergence_x(i, j, k, grid, advection::BoundPreservingScheme, u, c)

    lower_limit = @inbounds advection.bounds[1]
    upper_limit = @inbounds advection.bounds[2]

<<<<<<< HEAD
    cᵢⱼ  = @inbounds c[i, j, k]
=======
    cᵢⱼ = @inbounds c[i, j, k]
>>>>>>> 3b02321a

    c₊ᴸ =  _left_biased_interpolate_xᶠᵃᵃ(i+1, j, k, grid, advection, c)
    c₊ᴿ = _right_biased_interpolate_xᶠᵃᵃ(i+1, j, k, grid, advection, c)
    c₋ᴸ =  _left_biased_interpolate_xᶠᵃᵃ(i,   j, k, grid, advection, c)
    c₋ᴿ = _right_biased_interpolate_xᶠᵃᵃ(i,   j, k, grid, advection, c)

    p̃   = (cᵢⱼ - ω̂₁ * c₋ᴿ - ω̂ₙ * c₊ᴸ) / (1 - 2ω̂₁)
    M   = max(p̃, c₊ᴸ, c₋ᴿ) 
    m   = min(p̃, c₊ᴸ, c₋ᴿ) 
    θ   = min(abs((upper_limit - cᵢⱼ) / (M - cᵢⱼ + ε₂)), abs((lower_limit - cᵢⱼ) / (m - cᵢⱼ + ε₂)), one(grid))

    c₊ᴸ = θ * (c₊ᴸ - cᵢⱼ) + cᵢⱼ
    c₋ᴿ = θ * (c₋ᴿ - cᵢⱼ) + cᵢⱼ

    return @inbounds Axᶠᶜᶜ(i+1, j, k, grid) * upwind_biased_product(u[i+1, j, k], c₊ᴸ, c₊ᴿ) -
                     Axᶠᶜᶜ(i,   j, k, grid) * upwind_biased_product(u[i,   j, k], c₋ᴸ, c₋ᴿ)
end

@inline function bounded_tracer_flux_divergence_y(i, j, k, grid, advection::BoundPreservingScheme, v, c)

    lower_limit = @inbounds advection.bounds[1]
    upper_limit = @inbounds advection.bounds[2]

<<<<<<< HEAD
    cᵢⱼ  = @inbounds c[i, j, k]
=======
    cᵢⱼ = @inbounds c[i, j, k]
>>>>>>> 3b02321a

    c₊ᴸ =  _left_biased_interpolate_yᵃᶠᵃ(i, j+1, k, grid, advection, c)
    c₊ᴿ = _right_biased_interpolate_yᵃᶠᵃ(i, j+1, k, grid, advection, c)
    c₋ᴸ =  _left_biased_interpolate_yᵃᶠᵃ(i, j,   k, grid, advection, c)
    c₋ᴿ = _right_biased_interpolate_yᵃᶠᵃ(i, j,   k, grid, advection, c)

    p̃   =  (cᵢⱼ - ω̂₁ * c₋ᴿ - ω̂ₙ * c₊ᴸ) / (1 - 2ω̂₁)
    M   = max(p̃, c₊ᴸ, c₋ᴿ) 
    m   = min(p̃, c₊ᴸ, c₋ᴿ) 
    θ   = min(abs((upper_limit - cᵢⱼ) / (M - cᵢⱼ + ε₂)), abs((lower_limit - cᵢⱼ) / (m - cᵢⱼ + ε₂)), one(grid))

    c₊ᴸ = θ * (c₊ᴸ - cᵢⱼ) + cᵢⱼ
    c₋ᴿ = θ * (c₋ᴿ - cᵢⱼ) + cᵢⱼ

    return @inbounds Ayᶜᶠᶜ(i, j+1, k, grid) * upwind_biased_product(v[i, j+1, k], c₊ᴸ, c₊ᴿ) -
                     Ayᶜᶠᶜ(i, j,   k, grid) * upwind_biased_product(v[i, j,   k], c₋ᴸ, c₋ᴿ)
end

@inline function bounded_tracer_flux_divergence_z(i, j, k, grid, advection::BoundPreservingScheme, w, c)

    lower_limit = @inbounds advection.bounds[1]
    upper_limit = @inbounds advection.bounds[2]

<<<<<<< HEAD
    cᵢⱼ  = @inbounds c[i, j, k]
=======
    cᵢⱼ = @inbounds c[i, j, k]
>>>>>>> 3b02321a

    c₊ᴸ =  _left_biased_interpolate_zᵃᵃᶠ(i, j, k+1, grid, advection, c)
    c₊ᴿ = _right_biased_interpolate_zᵃᵃᶠ(i, j, k+1, grid, advection, c)
    c₋ᴸ =  _left_biased_interpolate_zᵃᵃᶠ(i, j, k,   grid, advection, c)
    c₋ᴿ = _right_biased_interpolate_zᵃᵃᶠ(i, j, k,   grid, advection, c)

    p̃   =  (cᵢⱼ - ω̂₁ * c₋ᴿ - ω̂ₙ * c₊ᴸ) / (1 - 2ω̂₁)
    M   = max(p̃, c₊ᴸ, c₋ᴿ) 
    m   = min(p̃, c₊ᴸ, c₋ᴿ) 
    θ   = min(abs((upper_limit - cᵢⱼ) / (M - cᵢⱼ + ε₂)), abs((lower_limit - cᵢⱼ) / (m - cᵢⱼ + ε₂)), one(grid))

    c₊ᴸ = θ * (c₊ᴸ - cᵢⱼ) + cᵢⱼ
    c₋ᴿ = θ * (c₋ᴿ - cᵢⱼ) + cᵢⱼ

    return @inbounds Azᶜᶜᶠ(i, j, k+1, grid) * upwind_biased_product(w[i, j, k+1], c₊ᴸ, c₊ᴿ) -
                     Azᶜᶜᶠ(i, j, k,   grid) * upwind_biased_product(w[i, j, k],   c₋ᴸ, c₋ᴿ)
end<|MERGE_RESOLUTION|>--- conflicted
+++ resolved
@@ -27,11 +27,7 @@
     lower_limit = @inbounds advection.bounds[1]
     upper_limit = @inbounds advection.bounds[2]
 
-<<<<<<< HEAD
-    cᵢⱼ  = @inbounds c[i, j, k]
-=======
     cᵢⱼ = @inbounds c[i, j, k]
->>>>>>> 3b02321a
 
     c₊ᴸ =  _left_biased_interpolate_xᶠᵃᵃ(i+1, j, k, grid, advection, c)
     c₊ᴿ = _right_biased_interpolate_xᶠᵃᵃ(i+1, j, k, grid, advection, c)
@@ -55,11 +51,7 @@
     lower_limit = @inbounds advection.bounds[1]
     upper_limit = @inbounds advection.bounds[2]
 
-<<<<<<< HEAD
-    cᵢⱼ  = @inbounds c[i, j, k]
-=======
     cᵢⱼ = @inbounds c[i, j, k]
->>>>>>> 3b02321a
 
     c₊ᴸ =  _left_biased_interpolate_yᵃᶠᵃ(i, j+1, k, grid, advection, c)
     c₊ᴿ = _right_biased_interpolate_yᵃᶠᵃ(i, j+1, k, grid, advection, c)
@@ -83,11 +75,7 @@
     lower_limit = @inbounds advection.bounds[1]
     upper_limit = @inbounds advection.bounds[2]
 
-<<<<<<< HEAD
-    cᵢⱼ  = @inbounds c[i, j, k]
-=======
     cᵢⱼ = @inbounds c[i, j, k]
->>>>>>> 3b02321a
 
     c₊ᴸ =  _left_biased_interpolate_zᵃᵃᶠ(i, j, k+1, grid, advection, c)
     c₊ᴿ = _right_biased_interpolate_zᵃᵃᶠ(i, j, k+1, grid, advection, c)
