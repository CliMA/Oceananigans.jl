# _UNIFORM_ reconstruction coefficients

# The naming convention for the coefficients is as follows:
# RSXYZ
# RS -> reconstruction stencil
# X  -> order of the WENO reconstruction
# Y  -> reduced order of the WENO reconstruction (with Y ≤ X)
# Z  -> stencil number  
# 
# The zero stencil for order X is names RSX0M

# Zero and one coefficient stencils
const RS20M = (0, 0)
const RS210 = (1, 0) 
const RS30M = (0, 0, 0)
<<<<<<< HEAD
const RS310 = (1, 1, 0) .// 2
=======
const RS310 = (1, 0, 0) 
>>>>>>> 89f58140
const RS40M = (0, 0, 0, 0)
const RS410 = (1, 0, 0, 0) 
const RS50M = (0, 0, 0, 0, 0)
const RS510 = (1, 0, 0, 0, 0) 
const RS60M = (0, 0, 0, 0, 0, 0)
const RS610 = (1, 0, 0, 0, 0, 0) 

# Coefficients for third order WENO reconstruction
const RS220 = stencil_coefficients(BigFloat, 50, 0, collect(1:100), collect(1:100); order=2)
const RS221 = stencil_coefficients(BigFloat, 50, 1, collect(1:100), collect(1:100); order=2)
const RS320 = (RS220..., 0)
const RS321 = (RS221..., 0)
const RS420 = (RS320..., 0)
const RS421 = (RS321..., 0)
const RS520 = (RS420..., 0)
const RS521 = (RS421..., 0) 
const RS620 = (RS520..., 0)
const RS621 = (RS521..., 0)

# Coefficients for fifth order WENO
const RS330 = stencil_coefficients(BigFloat, 50, 0, collect(1:100), collect(1:100); order=3)
const RS331 = stencil_coefficients(BigFloat, 50, 1, collect(1:100), collect(1:100); order=3)
const RS332 = stencil_coefficients(BigFloat, 50, 2, collect(1:100), collect(1:100); order=3)
const RS430 = (RS330..., 0)
const RS431 = (RS331..., 0)
const RS432 = (RS332..., 0)
const RS530 = (RS430..., 0)
const RS531 = (RS431..., 0)
const RS532 = (RS432..., 0)
const RS630 = (RS530..., 0)
const RS631 = (RS531..., 0)
const RS632 = (RS532..., 0)

# Coefficients for seventh order WENO
const RS440 = stencil_coefficients(BigFloat, 50, 0, collect(1:100), collect(1:100); order=4)
const RS441 = stencil_coefficients(BigFloat, 50, 1, collect(1:100), collect(1:100); order=4)
const RS442 = stencil_coefficients(BigFloat, 50, 2, collect(1:100), collect(1:100); order=4)
const RS443 = stencil_coefficients(BigFloat, 50, 3, collect(1:100), collect(1:100); order=4)
const RS540 = (RS440..., 0)
const RS541 = (RS441..., 0)
const RS542 = (RS442..., 0)
const RS543 = (RS443..., 0)
const RS640 = (RS540..., 0)
const RS641 = (RS541..., 0)
const RS642 = (RS542..., 0)
const RS643 = (RS543..., 0)

# Coefficients for ninth order WENO
const RS550 = stencil_coefficients(BigFloat, 50, 0, collect(1:100), collect(1:100); order=5)
const RS551 = stencil_coefficients(BigFloat, 50, 1, collect(1:100), collect(1:100); order=5)
const RS552 = stencil_coefficients(BigFloat, 50, 2, collect(1:100), collect(1:100); order=5)
const RS553 = stencil_coefficients(BigFloat, 50, 3, collect(1:100), collect(1:100); order=5)
const RS554 = stencil_coefficients(BigFloat, 50, 4, collect(1:100), collect(1:100); order=5)
const RS650 = (RS550..., 0)
const RS651 = (RS551..., 0)
const RS652 = (RS552..., 0)
const RS653 = (RS553..., 0)
const RS654 = (RS554..., 0)

# Coefficients for eleventh order WENO
const RS660 = stencil_coefficients(BigFloat, 50, 0, collect(1:100), collect(1:100); order=6)
const RS661 = stencil_coefficients(BigFloat, 50, 1, collect(1:100), collect(1:100); order=6)
const RS662 = stencil_coefficients(BigFloat, 50, 2, collect(1:100), collect(1:100); order=6)
const RS663 = stencil_coefficients(BigFloat, 50, 3, collect(1:100), collect(1:100); order=6)
const RS664 = stencil_coefficients(BigFloat, 50, 4, collect(1:100), collect(1:100); order=6)
const RS665 = stencil_coefficients(BigFloat, 50, 5, collect(1:100), collect(1:100); order=6)

for FT in fully_supported_float_types
    @eval begin
        """
            reconstruction_coefficients(::Val{FT}, ::Val{buffer}, ::Val{red_order}, ::Val{stencil})

        Return the coefficients used to calculate the ....
        """
        # 3rd order WENO, restricted to order 1 (does not matter the restriction order here)
        @inline reconstruction_coefficients(::WENO{2, $FT}, red_order, ::Val{0}) = 
                ifelse(red_order == 1, $(FT.(RS210)),     # Order 1 (Centered)
                                       $(FT.(RS220)))     # Order 3

        @inline reconstruction_coefficients(::WENO{2, $FT}, red_order, ::Val{1}) = 
                ifelse(red_order == 1, $(FT.(RS20M)),     # Order 1 (Centered)
                                       $(FT.(RS221)))     # Order 3

        # 5th order WENO, restricted to orders 3 and 1
        @inline reconstruction_coefficients(::WENO{3, $FT}, red_order, ::Val{0}) = 
                ifelse(red_order == 1, $(FT.(RS310)),     # Order 1 (Centered)               
                ifelse(red_order == 2, $(FT.(RS320)),     # Order 3                                           
                                       $(FT.(RS330))))    # Order 5

        @inline reconstruction_coefficients(::WENO{3, $FT}, red_order, ::Val{1}) = 
                ifelse(red_order == 1, $(FT.(RS30M)),     # Order 1 (Centered)                
                ifelse(red_order == 2, $(FT.(RS321)),     # Order 3                                           
                                       $(FT.(RS331))))    # Order 5

        @inline reconstruction_coefficients(::WENO{3, $FT}, red_order, ::Val{2}) = 
                ifelse(red_order <  3, $(FT.(RS30M)),     # Order ≤ 3                                          
                                       $(FT.(RS332)))     # Order 5

        # 7th order WENO, restricted to orders 5, 3, and 1
        @inline reconstruction_coefficients(::WENO{4, $FT}, red_order, ::Val{0}) = 
                ifelse(red_order == 1, $(FT.(RS410)),     # Order 1 (Centered)                                                
                ifelse(red_order == 2, $(FT.(RS420)),     # Order 3                                             
                ifelse(red_order == 3, $(FT.(RS430)),     # Order 5  
                                       $(FT.(RS440)))))   # Order 7
        
        @inline reconstruction_coefficients(::WENO{4, $FT}, red_order, ::Val{1}) = 
                ifelse(red_order == 1, $(FT.(RS40M)),     # Order 1 (Centered)                                                
                ifelse(red_order == 2, $(FT.(RS421)),     # Order 3                                             
                ifelse(red_order == 3, $(FT.(RS431)),     # Order 5  
                                       $(FT.(RS441)))))   # Order 7

        @inline reconstruction_coefficients(::WENO{4, $FT}, red_order, ::Val{2}) = 
                ifelse(red_order <  3, $(FT.(RS40M)),     # Order ≤ 3                                             
                ifelse(red_order == 3, $(FT.(RS432)),     # Order 5  
                                       $(FT.(RS442))))    # Order 7
        
        @inline reconstruction_coefficients(::WENO{4, $FT}, red_order, ::Val{3}) = 
                ifelse(red_order <  4, $(FT.(RS40M)),     # Order ≤ 5  
                                       $(FT.(RS443)))     # Order 7

        # 9th order WENO, restricted to orders 7, 5, 3, and 1
        @inline reconstruction_coefficients(::WENO{5, $FT}, red_order, ::Val{0}) = 
                ifelse(red_order == 1, $(FT.(RS510)),     # Order 1 (Centered)                                                           
                ifelse(red_order == 2, $(FT.(RS520)),     # Order 3                                             
                ifelse(red_order == 3, $(FT.(RS530)),     # Order 5  
                ifelse(red_order == 4, $(FT.(RS540)),     # Order 7
                                       $(FT.(RS550))))))  # Order 9

        @inline reconstruction_coefficients(::WENO{5, $FT}, red_order, ::Val{1}) = 
                ifelse(red_order == 1, $(FT.(RS50M)),     # Order 1 (Centered)                                                
                ifelse(red_order == 2, $(FT.(RS521)),     # Order 3                                             
                ifelse(red_order == 3, $(FT.(RS531)),     # Order 5  
                ifelse(red_order == 4, $(FT.(RS541)),     # Order 7
                                       $(FT.(RS551))))))  # Order 9

        @inline reconstruction_coefficients(::WENO{5, $FT}, red_order, ::Val{2}) = 
                ifelse(red_order <  3, $(FT.(RS50M)),     # Order ≤ 3                                             
                ifelse(red_order == 3, $(FT.(RS532)),     # Order 5  
                ifelse(red_order == 4, $(FT.(RS542)),     # Order 7
                                       $(FT.(RS552)))))   # Order 9
        
        @inline reconstruction_coefficients(::WENO{5, $FT}, red_order, ::Val{3}) = 
                ifelse(red_order <  4, $(FT.(RS50M)),     # Order ≤ 5  
                ifelse(red_order == 4, $(FT.(RS543)),     # Order 7
                                       $(FT.(RS553))))    # Order 9

        @inline reconstruction_coefficients(::WENO{5, $FT}, red_order, ::Val{4}) = 
                ifelse(red_order <  5, $(FT.(RS50M)),     # Order ≤ 7
                                       $(FT.(RS554)))     # Order 9

        # 11th order WENO, restricted to orders 9, 7, 5, 3, and 1
        @inline reconstruction_coefficients(::WENO{6, $FT}, red_order, ::Val{0}) = 
                ifelse(red_order == 1, $(FT.(RS610)),     # Order 1 (Centered)                             
                ifelse(red_order == 2, $(FT.(RS620)),     # Order 3       
                ifelse(red_order == 3, $(FT.(RS630)),     # Order 5
                ifelse(red_order == 4, $(FT.(RS640)),     # Order 7
                ifelse(red_order == 5, $(FT.(RS650)),     # Order 9
                                       $(FT.(RS660))))))) # Order 11

        @inline reconstruction_coefficients(::WENO{6, $FT}, red_order, ::Val{1}) = 
                ifelse(red_order == 1, $(FT.(RS60M)),     # Order 1 (Centered)                             
                ifelse(red_order == 2, $(FT.(RS621)),     # Order 3       
                ifelse(red_order == 3, $(FT.(RS631)),     # Order 5
                ifelse(red_order == 4, $(FT.(RS641)),     # Order 7
                ifelse(red_order == 5, $(FT.(RS651)),     # Order 9
                                       $(FT.(RS661))))))) # Order 11

        @inline reconstruction_coefficients(::WENO{6, $FT}, red_order, ::Val{2}) = 
                ifelse(red_order <  3, $(FT.(RS60M)),     # Order ≤ 3                            
                ifelse(red_order == 3, $(FT.(RS632)),     # Order 5
                ifelse(red_order == 4, $(FT.(RS642)),     # Order 7
                ifelse(red_order == 5, $(FT.(RS652)),     # Order 9
                                       $(FT.(RS662))))))  # Order 11

        @inline reconstruction_coefficients(::WENO{6, $FT}, red_order, ::Val{3}) = 
                ifelse(red_order <  4, $(FT.(RS60M)),     # Order ≤ 5 
                ifelse(red_order == 4, $(FT.(RS643)),     # Order 7
                ifelse(red_order == 5, $(FT.(RS653)),     # Order 9
                                       $(FT.(RS663)))))   # Order 11

        @inline reconstruction_coefficients(::WENO{6, $FT}, red_order, ::Val{4}) = 
                ifelse(red_order <  5, $(FT.(RS60M)),     # Order ≤ 7
                ifelse(red_order == 5, $(FT.(RS654)),     # Order 9
                                       $(FT.(RS664))))    # Order 11

        @inline reconstruction_coefficients(::WENO{6, $FT}, red_order, ::Val{5}) = 
                ifelse(red_order <  6, $(FT.(RS60M)),     # Order ≤ 9
                                       $(FT.(RS665)))     # Order 11
    end
end

# Optimal coefficients for WENO schemes
const C20 = 2//3
const C21 = 1//3

const C30 = 3//10
const C31 = 3//5
const C32 = 1//10

const C40 = 4//35
const C41 = 18//35
const C42 = 12//35
const C43 = 1//35

const C50 = 5//126
const C51 = 20//63
const C52 = 100//231
const C53 = 10//63
const C54 = 1//126

const C60 = 1//77
const C61 = 25//154
const C62 = 100//231
const C63 = 25//77
const C64 = 5//77
const C65 = 1//462

# Optimal values for finite volume reconstruction of order `WENO{order}` and stencil `Val{stencil}` from
# Balsara & Shu, "Monotonicity Preserving Weighted Essentially Non-oscillatory Schemes with Inceasingly High Order of Accuracy"
for FT in fully_supported_float_types
    @eval begin
        # WENO 3rd order
        @inline C★(::WENO{2, $FT}, red_order, ::Val{0}) = ifelse(red_order==1, $(FT(1)), $(FT(C20)))
        @inline C★(::WENO{2, $FT}, red_order, ::Val{1}) = ifelse(red_order==1, $(FT(0)), $(FT(C21)))

        # WENO 5th order
        @inline C★(::WENO{3, $FT}, red_order, ::Val{0}) = ifelse(red_order==1, $(FT(1)), ifelse(red_order==2, $(FT(C20)), $(FT(C30))))
        @inline C★(::WENO{3, $FT}, red_order, ::Val{1}) = ifelse(red_order==1, $(FT(0)), ifelse(red_order==2, $(FT(C21)), $(FT(C31))))
        @inline C★(::WENO{3, $FT}, red_order, ::Val{2}) = ifelse(red_order <3, $(FT(0)), $(FT(C32)))

        # WENO 7th order
        @inline C★(::WENO{4, $FT}, red_order, ::Val{0}) = ifelse(red_order==1, $(FT(1)), ifelse(red_order==2, $(FT(C20)), ifelse(red_order==3, $(FT(C30)), $(FT(C40)))))
        @inline C★(::WENO{4, $FT}, red_order, ::Val{1}) = ifelse(red_order==1, $(FT(0)), ifelse(red_order==2, $(FT(C21)), ifelse(red_order==3, $(FT(C31)), $(FT(C41)))))
        @inline C★(::WENO{4, $FT}, red_order, ::Val{2}) = ifelse(red_order <3, $(FT(0)), ifelse(red_order==3, $(FT(C32)), $(FT(C42))))
        @inline C★(::WENO{4, $FT}, red_order, ::Val{3}) = ifelse(red_order <4, $(FT(0)), $(FT(C43)))

        # WENO 9th order
        @inline C★(::WENO{5, $FT}, red_order, ::Val{0}) = ifelse(red_order==1, $(FT(1)), ifelse(red_order==2, $(FT(C20)), ifelse(red_order==3, $(FT(C30)), ifelse(red_order==4, $(FT(C40)), $(FT(C50))))))
        @inline C★(::WENO{5, $FT}, red_order, ::Val{1}) = ifelse(red_order==1, $(FT(0)), ifelse(red_order==2, $(FT(C21)), ifelse(red_order==3, $(FT(C31)), ifelse(red_order==4, $(FT(C41)), $(FT(C51))))))
        @inline C★(::WENO{5, $FT}, red_order, ::Val{2}) = ifelse(red_order <3, $(FT(0)), ifelse(red_order==3, $(FT(C32)), ifelse(red_order==4, $(FT(C42)), $(FT(C52)))))
        @inline C★(::WENO{5, $FT}, red_order, ::Val{3}) = ifelse(red_order <4, $(FT(0)), ifelse(red_order==4, $(FT(C43)), $(FT(C53))))
        @inline C★(::WENO{5, $FT}, red_order, ::Val{4}) = ifelse(red_order <5, $(FT(0)), $(FT(C54)))

        # WENO 11th order
        @inline C★(::WENO{6, $FT}, red_order, ::Val{0}) = ifelse(red_order==1, $(FT(1)), ifelse(red_order==2, $(FT(C20)), ifelse(red_order==3, $(FT(C30)), ifelse(red_order==4, $(FT(C40)), ifelse(red_order==5, $(FT(C50)), $(FT(C60)))))))
        @inline C★(::WENO{6, $FT}, red_order, ::Val{1}) = ifelse(red_order==1, $(FT(0)), ifelse(red_order==2, $(FT(C21)), ifelse(red_order==3, $(FT(C31)), ifelse(red_order==4, $(FT(C41)), ifelse(red_order==5, $(FT(C51)), $(FT(C61)))))))
        @inline C★(::WENO{6, $FT}, red_order, ::Val{2}) = ifelse(red_order <3, $(FT(0)), ifelse(red_order==3, $(FT(C32)), ifelse(red_order==4, $(FT(C42)), ifelse(red_order==5, $(FT(C52)), $(FT(C62))))))
        @inline C★(::WENO{6, $FT}, red_order, ::Val{3}) = ifelse(red_order <4, $(FT(0)), ifelse(red_order==4, $(FT(C43)), ifelse(red_order==5, $(FT(C53)), $(FT(C63)))))
        @inline C★(::WENO{6, $FT}, red_order, ::Val{4}) = ifelse(red_order <5, $(FT(0)), ifelse(red_order==5, $(FT(C54)), $(FT(C64))))
        @inline C★(::WENO{6, $FT}, red_order, ::Val{5}) = ifelse(red_order <6, $(FT(0)), $(FT(C65)))
    end
end<|MERGE_RESOLUTION|>--- conflicted
+++ resolved
@@ -11,19 +11,15 @@
 
 # Zero and one coefficient stencils
 const RS20M = (0, 0)
-const RS210 = (1, 0) 
+const RS210 = (1, 1) .// 2 
 const RS30M = (0, 0, 0)
-<<<<<<< HEAD
 const RS310 = (1, 1, 0) .// 2
-=======
-const RS310 = (1, 0, 0) 
->>>>>>> 89f58140
 const RS40M = (0, 0, 0, 0)
-const RS410 = (1, 0, 0, 0) 
+const RS410 = (1, 1, 0, 0) .// 2
 const RS50M = (0, 0, 0, 0, 0)
-const RS510 = (1, 0, 0, 0, 0) 
+const RS510 = (1, 1, 0, 0, 0) .// 2
 const RS60M = (0, 0, 0, 0, 0, 0)
-const RS610 = (1, 0, 0, 0, 0, 0) 
+const RS610 = (1, 1, 0, 0, 0, 0) .// 2
 
 # Coefficients for third order WENO reconstruction
 const RS220 = stencil_coefficients(BigFloat, 50, 0, collect(1:100), collect(1:100); order=2)
