--- conflicted
+++ resolved
@@ -40,17 +40,9 @@
 import Oceananigans.Grids: required_halo_size
 import Oceananigans.Architectures: on_architecture
 
-<<<<<<< HEAD
-using KernelAbstractions.Extras.LoopInfo: @unroll
-
-abstract type AbstractAdvectionScheme{B, FT} end
-abstract type AbstractCenteredAdvectionScheme{B, FT} <: AbstractAdvectionScheme{B, FT} end
-abstract type AbstractUpwindBiasedAdvectionScheme{B, FT} <: AbstractAdvectionScheme{B, FT} end
-=======
 abstract type AbstractAdvectionScheme{B, D, FT} end
 abstract type AbstractCenteredAdvectionScheme{B, D, FT} <: AbstractAdvectionScheme{B, D, FT} end
 abstract type AbstractUpwindBiasedAdvectionScheme{B, D, FT} <: AbstractAdvectionScheme{B, D, FT} end
->>>>>>> 3ac37f3a
 
 # `advection_buffers` specifies the list of buffers for which advection schemes
 # are constructed via metaprogramming. (The `advection_buffer` is the width of
