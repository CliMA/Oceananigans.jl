--- conflicted
+++ resolved
@@ -17,11 +17,7 @@
     advective_tracer_flux_z,
 
     AdvectionScheme,
-<<<<<<< HEAD
     Centered, UpwindBiased, WENO, MPData,
-=======
-    Centered, UpwindBiased, WENO,
->>>>>>> 486c54ad
     VectorInvariant, WENOVectorInvariant,
     FluxFormAdvection,
     EnergyConserving,
