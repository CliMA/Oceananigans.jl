--- conflicted
+++ resolved
@@ -56,13 +56,6 @@
                                     δzᵃᵃᶜ(i, j, k, grid, _advective_tracer_flux_z, advection, U.w, c))
 end
 
-<<<<<<< HEAD
-@inline function div_Uc(i, j, k, grid, advection::TracerAdvection, U, c)
-    return 1/Vᶜᶜᶜ(i, j, k, grid) * (δxᶜᵃᵃ(i, j, k, grid, _advective_tracer_flux_x, advection.x, U.u, c) +
-                                    δyᵃᶜᵃ(i, j, k, grid, _advective_tracer_flux_y, advection.y, U.v, c) +
-                                    δzᵃᵃᶜ(i, j, k, grid, _advective_tracer_flux_z, advection.z, U.w, c))
-end
-=======
 # Fallbacks for zero velocities, zero tracer and `nothing` advection
 @inline div_Uc(i, j, k, grid, advection, ::ZeroU, c) = zero(grid)
 @inline div_Uc(i, j, k, grid, advection, U, ::ZeroField) = zero(grid)
@@ -71,5 +64,4 @@
 @inline div_Uc(i, j, k, grid, ::Nothing, U, c) = zero(grid)
 @inline div_Uc(i, j, k, grid, ::Nothing, ::ZeroU, c) = zero(grid)
 @inline div_Uc(i, j, k, grid, ::Nothing, U, ::ZeroField) = zero(grid)
-@inline div_Uc(i, j, k, grid, ::Nothing, ::ZeroU, ::ZeroField) = zero(grid)
->>>>>>> e8ecccea
+@inline div_Uc(i, j, k, grid, ::Nothing, ::ZeroU, ::ZeroField) = zero(grid)