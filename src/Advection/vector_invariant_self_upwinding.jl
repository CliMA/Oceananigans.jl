##### 
##### Self Upwinding of Divergence Flux, the best option!
#####

# Metric term for moving grids
@inline ∂t_∂s_grid(i, j, k, grid) = zero(grid)
@inline V_times_∂t_∂s_grid(i, j, k, grid) = ∂t_∂s_grid(i, j, k, grid) * Vᶜᶜᶜ(i, j, k, grid)

@inline δx_U(i, j, k, grid, u, v) = δxᶜᶜᶜ(i, j, k, grid, Ax_qᶠᶜᶜ, u)
@inline δy_V(i, j, k, grid, u, v) = δyᶜᶜᶜ(i, j, k, grid, Ay_qᶜᶠᶜ, v)

@inline δx_U_plus_metric(i, j, k, grid, u, v) = δxᶜᶜᶜ(i, j, k, grid, Ax_qᶠᶜᶜ, u) + V_times_∂t_∂s_grid(i, j, k, grid) 
@inline δy_V_plus_metric(i, j, k, grid, u, v) = δyᶜᶜᶜ(i, j, k, grid, Ay_qᶜᶠᶜ, v) + V_times_∂t_∂s_grid(i, j, k, grid) 

# Velocity smoothness for divergence upwinding
@inline U_smoothness(i, j, k, grid, u, v) = ℑxᶜᵃᵃ(i, j, k, grid, Ax_qᶠᶜᶜ, u)
@inline V_smoothness(i, j, k, grid, u, v) = ℑyᵃᶜᵃ(i, j, k, grid, Ay_qᶜᶠᶜ, v)

# Divergence smoothness for divergence upwinding
@inline divergence_smoothness(i, j, k, grid, u, v) = δx_U(i, j, k, grid, u, v) + δy_V(i, j, k, grid, u, v) + V_times_∂t_∂s_grid(i, j, k, grid) 

@inline function upwinded_divergence_flux_Uᶠᶜᶜ(i, j, k, grid, scheme::VectorInvariantSelfVerticalUpwinding, u, v)

    δU_stencil   = scheme.upwinding.δU_stencil    
    cross_scheme = scheme.upwinding.cross_scheme

    @inbounds û = u[i, j, k]
<<<<<<< HEAD
    δvˢ =    _symmetric_interpolate_xᶠᵃᵃ(i, j, k, grid, scheme, cross_scheme, δy_V_plus_metric, u, v) 
    δuᴸ =  _left_biased_interpolate_xᶠᵃᵃ(i, j, k, grid, scheme, scheme.divergence_scheme, δx_U, δU_stencil, u, v) 
    δuᴿ = _right_biased_interpolate_xᶠᵃᵃ(i, j, k, grid, scheme, scheme.divergence_scheme, δx_U, δU_stencil, u, v) 

    return upwind_biased_product(û, δuᴸ, δuᴿ) + û * δvˢ 
=======
    δvˢ = _symmetric_interpolate_xᶠᵃᵃ(i, j, k, grid, scheme, cross_scheme, δy_V, u, v) 
    δuᴿ =    _biased_interpolate_xᶠᵃᵃ(i, j, k, grid, scheme, scheme.divergence_scheme, bias(û), δx_U, δU_stencil, u, v) 

    return û * (δvˢ + δuᴿ)
>>>>>>> abb66e32
end

@inline function upwinded_divergence_flux_Vᶜᶠᶜ(i, j, k, grid, scheme::VectorInvariantSelfVerticalUpwinding, u, v)
    
    δV_stencil   = scheme.upwinding.δV_stencil
    cross_scheme = scheme.upwinding.cross_scheme

    @inbounds v̂ = v[i, j, k]
<<<<<<< HEAD
    δuˢ =    _symmetric_interpolate_yᵃᶠᵃ(i, j, k, grid, scheme, cross_scheme, δx_U_plus_metric, u, v)
    δvᴸ =  _left_biased_interpolate_yᵃᶠᵃ(i, j, k, grid, scheme, scheme.divergence_scheme, δy_V, δV_stencil, u, v) 
    δvᴿ = _right_biased_interpolate_yᵃᶠᵃ(i, j, k, grid, scheme, scheme.divergence_scheme, δy_V, δV_stencil, u, v) 
=======
    δuˢ = _symmetric_interpolate_yᵃᶠᵃ(i, j, k, grid, scheme, cross_scheme, δx_U, u, v)
    δvᴿ =    _biased_interpolate_yᵃᶠᵃ(i, j, k, grid, scheme, scheme.divergence_scheme, bias(v̂), δy_V, δV_stencil, u, v) 
>>>>>>> abb66e32

    return v̂ * (δuˢ + δvᴿ)
end

#####
##### Self Upwinding of Kinetic Energy Gradient 
#####

@inline half_ϕ²(i, j, k, grid, ϕ) = @inbounds ϕ[i, j, k]^2 / 2

@inline δx_u²(i, j, k, grid, u, v) = δxᶜᵃᵃ(i, j, k, grid, half_ϕ², u)
@inline δy_u²(i, j, k, grid, u, v) = δyᶠᶠᶜ(i, j, k, grid, half_ϕ², u)

@inline δx_v²(i, j, k, grid, u, v) = δxᶠᶠᶜ(i, j, k, grid, half_ϕ², v)
@inline δy_v²(i, j, k, grid, u, v) = δyᵃᶜᵃ(i, j, k, grid, half_ϕ², v)

@inline u_smoothness(i, j, k, grid, u, v) = ℑxᶜᵃᵃ(i, j, k, grid, u)
@inline v_smoothness(i, j, k, grid, u, v) = ℑyᵃᶜᵃ(i, j, k, grid, v)

@inline function bernoulli_head_U(i, j, k, grid, scheme::VectorInvariantKineticEnergyUpwinding, u, v)

    @inbounds û = u[i, j, k]

    δu²_stencil  = scheme.upwinding.δu²_stencil    
    cross_scheme = scheme.upwinding.cross_scheme

    δKvˢ = _symmetric_interpolate_yᵃᶜᵃ(i, j, k, grid, scheme, cross_scheme, δx_v², u, v)
    δKuᴿ =    _biased_interpolate_xᶠᵃᵃ(i, j, k, grid, scheme, scheme.kinetic_energy_gradient_scheme, bias(û), δx_u², δu²_stencil, u, v)
    
    return (δKuᴿ + δKvˢ) / Δxᶠᶜᶜ(i, j, k, grid)
end

@inline function bernoulli_head_V(i, j, k, grid, scheme::VectorInvariantKineticEnergyUpwinding, u, v)

    @inbounds v̂ = v[i, j, k]

    δv²_stencil  = scheme.upwinding.δv²_stencil    
    cross_scheme = scheme.upwinding.cross_scheme

    δKuˢ = _symmetric_interpolate_xᶜᵃᵃ(i, j, k, grid, scheme, cross_scheme, δy_u², u, v)
    δKvᴿ =    _biased_interpolate_yᵃᶠᵃ(i, j, k, grid, scheme, scheme.kinetic_energy_gradient_scheme, bias(v̂), δy_v², δv²_stencil, u, v) 
    
    return (δKvᴿ + δKuˢ) / Δyᶜᶠᶜ(i, j, k, grid)
end<|MERGE_RESOLUTION|>--- conflicted
+++ resolved
@@ -25,18 +25,10 @@
     cross_scheme = scheme.upwinding.cross_scheme
 
     @inbounds û = u[i, j, k]
-<<<<<<< HEAD
-    δvˢ =    _symmetric_interpolate_xᶠᵃᵃ(i, j, k, grid, scheme, cross_scheme, δy_V_plus_metric, u, v) 
-    δuᴸ =  _left_biased_interpolate_xᶠᵃᵃ(i, j, k, grid, scheme, scheme.divergence_scheme, δx_U, δU_stencil, u, v) 
-    δuᴿ = _right_biased_interpolate_xᶠᵃᵃ(i, j, k, grid, scheme, scheme.divergence_scheme, δx_U, δU_stencil, u, v) 
-
-    return upwind_biased_product(û, δuᴸ, δuᴿ) + û * δvˢ 
-=======
-    δvˢ = _symmetric_interpolate_xᶠᵃᵃ(i, j, k, grid, scheme, cross_scheme, δy_V, u, v) 
+    δvˢ = _symmetric_interpolate_xᶠᵃᵃ(i, j, k, grid, scheme, cross_scheme, δy_V_plus_metric, u, v) 
     δuᴿ =    _biased_interpolate_xᶠᵃᵃ(i, j, k, grid, scheme, scheme.divergence_scheme, bias(û), δx_U, δU_stencil, u, v) 
 
     return û * (δvˢ + δuᴿ)
->>>>>>> abb66e32
 end
 
 @inline function upwinded_divergence_flux_Vᶜᶠᶜ(i, j, k, grid, scheme::VectorInvariantSelfVerticalUpwinding, u, v)
@@ -45,14 +37,8 @@
     cross_scheme = scheme.upwinding.cross_scheme
 
     @inbounds v̂ = v[i, j, k]
-<<<<<<< HEAD
-    δuˢ =    _symmetric_interpolate_yᵃᶠᵃ(i, j, k, grid, scheme, cross_scheme, δx_U_plus_metric, u, v)
-    δvᴸ =  _left_biased_interpolate_yᵃᶠᵃ(i, j, k, grid, scheme, scheme.divergence_scheme, δy_V, δV_stencil, u, v) 
-    δvᴿ = _right_biased_interpolate_yᵃᶠᵃ(i, j, k, grid, scheme, scheme.divergence_scheme, δy_V, δV_stencil, u, v) 
-=======
-    δuˢ = _symmetric_interpolate_yᵃᶠᵃ(i, j, k, grid, scheme, cross_scheme, δx_U, u, v)
+    δuˢ = _symmetric_interpolate_yᵃᶠᵃ(i, j, k, grid, scheme, cross_scheme, δx_U_plus_metric, u, v)
     δvᴿ =    _biased_interpolate_yᵃᶠᵃ(i, j, k, grid, scheme, scheme.divergence_scheme, bias(v̂), δy_V, δV_stencil, u, v) 
->>>>>>> abb66e32
 
     return v̂ * (δuˢ + δvᴿ)
 end
