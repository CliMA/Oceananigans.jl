--- conflicted
+++ resolved
@@ -2,53 +2,18 @@
 ##### Upwind-biased 3rd-order advection scheme
 #####
 
-<<<<<<< HEAD
-"""
-    struct UpwindBiased <: AbstractUpwindBiasedAdvectionScheme{3}
-
-Upwind-biased reconstruction scheme.
-"""
 struct UpwindBiased{N, FT, SI} <: AbstractUpwindBiasedAdvectionScheme{N, FT} 
-    "Reconstruction scheme used for symmetric interpolation"
-=======
-struct UpwindBiased{N, FT, CA, SI} <: AbstractUpwindBiasedAdvectionScheme{N, FT}
-    buffer_scheme :: CA
->>>>>>> e9e31e8e
     advecting_velocity_scheme :: SI
-
     UpwindBiased{N, FT}(advecting_velocity_scheme::SI) where {N, FT, SI} = new{N, FT, SI}(advecting_velocity_scheme)
 end
 
-<<<<<<< HEAD
-function UpwindBiased(FT::DataType = Float64; grid = nothing, order = 3)
+function UpwindBiased(FT::DataType = Float64; order = 3)
 
-    # Enforce the grid type if a grid is provided
-    FT = grid isa Nothing ? FT : eltype(grid) 
-    
     mod(order, 2) == 0 && throw(ArgumentError("UpwindBiased reconstruction scheme is defined only for odd orders"))
 
     N = Int((order + 1) ÷ 2)
     symmetric_order = ifelse(N > 1, order-1, 2)
     advecting_velocity_scheme = Centered(FT; order = symmetric_order)
-=======
-function UpwindBiased(FT::DataType = Float64; order=3)
-    mod(order, 2) == 0 && throw(ArgumentError("UpwindBiased reconstruction scheme is defined only for odd orders"))
-
-    N = Int((order + 1) ÷ 2)
-
-    if N > 1
-        coefficients = Tuple(nothing for i in 1:6)
-        # Stretched coefficient seem to be more unstable that constant spacing ones for
-        # linear (non-WENO) upwind reconstruction. We keep constant coefficients for the moment
-        # Some tests are needed to verify why this is the case (and if it is expected)
-        # coefficients = compute_reconstruction_coefficients(grid, FT, :Upwind; order)
-        advecting_velocity_scheme = Centered(FT; order = order - 1)
-        buffer_scheme  = UpwindBiased(FT; order = order - 2)
-    else
-        advecting_velocity_scheme = Centered(FT; order = 2)
-        buffer_scheme  = nothing
-    end
->>>>>>> e9e31e8e
 
     return UpwindBiased{N, FT}(advecting_velocity_scheme)
 end
@@ -57,13 +22,7 @@
 
 Base.show(io::IO, a::UpwindBiased{N, FT}) where {N, FT} =
     print(io, summary(a), " \n",
-<<<<<<< HEAD
-              " Symmetric scheme: ", "\n",
-              "    └── ", summary(a.advecting_velocity_scheme))
-=======
-              "├── buffer_scheme: ", summary(a.buffer_scheme), '\n',
               "└── advecting_velocity_scheme: ", summary(a.advecting_velocity_scheme))
->>>>>>> e9e31e8e
 
 Adapt.adapt_structure(to, scheme::UpwindBiased{N, FT}) where {N, FT} =
     UpwindBiased{N, FT}(Adapt.adapt(to, scheme.advecting_velocity_scheme))
