#####
##### Upwind-biased 3rd-order advection scheme
#####

"""
    struct UpwindBiased <: AbstractUpwindBiasedAdvectionScheme{3}

Upwind-biased reconstruction scheme.
"""
<<<<<<< HEAD
struct UpwindBiased{N, FT, SI} <: AbstractUpwindBiasedAdvectionScheme{N, FT} 
    "Reconstruction scheme used for symmetric interpolation"
    advecting_velocity_scheme :: SI

    UpwindBiased{N, FT}(advecting_velocity_scheme::SI) where {N, FT, SI} = new{N, FT, SI}(advecting_velocity_scheme)
=======
struct UpwindBiased{N, FT, CA, SI} <: AbstractUpwindBiasedAdvectionScheme{N, FT}
    "Reconstruction scheme used near boundaries"
    buffer_scheme :: CA
    "Reconstruction scheme used for symmetric interpolation"
    advecting_velocity_scheme :: SI

    UpwindBiased{N, FT}(buffer_scheme::CA, advecting_velocity_scheme::SI) where {N, FT, CA, SI} =
        new{N, FT, CA, SI}(buffer_scheme, advecting_velocity_scheme)
>>>>>>> 4e38f121
end

function UpwindBiased(FT::DataType = Float64; grid = nothing, order = 3)

<<<<<<< HEAD
    # Enforce the grid type if a grid is provided
    FT = grid isa Nothing ? FT : eltype(grid) 
    
    mod(order, 2) == 0 && throw(ArgumentError("UpwindBiased reconstruction scheme is defined only for odd orders"))

    N = Int((order + 1) ÷ 2)
    symmetric_order = ifelse(N > 1, order-1, 2)
    advecting_velocity_scheme = Centered(FT; order = symmetric_order)
=======
    if !(grid isa Nothing)
        FT = eltype(grid)
    end

    mod(order, 2) == 0 && throw(ArgumentError("UpwindBiased reconstruction scheme is defined only for odd orders"))

    N  = Int((order + 1) ÷ 2)

    if N > 1
        coefficients = Tuple(nothing for i in 1:6)
        # Stretched coefficient seem to be more unstable that constant spacing ones for
        # linear (non-WENO) upwind reconstruction. We keep constant coefficients for the moment
        # Some tests are needed to verify why this is the case (and if it is expected)
        # coefficients = compute_reconstruction_coefficients(grid, FT, :Upwind; order)
        advecting_velocity_scheme = Centered(FT; grid, order = order - 1)
        buffer_scheme  = UpwindBiased(FT; grid, order = order - 2)
    else
        advecting_velocity_scheme = Centered(FT; grid, order = 2)
        buffer_scheme  = nothing
    end
>>>>>>> 4e38f121

    return UpwindBiased{N, FT}(advecting_velocity_scheme)
end

Base.summary(a::UpwindBiased{N}) where N = string("UpwindBiased(order=", 2N-1, ")")

Base.show(io::IO, a::UpwindBiased{N, FT}) where {N, FT} =
    print(io, summary(a), " \n",
              " Symmetric scheme: ", "\n",
              "    └── ", summary(a.advecting_velocity_scheme))

Adapt.adapt_structure(to, scheme::UpwindBiased{N, FT}) where {N, FT} =
    UpwindBiased{N, FT}(Adapt.adapt(to, scheme.advecting_velocity_scheme))

on_architecture(to, scheme::UpwindBiased{N, FT}) where {N, FT} =
    UpwindBiased{N, FT}(on_architecture(to, scheme.advecting_velocity_scheme))

# Useful aliases
UpwindBiased(grid, FT::DataType=Float64; kwargs...) = UpwindBiased(FT; grid, kwargs...)

const AUAS = AbstractUpwindBiasedAdvectionScheme

# symmetric interpolation for UpwindBiased and WENO
<<<<<<< HEAD
@inline _symmetric_interpolate_xᶠᵃᵃ(i, j, k, grid, scheme::AUAS, args...) = _symmetric_interpolate_xᶠᵃᵃ(i, j, k, grid, scheme.advecting_velocity_scheme, args...)
@inline _symmetric_interpolate_yᵃᶠᵃ(i, j, k, grid, scheme::AUAS, args...) = _symmetric_interpolate_yᵃᶠᵃ(i, j, k, grid, scheme.advecting_velocity_scheme, args...)
@inline _symmetric_interpolate_zᵃᵃᶠ(i, j, k, grid, scheme::AUAS, args...) = _symmetric_interpolate_zᵃᵃᶠ(i, j, k, grid, scheme.advecting_velocity_scheme, args...)
@inline _symmetric_interpolate_xᶜᵃᵃ(i, j, k, grid, scheme::AUAS, args...) = _symmetric_interpolate_xᶜᵃᵃ(i, j, k, grid, scheme.advecting_velocity_scheme, args...)
@inline _symmetric_interpolate_yᵃᶜᵃ(i, j, k, grid, scheme::AUAS, args...) = _symmetric_interpolate_yᵃᶜᵃ(i, j, k, grid, scheme.advecting_velocity_scheme, args...)
@inline _symmetric_interpolate_zᵃᵃᶜ(i, j, k, grid, scheme::AUAS, args...) = _symmetric_interpolate_zᵃᵃᶜ(i, j, k, grid, scheme.advecting_velocity_scheme, args...)

for (side, dir) in zip((:ᶠᵃᵃ, :ᵃᶠᵃ, :ᵃᵃᶠ), (:x, :y, :z))
    for (F, bool) in zip((:Any, :Callable), (false, true))
        for FT in fully_supported_float_types
            interp = Symbol(:biased_interpolate_, dir, side)
            @eval begin
                @inline $interp(i, j, k, grid, ::UpwindBiased{1, $FT}, red_order::Int, bias, ψ::$F, args...) = ifelse(bias isa LeftBias, $(stencil_reconstruction(FT, 1, :left,  dir, bool)), 
                                                                                                                                         $(stencil_reconstruction(FT, 1, :right, dir, bool)))

                @inline function $interp(i, j, k, grid, ::UpwindBiased{2, $FT}, red_order::Int, bias, ψ::$F, args...)          
                    ifelse(red_order==1,
                           ifelse(bias isa LeftBias, $(stencil_reconstruction(FT, 1, :left,  dir, bool)), 
                                                     $(stencil_reconstruction(FT, 1, :right, dir, bool))),
                           ifelse(bias isa LeftBias, $(stencil_reconstruction(FT, 2, :left,  dir, bool)), 
                                                     $(stencil_reconstruction(FT, 2, :right, dir, bool))))
                end

                @inline function $interp(i, j, k, grid, ::UpwindBiased{3, $FT}, red_order::Int, bias, ψ::$F, args...)          
                    ifelse(red_order==1,
                           ifelse(bias isa LeftBias, $(stencil_reconstruction(FT, 1, :left,  dir, bool)), 
                                                     $(stencil_reconstruction(FT, 1, :right, dir, bool))),
                    ifelse(red_order==2,
                           ifelse(bias isa LeftBias, $(stencil_reconstruction(FT, 2, :left,  dir, bool)), 
                                                     $(stencil_reconstruction(FT, 2, :right, dir, bool))),
                           ifelse(bias isa LeftBias, $(stencil_reconstruction(FT, 3, :left,  dir, bool)), 
                                                     $(stencil_reconstruction(FT, 3, :right, dir, bool)))))
                end

                @inline function $interp(i, j, k, grid, ::UpwindBiased{4, $FT}, red_order::Int, bias, ψ::$F, args...)          
                    ifelse(red_order==1,
                           ifelse(bias isa LeftBias, $(stencil_reconstruction(FT, 1, :left,  dir, bool)), 
                                                     $(stencil_reconstruction(FT, 1, :right, dir, bool))),
                    ifelse(red_order==2,
                           ifelse(bias isa LeftBias, $(stencil_reconstruction(FT, 2, :left,  dir, bool)), 
                                                     $(stencil_reconstruction(FT, 2, :right, dir, bool))),
                    ifelse(red_order==3,
                           ifelse(bias isa LeftBias, $(stencil_reconstruction(FT, 3, :left,  dir, bool)), 
                                                     $(stencil_reconstruction(FT, 3, :right, dir, bool))),
                           ifelse(bias isa LeftBias, $(stencil_reconstruction(FT, 4, :left,  dir, bool)), 
                                                     $(stencil_reconstruction(FT, 4, :right, dir, bool))))))
                end

                @inline function $interp(i, j, k, grid, ::UpwindBiased{5, $FT}, red_order::Int, bias, ψ::$F, args...)          
                    ifelse(red_order==1,
                           ifelse(bias isa LeftBias, $(stencil_reconstruction(FT, 1, :left,  dir, bool)), 
                                                     $(stencil_reconstruction(FT, 1, :right, dir, bool))),
                    ifelse(red_order==2,
                           ifelse(bias isa LeftBias, $(stencil_reconstruction(FT, 2, :left,  dir, bool)), 
                                                     $(stencil_reconstruction(FT, 2, :right, dir, bool))),
                    ifelse(red_order==3,
                           ifelse(bias isa LeftBias, $(stencil_reconstruction(FT, 3, :left,  dir, bool)), 
                                                     $(stencil_reconstruction(FT, 3, :right, dir, bool))),
                    ifelse(red_order==4,
                           ifelse(bias isa LeftBias, $(stencil_reconstruction(FT, 4, :left,  dir, bool)), 
                                                     $(stencil_reconstruction(FT, 4, :right, dir, bool))),
                           ifelse(bias isa LeftBias, $(stencil_reconstruction(FT, 5, :left,  dir, bool)), 
                                                     $(stencil_reconstruction(FT, 5, :right, dir, bool)))))))
                end
            end
        end
=======
@inline symmetric_interpolate_xᶠᵃᵃ(i, j, k, grid, scheme::AUAS, args...) = symmetric_interpolate_xᶠᵃᵃ(i, j, k, grid, scheme.advecting_velocity_scheme, args...)
@inline symmetric_interpolate_yᵃᶠᵃ(i, j, k, grid, scheme::AUAS, args...) = symmetric_interpolate_yᵃᶠᵃ(i, j, k, grid, scheme.advecting_velocity_scheme, args...)
@inline symmetric_interpolate_zᵃᵃᶠ(i, j, k, grid, scheme::AUAS, args...) = symmetric_interpolate_zᵃᵃᶠ(i, j, k, grid, scheme.advecting_velocity_scheme, args...)
@inline symmetric_interpolate_xᶜᵃᵃ(i, j, k, grid, scheme::AUAS, args...) = symmetric_interpolate_xᶜᵃᵃ(i, j, k, grid, scheme.advecting_velocity_scheme, args...)
@inline symmetric_interpolate_yᵃᶜᵃ(i, j, k, grid, scheme::AUAS, args...) = symmetric_interpolate_yᵃᶜᵃ(i, j, k, grid, scheme.advecting_velocity_scheme, args...)
@inline symmetric_interpolate_zᵃᵃᶜ(i, j, k, grid, scheme::AUAS, args...) = symmetric_interpolate_zᵃᵃᶜ(i, j, k, grid, scheme.advecting_velocity_scheme, args...)

# Uniform upwind biased reconstruction
for buffer in advection_buffers, FT in fully_supported_float_types
    @eval begin
        @inline biased_interpolate_xᶠᵃᵃ(i, j, k, grid, ::UpwindBiased{$buffer, $FT}, bias, ψ, args...) =
            @inbounds ifelse(bias isa LeftBias, $(calc_reconstruction_stencil(FT, buffer, :left,  :x, false)),
                                                $(calc_reconstruction_stencil(FT, buffer, :right, :x, false)))

        @inline biased_interpolate_xᶠᵃᵃ(i, j, k, grid, ::UpwindBiased{$buffer, $FT}, bias, ψ::Callable, args...) =
            @inbounds ifelse(bias isa LeftBias, $(calc_reconstruction_stencil(FT, buffer, :left,  :x, true)),
                                                $(calc_reconstruction_stencil(FT, buffer, :right, :x, true)))

        @inline biased_interpolate_yᵃᶠᵃ(i, j, k, grid, ::UpwindBiased{$buffer, $FT}, bias, ψ, args...) =
            @inbounds ifelse(bias isa LeftBias, $(calc_reconstruction_stencil(FT, buffer, :left,  :y, false)),
                                                $(calc_reconstruction_stencil(FT, buffer, :right, :y, false)))

        @inline biased_interpolate_yᵃᶠᵃ(i, j, k, grid, ::UpwindBiased{$buffer, $FT}, bias, ψ::Callable, args...) =
            @inbounds ifelse(bias isa LeftBias, $(calc_reconstruction_stencil(FT, buffer, :left,  :y, true)),
                                                $(calc_reconstruction_stencil(FT, buffer, :right, :y, true)))

        @inline biased_interpolate_zᵃᵃᶠ(i, j, k, grid, ::UpwindBiased{$buffer, $FT}, bias, ψ, args...) =
            @inbounds ifelse(bias isa LeftBias, $(calc_reconstruction_stencil(FT, buffer, :left,  :z, false)),
                                                $(calc_reconstruction_stencil(FT, buffer, :right, :z, false)))

        @inline biased_interpolate_zᵃᵃᶠ(i, j, k, grid, ::UpwindBiased{$buffer, $FT}, bias, ψ::Callable, args...) =
            @inbounds ifelse(bias isa LeftBias, $(calc_reconstruction_stencil(FT, buffer, :left,  :z, true)),
                                                $(calc_reconstruction_stencil(FT, buffer, :right, :z, true)))
>>>>>>> 4e38f121
    end
end<|MERGE_RESOLUTION|>--- conflicted
+++ resolved
@@ -7,27 +7,15 @@
 
 Upwind-biased reconstruction scheme.
 """
-<<<<<<< HEAD
 struct UpwindBiased{N, FT, SI} <: AbstractUpwindBiasedAdvectionScheme{N, FT} 
     "Reconstruction scheme used for symmetric interpolation"
     advecting_velocity_scheme :: SI
 
     UpwindBiased{N, FT}(advecting_velocity_scheme::SI) where {N, FT, SI} = new{N, FT, SI}(advecting_velocity_scheme)
-=======
-struct UpwindBiased{N, FT, CA, SI} <: AbstractUpwindBiasedAdvectionScheme{N, FT}
-    "Reconstruction scheme used near boundaries"
-    buffer_scheme :: CA
-    "Reconstruction scheme used for symmetric interpolation"
-    advecting_velocity_scheme :: SI
-
-    UpwindBiased{N, FT}(buffer_scheme::CA, advecting_velocity_scheme::SI) where {N, FT, CA, SI} =
-        new{N, FT, CA, SI}(buffer_scheme, advecting_velocity_scheme)
->>>>>>> 4e38f121
 end
 
 function UpwindBiased(FT::DataType = Float64; grid = nothing, order = 3)
 
-<<<<<<< HEAD
     # Enforce the grid type if a grid is provided
     FT = grid isa Nothing ? FT : eltype(grid) 
     
@@ -36,28 +24,6 @@
     N = Int((order + 1) ÷ 2)
     symmetric_order = ifelse(N > 1, order-1, 2)
     advecting_velocity_scheme = Centered(FT; order = symmetric_order)
-=======
-    if !(grid isa Nothing)
-        FT = eltype(grid)
-    end
-
-    mod(order, 2) == 0 && throw(ArgumentError("UpwindBiased reconstruction scheme is defined only for odd orders"))
-
-    N  = Int((order + 1) ÷ 2)
-
-    if N > 1
-        coefficients = Tuple(nothing for i in 1:6)
-        # Stretched coefficient seem to be more unstable that constant spacing ones for
-        # linear (non-WENO) upwind reconstruction. We keep constant coefficients for the moment
-        # Some tests are needed to verify why this is the case (and if it is expected)
-        # coefficients = compute_reconstruction_coefficients(grid, FT, :Upwind; order)
-        advecting_velocity_scheme = Centered(FT; grid, order = order - 1)
-        buffer_scheme  = UpwindBiased(FT; grid, order = order - 2)
-    else
-        advecting_velocity_scheme = Centered(FT; grid, order = 2)
-        buffer_scheme  = nothing
-    end
->>>>>>> 4e38f121
 
     return UpwindBiased{N, FT}(advecting_velocity_scheme)
 end
@@ -81,7 +47,6 @@
 const AUAS = AbstractUpwindBiasedAdvectionScheme
 
 # symmetric interpolation for UpwindBiased and WENO
-<<<<<<< HEAD
 @inline _symmetric_interpolate_xᶠᵃᵃ(i, j, k, grid, scheme::AUAS, args...) = _symmetric_interpolate_xᶠᵃᵃ(i, j, k, grid, scheme.advecting_velocity_scheme, args...)
 @inline _symmetric_interpolate_yᵃᶠᵃ(i, j, k, grid, scheme::AUAS, args...) = _symmetric_interpolate_yᵃᶠᵃ(i, j, k, grid, scheme.advecting_velocity_scheme, args...)
 @inline _symmetric_interpolate_zᵃᵃᶠ(i, j, k, grid, scheme::AUAS, args...) = _symmetric_interpolate_zᵃᵃᶠ(i, j, k, grid, scheme.advecting_velocity_scheme, args...)
@@ -148,40 +113,5 @@
                 end
             end
         end
-=======
-@inline symmetric_interpolate_xᶠᵃᵃ(i, j, k, grid, scheme::AUAS, args...) = symmetric_interpolate_xᶠᵃᵃ(i, j, k, grid, scheme.advecting_velocity_scheme, args...)
-@inline symmetric_interpolate_yᵃᶠᵃ(i, j, k, grid, scheme::AUAS, args...) = symmetric_interpolate_yᵃᶠᵃ(i, j, k, grid, scheme.advecting_velocity_scheme, args...)
-@inline symmetric_interpolate_zᵃᵃᶠ(i, j, k, grid, scheme::AUAS, args...) = symmetric_interpolate_zᵃᵃᶠ(i, j, k, grid, scheme.advecting_velocity_scheme, args...)
-@inline symmetric_interpolate_xᶜᵃᵃ(i, j, k, grid, scheme::AUAS, args...) = symmetric_interpolate_xᶜᵃᵃ(i, j, k, grid, scheme.advecting_velocity_scheme, args...)
-@inline symmetric_interpolate_yᵃᶜᵃ(i, j, k, grid, scheme::AUAS, args...) = symmetric_interpolate_yᵃᶜᵃ(i, j, k, grid, scheme.advecting_velocity_scheme, args...)
-@inline symmetric_interpolate_zᵃᵃᶜ(i, j, k, grid, scheme::AUAS, args...) = symmetric_interpolate_zᵃᵃᶜ(i, j, k, grid, scheme.advecting_velocity_scheme, args...)
-
-# Uniform upwind biased reconstruction
-for buffer in advection_buffers, FT in fully_supported_float_types
-    @eval begin
-        @inline biased_interpolate_xᶠᵃᵃ(i, j, k, grid, ::UpwindBiased{$buffer, $FT}, bias, ψ, args...) =
-            @inbounds ifelse(bias isa LeftBias, $(calc_reconstruction_stencil(FT, buffer, :left,  :x, false)),
-                                                $(calc_reconstruction_stencil(FT, buffer, :right, :x, false)))
-
-        @inline biased_interpolate_xᶠᵃᵃ(i, j, k, grid, ::UpwindBiased{$buffer, $FT}, bias, ψ::Callable, args...) =
-            @inbounds ifelse(bias isa LeftBias, $(calc_reconstruction_stencil(FT, buffer, :left,  :x, true)),
-                                                $(calc_reconstruction_stencil(FT, buffer, :right, :x, true)))
-
-        @inline biased_interpolate_yᵃᶠᵃ(i, j, k, grid, ::UpwindBiased{$buffer, $FT}, bias, ψ, args...) =
-            @inbounds ifelse(bias isa LeftBias, $(calc_reconstruction_stencil(FT, buffer, :left,  :y, false)),
-                                                $(calc_reconstruction_stencil(FT, buffer, :right, :y, false)))
-
-        @inline biased_interpolate_yᵃᶠᵃ(i, j, k, grid, ::UpwindBiased{$buffer, $FT}, bias, ψ::Callable, args...) =
-            @inbounds ifelse(bias isa LeftBias, $(calc_reconstruction_stencil(FT, buffer, :left,  :y, true)),
-                                                $(calc_reconstruction_stencil(FT, buffer, :right, :y, true)))
-
-        @inline biased_interpolate_zᵃᵃᶠ(i, j, k, grid, ::UpwindBiased{$buffer, $FT}, bias, ψ, args...) =
-            @inbounds ifelse(bias isa LeftBias, $(calc_reconstruction_stencil(FT, buffer, :left,  :z, false)),
-                                                $(calc_reconstruction_stencil(FT, buffer, :right, :z, false)))
-
-        @inline biased_interpolate_zᵃᵃᶠ(i, j, k, grid, ::UpwindBiased{$buffer, $FT}, bias, ψ::Callable, args...) =
-            @inbounds ifelse(bias isa LeftBias, $(calc_reconstruction_stencil(FT, buffer, :left,  :z, true)),
-                                                $(calc_reconstruction_stencil(FT, buffer, :right, :z, true)))
->>>>>>> 4e38f121
     end
 end