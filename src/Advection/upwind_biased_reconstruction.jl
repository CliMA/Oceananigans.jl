#####
##### Upwind-biased 3rd-order advection scheme
#####

struct UpwindBiased{N, FT, SI} <: AbstractUpwindBiasedAdvectionScheme{N, FT} 
    advecting_velocity_scheme :: SI
    UpwindBiased{N, FT}(advecting_velocity_scheme::SI) where {N, FT, SI} = new{N, FT, SI}(advecting_velocity_scheme)
end

function UpwindBiased(FT::DataType = Float64; order = 3)

    mod(order, 2) == 0 && throw(ArgumentError("UpwindBiased reconstruction scheme is defined only for odd orders"))

    N = Int((order + 1) ÷ 2)
    symmetric_order = ifelse(N > 1, order-1, 2)
    advecting_velocity_scheme = Centered(FT; order = symmetric_order)

    return UpwindBiased{N, FT}(advecting_velocity_scheme)
end

Base.summary(a::UpwindBiased{N}) where N = string("UpwindBiased(order=", 2N-1, ")")

Base.show(io::IO, a::UpwindBiased{N, FT}) where {N, FT} =
    print(io, summary(a), " \n",
              "└── advecting_velocity_scheme: ", summary(a.advecting_velocity_scheme))

Adapt.adapt_structure(to, scheme::UpwindBiased{N, FT}) where {N, FT} =
    UpwindBiased{N, FT}(Adapt.adapt(to, scheme.advecting_velocity_scheme))

on_architecture(to, scheme::UpwindBiased{N, FT}) where {N, FT} =
    UpwindBiased{N, FT}(on_architecture(to, scheme.advecting_velocity_scheme))

const AUAS = AbstractUpwindBiasedAdvectionScheme

# symmetric interpolation for UpwindBiased and WENO
@inline _symmetric_interpolate_xᶠᵃᵃ(i, j, k, grid, scheme::AUAS, args...) = _symmetric_interpolate_xᶠᵃᵃ(i, j, k, grid, scheme.advecting_velocity_scheme, args...)
@inline _symmetric_interpolate_yᵃᶠᵃ(i, j, k, grid, scheme::AUAS, args...) = _symmetric_interpolate_yᵃᶠᵃ(i, j, k, grid, scheme.advecting_velocity_scheme, args...)
@inline _symmetric_interpolate_zᵃᵃᶠ(i, j, k, grid, scheme::AUAS, args...) = _symmetric_interpolate_zᵃᵃᶠ(i, j, k, grid, scheme.advecting_velocity_scheme, args...)
@inline _symmetric_interpolate_xᶜᵃᵃ(i, j, k, grid, scheme::AUAS, args...) = _symmetric_interpolate_xᶜᵃᵃ(i, j, k, grid, scheme.advecting_velocity_scheme, args...)
@inline _symmetric_interpolate_yᵃᶜᵃ(i, j, k, grid, scheme::AUAS, args...) = _symmetric_interpolate_yᵃᶜᵃ(i, j, k, grid, scheme.advecting_velocity_scheme, args...)
@inline _symmetric_interpolate_zᵃᵃᶜ(i, j, k, grid, scheme::AUAS, args...) = _symmetric_interpolate_zᵃᵃᶜ(i, j, k, grid, scheme.advecting_velocity_scheme, args...)

for (side, dir) in zip((:ᶠᵃᵃ, :ᵃᶠᵃ, :ᵃᵃᶠ), (:x, :y, :z))
    for (F, bool) in zip((:Any, :Callable), (false, true))
        for FT in fully_supported_float_types
            interp = Symbol(:biased_interpolate_, dir, side)
            @eval begin
                @inline $interp(i, j, k, grid, ::UpwindBiased{1, $FT}, red_order::Int, bias, ψ::$F, args...) = @muladd ifelse(bias isa LeftBias, $(stencil_reconstruction(FT, 1, :left,  dir, bool)), 
                                                                                                                                                 $(stencil_reconstruction(FT, 1, :right, dir, bool)))

                @inline function $interp(i, j, k, grid, ::UpwindBiased{2, $FT}, red_order::Int, bias, ψ::$F, args...)          
                    @muladd ifelse(red_order==1, ifelse(bias isa LeftBias, $(stencil_reconstruction(FT, 1, :left,  dir, bool)), 
                                                                           $(stencil_reconstruction(FT, 1, :right, dir, bool))),
                                                 ifelse(bias isa LeftBias, $(stencil_reconstruction(FT, 2, :left,  dir, bool)), 
                                                                           $(stencil_reconstruction(FT, 2, :right, dir, bool))))
                end

                @inline function $interp(i, j, k, grid, ::UpwindBiased{3, $FT}, red_order::Int, bias, ψ::$F, args...)          
                    @muladd ifelse(red_order==1, ifelse(bias isa LeftBias, $(stencil_reconstruction(FT, 1, :left,  dir, bool)), 
                                                                           $(stencil_reconstruction(FT, 1, :right, dir, bool))),
                            ifelse(red_order==2, ifelse(bias isa LeftBias, $(stencil_reconstruction(FT, 2, :left,  dir, bool)), 
                                                                           $(stencil_reconstruction(FT, 2, :right, dir, bool))),
                                                 ifelse(bias isa LeftBias, $(stencil_reconstruction(FT, 3, :left,  dir, bool)), 
                                                                           $(stencil_reconstruction(FT, 3, :right, dir, bool)))))
                end

                @inline function $interp(i, j, k, grid, ::UpwindBiased{4, $FT}, red_order::Int, bias, ψ::$F, args...)          
                    @muladd ifelse(red_order==1, ifelse(bias isa LeftBias, $(stencil_reconstruction(FT, 1, :left,  dir, bool)), 
                                                                           $(stencil_reconstruction(FT, 1, :right, dir, bool))),
                            ifelse(red_order==2, ifelse(bias isa LeftBias, $(stencil_reconstruction(FT, 2, :left,  dir, bool)), 
                                                                           $(stencil_reconstruction(FT, 2, :right, dir, bool))),
                            ifelse(red_order==3, ifelse(bias isa LeftBias, $(stencil_reconstruction(FT, 3, :left,  dir, bool)), 
                                                                           $(stencil_reconstruction(FT, 3, :right, dir, bool))),
                                                 ifelse(bias isa LeftBias, $(stencil_reconstruction(FT, 4, :left,  dir, bool)), 
                                                                           $(stencil_reconstruction(FT, 4, :right, dir, bool))))))
                end

                @inline function $interp(i, j, k, grid, ::UpwindBiased{5, $FT}, red_order::Int, bias, ψ::$F, args...)          
                    @muladd ifelse(red_order==1, ifelse(bias isa LeftBias, $(stencil_reconstruction(FT, 1, :left,  dir, bool)), 
                                                                           $(stencil_reconstruction(FT, 1, :right, dir, bool))),
                            ifelse(red_order==2, ifelse(bias isa LeftBias, $(stencil_reconstruction(FT, 2, :left,  dir, bool)), 
                                                                           $(stencil_reconstruction(FT, 2, :right, dir, bool))),
                            ifelse(red_order==3, ifelse(bias isa LeftBias, $(stencil_reconstruction(FT, 3, :left,  dir, bool)), 
                                                                           $(stencil_reconstruction(FT, 3, :right, dir, bool))),
                            ifelse(red_order==4, ifelse(bias isa LeftBias, $(stencil_reconstruction(FT, 4, :left,  dir, bool)), 
                                                                           $(stencil_reconstruction(FT, 4, :right, dir, bool))),
                                                 ifelse(bias isa LeftBias, $(stencil_reconstruction(FT, 5, :left,  dir, bool)), 
                                                                           $(stencil_reconstruction(FT, 5, :right, dir, bool)))))))
                end
<<<<<<< HEAD
=======

                @inline function $interp(i, j, k, grid, ::UpwindBiased{6, $FT}, red_order::Int, bias, ψ::$F, args...)          
                    @muladd ifelse(red_order==1, ifelse(bias isa LeftBias, $(stencil_reconstruction(FT, 1, :left,  dir, bool)), 
                                                                           $(stencil_reconstruction(FT, 1, :right, dir, bool))),
                            ifelse(red_order==2, ifelse(bias isa LeftBias, $(stencil_reconstruction(FT, 2, :left,  dir, bool)), 
                                                                           $(stencil_reconstruction(FT, 2, :right, dir, bool))),
                            ifelse(red_order==3, ifelse(bias isa LeftBias, $(stencil_reconstruction(FT, 3, :left,  dir, bool)), 
                                                                           $(stencil_reconstruction(FT, 3, :right, dir, bool))),
                            ifelse(red_order==4, ifelse(bias isa LeftBias, $(stencil_reconstruction(FT, 4, :left,  dir, bool)), 
                                                                           $(stencil_reconstruction(FT, 4, :right, dir, bool))),
                            ifelse(red_order==5, ifelse(bias isa LeftBias, $(stencil_reconstruction(FT, 5, :left,  dir, bool)), 
                                                                           $(stencil_reconstruction(FT, 5, :right, dir, bool))),
                                                 ifelse(bias isa LeftBias, $(stencil_reconstruction(FT, 6, :left,  dir, bool)), 
                                                                           $(stencil_reconstruction(FT, 6, :right, dir, bool))))))))
                end
>>>>>>> 4b62ae3f
            end
        end
    end
end<|MERGE_RESOLUTION|>--- conflicted
+++ resolved
@@ -87,8 +87,6 @@
                                                  ifelse(bias isa LeftBias, $(stencil_reconstruction(FT, 5, :left,  dir, bool)), 
                                                                            $(stencil_reconstruction(FT, 5, :right, dir, bool)))))))
                 end
-<<<<<<< HEAD
-=======
 
                 @inline function $interp(i, j, k, grid, ::UpwindBiased{6, $FT}, red_order::Int, bias, ψ::$F, args...)          
                     @muladd ifelse(red_order==1, ifelse(bias isa LeftBias, $(stencil_reconstruction(FT, 1, :left,  dir, bool)), 
@@ -104,7 +102,6 @@
                                                  ifelse(bias isa LeftBias, $(stencil_reconstruction(FT, 6, :left,  dir, bool)), 
                                                                            $(stencil_reconstruction(FT, 6, :right, dir, bool))))))))
                 end
->>>>>>> 4b62ae3f
             end
         end
     end
