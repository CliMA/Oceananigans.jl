--- conflicted
+++ resolved
@@ -29,7 +29,6 @@
 const ACAS = AbstractCenteredAdvectionScheme
 
 # left and right biased for Centered reconstruction are just symmetric!
-<<<<<<< HEAD
 @inline _biased_interpolate_xᶠᵃᵃ(i, j, k, grid, scheme::ACAS, bias, c, args...) = _symmetric_interpolate_xᶠᵃᵃ(i, j, k, grid, scheme, c, args...)
 @inline _biased_interpolate_yᵃᶠᵃ(i, j, k, grid, scheme::ACAS, bias, c, args...) = _symmetric_interpolate_yᵃᶠᵃ(i, j, k, grid, scheme, c, args...)
 @inline _biased_interpolate_zᵃᵃᶠ(i, j, k, grid, scheme::ACAS, bias, c, args...) = _symmetric_interpolate_zᵃᵃᶠ(i, j, k, grid, scheme, c, args...)
@@ -42,63 +41,44 @@
         for FT in fully_supported_float_types
             interp = Symbol(:symmetric_interpolate_, dir, side)
             @eval begin
-                @inline $interp(i, j, k, grid, ::Centered{1, $FT}, red_order::Int, ψ::$F, args...) = $(stencil_reconstruction(FT, 1, :symmetric, dir, bool))
+                @inline $interp(i, j, k, grid, ::Centered{1, $FT}, red_order::Int, ψ::$F, args...) = @muladd $(stencil_reconstruction(FT, 1, :symmetric, dir, bool))
 
                 @inline function $interp(i, j, k, grid, ::Centered{2, $FT}, red_order::Int, ψ::$F, args...)          
                     ifelse(red_order==1, 
-                           $(stencil_reconstruction(FT, 1, :symmetric, dir, bool)),
-                           $(stencil_reconstruction(FT, 2, :symmetric, dir, bool)))
+                           @muladd $(stencil_reconstruction(FT, 1, :symmetric, dir, bool)),
+                           @muladd $(stencil_reconstruction(FT, 2, :symmetric, dir, bool)))
                 end
 
                 @inline function $interp(i, j, k, grid, ::Centered{3, $FT}, red_order::Int, ψ::$F, args...)          
                     ifelse(red_order==1,
-                           $(stencil_reconstruction(FT, 1, :symmetric, dir, bool)),
+                           @muladd $(stencil_reconstruction(FT, 1, :symmetric, dir, bool)),
                     ifelse(red_order==2,
-                           $(stencil_reconstruction(FT, 2, :symmetric, dir, bool)),
-                           $(stencil_reconstruction(FT, 3, :symmetric, dir, bool))))
+                           @muladd $(stencil_reconstruction(FT, 2, :symmetric, dir, bool)),
+                           @muladd $(stencil_reconstruction(FT, 3, :symmetric, dir, bool))))
                 end
 
                 @inline function $interp(i, j, k, grid, ::Centered{4, $FT}, red_order::Int, ψ::$F, args...)          
                     ifelse(red_order==1,
-                        $(stencil_reconstruction(FT, 1, :symmetric, dir, bool)),
+                        @muladd $(stencil_reconstruction(FT, 1, :symmetric, dir, bool)),
                     ifelse(red_order==2,
-                        $(stencil_reconstruction(FT, 2, :symmetric, dir, bool)),
+                        @muladd $(stencil_reconstruction(FT, 2, :symmetric, dir, bool)),
                     ifelse(red_order==3,
-                        $(stencil_reconstruction(FT, 3, :symmetric, dir, bool)),
-                        $(stencil_reconstruction(FT, 4, :symmetric, dir, bool)))))
+                        @muladd $(stencil_reconstruction(FT, 3, :symmetric, dir, bool)),
+                        @muladd $(stencil_reconstruction(FT, 4, :symmetric, dir, bool)))))
                 end
 
                 @inline function $interp(i, j, k, grid, ::Centered{5, $FT}, red_order::Int, ψ::$F, args...)          
                     ifelse(red_order==1,
-                           $(stencil_reconstruction(FT, 1, :symmetric, dir, bool)),
+                           @muladd $(stencil_reconstruction(FT, 1, :symmetric, dir, bool)),
                     ifelse(red_order==2,
-                           $(stencil_reconstruction(FT, 2, :symmetric, dir, bool)),
+                           @muladd $(stencil_reconstruction(FT, 2, :symmetric, dir, bool)),
                     ifelse(red_order==3,
-                           $(stencil_reconstruction(FT, 3, :symmetric, dir, bool)),
+                           @muladd $(stencil_reconstruction(FT, 3, :symmetric, dir, bool)),
                     ifelse(red_order==4,
-                           $(stencil_reconstruction(FT, 4, :symmetric, dir, bool)),
-                           $(stencil_reconstruction(FT, 5, :symmetric, dir, bool))))))
+                           @muladd $(stencil_reconstruction(FT, 4, :symmetric, dir, bool)),
+                           @muladd $(stencil_reconstruction(FT, 5, :symmetric, dir, bool))))))
                 end
             end
         end
-=======
-@inline biased_interpolate_xᶠᵃᵃ(i, j, k, grid, scheme::ACAS, bias, args...) = symmetric_interpolate_xᶠᵃᵃ(i, j, k, grid, scheme, args...)
-@inline biased_interpolate_yᵃᶠᵃ(i, j, k, grid, scheme::ACAS, bias, args...) = symmetric_interpolate_yᵃᶠᵃ(i, j, k, grid, scheme, args...)
-@inline biased_interpolate_zᵃᵃᶠ(i, j, k, grid, scheme::ACAS, bias, args...) = symmetric_interpolate_zᵃᵃᶠ(i, j, k, grid, scheme, args...)
-@inline biased_interpolate_xᶜᵃᵃ(i, j, k, grid, scheme::ACAS, bias, args...) = symmetric_interpolate_xᶜᵃᵃ(i, j, k, grid, scheme, args...)
-@inline biased_interpolate_yᵃᶜᵃ(i, j, k, grid, scheme::ACAS, bias, args...) = symmetric_interpolate_yᵃᶜᵃ(i, j, k, grid, scheme, args...)
-@inline biased_interpolate_zᵃᵃᶜ(i, j, k, grid, scheme::ACAS, bias, args...) = symmetric_interpolate_zᵃᵃᶜ(i, j, k, grid, scheme, args...)
-
-# uniform centered reconstruction
-for buffer in advection_buffers, FT in fully_supported_float_types
-    @eval begin
-        @inline symmetric_interpolate_xᶠᵃᵃ(i, j, k, grid, ::Centered{$buffer, $FT}, ψ, args...) = @inbounds @muladd $(calc_reconstruction_stencil(FT, buffer, :symmetric, :x, false))
-        @inline symmetric_interpolate_yᵃᶠᵃ(i, j, k, grid, ::Centered{$buffer, $FT}, ψ, args...) = @inbounds @muladd $(calc_reconstruction_stencil(FT, buffer, :symmetric, :y, false))
-        @inline symmetric_interpolate_zᵃᵃᶠ(i, j, k, grid, ::Centered{$buffer, $FT}, ψ, args...) = @inbounds @muladd $(calc_reconstruction_stencil(FT, buffer, :symmetric, :z, false))
-        
-        @inline symmetric_interpolate_xᶠᵃᵃ(i, j, k, grid, ::Centered{$buffer, $FT}, ψ::Callable, args...) = @inbounds @muladd $(calc_reconstruction_stencil(FT, buffer, :symmetric, :x,  true))
-        @inline symmetric_interpolate_yᵃᶠᵃ(i, j, k, grid, ::Centered{$buffer, $FT}, ψ::Callable, args...) = @inbounds @muladd $(calc_reconstruction_stencil(FT, buffer, :symmetric, :y,  true))
-        @inline symmetric_interpolate_zᵃᵃᶠ(i, j, k, grid, ::Centered{$buffer, $FT}, ψ::Callable, args...) = @inbounds @muladd $(calc_reconstruction_stencil(FT, buffer, :symmetric, :z,  true))
->>>>>>> 4a690e55
     end
 end