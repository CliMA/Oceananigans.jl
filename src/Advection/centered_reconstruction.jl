--- conflicted
+++ resolved
@@ -98,11 +98,7 @@
 @inline biased_interpolate_zᵃᵃᶜ(i, j, k, grid, scheme::ACAS, bias, c, args...) = symmetric_interpolate_zᵃᵃᶜ(i, j, k, grid, scheme, c, args...)
 
 # uniform centered reconstruction
-<<<<<<< HEAD
-for buffer in advection_buffers, FT in (Float32, Float64)
-=======
 for buffer in advection_buffers, FT in supported_float_types
->>>>>>> bb77bff7
     @eval begin
         @inline inner_symmetric_interpolate_xᶠᵃᵃ(i, j, k, grid, scheme::Centered{$buffer, $FT, <:Nothing}, ψ, idx, loc, args...)           = @inbounds $(calc_reconstruction_stencil(FT, buffer, :symmetric, :x, false))
         @inline inner_symmetric_interpolate_xᶠᵃᵃ(i, j, k, grid, scheme::Centered{$buffer, $FT, <:Nothing}, ψ::Function, idx, loc, args...) = @inbounds $(calc_reconstruction_stencil(FT, buffer, :symmetric, :x,  true))
