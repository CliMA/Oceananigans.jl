#####
##### Centered advection scheme
#####

"""
    struct Centered{N, FT, XT, YT, ZT, CA} <: AbstractCenteredAdvectionScheme{N, FT}

Centered reconstruction scheme.
"""
struct Centered{N, FT} <: AbstractCenteredAdvectionScheme{N, FT} end

function Centered(FT::DataType=Oceananigans.defaults.FloatType; grid = nothing, order = 2)

<<<<<<< HEAD
    # Enforce the grid type if a grid is provided
    FT = grid isa Nothing ? FT : eltype(grid) 
    
    mod(order, 2) != 0 && throw(ArgumentError("Centered reconstruction scheme is defined only for even orders"))

    N = Int(order ÷ 2)
    return Centered{N, FT}()
=======
    if !(grid isa Nothing)
        FT = eltype(grid)
    end

    mod(order, 2) != 0 && throw(ArgumentError("Centered reconstruction scheme is defined only for even orders"))

    N  = Int(order ÷ 2)
    if N > 1
        buffer_scheme = Centered(FT; grid, order = order - 2)
    else
        buffer_scheme = nothing
    end
    return Centered{N, FT}(buffer_scheme)
>>>>>>> 4e38f121
end

Base.summary(a::Centered{N}) where N = string("Centered(order=", 2N, ")")
Base.show(io::IO, a::Centered{N, FT}) where {N, FT} = summary(a)

# Useful aliases
Centered(grid, FT::DataType=Float64; kwargs...) = Centered(FT; grid, kwargs...)

const ACAS = AbstractCenteredAdvectionScheme

# left and right biased for Centered reconstruction are just symmetric!
<<<<<<< HEAD
@inline _biased_interpolate_xᶠᵃᵃ(i, j, k, grid, scheme::ACAS, bias, c, args...) = _symmetric_interpolate_xᶠᵃᵃ(i, j, k, grid, scheme, c, args...)
@inline _biased_interpolate_yᵃᶠᵃ(i, j, k, grid, scheme::ACAS, bias, c, args...) = _symmetric_interpolate_yᵃᶠᵃ(i, j, k, grid, scheme, c, args...)
@inline _biased_interpolate_zᵃᵃᶠ(i, j, k, grid, scheme::ACAS, bias, c, args...) = _symmetric_interpolate_zᵃᵃᶠ(i, j, k, grid, scheme, c, args...)
@inline _biased_interpolate_xᶜᵃᵃ(i, j, k, grid, scheme::ACAS, bias, c, args...) = _symmetric_interpolate_xᶜᵃᵃ(i, j, k, grid, scheme, c, args...)
@inline _biased_interpolate_yᵃᶜᵃ(i, j, k, grid, scheme::ACAS, bias, c, args...) = _symmetric_interpolate_yᵃᶜᵃ(i, j, k, grid, scheme, c, args...)
@inline _biased_interpolate_zᵃᵃᶜ(i, j, k, grid, scheme::ACAS, bias, c, args...) = _symmetric_interpolate_zᵃᵃᶜ(i, j, k, grid, scheme, c, args...)

for (side, dir) in zip((:ᶠᵃᵃ, :ᵃᶠᵃ, :ᵃᵃᶠ), (:x, :y, :z))
    for (F, bool) in zip((:Any, :(Base.Callable)), (false, true))
        for FT in fully_supported_float_types
            interp = Symbol(:symmetric_interpolate_, dir, side)
            @eval begin
                @inline $interp(i, j, k, grid, ::Centered{1, $FT}, red_order::Int, ψ::$F, args...) = $(stencil_reconstruction(FT, 1, :symmetric, dir, bool))

                @inline function $interp(i, j, k, grid, ::Centered{2, $FT}, red_order::Int, ψ::$F, args...)          
                    ifelse(red_order==1, 
                           $(stencil_reconstruction(FT, 1, :symmetric, dir, bool)),
                           $(stencil_reconstruction(FT, 2, :symmetric, dir, bool)))
                end

                @inline function $interp(i, j, k, grid, ::Centered{3, $FT}, red_order::Int, ψ::$F, args...)          
                    ifelse(red_order==1,
                           $(stencil_reconstruction(FT, 1, :symmetric, dir, bool)),
                    ifelse(red_order==2,
                           $(stencil_reconstruction(FT, 2, :symmetric, dir, bool)),
                           $(stencil_reconstruction(FT, 3, :symmetric, dir, bool))))
                end

                @inline function $interp(i, j, k, grid, ::Centered{4, $FT}, red_order::Int, ψ::$F, args...)          
                    ifelse(red_order==1,
                        $(stencil_reconstruction(FT, 1, :symmetric, dir, bool)),
                    ifelse(red_order==2,
                        $(stencil_reconstruction(FT, 2, :symmetric, dir, bool)),
                    ifelse(red_order==3,
                        $(stencil_reconstruction(FT, 3, :symmetric, dir, bool)),
                        $(stencil_reconstruction(FT, 4, :symmetric, dir, bool)))))
                end

                @inline function $interp(i, j, k, grid, ::Centered{5, $FT}, red_order::Int, ψ::$F, args...)          
                    ifelse(red_order==1,
                           $(stencil_reconstruction(FT, 1, :symmetric, dir, bool)),
                    ifelse(red_order==2,
                           $(stencil_reconstruction(FT, 2, :symmetric, dir, bool)),
                    ifelse(red_order==3,
                           $(stencil_reconstruction(FT, 3, :symmetric, dir, bool)),
                    ifelse(red_order==4,
                           $(stencil_reconstruction(FT, 4, :symmetric, dir, bool)),
                           $(stencil_reconstruction(FT, 5, :symmetric, dir, bool))))))
                end
            end
        end
=======
@inline biased_interpolate_xᶠᵃᵃ(i, j, k, grid, scheme::ACAS, bias, args...) = symmetric_interpolate_xᶠᵃᵃ(i, j, k, grid, scheme, args...)
@inline biased_interpolate_yᵃᶠᵃ(i, j, k, grid, scheme::ACAS, bias, args...) = symmetric_interpolate_yᵃᶠᵃ(i, j, k, grid, scheme, args...)
@inline biased_interpolate_zᵃᵃᶠ(i, j, k, grid, scheme::ACAS, bias, args...) = symmetric_interpolate_zᵃᵃᶠ(i, j, k, grid, scheme, args...)
@inline biased_interpolate_xᶜᵃᵃ(i, j, k, grid, scheme::ACAS, bias, args...) = symmetric_interpolate_xᶜᵃᵃ(i, j, k, grid, scheme, args...)
@inline biased_interpolate_yᵃᶜᵃ(i, j, k, grid, scheme::ACAS, bias, args...) = symmetric_interpolate_yᵃᶜᵃ(i, j, k, grid, scheme, args...)
@inline biased_interpolate_zᵃᵃᶜ(i, j, k, grid, scheme::ACAS, bias, args...) = symmetric_interpolate_zᵃᵃᶜ(i, j, k, grid, scheme, args...)

# uniform centered reconstruction
for buffer in advection_buffers, FT in fully_supported_float_types
    @eval begin
        @inline symmetric_interpolate_xᶠᵃᵃ(i, j, k, grid, ::Centered{$buffer, $FT}, ψ, args...) = @inbounds $(calc_reconstruction_stencil(FT, buffer, :symmetric, :x, false))
        @inline symmetric_interpolate_yᵃᶠᵃ(i, j, k, grid, ::Centered{$buffer, $FT}, ψ, args...) = @inbounds $(calc_reconstruction_stencil(FT, buffer, :symmetric, :y, false))
        @inline symmetric_interpolate_zᵃᵃᶠ(i, j, k, grid, ::Centered{$buffer, $FT}, ψ, args...) = @inbounds $(calc_reconstruction_stencil(FT, buffer, :symmetric, :z, false))

        @inline symmetric_interpolate_xᶠᵃᵃ(i, j, k, grid, ::Centered{$buffer, $FT}, ψ::Callable, args...) = @inbounds $(calc_reconstruction_stencil(FT, buffer, :symmetric, :x,  true))
        @inline symmetric_interpolate_yᵃᶠᵃ(i, j, k, grid, ::Centered{$buffer, $FT}, ψ::Callable, args...) = @inbounds $(calc_reconstruction_stencil(FT, buffer, :symmetric, :y,  true))
        @inline symmetric_interpolate_zᵃᵃᶠ(i, j, k, grid, ::Centered{$buffer, $FT}, ψ::Callable, args...) = @inbounds $(calc_reconstruction_stencil(FT, buffer, :symmetric, :z,  true))
>>>>>>> 4e38f121
    end
end<|MERGE_RESOLUTION|>--- conflicted
+++ resolved
@@ -11,7 +11,6 @@
 
 function Centered(FT::DataType=Oceananigans.defaults.FloatType; grid = nothing, order = 2)
 
-<<<<<<< HEAD
     # Enforce the grid type if a grid is provided
     FT = grid isa Nothing ? FT : eltype(grid) 
     
@@ -19,21 +18,6 @@
 
     N = Int(order ÷ 2)
     return Centered{N, FT}()
-=======
-    if !(grid isa Nothing)
-        FT = eltype(grid)
-    end
-
-    mod(order, 2) != 0 && throw(ArgumentError("Centered reconstruction scheme is defined only for even orders"))
-
-    N  = Int(order ÷ 2)
-    if N > 1
-        buffer_scheme = Centered(FT; grid, order = order - 2)
-    else
-        buffer_scheme = nothing
-    end
-    return Centered{N, FT}(buffer_scheme)
->>>>>>> 4e38f121
 end
 
 Base.summary(a::Centered{N}) where N = string("Centered(order=", 2N, ")")
@@ -45,7 +29,6 @@
 const ACAS = AbstractCenteredAdvectionScheme
 
 # left and right biased for Centered reconstruction are just symmetric!
-<<<<<<< HEAD
 @inline _biased_interpolate_xᶠᵃᵃ(i, j, k, grid, scheme::ACAS, bias, c, args...) = _symmetric_interpolate_xᶠᵃᵃ(i, j, k, grid, scheme, c, args...)
 @inline _biased_interpolate_yᵃᶠᵃ(i, j, k, grid, scheme::ACAS, bias, c, args...) = _symmetric_interpolate_yᵃᶠᵃ(i, j, k, grid, scheme, c, args...)
 @inline _biased_interpolate_zᵃᵃᶠ(i, j, k, grid, scheme::ACAS, bias, c, args...) = _symmetric_interpolate_zᵃᵃᶠ(i, j, k, grid, scheme, c, args...)
@@ -97,24 +80,5 @@
                 end
             end
         end
-=======
-@inline biased_interpolate_xᶠᵃᵃ(i, j, k, grid, scheme::ACAS, bias, args...) = symmetric_interpolate_xᶠᵃᵃ(i, j, k, grid, scheme, args...)
-@inline biased_interpolate_yᵃᶠᵃ(i, j, k, grid, scheme::ACAS, bias, args...) = symmetric_interpolate_yᵃᶠᵃ(i, j, k, grid, scheme, args...)
-@inline biased_interpolate_zᵃᵃᶠ(i, j, k, grid, scheme::ACAS, bias, args...) = symmetric_interpolate_zᵃᵃᶠ(i, j, k, grid, scheme, args...)
-@inline biased_interpolate_xᶜᵃᵃ(i, j, k, grid, scheme::ACAS, bias, args...) = symmetric_interpolate_xᶜᵃᵃ(i, j, k, grid, scheme, args...)
-@inline biased_interpolate_yᵃᶜᵃ(i, j, k, grid, scheme::ACAS, bias, args...) = symmetric_interpolate_yᵃᶜᵃ(i, j, k, grid, scheme, args...)
-@inline biased_interpolate_zᵃᵃᶜ(i, j, k, grid, scheme::ACAS, bias, args...) = symmetric_interpolate_zᵃᵃᶜ(i, j, k, grid, scheme, args...)
-
-# uniform centered reconstruction
-for buffer in advection_buffers, FT in fully_supported_float_types
-    @eval begin
-        @inline symmetric_interpolate_xᶠᵃᵃ(i, j, k, grid, ::Centered{$buffer, $FT}, ψ, args...) = @inbounds $(calc_reconstruction_stencil(FT, buffer, :symmetric, :x, false))
-        @inline symmetric_interpolate_yᵃᶠᵃ(i, j, k, grid, ::Centered{$buffer, $FT}, ψ, args...) = @inbounds $(calc_reconstruction_stencil(FT, buffer, :symmetric, :y, false))
-        @inline symmetric_interpolate_zᵃᵃᶠ(i, j, k, grid, ::Centered{$buffer, $FT}, ψ, args...) = @inbounds $(calc_reconstruction_stencil(FT, buffer, :symmetric, :z, false))
-
-        @inline symmetric_interpolate_xᶠᵃᵃ(i, j, k, grid, ::Centered{$buffer, $FT}, ψ::Callable, args...) = @inbounds $(calc_reconstruction_stencil(FT, buffer, :symmetric, :x,  true))
-        @inline symmetric_interpolate_yᵃᶠᵃ(i, j, k, grid, ::Centered{$buffer, $FT}, ψ::Callable, args...) = @inbounds $(calc_reconstruction_stencil(FT, buffer, :symmetric, :y,  true))
-        @inline symmetric_interpolate_zᵃᵃᶠ(i, j, k, grid, ::Centered{$buffer, $FT}, ψ::Callable, args...) = @inbounds $(calc_reconstruction_stencil(FT, buffer, :symmetric, :z,  true))
->>>>>>> 4e38f121
     end
 end