#####
##### Centered advection scheme
#####

"""
    struct Centered{N, FT, XT, YT, ZT, CA} <: AbstractCenteredAdvectionScheme{N, FT}

Centered reconstruction scheme.
"""
struct Centered{N, FT, CA} <: AbstractCenteredAdvectionScheme{N, FT}
    "advection scheme used near boundaries"
    buffer_scheme :: CA

    Centered{N, FT}(buffer_scheme::CA) where {N, FT, CA} = new{N, FT, CA}(buffer_scheme)
end

function Centered(FT::DataType=Oceananigans.defaults.FloatType; grid = nothing, order = 2) 

    if !(grid isa Nothing) 
        FT = eltype(grid)
    end

    mod(order, 2) != 0 && throw(ArgumentError("Centered reconstruction scheme is defined only for even orders"))

    N  = Int(order ÷ 2)
    if N > 1 
<<<<<<< HEAD
        coefficients = Tuple(nothing for i in 1:6)
        # Stretched coefficient seem to be more unstable that constant spacing ones for centered reconstruction.
        # Some tests are needed to verify why this is the case (and if it is expected). We keep constant coefficients for the moment
        # coefficients = compute_reconstruction_coefficients(grid, FT, :Centered; order)
        buffer_scheme = Centered(FT; grid, order = order - 2)
    else
        coefficients  = Tuple(nothing for i in 1:6)
=======
        buffer_scheme = Centered(FT; grid, order = order - 2)
    else
>>>>>>> b1e5a545
        buffer_scheme = nothing
    end
    return Centered{N, FT}(buffer_scheme)
end

Base.summary(a::Centered{N}) where N = string("Centered(order=", 2N, ")")

Base.show(io::IO, a::Centered{N, FT}) where {N, FT} =
    print(io, summary(a), " \n",
              " Boundary scheme: ", "\n",
              "    └── ", summary(a.buffer_scheme))


Adapt.adapt_structure(to, scheme::Centered{N, FT}) where {N, FT} = Centered{N, FT}(Adapt.adapt(to, scheme.buffer_scheme))

on_architecture(to, scheme::Centered{N, FT}) where {N, FT} = Centered{N, FT}(on_architecture(to, scheme.buffer_scheme))

# Useful aliases
Centered(grid, FT::DataType=Float64; kwargs...) = Centered(FT; grid, kwargs...)

const ACAS = AbstractCenteredAdvectionScheme

# left and right biased for Centered reconstruction are just symmetric!
@inline biased_interpolate_xᶠᵃᵃ(i, j, k, grid, scheme::ACAS, bias, c, args...) = symmetric_interpolate_xᶠᵃᵃ(i, j, k, grid, scheme, c, args...)
@inline biased_interpolate_yᵃᶠᵃ(i, j, k, grid, scheme::ACAS, bias, c, args...) = symmetric_interpolate_yᵃᶠᵃ(i, j, k, grid, scheme, c, args...)
@inline biased_interpolate_zᵃᵃᶠ(i, j, k, grid, scheme::ACAS, bias, c, args...) = symmetric_interpolate_zᵃᵃᶠ(i, j, k, grid, scheme, c, args...)

# left and right biased for Centered reconstruction are just symmetric!
@inline biased_interpolate_xᶜᵃᵃ(i, j, k, grid, scheme::ACAS, bias, c, args...) = symmetric_interpolate_xᶜᵃᵃ(i, j, k, grid, scheme, c, args...)
@inline biased_interpolate_yᵃᶜᵃ(i, j, k, grid, scheme::ACAS, bias, c, args...) = symmetric_interpolate_yᵃᶜᵃ(i, j, k, grid, scheme, c, args...)
@inline biased_interpolate_zᵃᵃᶜ(i, j, k, grid, scheme::ACAS, bias, c, args...) = symmetric_interpolate_zᵃᵃᶜ(i, j, k, grid, scheme, c, args...)

# uniform centered reconstruction
for buffer in advection_buffers, FT in fully_supported_float_types
    @eval begin
<<<<<<< HEAD
        @inline inner_symmetric_interpolate_xᶠᵃᵃ(i, j, k, grid, scheme::Centered{$buffer, $FT, <:Nothing}, ψ, idx, loc, args...)           = @inbounds @muladd $(calc_reconstruction_stencil(FT, buffer, :symmetric, :x, false))
        @inline inner_symmetric_interpolate_xᶠᵃᵃ(i, j, k, grid, scheme::Centered{$buffer, $FT, <:Nothing}, ψ::Function, idx, loc, args...) = @inbounds @muladd $(calc_reconstruction_stencil(FT, buffer, :symmetric, :x,  true))
    
        @inline inner_symmetric_interpolate_yᵃᶠᵃ(i, j, k, grid, scheme::Centered{$buffer, $FT, XT, <:Nothing}, ψ, idx, loc, args...)           where XT = @inbounds @muladd $(calc_reconstruction_stencil(FT, buffer, :symmetric, :y, false))
        @inline inner_symmetric_interpolate_yᵃᶠᵃ(i, j, k, grid, scheme::Centered{$buffer, $FT, XT, <:Nothing}, ψ::Function, idx, loc, args...) where XT = @inbounds @muladd $(calc_reconstruction_stencil(FT, buffer, :symmetric, :y,  true))
    
        @inline inner_symmetric_interpolate_zᵃᵃᶠ(i, j, k, grid, scheme::Centered{$buffer, $FT, XT, YT, <:Nothing}, ψ, idx, loc, args...)           where {XT, YT} = @inbounds @muladd $(calc_reconstruction_stencil(FT, buffer, :symmetric, :z, false))
        @inline inner_symmetric_interpolate_zᵃᵃᶠ(i, j, k, grid, scheme::Centered{$buffer, $FT, XT, YT, <:Nothing}, ψ::Function, idx, loc, args...) where {XT, YT} = @inbounds @muladd $(calc_reconstruction_stencil(FT, buffer, :symmetric, :z,  true))
=======
        @inline symmetric_interpolate_xᶠᵃᵃ(i, j, k, grid, scheme::Centered{$buffer, $FT}, ψ,  args...)          = @inbounds $(calc_reconstruction_stencil(FT, buffer, :symmetric, :x, false))
        @inline symmetric_interpolate_xᶠᵃᵃ(i, j, k, grid, scheme::Centered{$buffer, $FT}, ψ::Function, args...) = @inbounds $(calc_reconstruction_stencil(FT, buffer, :symmetric, :x,  true))
    
        @inline symmetric_interpolate_yᵃᶠᵃ(i, j, k, grid, scheme::Centered{$buffer, $FT}, ψ, args...)           = @inbounds $(calc_reconstruction_stencil(FT, buffer, :symmetric, :y, false))
        @inline symmetric_interpolate_yᵃᶠᵃ(i, j, k, grid, scheme::Centered{$buffer, $FT}, ψ::Function, args...) = @inbounds $(calc_reconstruction_stencil(FT, buffer, :symmetric, :y,  true))
    
        @inline symmetric_interpolate_zᵃᵃᶠ(i, j, k, grid, scheme::Centered{$buffer, $FT}, ψ, args...)           = @inbounds $(calc_reconstruction_stencil(FT, buffer, :symmetric, :z, false))
        @inline symmetric_interpolate_zᵃᵃᶠ(i, j, k, grid, scheme::Centered{$buffer, $FT}, ψ::Function, args...) = @inbounds $(calc_reconstruction_stencil(FT, buffer, :symmetric, :z,  true))
>>>>>>> b1e5a545
    end
end<|MERGE_RESOLUTION|>--- conflicted
+++ resolved
@@ -24,18 +24,8 @@
 
     N  = Int(order ÷ 2)
     if N > 1 
-<<<<<<< HEAD
-        coefficients = Tuple(nothing for i in 1:6)
-        # Stretched coefficient seem to be more unstable that constant spacing ones for centered reconstruction.
-        # Some tests are needed to verify why this is the case (and if it is expected). We keep constant coefficients for the moment
-        # coefficients = compute_reconstruction_coefficients(grid, FT, :Centered; order)
         buffer_scheme = Centered(FT; grid, order = order - 2)
     else
-        coefficients  = Tuple(nothing for i in 1:6)
-=======
-        buffer_scheme = Centered(FT; grid, order = order - 2)
-    else
->>>>>>> b1e5a545
         buffer_scheme = nothing
     end
     return Centered{N, FT}(buffer_scheme)
@@ -71,24 +61,13 @@
 # uniform centered reconstruction
 for buffer in advection_buffers, FT in fully_supported_float_types
     @eval begin
-<<<<<<< HEAD
-        @inline inner_symmetric_interpolate_xᶠᵃᵃ(i, j, k, grid, scheme::Centered{$buffer, $FT, <:Nothing}, ψ, idx, loc, args...)           = @inbounds @muladd $(calc_reconstruction_stencil(FT, buffer, :symmetric, :x, false))
-        @inline inner_symmetric_interpolate_xᶠᵃᵃ(i, j, k, grid, scheme::Centered{$buffer, $FT, <:Nothing}, ψ::Function, idx, loc, args...) = @inbounds @muladd $(calc_reconstruction_stencil(FT, buffer, :symmetric, :x,  true))
+        @inline symmetric_interpolate_xᶠᵃᵃ(i, j, k, grid, scheme::Centered{$buffer, $FT}, ψ,  args...)          = @inbounds @muladd $(calc_reconstruction_stencil(FT, buffer, :symmetric, :x, false))
+        @inline symmetric_interpolate_xᶠᵃᵃ(i, j, k, grid, scheme::Centered{$buffer, $FT}, ψ::Function, args...) = @inbounds @muladd $(calc_reconstruction_stencil(FT, buffer, :symmetric, :x,  true))
     
-        @inline inner_symmetric_interpolate_yᵃᶠᵃ(i, j, k, grid, scheme::Centered{$buffer, $FT, XT, <:Nothing}, ψ, idx, loc, args...)           where XT = @inbounds @muladd $(calc_reconstruction_stencil(FT, buffer, :symmetric, :y, false))
-        @inline inner_symmetric_interpolate_yᵃᶠᵃ(i, j, k, grid, scheme::Centered{$buffer, $FT, XT, <:Nothing}, ψ::Function, idx, loc, args...) where XT = @inbounds @muladd $(calc_reconstruction_stencil(FT, buffer, :symmetric, :y,  true))
+        @inline symmetric_interpolate_yᵃᶠᵃ(i, j, k, grid, scheme::Centered{$buffer, $FT}, ψ, args...)           = @inbounds @muladd $(calc_reconstruction_stencil(FT, buffer, :symmetric, :y, false))
+        @inline symmetric_interpolate_yᵃᶠᵃ(i, j, k, grid, scheme::Centered{$buffer, $FT}, ψ::Function, args...) = @inbounds @muladd $(calc_reconstruction_stencil(FT, buffer, :symmetric, :y,  true))
     
-        @inline inner_symmetric_interpolate_zᵃᵃᶠ(i, j, k, grid, scheme::Centered{$buffer, $FT, XT, YT, <:Nothing}, ψ, idx, loc, args...)           where {XT, YT} = @inbounds @muladd $(calc_reconstruction_stencil(FT, buffer, :symmetric, :z, false))
-        @inline inner_symmetric_interpolate_zᵃᵃᶠ(i, j, k, grid, scheme::Centered{$buffer, $FT, XT, YT, <:Nothing}, ψ::Function, idx, loc, args...) where {XT, YT} = @inbounds @muladd $(calc_reconstruction_stencil(FT, buffer, :symmetric, :z,  true))
-=======
-        @inline symmetric_interpolate_xᶠᵃᵃ(i, j, k, grid, scheme::Centered{$buffer, $FT}, ψ,  args...)          = @inbounds $(calc_reconstruction_stencil(FT, buffer, :symmetric, :x, false))
-        @inline symmetric_interpolate_xᶠᵃᵃ(i, j, k, grid, scheme::Centered{$buffer, $FT}, ψ::Function, args...) = @inbounds $(calc_reconstruction_stencil(FT, buffer, :symmetric, :x,  true))
-    
-        @inline symmetric_interpolate_yᵃᶠᵃ(i, j, k, grid, scheme::Centered{$buffer, $FT}, ψ, args...)           = @inbounds $(calc_reconstruction_stencil(FT, buffer, :symmetric, :y, false))
-        @inline symmetric_interpolate_yᵃᶠᵃ(i, j, k, grid, scheme::Centered{$buffer, $FT}, ψ::Function, args...) = @inbounds $(calc_reconstruction_stencil(FT, buffer, :symmetric, :y,  true))
-    
-        @inline symmetric_interpolate_zᵃᵃᶠ(i, j, k, grid, scheme::Centered{$buffer, $FT}, ψ, args...)           = @inbounds $(calc_reconstruction_stencil(FT, buffer, :symmetric, :z, false))
-        @inline symmetric_interpolate_zᵃᵃᶠ(i, j, k, grid, scheme::Centered{$buffer, $FT}, ψ::Function, args...) = @inbounds $(calc_reconstruction_stencil(FT, buffer, :symmetric, :z,  true))
->>>>>>> b1e5a545
+        @inline symmetric_interpolate_zᵃᵃᶠ(i, j, k, grid, scheme::Centered{$buffer, $FT}, ψ, args...)           = @inbounds @muladd $(calc_reconstruction_stencil(FT, buffer, :symmetric, :z, false))
+        @inline symmetric_interpolate_zᵃᵃᶠ(i, j, k, grid, scheme::Centered{$buffer, $FT}, ψ::Function, args...) = @inbounds @muladd $(calc_reconstruction_stencil(FT, buffer, :symmetric, :z,  true))
     end
 end