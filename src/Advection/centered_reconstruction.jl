--- conflicted
+++ resolved
@@ -59,7 +59,6 @@
 # uniform centered reconstruction
 for buffer in advection_buffers, FT in fully_supported_float_types
     @eval begin
-<<<<<<< HEAD
         @inline symmetric_interpolate_xᶠᵃᵃ(i, j, k, grid, ::Centered{$buffer, $FT}, ψ, args...) = @inbounds @muladd $(calc_reconstruction_stencil(FT, buffer, :symmetric, :x, false))
         @inline symmetric_interpolate_yᵃᶠᵃ(i, j, k, grid, ::Centered{$buffer, $FT}, ψ, args...) = @inbounds @muladd $(calc_reconstruction_stencil(FT, buffer, :symmetric, :y, false))
         @inline symmetric_interpolate_zᵃᵃᶠ(i, j, k, grid, ::Centered{$buffer, $FT}, ψ, args...) = @inbounds @muladd $(calc_reconstruction_stencil(FT, buffer, :symmetric, :z, false))
@@ -67,14 +66,5 @@
         @inline symmetric_interpolate_xᶠᵃᵃ(i, j, k, grid, ::Centered{$buffer, $FT}, ψ::Callable, args...) = @inbounds @muladd $(calc_reconstruction_stencil(FT, buffer, :symmetric, :x,  true))
         @inline symmetric_interpolate_yᵃᶠᵃ(i, j, k, grid, ::Centered{$buffer, $FT}, ψ::Callable, args...) = @inbounds @muladd $(calc_reconstruction_stencil(FT, buffer, :symmetric, :y,  true))
         @inline symmetric_interpolate_zᵃᵃᶠ(i, j, k, grid, ::Centered{$buffer, $FT}, ψ::Callable, args...) = @inbounds @muladd $(calc_reconstruction_stencil(FT, buffer, :symmetric, :z,  true))
-=======
-        @inline symmetric_interpolate_xᶠᵃᵃ(i, j, k, grid, ::Centered{$buffer, $FT}, ψ, args...) = @inbounds $(calc_reconstruction_stencil(FT, buffer, :symmetric, :x, false))
-        @inline symmetric_interpolate_yᵃᶠᵃ(i, j, k, grid, ::Centered{$buffer, $FT}, ψ, args...) = @inbounds $(calc_reconstruction_stencil(FT, buffer, :symmetric, :y, false))
-        @inline symmetric_interpolate_zᵃᵃᶠ(i, j, k, grid, ::Centered{$buffer, $FT}, ψ, args...) = @inbounds $(calc_reconstruction_stencil(FT, buffer, :symmetric, :z, false))
-
-        @inline symmetric_interpolate_xᶠᵃᵃ(i, j, k, grid, ::Centered{$buffer, $FT}, ψ::Callable, args...) = @inbounds $(calc_reconstruction_stencil(FT, buffer, :symmetric, :x,  true))
-        @inline symmetric_interpolate_yᵃᶠᵃ(i, j, k, grid, ::Centered{$buffer, $FT}, ψ::Callable, args...) = @inbounds $(calc_reconstruction_stencil(FT, buffer, :symmetric, :y,  true))
-        @inline symmetric_interpolate_zᵃᵃᶠ(i, j, k, grid, ::Centered{$buffer, $FT}, ψ::Callable, args...) = @inbounds $(calc_reconstruction_stencil(FT, buffer, :symmetric, :z,  true))
->>>>>>> fa62396a
     end
 end