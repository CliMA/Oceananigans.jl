--- conflicted
+++ resolved
@@ -4,70 +4,6 @@
 ##### Flat Topologies
 #####
 
-<<<<<<< HEAD
-for SchemeType in [:CenteredScheme, :UpwindScheme]
-    @eval begin
-        @inline advective_momentum_flux_Uu(i, j, k, grid::XFlatGrid, ::$SchemeType, U, u) = zero(grid)
-        @inline advective_momentum_flux_Uv(i, j, k, grid::XFlatGrid, ::$SchemeType, U, v) = zero(grid)
-        @inline advective_momentum_flux_Uw(i, j, k, grid::XFlatGrid, ::$SchemeType, U, w) = zero(grid)
-        
-        @inline advective_momentum_flux_Vv(i, j, k, grid::YFlatGrid, ::$SchemeType, V, v) = zero(grid)
-        @inline advective_momentum_flux_Vu(i, j, k, grid::YFlatGrid, ::$SchemeType, V, u) = zero(grid)
-        @inline advective_momentum_flux_Vw(i, j, k, grid::YFlatGrid, ::$SchemeType, V, w) = zero(grid)
-
-        @inline advective_momentum_flux_Wu(i, j, k, grid::ZFlatGrid, ::$SchemeType, W, u) = zero(grid)
-        @inline advective_momentum_flux_Wv(i, j, k, grid::ZFlatGrid, ::$SchemeType, W, v) = zero(grid)
-        @inline advective_momentum_flux_Ww(i, j, k, grid::ZFlatGrid, ::$SchemeType, W, w) = zero(grid)
-
-        @inline advective_tracer_flux_x(i, j, k, grid::XFlatGrid, ::$SchemeType, U, c) = zero(grid)
-        @inline advective_tracer_flux_y(i, j, k, grid::YFlatGrid, ::$SchemeType, U, c) = zero(grid)
-        @inline advective_tracer_flux_z(i, j, k, grid::ZFlatGrid, ::$SchemeType, U, c) = zero(grid)
-    end
-end
-
-@inline _symmetric_interpolate_xᶠᵃᵃ(i, j, k, grid::XFlatGrid, scheme, ψ, args...) = @inbounds ψ[i, j, k]
-@inline _symmetric_interpolate_yᵃᶠᵃ(i, j, k, grid::YFlatGrid, scheme, ψ, args...) = @inbounds ψ[i, j, k]
-@inline _symmetric_interpolate_zᵃᵃᶠ(i, j, k, grid::ZFlatGrid, scheme, ψ, args...) = @inbounds ψ[i, j, k]
-@inline _symmetric_interpolate_xᶜᵃᵃ(i, j, k, grid::XFlatGrid, scheme, ψ, args...) = @inbounds ψ[i, j, k]
-@inline _symmetric_interpolate_yᵃᶜᵃ(i, j, k, grid::YFlatGrid, scheme, ψ, args...) = @inbounds ψ[i, j, k]
-@inline _symmetric_interpolate_zᵃᵃᶜ(i, j, k, grid::ZFlatGrid, scheme, ψ, args...) = @inbounds ψ[i, j, k]
-
-@inline _biased_interpolate_xᶠᵃᵃ(i, j, k, grid::XFlatGrid, scheme, bias, ψ, args...) = @inbounds ψ[i, j, k]
-@inline _biased_interpolate_yᵃᶠᵃ(i, j, k, grid::YFlatGrid, scheme, bias, ψ, args...) = @inbounds ψ[i, j, k]
-@inline _biased_interpolate_zᵃᵃᶠ(i, j, k, grid::ZFlatGrid, scheme, bias, ψ, args...) = @inbounds ψ[i, j, k]
-@inline _biased_interpolate_xᶜᵃᵃ(i, j, k, grid::XFlatGrid, scheme, bias, ψ, args...) = @inbounds ψ[i, j, k]
-@inline _biased_interpolate_yᵃᶜᵃ(i, j, k, grid::YFlatGrid, scheme, bias, ψ, args...) = @inbounds ψ[i, j, k]
-@inline _biased_interpolate_zᵃᵃᶜ(i, j, k, grid::ZFlatGrid, scheme, bias, ψ, args...) = @inbounds ψ[i, j, k]
-
-@inline _symmetric_interpolate_xᶠᵃᵃ(i, j, k, grid::XFlatGrid, scheme, ψ::Callable, args...) = ψ(i, j, k, grid, args...)
-@inline _symmetric_interpolate_yᵃᶠᵃ(i, j, k, grid::YFlatGrid, scheme, ψ::Callable, args...) = ψ(i, j, k, grid, args...)
-@inline _symmetric_interpolate_zᵃᵃᶠ(i, j, k, grid::ZFlatGrid, scheme, ψ::Callable, args...) = ψ(i, j, k, grid, args...)
-@inline _symmetric_interpolate_xᶜᵃᵃ(i, j, k, grid::XFlatGrid, scheme, ψ::Callable, args...) = ψ(i, j, k, grid, args...)
-@inline _symmetric_interpolate_yᵃᶜᵃ(i, j, k, grid::YFlatGrid, scheme, ψ::Callable, args...) = ψ(i, j, k, grid, args...)
-@inline _symmetric_interpolate_zᵃᵃᶜ(i, j, k, grid::ZFlatGrid, scheme, ψ::Callable, args...) = ψ(i, j, k, grid, args...)
-
-@inline _biased_interpolate_xᶠᵃᵃ(i, j, k, grid::XFlatGrid, scheme, bias, ψ::Callable, args...) = ψ(i, j, k, grid, args...)
-@inline _biased_interpolate_yᵃᶠᵃ(i, j, k, grid::YFlatGrid, scheme, bias, ψ::Callable, args...) = ψ(i, j, k, grid, args...)
-@inline _biased_interpolate_zᵃᵃᶠ(i, j, k, grid::ZFlatGrid, scheme, bias, ψ::Callable, args...) = ψ(i, j, k, grid, args...)
-@inline _biased_interpolate_xᶜᵃᵃ(i, j, k, grid::XFlatGrid, scheme, bias, ψ::Callable, args...) = ψ(i, j, k, grid, args...)
-@inline _biased_interpolate_yᵃᶜᵃ(i, j, k, grid::YFlatGrid, scheme, bias, ψ::Callable, args...) = ψ(i, j, k, grid, args...)
-@inline _biased_interpolate_zᵃᵃᶜ(i, j, k, grid::ZFlatGrid, scheme, bias, ψ::Callable, args...) = ψ(i, j, k, grid, args...)
-
-# Removing the AbstractSmoothnessStencil if there is one...
-@inline _symmetric_interpolate_xᶠᵃᵃ(i, j, k, grid::XFlatGrid, scheme, ψ::Callable, ::AS, args...) = ψ(i, j, k, grid, args...)
-@inline _symmetric_interpolate_yᵃᶠᵃ(i, j, k, grid::YFlatGrid, scheme, ψ::Callable, ::AS, args...) = ψ(i, j, k, grid, args...)
-@inline _symmetric_interpolate_zᵃᵃᶠ(i, j, k, grid::ZFlatGrid, scheme, ψ::Callable, ::AS, args...) = ψ(i, j, k, grid, args...)
-@inline _symmetric_interpolate_xᶜᵃᵃ(i, j, k, grid::XFlatGrid, scheme, ψ::Callable, ::AS, args...) = ψ(i, j, k, grid, args...)
-@inline _symmetric_interpolate_yᵃᶜᵃ(i, j, k, grid::YFlatGrid, scheme, ψ::Callable, ::AS, args...) = ψ(i, j, k, grid, args...)
-@inline _symmetric_interpolate_zᵃᵃᶜ(i, j, k, grid::ZFlatGrid, scheme, ψ::Callable, ::AS, args...) = ψ(i, j, k, grid, args...)
-
-@inline _biased_interpolate_xᶠᵃᵃ(i, j, k, grid::XFlatGrid, scheme, bias, ψ::Callable, ::AS, args...) = ψ(i, j, k, grid, args...)
-@inline _biased_interpolate_yᵃᶠᵃ(i, j, k, grid::YFlatGrid, scheme, bias, ψ::Callable, ::AS, args...) = ψ(i, j, k, grid, args...)
-@inline _biased_interpolate_zᵃᵃᶠ(i, j, k, grid::ZFlatGrid, scheme, bias, ψ::Callable, ::AS, args...) = ψ(i, j, k, grid, args...)
-@inline _biased_interpolate_xᶜᵃᵃ(i, j, k, grid::XFlatGrid, scheme, bias, ψ::Callable, ::AS, args...) = ψ(i, j, k, grid, args...)
-@inline _biased_interpolate_yᵃᶜᵃ(i, j, k, grid::YFlatGrid, scheme, bias, ψ::Callable, ::AS, args...) = ψ(i, j, k, grid, args...)
-@inline _biased_interpolate_zᵃᵃᶜ(i, j, k, grid::ZFlatGrid, scheme, bias, ψ::Callable, ::AS, args...) = ψ(i, j, k, grid, args...)
-=======
 const XFG = Union{<:XFlatGrid, <:ImmersedBoundaryGrid{<:Any, <:Any, <:Any, <:Any, <:XFlatGrid}}
 const YFG = Union{<:YFlatGrid, <:ImmersedBoundaryGrid{<:Any, <:Any, <:Any, <:Any, <:YFlatGrid}}
 const ZFG = Union{<:ZFlatGrid, <:ImmersedBoundaryGrid{<:Any, <:Any, <:Any, <:Any, <:ZFlatGrid}}
@@ -113,5 +49,4 @@
         @inline $alt_biased_interp(i, j, k, grid::$GridType, ::HOADV, bias, ψ::Callable, ::AS, args...) = ψ(i, j, k, grid, args...)
         @inline $alt_biased_interp(i, j, k, grid::$GridType, ::LOADV, bias, ψ::Callable, ::AS, args...) = ψ(i, j, k, grid, args...)
     end
-end
->>>>>>> 5e82c0d2
+end