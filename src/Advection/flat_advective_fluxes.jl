--- conflicted
+++ resolved
@@ -23,29 +23,16 @@
 
 Grids = [:XFlatGrid, :YFlatGrid, :ZFlatGrid, :XFlatGrid, :YFlatGrid, :ZFlatGrid]
 
-<<<<<<< HEAD
-for side in (:left_biased, :right_biased, :symmetric)
-    for (dir, Grid) in zip([:xᶠᵃᵃ, :yᵃᶠᵃ, :zᵃᵃᶠ, :xᶜᵃᵃ, :yᵃᶜᵃ, :zᵃᵃᶜ], Grids)
-        interp_function = Symbol(side, :_interpolate_, dir)
-        @eval begin
-            @inline $interp_function(i, j, k, grid::$Grid, scheme, ψ, args...)           = @inbounds ψ[i, j, k]
-            @inline $interp_function(i, j, k, grid::$Grid, scheme, ψ::Function, args...) = @inbounds ψ(i, j, k, grid, args...)
-
-            @inline $interp_function(i, j, k, grid::$Grid, scheme::AbstractUpwindBiasedAdvectionScheme, ψ, args...)           = @inbounds ψ[i, j, k]
-            @inline $interp_function(i, j, k, grid::$Grid, scheme::AbstractUpwindBiasedAdvectionScheme, ψ::Function, args...) = @inbounds ψ(i, j, k, grid, args...)
-            @inline $interp_function(i, j, k, grid::$Grid, scheme::AbstractUpwindBiasedAdvectionScheme, ψ::Function, S::AbstractSmoothnessStencil, args...) = @inbounds ψ(i, j, k, grid, args...)
-        
-            @inline $interp_function(i, j, k, grid::$Grid, scheme::MPData, ψ, args...)           = @inbounds ψ[i, j, k]
-            @inline $interp_function(i, j, k, grid::$Grid, scheme::MPData, ψ::Function, args...) = @inbounds ψ(i, j, k, grid, args...)
-            @inline $interp_function(i, j, k, grid::$Grid, scheme::MPData, ψ::Function, S::AbstractSmoothnessStencil, args...) = @inbounds ψ(i, j, k, grid, args...)
-        end
-=======
 for (dir, Grid) in zip([:xᶠᵃᵃ, :yᵃᶠᵃ, :zᵃᵃᶠ, :xᶜᵃᵃ, :yᵃᶜᵃ, :zᵃᵃᶜ], Grids)
     bias_interp = Symbol(:biased_interpolate_, dir)
     symm_interp = Symbol(:symmetric_interpolate_, dir)
     @eval begin
         @inline $symm_interp(i, j, k, grid::$Grid, scheme, ψ, args...)           = @inbounds ψ[i, j, k]
         @inline $symm_interp(i, j, k, grid::$Grid, scheme, ψ::Function, args...) = @inbounds ψ(i, j, k, grid, args...)
+
+        @inline $symm_interp(i, j, k, grid::$Grid, scheme::MPData, ψ, args...)           = @inbounds ψ[i, j, k]
+        @inline $symm_interp(i, j, k, grid::$Grid, scheme::MPData, ψ::Function, args...) = @inbounds ψ(i, j, k, grid, args...)
+        @inline $symm_interp(i, j, k, grid::$Grid, scheme::MPData, ψ::Function, S::AbstractSmoothnessStencil, args...) = @inbounds ψ(i, j, k, grid, args...)
 
         @inline $symm_interp(i, j, k, grid::$Grid, scheme::AbstractUpwindBiasedAdvectionScheme, ψ, args...)           = @inbounds ψ[i, j, k]
         @inline $symm_interp(i, j, k, grid::$Grid, scheme::AbstractUpwindBiasedAdvectionScheme, ψ::Function, args...) = @inbounds ψ(i, j, k, grid, args...)
@@ -54,9 +41,12 @@
         @inline $bias_interp(i, j, k, grid::$Grid, scheme, bias, ψ, args...)           = @inbounds ψ[i, j, k]
         @inline $bias_interp(i, j, k, grid::$Grid, scheme, bias, ψ::Function, args...) = @inbounds ψ(i, j, k, grid, args...)
 
+        @inline $bias_interp(i, j, k, grid::$Grid, scheme::MPData, bias, ψ, args...)           = @inbounds ψ[i, j, k]
+        @inline $bias_interp(i, j, k, grid::$Grid, scheme::MPData, bias, ψ::Function, args...) = @inbounds ψ(i, j, k, grid, args...)
+        @inline $bias_interp(i, j, k, grid::$Grid, scheme::MPData, bias, ψ::Function, S::AbstractSmoothnessStencil, args...) = @inbounds ψ(i, j, k, grid, args...)
+
         @inline $bias_interp(i, j, k, grid::$Grid, scheme::AbstractUpwindBiasedAdvectionScheme, bias, ψ, args...)           = @inbounds ψ[i, j, k]
         @inline $bias_interp(i, j, k, grid::$Grid, scheme::AbstractUpwindBiasedAdvectionScheme, bias, ψ::Function, args...) = @inbounds ψ(i, j, k, grid, args...)
         @inline $bias_interp(i, j, k, grid::$Grid, scheme::AbstractUpwindBiasedAdvectionScheme, bias, ψ::Function, S::AbstractSmoothnessStencil, args...) = @inbounds ψ(i, j, k, grid, args...)
->>>>>>> 3dfb50cf
     end
 end