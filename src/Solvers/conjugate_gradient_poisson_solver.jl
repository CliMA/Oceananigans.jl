--- conflicted
+++ resolved
@@ -67,22 +67,14 @@
                                    preconditioner = DefaultPreconditioner(),
                                    reltol = sqrt(eps(grid)),
                                    abstol = sqrt(eps(grid)),
-<<<<<<< HEAD
-                                   gauge_condition = enforce_zero_mean_gauge!,
-=======
                                    enforce_gauge_condition! = enforce_zero_mean_gauge!,
->>>>>>> a577b159
                                    kw...)
 
 Creates a `ConjugateGradientPoissonSolver` on `grid` using a `preconditioner`.
 `ConjugateGradientPoissonSolver` is iterative, and will stop when both the relative error in the
 pressure solution is smaller than `reltol` and the absolute error is smaller than `abstol`. Other
 keyword arguments are passed to `ConjugateGradientSolver`.
-<<<<<<< HEAD
-The Poisson solver has a zero mean gauge condition enforced with `gauge_condition = enforce_zero_mean_gauge!`, which pins the pressure field to have a mean of zero.
-=======
 The Poisson solver has a zero mean gauge condition enforced with `enforce_gauge_condition! = enforce_zero_mean_gauge!`, which pins the pressure field to have a mean of zero.
->>>>>>> a577b159
 This is because the pressure field is defined only up to an arbitrary constant, and the zero mean gauge condition
 is a common choice to remove this degree of freedom.
 
@@ -91,11 +83,7 @@
                                         preconditioner = DefaultPreconditioner(),
                                         reltol = sqrt(eps(grid)),
                                         abstol = sqrt(eps(grid)),
-<<<<<<< HEAD
-                                        gauge_condition = enforce_zero_mean_gauge!,
-=======
                                         enforce_gauge_condition! = enforce_zero_mean_gauge!,
->>>>>>> a577b159
                                         kw...)
 
     if preconditioner isa DefaultPreconditioner # try to make a useful default
@@ -113,11 +101,7 @@
                                                         abstol,
                                                         preconditioner,
                                                         template_field = rhs,
-<<<<<<< HEAD
-                                                        enforce_gauge_condition! = gauge_condition,
-=======
                                                         enforce_gauge_condition!,
->>>>>>> a577b159
                                                         kw...)
 
     return ConjugateGradientPoissonSolver(grid, rhs, conjugate_gradient_solver)
@@ -167,20 +151,10 @@
 
 function precondition!(p, preconditioner::FFTBasedPreconditioner, r, args...)
     compute_preconditioner_rhs!(preconditioner, r)
-<<<<<<< HEAD
-    shift = - sqrt(eps(eltype(r))) # to make the operator strictly negative definite
-    solve!(p, preconditioner, preconditioner.storage, shift)
-    p .*= -1
-
-    return p
-end
-
-=======
     solve!(p, preconditioner, preconditioner.storage)
     return p
 end
 
->>>>>>> a577b159
 #####
 ##### The "DiagonallyDominantPreconditioner" (Marshall et al 1997)
 #####
