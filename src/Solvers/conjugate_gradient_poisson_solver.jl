--- conflicted
+++ resolved
@@ -132,16 +132,6 @@
     shift = - sqrt(eps(eltype(r))) # to make the operator strictly negative definite
     solve!(p, preconditioner, preconditioner.storage, shift)
     p .*= -1
-<<<<<<< HEAD
-
-    grid = r.grid
-    arch = architecture(p)
-    mean_p = mean(p)
-    launch!(arch, grid, :xyz, subtract_and_mask!, p, grid, mean_p)
-    return p
-end
-=======
->>>>>>> 447dd8fd
 
     return p
 end
