--- conflicted
+++ resolved
@@ -49,16 +49,9 @@
     D[i, j, Nz] = -1 / Δzᵃᵃᶠ(i, j, Nz, grid) - Δzᵃᵃᶜ(i, j, Nz, grid) * (λx[i] + λy[j])
 end 
 
-<<<<<<< HEAD
-stretched_direction(::YZRegRectilinearGrid) = XDirection()
-stretched_direction(::XZRegRectilinearGrid) = YDirection()
-stretched_direction(::XYRegRectilinearGrid) = ZDirection()
-=======
-
 stretched_direction(::YZRegularRG) = XDirection()
 stretched_direction(::XZRegularRG) = YDirection()
 stretched_direction(::XYRegularRG) = ZDirection()
->>>>>>> 33964d7b
 
 Δξᶠ(i, grid::YZRegularRG) = Δxᶠᵃᵃ(i, 1, 1, grid)
 Δξᶠ(j, grid::XZRegularRG) = Δyᵃᶠᵃ(1, j, 1, grid)
