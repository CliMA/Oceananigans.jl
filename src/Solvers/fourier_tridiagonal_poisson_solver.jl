using Oceananigans.Operators: Δzᶜᶜᶜ, Δzᶜᶜᶠ
using Oceananigans.Architectures: device_event
import Oceananigans.Architectures: architecture

struct FourierTridiagonalPoissonSolver{G, B, R, S, β, T}
    grid :: G
    batched_tridiagonal_solver :: B
    source_term :: R
    storage :: S
    buffer :: β
    transforms :: T
end

architecture(solver::FourierTridiagonalPoissonSolver) = architecture(solver.grid)

@kernel function compute_main_diagonals!(D, grid, λx, λy)
    i, j = @index(Global, NTuple)
    Nz = grid.Nz

    @inbounds begin
        # Using a homogeneous Neumann (zero Gradient) boundary condition:
        D[i, j, 1] = -1 / Δzᶜᶜᶠ(i, j, 2, grid) - Δzᶜᶜᶜ(i, j, 1, grid) * (λx[i] + λy[j])

        @unroll for k in 2:Nz-1
            D[i, j, k] = - (1 / Δzᶜᶜᶠ(i, j, k+1, grid) + 1 / Δzᶜᶜᶠ(i, j, k, grid)) - Δzᶜᶜᶜ(i, j, k, grid) * (λx[i] + λy[j])
        end

        D[i, j, Nz] = -1 / Δzᶜᶜᶠ(i, j, Nz, grid) - Δzᶜᶜᶜ(i, j, Nz, grid) * (λx[i] + λy[j])
    end
end

function compute_batched_tridiagonals(grid, λx, λy)
    # Lower and upper diagonals are identical and independent of (i, j)
    Nx, Ny, Nz = size(grid)
    arch = architecture(grid)
    lower_diagonal = CUDA.@allowscalar [1 / Δzᶜᶜᶠ(1, 1, k, grid) for k in 2:Nz]
    lower_diagonal = arch_array(arch, lower_diagonal)
    upper_diagonal = lower_diagonal

    # Diagonal coefficients vary in horizontal due to variation of eigenvalues λx, λy
    diagonal = arch_array(arch, zeros(Nx, Ny, Nz))
    event = launch!(arch, grid, :xy, compute_main_diagonals!, diagonal, grid, λx, λy, dependencies=device_event(arch))
    wait(device(arch), event)

    return lower_diagonal, diagonal, upper_diagonal
end


"""
    FourierTridiagonalPoissonSolver(grid, planner_flag=FFTW.PATIENT)

Return a solver for the Poisson equation which uses Fourier transforms in the horizontal
and a tridiagonal solve in the vertical.
"""
function FourierTridiagonalPoissonSolver(grid, planner_flag=FFTW.PATIENT)
    TX, TY, TZ = topology(grid)
    TZ != Bounded && error("FourierTridiagonalPoissonSolver can only be used with a Bounded z topology.")

    Nx, Ny, Nz = size(grid)

    # Compute discrete Poisson eigenvalues
    λx = poisson_eigenvalues(grid.Nx, grid.Lx, 1, TX())
    λy = poisson_eigenvalues(grid.Ny, grid.Ly, 2, TY())

    arch = architecture(grid)
    λx = arch_array(arch, λx)
    λy = arch_array(arch, λy)

    # Plan required transforms for x and y
    sol_storage = arch_array(arch, zeros(complex(eltype(grid)), size(grid)...))
    transforms = plan_transforms(grid, sol_storage, planner_flag)

    lower_diagonal, diagonal, upper_diagonal = compute_batched_tridiagonals(grid, λx, λy)
    btsolver = BatchedTridiagonalSolver(grid; lower_diagonal, diagonal, upper_diagonal)
    
    # Need buffer for index permutations and transposes.
    buffer_needed = arch isa GPU && Bounded in (TX, TY)
    buffer = buffer_needed ? similar(sol_storage) : nothing

    # Storage space for right hand side of Poisson equation
    rhs = arch_array(arch, zeros(complex(eltype(grid)), size(grid)...))

    return FourierTridiagonalPoissonSolver(grid, btsolver, rhs, sol_storage, buffer, transforms)
end

function solve!(x, solver::FourierTridiagonalPoissonSolver, b=nothing)
    !isnothing(b) && set_source_term!(solver, b) # otherwise, assume source term is set correctly

    arch = architecture(solver)
    ϕ = solver.storage

    # Apply forward transforms in order
    for transform! in solver.transforms.forward
        transform!(solver.source_term, solver.buffer)
    end

    # Solve tridiagonal system of linear equations in z at every column.
    solve!(ϕ, solver.batched_tridiagonal_solver, solver.source_term)

    # Apply backward transforms in order
    for transform! in solver.transforms.backward
        transform!(ϕ, solver.buffer)
    end

<<<<<<< HEAD
    # TODO: is there a better way to set mean to 0?
    mean_ϕ = mean(real, ϕ)
    copy_event = launch!(arch, solver.grid, :xyz, copy_real_subtract_mean!, x, ϕ, mean_ϕ, dependencies=device_event(arch))
=======
    copy_event = launch!(arch, solver.grid, :xyz, copy_real_component!, x, ϕ, indices(x), dependencies=device_event(arch))
>>>>>>> 31ffa28e
    wait(device(arch), copy_event)

    return nothing
end

@kernel function copy_real_subtract_mean!(ϕ, ϕc, mean_ϕ)
    i, j, k = @index(Global, NTuple)
    @inbounds ϕ[i, j, k] = real(ϕc[i, j, k] - mean_ϕ)
end

"""
    set_source_term!(solver, source_term)

Sets the source term in the discrete Poisson equation `solver` to `source_term` by
multiplying it by the vertical grid spacing at ``z`` cell centers.
"""
function set_source_term!(solver::FourierTridiagonalPoissonSolver, user_source_term)
    grid = solver.grid
    arch = architecture(solver)

    event = launch!(arch, grid, :xyz,
                    _set_tridiagonal_source_term!, solver.source_term, user_source_term, grid,
                    dependencies = device_event(arch))

    wait(device(arch), event)

    return nothing
end

@kernel function _set_tridiagonal_source_term!(solver_source_term, user_source_term, grid)
    i, j, k = @index(Global, NTuple)
    @inbounds solver_source_term[i, j, k] = user_source_term[i, j, k] * Δzᶜᶜᶜ(i, j, k, grid)
end
<|MERGE_RESOLUTION|>--- conflicted
+++ resolved
@@ -102,21 +102,22 @@
         transform!(ϕ, solver.buffer)
     end
 
-<<<<<<< HEAD
     # TODO: is there a better way to set mean to 0?
     mean_ϕ = mean(real, ϕ)
-    copy_event = launch!(arch, solver.grid, :xyz, copy_real_subtract_mean!, x, ϕ, mean_ϕ, dependencies=device_event(arch))
-=======
-    copy_event = launch!(arch, solver.grid, :xyz, copy_real_component!, x, ϕ, indices(x), dependencies=device_event(arch))
->>>>>>> 31ffa28e
+    copy_event = launch!(arch, solver.grid, :xyz, copy_real_subtract_mean!, x, ϕ, mean_ϕ, indices(x), dependencies=device_event(arch))
     wait(device(arch), copy_event)
 
     return nothing
 end
 
-@kernel function copy_real_subtract_mean!(ϕ, ϕc, mean_ϕ)
+@kernel function copy_real_subtract_mean!(ϕ, ϕc, mean_ϕ, index_ranges)
     i, j, k = @index(Global, NTuple)
-    @inbounds ϕ[i, j, k] = real(ϕc[i, j, k] - mean_ϕ)
+
+    i′ = offset_compute_index(index_ranges[1], i)
+    j′ = offset_compute_index(index_ranges[2], j)
+    k′ = offset_compute_index(index_ranges[3], k)
+
+    @inbounds ϕ[i′, j′, k′] = real(ϕc[i, j, k] - mean_ϕ)
 end
 
 """
