using Oceananigans.Architectures: arch_array
using Oceananigans.Grids: XDirection, YDirection, ZDirection

import Oceananigans.Architectures: architecture

"""
    struct BatchedTridiagonalSolver{A, B, C, T, G, P}

A batched solver for large numbers of triadiagonal systems.
"""
<<<<<<< HEAD
struct BatchedTridiagonalSolver{A, B, C, T, G, P}
    a :: A
    b :: B
    c :: C
    t :: T
    grid :: G
    parameters :: P
=======
struct BatchedTridiagonalSolver{A, B, C, T, G, P, D}
                        a :: A
                        b :: B
                        c :: C
                        t :: T
                     grid :: G
               parameters :: P
    tridiagonal_direction :: D
>>>>>>> 19dac0b8
end

architecture(solver::BatchedTridiagonalSolver) = architecture(solver.grid)


"""
<<<<<<< HEAD
    BatchedTridiagonalSolver(grid;
                             lower_diagonal,
                             diagonal,
                             upper_diagonal,
                             scratch = arch_array(architecture(grid), zeros(eltype(grid), size(grid)...)),
                             parameters = nothing)
=======
    BatchedTridiagonalSolver(grid; lower_diagonal, diagonal, upper_diagonal, parameters=nothing, tridiagonal_direction=ZDirection())
>>>>>>> 19dac0b8

Construct a solver for batched tridiagonal systems on `grid` of the form

```
                    bⁱʲ¹ ϕⁱʲ¹ + cⁱʲ¹ ϕⁱʲ²   = fⁱʲ¹,
    aⁱʲᵏ⁻¹ ϕⁱʲᵏ⁻¹ + bⁱʲᵏ ϕⁱʲᵏ + cⁱʲᵏ ϕⁱʲᵏ⁺¹ = fⁱʲᵏ,  k = 2, ..., N-1
    aⁱʲᴺ⁻¹ ϕⁱʲᴺ⁻¹ + bⁱʲᴺ ϕⁱʲᴺ               = fⁱʲᴺ,
```
or in matrix form
```
    ⎡ bⁱʲ¹   cⁱʲ¹     0       ⋯         0   ⎤ ⎡ ϕⁱʲ¹ ⎤   ⎡ fⁱʲ¹ ⎤
    ⎢ aⁱʲ¹   bⁱʲ²   cⁱʲ²      0    ⋯    ⋮   ⎥ ⎢ ϕⁱʲ² ⎥   ⎢ fⁱʲ² ⎥
    ⎢  0      ⋱      ⋱       ⋱              ⎥ ⎢   .  ⎥   ⎢   .  ⎥
    ⎢  ⋮                                0   ⎥ ⎢ ϕⁱʲᵏ ⎥   ⎢ fⁱʲᵏ ⎥
    ⎢  ⋮           aⁱʲᴺ⁻²   bⁱʲᴺ⁻¹   cⁱʲᴺ⁻¹ ⎥ ⎢      ⎥   ⎢   .  ⎥
    ⎣  0      ⋯      0      aⁱʲᴺ⁻¹    bⁱʲᴺ  ⎦ ⎣ ϕⁱʲᴺ ⎦   ⎣ fⁱʲᴺ ⎦
```

where `a` is the `lower_diagonal`, `b` is the `diagonal`, and `c` is the `upper_diagonal`.

Note the convention used here for indexing the upper and lower diagonals; this can be different from 
other implementations where, e.g., `aⁱʲ²` may appear at the second row, instead of `aⁱʲ¹` as above.

`ϕ` is the solution and `f` is the right hand side source term passed to `solve!(ϕ, tridiagonal_solver, f)`.

`a`, `b`, `c`, and `f` can be specified in three ways:

1. A 1D array means, e.g., that `aⁱʲᵏ = a[k]`.

2. A 3D array means, e.g., that `aⁱʲᵏ = a[i, j, k]`.

Other coefficient types can be used by extending `get_coefficient`.
"""
function BatchedTridiagonalSolver(grid;
                                  lower_diagonal,
                                  diagonal,
                                  upper_diagonal,
<<<<<<< HEAD
                                  scratch = arch_array(architecture(grid), zeros(eltype(grid), size(grid)...)),
                                  parameters = nothing)

    return BatchedTridiagonalSolver(lower_diagonal, diagonal, upper_diagonal, scratch, grid, parameters)
end

@inline get_coefficient(i, j, k, grid, a::AbstractArray{T, 1}, p, args...) where {T} = @inbounds a[k]
@inline get_coefficient(i, j, k, grid, a::AbstractArray{T, 3}, p, args...) where {T} = @inbounds a[i, j, k]
=======
                                  scratch = arch_array(architecture(grid), zeros(eltype(grid), grid.Nx, grid.Ny, grid.Nz)),
                                  parameters = nothing,
                                  tridiagonal_direction = ZDirection())

    return BatchedTridiagonalSolver(lower_diagonal, diagonal, upper_diagonal,
                                    scratch, grid, parameters, tridiagonal_direction)
end

>>>>>>> 19dac0b8

"""
    solve!(ϕ, solver::BatchedTridiagonalSolver, rhs, args...)

Solve the batched tridiagonal system of linear equations with right hand side
`rhs` and lower diagonal, diagonal, and upper diagonal coefficients described by the
`BatchedTridiagonalSolver` `solver`. `BatchedTridiagonalSolver` uses a modified
TriDiagonal Matrix Algorithm (TDMA).

The result is stored in `ϕ` which must have size `(grid.Nx, grid.Ny, grid.Nz)`.

Reference implementation per Numerical Recipes, Press et al. 1992 (§ 2.4). Note that
a slightly different notation from Press et al. is used for indexing the off-diagonal
elements; see [`BatchedTridiagonalSolver`](@ref).
"""
function solve!(ϕ, solver::BatchedTridiagonalSolver, rhs, args...)

    launch_config = if solver.tridiagonal_direction isa XDirection
                        :yz
                    elseif solver.tridiagonal_direction isa YDirection
                        :xz
                    elseif solver.tridiagonal_direction isa ZDirection
                        :xy
                    end

    launch!(architecture(solver), solver.grid, launch_config,
            solve_batched_tridiagonal_system_kernel!, ϕ,
            solver.a,
            solver.b,
            solver.c,
            rhs,
            solver.t,
            solver.grid,
            solver.parameters,
            Tuple(args),
            solver.tridiagonal_direction)

    return nothing
end

@inline get_coefficient(a::AbstractArray{T, 1}, i, j, k, grid, p, ::XDirection,   args...) where {T} = @inbounds a[i]
@inline get_coefficient(a::AbstractArray{T, 1}, i, j, k, grid, p, ::YDirection,   args...) where {T} = @inbounds a[j]
@inline get_coefficient(a::AbstractArray{T, 1}, i, j, k, grid, p, ::ZDirection,   args...) where {T} = @inbounds a[k]
@inline get_coefficient(a::AbstractArray{T, 3}, i, j, k, grid, p, tridiag_dir, args...) where {T} = @inbounds a[i, j, k]

@inline get_coefficient(a::Base.Callable, i, j, k, grid, p,         tridiagonal_direction, args...) = a(i, j, k, grid, p, args...)
@inline get_coefficient(a::Base.Callable, i, j, k, grid, ::Nothing, tridiagonal_direction, args...) = a(i, j, k, grid, args...)

@inline float_eltype(ϕ::AbstractArray{T}) where T <: AbstractFloat = T
@inline float_eltype(ϕ::AbstractArray{<:Complex{T}}) where T <: AbstractFloat = T

<<<<<<< HEAD
@kernel function solve_batched_tridiagonal_system_kernel!(ϕ, a, b, c, f, t, grid, p, args)
    _, _, Nz = size(grid)
=======
@kernel function solve_batched_tridiagonal_system_kernel!(ϕ, a, b, c, f, t, grid, p, args, tridiagonal_direction::XDirection)
    Nx = size(grid, 1)
    j, k = @index(Global, NTuple)

    @inbounds begin
        β  = get_coefficient(b, 1, j, k, grid, p, tridiagonal_direction, args...)
        f₁ = get_coefficient(f, 1, j, k, grid, p, tridiagonal_direction, args...)
        ϕ[1, j, k] = f₁ / β

        @unroll for i = 2:Nx
            cᵏ⁻¹ = get_coefficient(c, i-1, j, k, grid, p, tridiagonal_direction, args...)
            bᵏ   = get_coefficient(b, i,   j, k, grid, p, tridiagonal_direction, args...)
            aᵏ⁻¹ = get_coefficient(a, i-1, j, k, grid, p, tridiagonal_direction, args...)

            t[i, j, k] = cᵏ⁻¹ / β
            β = bᵏ - aᵏ⁻¹ * t[i, j, k]

            fᵏ = get_coefficient(f, i, j, k, grid, p, tridiagonal_direction, args...)

            # If the problem is not diagonally-dominant such that `β ≈ 0`,
            # the algorithm is unstable and we elide the forward pass update of ϕ.
            definitely_diagonally_dominant = abs(β) > 10 * eps(float_eltype(ϕ))
            !definitely_diagonally_dominant && break
            ϕ[i, j, k] = (fᵏ - aᵏ⁻¹ * ϕ[i-1, j, k]) / β
        end

        @unroll for i = Nx-1:-1:1
            ϕ[i, j, k] -= t[i+1, j, k] * ϕ[i+1, j, k]
        end
    end
end

@kernel function solve_batched_tridiagonal_system_kernel!(ϕ, a, b, c, f, t, grid, p, args, tridiagonal_direction::YDirection)
    Ny = size(grid, 2)
    i, k = @index(Global, NTuple)

    @inbounds begin
        β  = get_coefficient(b, i, 1, k, grid, p, tridiagonal_direction, args...)
        f₁ = get_coefficient(f, i, 1, k, grid, p, tridiagonal_direction, args...)
        ϕ[i, 1, k] = f₁ / β

        @unroll for j = 2:Ny
            cᵏ⁻¹ = get_coefficient(c, i, j-1, k, grid, p, tridiagonal_direction, args...)
            bᵏ   = get_coefficient(b, i, j,   k, grid, p, tridiagonal_direction, args...)
            aᵏ⁻¹ = get_coefficient(a, i, j-1, k, grid, p, tridiagonal_direction, args...)

            t[i, j, k] = cᵏ⁻¹ / β
            β = bᵏ - aᵏ⁻¹ * t[i, j, k]

            fᵏ = get_coefficient(f, i, j, k, grid, p, tridiagonal_direction, args...)

            # If the problem is not diagonally-dominant such that `β ≈ 0`,
            # the algorithm is unstable and we elide the forward pass update of ϕ.
            definitely_diagonally_dominant = abs(β) > 10 * eps(float_eltype(ϕ))
            !definitely_diagonally_dominant && break
            ϕ[i, j, k] = (fᵏ - aᵏ⁻¹ * ϕ[i, j-1, k]) / β
        end

        @unroll for j = Ny-1:-1:1
            ϕ[i, j, k] -= t[i, j+1, k] * ϕ[i, j+1, k]
        end
    end
end
>>>>>>> 19dac0b8

@kernel function solve_batched_tridiagonal_system_kernel!(ϕ, a, b, c, f, t, grid, p, args, tridiagonal_direction::ZDirection)
    Nz = size(grid, 3)
    i, j = @index(Global, NTuple)

    @inbounds begin
<<<<<<< HEAD
        β  = get_coefficient(i, j, 1, grid, b, p, args...)
        f₁ = get_coefficient(i, j, 1, grid, f, p, args...)
        ϕ[i, j, 1] = f₁ / β

        @unroll for k = 2:Nz
            cᵏ⁻¹ = get_coefficient(i, j, k-1, grid, c, p, args...)
            bᵏ   = get_coefficient(i, j, k,   grid, b, p, args...)
            aᵏ⁻¹ = get_coefficient(i, j, k-1, grid, a, p, args...)
=======
        β  = get_coefficient(b, i, j, 1, grid, p, tridiagonal_direction, args...)
        f₁ = get_coefficient(f, i, j, 1, grid, p, tridiagonal_direction, args...)
        ϕ[i, j, 1] = f₁ / β

        @unroll for k = 2:Nz
            cᵏ⁻¹ = get_coefficient(c, i, j, k-1, grid, p, tridiagonal_direction, args...)
            bᵏ   = get_coefficient(b, i, j, k,   grid, p, tridiagonal_direction, args...)
            aᵏ⁻¹ = get_coefficient(a, i, j, k-1, grid, p, tridiagonal_direction, args...)
>>>>>>> 19dac0b8

            t[i, j, k] = cᵏ⁻¹ / β
            β = bᵏ - aᵏ⁻¹ * t[i, j, k]

<<<<<<< HEAD
            fᵏ = get_coefficient(i, j, k, grid, f, p, args...)
            
=======
            fᵏ = get_coefficient(f, i, j, k, grid, p, tridiagonal_direction, args...)

>>>>>>> 19dac0b8
            # If the problem is not diagonally-dominant such that `β ≈ 0`,
            # the algorithm is unstable and we elide the forward pass update of `ϕ`.
            definitely_diagonally_dominant = abs(β) > 10 * eps(float_eltype(ϕ))
            !definitely_diagonally_dominant && break
            ϕ[i, j, k] = (fᵏ - aᵏ⁻¹ * ϕ[i, j, k-1]) / β
        end

        @unroll for k = Nz-1:-1:1
            ϕ[i, j, k] -= t[i, j, k+1] * ϕ[i, j, k+1]
        end
    end
end<|MERGE_RESOLUTION|>--- conflicted
+++ resolved
@@ -8,40 +8,27 @@
 
 A batched solver for large numbers of triadiagonal systems.
 """
-<<<<<<< HEAD
-struct BatchedTridiagonalSolver{A, B, C, T, G, P}
+struct BatchedTridiagonalSolver{A, B, C, T, G, P, D}
     a :: A
     b :: B
     c :: C
     t :: T
     grid :: G
     parameters :: P
-=======
-struct BatchedTridiagonalSolver{A, B, C, T, G, P, D}
-                        a :: A
-                        b :: B
-                        c :: C
-                        t :: T
-                     grid :: G
-               parameters :: P
     tridiagonal_direction :: D
->>>>>>> 19dac0b8
 end
 
 architecture(solver::BatchedTridiagonalSolver) = architecture(solver.grid)
 
 
 """
-<<<<<<< HEAD
     BatchedTridiagonalSolver(grid;
                              lower_diagonal,
                              diagonal,
                              upper_diagonal,
                              scratch = arch_array(architecture(grid), zeros(eltype(grid), size(grid)...)),
+                             tridiagonal_direction = ZDirection()
                              parameters = nothing)
-=======
-    BatchedTridiagonalSolver(grid; lower_diagonal, diagonal, upper_diagonal, parameters=nothing, tridiagonal_direction=ZDirection())
->>>>>>> 19dac0b8
 
 Construct a solver for batched tridiagonal systems on `grid` of the form
 
@@ -79,16 +66,6 @@
                                   lower_diagonal,
                                   diagonal,
                                   upper_diagonal,
-<<<<<<< HEAD
-                                  scratch = arch_array(architecture(grid), zeros(eltype(grid), size(grid)...)),
-                                  parameters = nothing)
-
-    return BatchedTridiagonalSolver(lower_diagonal, diagonal, upper_diagonal, scratch, grid, parameters)
-end
-
-@inline get_coefficient(i, j, k, grid, a::AbstractArray{T, 1}, p, args...) where {T} = @inbounds a[k]
-@inline get_coefficient(i, j, k, grid, a::AbstractArray{T, 3}, p, args...) where {T} = @inbounds a[i, j, k]
-=======
                                   scratch = arch_array(architecture(grid), zeros(eltype(grid), grid.Nx, grid.Ny, grid.Nz)),
                                   parameters = nothing,
                                   tridiagonal_direction = ZDirection())
@@ -96,8 +73,6 @@
     return BatchedTridiagonalSolver(lower_diagonal, diagonal, upper_diagonal,
                                     scratch, grid, parameters, tridiagonal_direction)
 end
-
->>>>>>> 19dac0b8
 
 """
     solve!(ϕ, solver::BatchedTridiagonalSolver, rhs, args...)
@@ -143,16 +118,9 @@
 @inline get_coefficient(a::AbstractArray{T, 1}, i, j, k, grid, p, ::ZDirection,   args...) where {T} = @inbounds a[k]
 @inline get_coefficient(a::AbstractArray{T, 3}, i, j, k, grid, p, tridiag_dir, args...) where {T} = @inbounds a[i, j, k]
 
-@inline get_coefficient(a::Base.Callable, i, j, k, grid, p,         tridiagonal_direction, args...) = a(i, j, k, grid, p, args...)
-@inline get_coefficient(a::Base.Callable, i, j, k, grid, ::Nothing, tridiagonal_direction, args...) = a(i, j, k, grid, args...)
-
 @inline float_eltype(ϕ::AbstractArray{T}) where T <: AbstractFloat = T
 @inline float_eltype(ϕ::AbstractArray{<:Complex{T}}) where T <: AbstractFloat = T
 
-<<<<<<< HEAD
-@kernel function solve_batched_tridiagonal_system_kernel!(ϕ, a, b, c, f, t, grid, p, args)
-    _, _, Nz = size(grid)
-=======
 @kernel function solve_batched_tridiagonal_system_kernel!(ϕ, a, b, c, f, t, grid, p, args, tridiagonal_direction::XDirection)
     Nx = size(grid, 1)
     j, k = @index(Global, NTuple)
@@ -216,23 +184,12 @@
         end
     end
 end
->>>>>>> 19dac0b8
 
 @kernel function solve_batched_tridiagonal_system_kernel!(ϕ, a, b, c, f, t, grid, p, args, tridiagonal_direction::ZDirection)
     Nz = size(grid, 3)
     i, j = @index(Global, NTuple)
 
     @inbounds begin
-<<<<<<< HEAD
-        β  = get_coefficient(i, j, 1, grid, b, p, args...)
-        f₁ = get_coefficient(i, j, 1, grid, f, p, args...)
-        ϕ[i, j, 1] = f₁ / β
-
-        @unroll for k = 2:Nz
-            cᵏ⁻¹ = get_coefficient(i, j, k-1, grid, c, p, args...)
-            bᵏ   = get_coefficient(i, j, k,   grid, b, p, args...)
-            aᵏ⁻¹ = get_coefficient(i, j, k-1, grid, a, p, args...)
-=======
         β  = get_coefficient(b, i, j, 1, grid, p, tridiagonal_direction, args...)
         f₁ = get_coefficient(f, i, j, 1, grid, p, tridiagonal_direction, args...)
         ϕ[i, j, 1] = f₁ / β
@@ -241,18 +198,11 @@
             cᵏ⁻¹ = get_coefficient(c, i, j, k-1, grid, p, tridiagonal_direction, args...)
             bᵏ   = get_coefficient(b, i, j, k,   grid, p, tridiagonal_direction, args...)
             aᵏ⁻¹ = get_coefficient(a, i, j, k-1, grid, p, tridiagonal_direction, args...)
->>>>>>> 19dac0b8
 
             t[i, j, k] = cᵏ⁻¹ / β
             β = bᵏ - aᵏ⁻¹ * t[i, j, k]
-
-<<<<<<< HEAD
-            fᵏ = get_coefficient(i, j, k, grid, f, p, args...)
-            
-=======
             fᵏ = get_coefficient(f, i, j, k, grid, p, tridiagonal_direction, args...)
 
->>>>>>> 19dac0b8
             # If the problem is not diagonally-dominant such that `β ≈ 0`,
             # the algorithm is unstable and we elide the forward pass update of `ϕ`.
             definitely_diagonally_dominant = abs(β) > 10 * eps(float_eltype(ϕ))
