--- conflicted
+++ resolved
@@ -115,7 +115,6 @@
     preconditioner = build_preconditioner(Val(preconditioner_method), reduced_matrix, settings)
 
     return HeptadiagonalIterativeSolver(grid,
-<<<<<<< HEAD
                                  problem_size, 
                                  matrix_constructors,
                                  diagonal,
@@ -128,19 +127,6 @@
                                  placeholder_timestep,
                                  maximum_iterations,
                                  verbose)
-=======
-                                        problem_size, 
-                                        matrix_constructors,
-                                        diagonal,
-                                        placeholder_matrix,
-                                        preconditioner,
-                                        preconditioner_method,
-                                        settings,
-                                        iterative_solver, 
-                                        tolerance,
-                                        placeholder_timestep,
-                                        maximum_iterations)
->>>>>>> b945655a
 end
 
 architecture(solver::HeptadiagonalIterativeSolver) = architecture(solver.grid)
@@ -324,16 +310,7 @@
         solver.previous_Δt = Δt
     end
     
-<<<<<<< HEAD
     q = solver.iterative_solver(solver.matrix, b, maxiter=solver.maximum_iterations, reltol=solver.tolerance, Pl=solver.preconditioner, verbose = solver.verbose)
-=======
-    #q = solver.iterative_solver(solver.matrix, b, maxiter=solver.maximum_iterations, reltol=solver.tolerance, Pl=solver.preconditioner, verbose=true)
-    #q = solver.iterative_solver(solver.matrix, b, maxiter=solver.maximum_iterations, reltol=solver.tolerance, verbose=true)
-    q = solver.iterative_solver(solver.matrix, b, maxiter=solver.maximum_iterations, reltol=solver.tolerance, Pl=solver.preconditioner)
-    
-    set!(x, reshape(q, solver.problem_size...))
-    fill_halo_regions!(x) 
->>>>>>> b945655a
 
     return q
 end
