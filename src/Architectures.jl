module Architectures

export AbstractArchitecture
export CPU, GPU, MultiGPU
export device, architecture, array_type, arch_array, unified_array, device_copy_to!

using CUDA
using KernelAbstractions
<<<<<<< HEAD
using CUDA.CUDAKernels
=======
>>>>>>> a1c398d6
using Adapt
using OffsetArrays

"""
    AbstractArchitecture

Abstract supertype for architectures supported by Oceananigans.
"""
abstract type AbstractArchitecture end

"""
    CPU <: AbstractArchitecture

Run Oceananigans on one CPU node. Uses multiple threads if the environment
variable `JULIA_NUM_THREADS` is set.
"""
struct CPU <: AbstractArchitecture end

"""
    GPU <: AbstractArchitecture

Run Oceananigans on a single NVIDIA CUDA GPU.
"""
struct GPU <: AbstractArchitecture end

#####
##### These methods are extended in Distributed.jl
#####

device(::CPU) = KernelAbstractions.CPU()
<<<<<<< HEAD
device(::GPU) = CUDAKernels.CUDABackend(;always_inline=true)
=======
device(::GPU) = CUDA.CUDABackend(; always_inline=true)
>>>>>>> a1c398d6

architecture() = nothing
architecture(::Number) = nothing
architecture(::Array) = CPU()
architecture(::CuArray) = GPU()
architecture(a::SubArray) = architecture(parent(a))
architecture(a::OffsetArray) = architecture(parent(a))

"""
    child_architecture(arch)

Return `arch`itecture of child processes.
On single-process, non-distributed systems, return `arch`.
"""
child_architecture(arch) = arch

array_type(::CPU) = Array
array_type(::GPU) = CuArray

arch_array(::CPU, a::Array)   = a
arch_array(::CPU, a::CuArray) = Array(a)
arch_array(::GPU, a::Array)   = CuArray(a)
arch_array(::GPU, a::CuArray) = a

arch_array(::GPU, a::SubArray{<:Any, <:Any, <:CuArray}) = a
arch_array(::CPU, a::SubArray{<:Any, <:Any, <:CuArray}) = Array(a)

arch_array(::GPU, a::SubArray{<:Any, <:Any, <:Array}) = CuArray(a)
arch_array(::CPU, a::SubArray{<:Any, <:Any, <:Array}) = a

arch_array(arch, a::AbstractRange) = a
arch_array(arch, a::OffsetArray) = OffsetArray(arch_array(arch, a.parent), a.offsets...)
arch_array(arch, ::Nothing)   = nothing
arch_array(arch, a::Number)   = a
arch_array(arch, a::Function) = a

unified_array(::CPU, a) = a
unified_array(::GPU, a) = a

function unified_array(::GPU, arr::AbstractArray) 
    buf = Mem.alloc(Mem.Unified, sizeof(arr))
    vec = unsafe_wrap(CuArray{eltype(arr),length(size(arr))}, convert(CuPtr{eltype(arr)}, buf), size(arr))
    finalizer(vec) do _
        Mem.free(buf)
    end
    copyto!(vec, arr)
    return vec
end

## Only for contiguous data!! (i.e. only if the offset for pointer(dst::CuArray, offset::Int) is 1)
@inline function device_copy_to!(dst::CuArray, src::CuArray; blocking::Bool = true) 
    n = length(src)
    context!(context(src)) do
        GC.@preserve src dst begin
            unsafe_copyto!(pointer(dst, 1), pointer(src, 1), n; async = !(blocking))
        end
    end
    return dst
end
 
@inline device_copy_to!(dst::Array, src::Array; kw...) = Base.copyto!(dst, src)

@inline unsafe_free!(a::CuArray) = CUDA.unsafe_free!(a)
@inline unsafe_free!(a)          = nothing

end # module<|MERGE_RESOLUTION|>--- conflicted
+++ resolved
@@ -6,10 +6,6 @@
 
 using CUDA
 using KernelAbstractions
-<<<<<<< HEAD
-using CUDA.CUDAKernels
-=======
->>>>>>> a1c398d6
 using Adapt
 using OffsetArrays
 
@@ -40,11 +36,7 @@
 #####
 
 device(::CPU) = KernelAbstractions.CPU()
-<<<<<<< HEAD
-device(::GPU) = CUDAKernels.CUDABackend(;always_inline=true)
-=======
 device(::GPU) = CUDA.CUDABackend(; always_inline=true)
->>>>>>> a1c398d6
 
 architecture() = nothing
 architecture(::Number) = nothing
