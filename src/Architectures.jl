--- conflicted
+++ resolved
@@ -126,13 +126,10 @@
 @inline convert_args(::GPU, args) = CUDA.cudaconvert(args)
 @inline convert_args(::GPU, args::Tuple) = map(CUDA.cudaconvert, args)
 
-<<<<<<< HEAD
-=======
 # Deprecated functions
 function arch_array(arch, arr) 
     @warn "`arch_array` is deprecated. Use `on_architecture` instead."
     return on_architecture(arch, arr)
 end
 
->>>>>>> 77ee4980
 end # module
