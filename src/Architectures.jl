module Architectures

export AbstractArchitecture
export CPU, GPU, MultiGPU
export device, architecture, array_type, arch_array, unified_array, device_copy_to!

using CUDA
using KernelAbstractions
using Adapt
using OffsetArrays

"""
    AbstractArchitecture

Abstract supertype for architectures supported by Oceananigans.
"""
abstract type AbstractArchitecture end

"""
    CPU <: AbstractArchitecture

Run Oceananigans on one CPU node. Uses multiple threads if the environment
variable `JULIA_NUM_THREADS` is set.
"""
struct CPU <: AbstractArchitecture end

"""
    GPU <: AbstractArchitecture

Run Oceananigans on a single NVIDIA CUDA GPU.
"""
struct GPU <: AbstractArchitecture end

#####
##### These methods are extended in DistributedComputations.jl
#####

device(::CPU) = KernelAbstractions.CPU()
device(::GPU) = CUDA.CUDABackend(; always_inline=true)

architecture() = nothing
architecture(::Number) = nothing
architecture(::Array) = CPU()
architecture(::CuArray) = GPU()
architecture(a::SubArray) = architecture(parent(a))
architecture(a::OffsetArray) = architecture(parent(a))

"""
    child_architecture(arch)

Return `arch`itecture of child processes.
On single-process, non-distributed systems, return `arch`.
"""
child_architecture(arch) = arch

array_type(::CPU) = Array
array_type(::GPU) = CuArray

arch_array(::CPU, a::Array)   = a
arch_array(::CPU, a::CuArray) = Array(a)
arch_array(::GPU, a::Array)   = CuArray(a)
arch_array(::GPU, a::CuArray) = a

arch_array(::CPU, a::BitArray) = a
arch_array(::GPU, a::BitArray) = CuArray(a)

arch_array(::GPU, a::SubArray{<:Any, <:Any, <:CuArray}) = a
arch_array(::CPU, a::SubArray{<:Any, <:Any, <:CuArray}) = Array(a)

arch_array(::GPU, a::SubArray{<:Any, <:Any, <:Array}) = CuArray(a)
arch_array(::CPU, a::SubArray{<:Any, <:Any, <:Array}) = a

arch_array(::CPU, a::AbstractRange) = a
arch_array(::CPU, ::Nothing)   = nothing
arch_array(::CPU, a::Number)   = a
arch_array(::CPU, a::Function) = a

arch_array(::GPU, a::AbstractRange) = a
arch_array(::GPU, ::Nothing)   = nothing
arch_array(::GPU, a::Number)   = a
arch_array(::GPU, a::Function) = a

arch_array(arch::CPU, a::OffsetArray) = OffsetArray(arch_array(arch, a.parent), a.offsets...)
arch_array(arch::GPU, a::OffsetArray) = OffsetArray(arch_array(arch, a.parent), a.offsets...)

cpu_architecture(::CPU) = CPU()
cpu_architecture(::GPU) = CPU()

unified_array(::CPU, a) = a
unified_array(::GPU, a) = a

function unified_array(::GPU, arr::AbstractArray) 
    buf = Mem.alloc(Mem.Unified, sizeof(arr))
    vec = unsafe_wrap(CuArray{eltype(arr),length(size(arr))}, convert(CuPtr{eltype(arr)}, buf), size(arr))
    finalizer(vec) do _
        Mem.free(buf)
    end
    copyto!(vec, arr)
    return vec
end

## GPU to GPU copy of contiguous data
@inline function device_copy_to!(dst::CuArray, src::CuArray; async::Bool = false) 
    n = length(src)
    context!(context(src)) do
        GC.@preserve src dst begin
            unsafe_copyto!(pointer(dst, 1), pointer(src, 1), n; async)
        end
    end
    return dst
end
 
@inline device_copy_to!(dst::Array, src::Array; kw...) = Base.copyto!(dst, src)

@inline unsafe_free!(a::CuArray) = CUDA.unsafe_free!(a)
@inline unsafe_free!(a)          = nothing

# Convert arguments to GPU-compatible types
<<<<<<< HEAD

=======
>>>>>>> 643b484e
@inline convert_args(::CPU, args) = args
@inline convert_args(::GPU, args) = CUDA.cudaconvert(args)
@inline convert_args(::GPU, args::Tuple) = map(CUDA.cudaconvert, args)

<<<<<<< HEAD

end # module
=======
end # module
>>>>>>> 643b484e
<|MERGE_RESOLUTION|>--- conflicted
+++ resolved
@@ -116,17 +116,8 @@
 @inline unsafe_free!(a)          = nothing
 
 # Convert arguments to GPU-compatible types
-<<<<<<< HEAD
-
-=======
->>>>>>> 643b484e
 @inline convert_args(::CPU, args) = args
 @inline convert_args(::GPU, args) = CUDA.cudaconvert(args)
 @inline convert_args(::GPU, args::Tuple) = map(CUDA.cudaconvert, args)
 
-<<<<<<< HEAD
-
 end # module
-=======
-end # module
->>>>>>> 643b484e
