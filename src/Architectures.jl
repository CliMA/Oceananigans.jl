module Architectures

export AbstractArchitecture
export CPU, GPU, MultiGPU, CUDAGPU, ROCmGPU
export device, architecture, array_type, arch_array, unified_array, device_copy_to!

using CUDA
using AMDGPU
using KernelAbstractions
using CUDAKernels
using ROCKernels
using Adapt
using OffsetArrays

"""
    AbstractArchitecture

Abstract supertype for architectures supported by Oceananigans.
"""
abstract type AbstractArchitecture end

"""
    CPU <: AbstractArchitecture

Run Oceananigans on one CPU node. Uses multiple threads if the environment
variable `JULIA_NUM_THREADS` is set.
"""
struct CPU <: AbstractArchitecture end

"""
    GPU <: AbstractArchitecture

Run Oceananigans on a single GPU.
"""
struct GPU{D} <: AbstractArchitecture
    device :: D
end

const CUDAGPU = GPU{<:CUDAKernels.CUDADevice}
const ROCmGPU = GPU{<:ROCKernels.ROCDevice}

# Convenience, non-public constructors (may be better to remove these eventually for code clarity)
CUDAGPU() = GPU(CUDAKernels.CUDADevice())
ROCmGPU() = GPU(ROCKernels.ROCDevice())

#####
##### These methods are extended in DistributedComputations.jl
#####

device(::CPU) = KernelAbstractions.CPU()
device(::CUDAGPU) = CUDAKernels.CUDADevice(;always_inline=true)
device(::ROCmGPU) = ROCKernels.ROCDevice()

architecture() = nothing
architecture(::Number) = nothing
architecture(::Array) = CPU()
architecture(::CuArray) = CUDAGPU()
architecture(::ROCArray) = ROCmGPU()
architecture(a::SubArray) = architecture(parent(a))
architecture(a::OffsetArray) = architecture(parent(a))

"""
    child_architecture(arch)

Return `arch`itecture of child processes.
On single-process, non-distributed systems, return `arch`.
"""
child_architecture(arch) = arch

array_type(::CPU) = Array
array_type(::CUDAGPU) = CuArray
array_type(::ROCmGPU) = ROCArray

arch_array(::CPU, a::Array)   = a
arch_array(::CPU, a::CuArray) = Array(a)
arch_array(::CPU, a::ROCArray) = Array(a)
arch_array(::CUDAGPU, a::Array)   = CuArray(a)
arch_array(::CUDAGPU, a::CuArray) = a
arch_array(::ROCmGPU, a::Array)   = ROCArray(a)
arch_array(::ROCmGPU, a::ROCArray) = a

arch_array(::CUDAGPU, a::SubArray{<:Any, <:Any, <:CuArray}) = a
arch_array(::CPU, a::SubArray{<:Any, <:Any, <:CuArray}) = Array(a)

<<<<<<< HEAD
arch_array(::ROCmGPU, a::SubArray{<:Any, <:Any, <:CuArray}) = a
=======
arch_array(::CPU, a::BitArray) = a
arch_array(::GPU, a::BitArray) = CuArray(a)

arch_array(::GPU, a::SubArray{<:Any, <:Any, <:CuArray}) = a
>>>>>>> 6b22a796
arch_array(::CPU, a::SubArray{<:Any, <:Any, <:CuArray}) = Array(a)

arch_array(::CUDAGPU, a::SubArray{<:Any, <:Any, <:Array}) = CuArray(a)
arch_array(::ROCmGPU, a::SubArray{<:Any, <:Any, <:Array}) = ROCArray(a)
arch_array(::CPU, a::SubArray{<:Any, <:Any, <:Array}) = a

arch_array(::CPU, a::AbstractRange) = a
arch_array(::CPU, ::Nothing)   = nothing
arch_array(::CPU, a::Number)   = a
arch_array(::CPU, a::Function) = a

arch_array(::CUDAGPU, a::AbstractRange) = a
arch_array(::CUDAGPU, ::Nothing)   = nothing
arch_array(::CUDAGPU, a::Number)   = a
arch_array(::CUDAGPU, a::Function) = a

arch_array(::ROCmGPU, a::AbstractRange) = a
arch_array(::ROCmGPU, ::Nothing)   = nothing
arch_array(::ROCmGPU, a::Number)   = a
arch_array(::ROCmGPU, a::Function) = a

arch_array(arch::CPU, a::OffsetArray) = OffsetArray(arch_array(arch, a.parent), a.offsets...)
arch_array(arch::CUDAGPU, a::OffsetArray) = OffsetArray(arch_array(arch, a.parent), a.offsets...)
arch_array(arch::ROCmGPU, a::OffsetArray) = OffsetArray(arch_array(arch, a.parent), a.offsets...)

cpu_architecture(::CPU) = CPU()
cpu_architecture(::CUDAGPU) = CPU()
cpu_architecture(::ROCmGPU) = CPU()

unified_array(::CPU, a) = a
unified_array(::CUDAGPU, a) = a
unified_array(::ROCmGPU, a) = a

function unified_array(::CUDAGPU, arr::AbstractArray) 
    buf = CUDA.Mem.alloc(CUDA.Mem.Unified, sizeof(arr))
    vec = unsafe_wrap(CuArray{eltype(arr),length(size(arr))}, convert(CuPtr{eltype(arr)}, buf), size(arr))
    finalizer(vec) do _
        CUDA.Mem.free(buf)
    end
    copyto!(vec, arr)
    return vec
end

## GPU to GPU copy of contiguous data
@inline function device_copy_to!(dst::CuArray, src::CuArray; async::Bool = false) 
    n = length(src)
    context!(context(src)) do
        GC.@preserve src dst begin
            unsafe_copyto!(pointer(dst, 1), pointer(src, 1), n; async)
        end
    end
    return dst
end

@inline function device_copy_to!(dst::ROCArray, src::ROCArray; async::Bool = false) 
    AMDGPU.mem.transfer!(dst.buf, src.buf, sizeof(src))
    return dst
end
 
@inline device_copy_to!(dst::Array, src::Array; kw...) = Base.copyto!(dst, src)

@inline unsafe_free!(a::CuArray) = CUDA.unsafe_free!(a)
@inline unsafe_free!(a::ROCArray) = AMDGPU.unsafe_free!(a)
@inline unsafe_free!(a)          = nothing

end # module<|MERGE_RESOLUTION|>--- conflicted
+++ resolved
@@ -77,19 +77,16 @@
 arch_array(::CUDAGPU, a::Array)   = CuArray(a)
 arch_array(::CUDAGPU, a::CuArray) = a
 arch_array(::ROCmGPU, a::Array)   = ROCArray(a)
+arch_array(::CPU, a::BitArray) = a
+arch_array(::CUDAGPU, a::BitArray) = CuArray(a)
+arch_array(::ROCmGPU, a::BitArray) = ROCArray(a)
+
 arch_array(::ROCmGPU, a::ROCArray) = a
 
 arch_array(::CUDAGPU, a::SubArray{<:Any, <:Any, <:CuArray}) = a
 arch_array(::CPU, a::SubArray{<:Any, <:Any, <:CuArray}) = Array(a)
 
-<<<<<<< HEAD
 arch_array(::ROCmGPU, a::SubArray{<:Any, <:Any, <:CuArray}) = a
-=======
-arch_array(::CPU, a::BitArray) = a
-arch_array(::GPU, a::BitArray) = CuArray(a)
-
-arch_array(::GPU, a::SubArray{<:Any, <:Any, <:CuArray}) = a
->>>>>>> 6b22a796
 arch_array(::CPU, a::SubArray{<:Any, <:Any, <:CuArray}) = Array(a)
 
 arch_array(::CUDAGPU, a::SubArray{<:Any, <:Any, <:Array}) = CuArray(a)
