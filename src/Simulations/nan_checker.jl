--- conflicted
+++ resolved
@@ -1,10 +1,6 @@
-<<<<<<< HEAD
 using Oceananigans.Models: AbstractModel
 
-struct NaNChecker{F}
-=======
 mutable struct NaNChecker{F}
->>>>>>> 23cf5a7c
     fields :: F
     erroring :: Bool
 end
@@ -41,6 +37,11 @@
     return nothing
 end
 
+"""
+    erroring_NaNChecker!(simulation)
+
+Toggles `simulation`'s `NaNChecker` to throw an error when a `NaN` is detected.
+"""
 function erroring_NaNChecker!(simulation)
     simulation.callbacks[:nan_checker].func.erroring = true
     return nothing
