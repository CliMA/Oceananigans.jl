--- conflicted
+++ resolved
@@ -1,9 +1,5 @@
 using Glob
 
-<<<<<<< HEAD
-=======
-using Oceananigans.Utils: initialize_schedule!, align_time_step, prettytime
->>>>>>> 335e4765
 using Oceananigans.Fields: set!
 using Oceananigans.OutputWriters: WindowedTimeAverage, checkpoint_superprefix
 using Oceananigans.TimeSteppers: QuasiAdamsBashforth2TimeStepper, RungeKutta3TimeStepper, update_state!, next_time, unit_time
@@ -149,9 +145,19 @@
 
     !(sim.initialized) && @stopwatch(sim, initialize_simulation!(sim))
 
+    if clock.iteration == 0 
+        start_time = time_ns()
+        @info "Executing first time step..."
+    end
+
     @stopwatch sim begin
         Δt = aligned_time_step(sim, sim.Δt)
         time_step!(sim.model, Δt)
+    end
+
+    if clock.iteration == 1
+        elapsed_first_step_time = prettytime(1e-9 * (time_ns() - start_time))
+        @info "    ... first time step complete ($elapsed_first_step_time)."
     end
 
     @stopwatch sim begin
@@ -192,6 +198,9 @@
 
 """
 function initialize_simulation!(sim, pickup=false)
+    @info "Updating model auxiliary state during simulation initialization..."
+    start_time = time_ns()
+
     model = sim.model
     clock = model.clock
 
@@ -208,52 +217,22 @@
     end
 
     # Conservatively initialize the model state
-    @info "Updating model auxiliary state before the first time step..."
-    start_time = time_ns()
     update_state!(model)
-    @info "    ... updated in $(prettytime((time_ns() - start_time)*1e-9))."
 
     # Output and diagnostics initialization
     [add_dependencies!(sim.diagnostics, writer) for writer in values(sim.output_writers)]
 
-<<<<<<< HEAD
     # Evaluate all diagnostics, and then write all output at first iteration
     if clock.iteration == 0
         [run_diagnostic!(diag, model) for diag in values(sim.diagnostics)]
         [callback(sim)                for callback in values(sim.callbacks)]
         [write_output!(writer, model) for writer in values(sim.output_writers)]
-=======
-            # Temporary fix for https://github.com/CliMA/Oceananigans.jl/issues/1280
-            aligned_Δt = aligned_time_step(sim)
-            if aligned_Δt <= 0
-                Δt = get_Δt(sim)
-            else
-                Δt = min(get_Δt(sim), aligned_Δt)
-            end
-
-            euler = clock.iteration == 0 || (sim.Δt isa TimeStepWizard && n == 1)
-
-
-            clock.iteration == 0 && @info "Executing first time step..."
-            ab2_or_rk3_time_step!(model, Δt, euler=euler)
-            clock.iteration == 0 && @info "    ... first time step complete."
-
-            # Run diagnostics, then write output
-            [  diag.schedule(model)   && run_diagnostic!(diag, sim.model) for diag in values(sim.diagnostics)]
-            [writer.schedule(model)   && write_output!(writer, sim.model) for writer in values(sim.output_writers)]
-            [callback.schedule(model) && callback(sim)                    for callback in values(sim.callbacks)]
-        end
-
-        sim.progress(sim)
-
-        sim.Δt isa TimeStepWizard && update_Δt!(sim.Δt, model)
-
-        time_after = time()
-        sim.run_time += time_after - time_before
->>>>>>> 335e4765
     end
 
     sim.initialized = true
 
+    initialization_time = prettytime(1e-9 * (time_ns() - start_time))
+    @info "    ... simulation initialization complete ($initialization_time)"
+
     return nothing
 end
