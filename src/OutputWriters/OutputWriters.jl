module OutputWriters

export
    JLD2OutputWriter, NetCDFOutputWriter, written_names,
<<<<<<< HEAD
    Checkpointer, WindowedTimeAverage,
    TimeInterval, IterationInterval, WallTimeInterval, 
    AveragedTimeInterval, FileSizeLimit
=======
    Checkpointer, WindowedTimeAverage, FileSizeLimit,
    TimeInterval, IterationInterval, WallTimeInterval, AveragedTimeInterval
>>>>>>> 6c6e07e9

using CUDA

using Oceananigans.Architectures
using Oceananigans.Grids
using Oceananigans.Fields
using Oceananigans.Models

using Oceananigans: AbstractOutputWriter
using Oceananigans.Grids: interior_indices
using Oceananigans.Utils: TimeInterval, IterationInterval, WallTimeInterval, instantiate
using Oceananigans.Utils: pretty_filesize

using OffsetArrays

import Oceananigans: write_output!

Base.open(ow::AbstractOutputWriter) = nothing
Base.close(ow::AbstractOutputWriter) = nothing

include("output_writer_utils.jl")
include("fetch_output.jl")
include("windowed_time_average.jl")
include("output_construction.jl")
include("jld2_output_writer.jl")
include("netcdf_output_writer.jl")
include("checkpointer.jl")

function written_names(filename)
    field_names = String[]
    jldopen(filename, "r") do file 
        all_names = keys(file["timeseries"])
        field_names = filter(n -> n != "t", all_names)
    end
    return field_names
end

end # module
<|MERGE_RESOLUTION|>--- conflicted
+++ resolved
@@ -2,14 +2,8 @@
 
 export
     JLD2OutputWriter, NetCDFOutputWriter, written_names,
-<<<<<<< HEAD
-    Checkpointer, WindowedTimeAverage,
-    TimeInterval, IterationInterval, WallTimeInterval, 
-    AveragedTimeInterval, FileSizeLimit
-=======
     Checkpointer, WindowedTimeAverage, FileSizeLimit,
     TimeInterval, IterationInterval, WallTimeInterval, AveragedTimeInterval
->>>>>>> 6c6e07e9
 
 using CUDA
 
