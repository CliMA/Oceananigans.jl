--- conflicted
+++ resolved
@@ -1,1224 +1,636 @@
-<<<<<<< HEAD
-using Oceananigans:
-    RegularCartesianGrid,
-    Field, CellField, FaceField, FaceFieldX, FaceFieldY, FaceFieldZ, EdgeField,
-    VelocityFields, TracerFields, PressureFields, SourceTerms, ForcingFields,
-    OperatorTemporaryFields
-
-# Increment and decrement integer a with periodic wrapping. So if n == 10 then
-# incmod1(11, n) = 1 and decmod1(0, n) = 10.
-@inline incmod1(a, n) = a == n ? one(a) : a + 1
-@inline decmod1(a, n) = a == 1 ? n : a - 1
-@inline incmod2(a, n) = incmod1(incmod1(a, n), n)
-@inline decmod2(a, n) = decmod1(decmod1(a, n), n)
-
-"""
-    δx!(g::RegularCartesianGrid, f::CellField, δxf::FaceField)
-
-Compute the difference \$\\delta_x(f) = f_E - f_W\$ between the eastern and
-western cells of a cell-centered field `f` and store it in a face-centered
-field `δxf`, assuming both fields are defined on a regular Cartesian grid `g`
-with periodic boundary condition in the \$x\$-direction.
-"""
-function δx!(g::RegularCartesianGrid, f::CellField, δxf::FaceField)
-    for k in 1:g.Nz, j in 1:g.Ny, i in 1:g.Nx
-        @inbounds δxf.data[i, j, k] =  f.data[i, j, k] - f.data[decmod1(i, g.Nx), j, k]
-    end
-    nothing
-end
-
-"""
-    δx!(g::RegularCartesianGrid, f::FaceField, δxf::CellField)
-
-Compute the difference \$\\delta_x(f) = f_E - f_W\$ between the eastern and
-western faces of a face-centered field `f` and store it in a cell-centered
-field `δxf`, assuming both fields are defined on a regular Cartesian grid `g`
-with periodic boundary conditions in the \$x\$-direction.
-"""
-function δx!(g::RegularCartesianGrid, f::FaceField, δxf::CellField)
-    for k in 1:g.Nz, j in 1:g.Ny, i in 1:g.Nx
-        @inbounds δxf.data[i, j, k] =  f.data[incmod1(i, g.Nx), j, k] - f.data[i, j, k]
-    end
-    nothing
-end
-
-function δx!(g::RegularCartesianGrid, f::EdgeField, δxf::FaceField)
-    for k in 1:g.Nz, j in 1:g.Ny, i in 1:g.Nx
-        @inbounds δxf.data[i, j, k] =  f.data[incmod1(i, g.Nx), j, k] - f.data[i, j, k]
-    end
-    nothing
-end
-
-function δx!(g::RegularCartesianGrid, f::FaceField, δxf::EdgeField)
-    for k in 1:g.Nz, j in 1:g.Ny, i in 1:g.Nx
-        @inbounds δxf.data[i, j, k] =  f.data[i, j, k] - f.data[decmod1(i, g.Nx), j, k]
-    end
-    nothing
-end
-
-"""
-    δy!(g::RegularCartesianGrid, f::CellField, δyf::FaceField)
-
-Compute the difference \$\\delta_y(f) = f_N - f_S\$ between the northern and
-southern cells of a cell-centered field `f` and store it in a face-centered
-field `δyf`, assuming both fields are defined on a regular Cartesian grid `g`
-with periodic boundary condition in the \$y\$-direction.
-"""
-function δy!(g::RegularCartesianGrid, f::CellField, δyf::FaceField)
-    for k in 1:g.Nz, j in 1:g.Ny, i in 1:g.Nx
-        @inbounds δyf.data[i, j, k] =  f.data[i, j, k] - f.data[i, decmod1(j, g.Ny), k]
-    end
-    nothing
-end
-
-"""
-    δy!(g::RegularCartesianGrid, f::FaceField, δyf::CellField)
-
-Compute the difference \$\\delta_y(f) = f_N - f_S\$ between the northern and
-southern faces of a face-centered field `f` and store it in a cell-centered
-field `δyf`, assuming both fields are defined on a regular Cartesian grid `g`
-with periodic boundary condition in the \$y\$-direction.
-"""
-function δy!(g::RegularCartesianGrid, f::FaceField, δyf::CellField)
-    for k in 1:g.Nz, j in 1:g.Ny, i in 1:g.Nx
-        @inbounds δyf.data[i, j, k] =  f.data[i, incmod1(j, g.Ny), k] - f.data[i, j, k]
-    end
-    nothing
-end
-
-function δy!(g::RegularCartesianGrid, f::EdgeField, δyf::FaceField)
-    for k in 1:g.Nz, j in 1:g.Ny, i in 1:g.Nx
-        @inbounds δyf.data[i, j, k] =  f.data[i, incmod1(j, g.Ny), k] - f.data[i, j, k]
-    end
-    nothing
-end
-
-function δy!(g::RegularCartesianGrid, f::FaceField, δyf::EdgeField)
-    for k in 1:g.Nz, j in 1:g.Ny, i in 1:g.Nx
-        @inbounds δyf.data[i, j, k] =  f.data[i, j, k] - f.data[i, decmod1(j, g.Ny), k]
-    end
-    nothing
-end
-
-"""
-    δz!(g::RegularCartesianGrid, f::CellField, δzf::FaceField)
-
-Compute the difference \$\\delta_z(f) = f_T - f_B\$ between the top and
-bottom cells of a cell-centered field `f` and store it in a face-centered
-field `δzf`, assuming both fields are defined on a regular Cartesian grid `g`
-with Neumann boundary condition in the \$z\$-direction.
-"""
-function δz!(g::RegularCartesianGrid, f::CellField, δzf::FaceField)
-    for k in 2:g.Nz, j in 1:g.Ny, i in 1:g.Nx
-        @inbounds δzf.data[i, j, k] = f.data[i, j, k-1] - f.data[i, j, k]
-    end
-    @. δzf.data[:, :, 1] = 0
-    nothing
-end
-
-"""
-    δz!(g::RegularCartesianGrid, f::FaceField, δzf::CellField)
-
-Compute the difference \$\\delta_z(f) = f_T - f_B\$ between the top and
-bottom faces of a face-centered field `f` and store it in a cell-centered
-field `δzf`, assuming both fields are defined on a regular Cartesian grid `g`
-with Neumann boundary condition in the \$z\$-direction.
-"""
-function δz!(g::RegularCartesianGrid, f::FaceField, δzf::CellField)
-    for k in 1:(g.Nz-1), j in 1:g.Ny, i in 1:g.Nx
-        @inbounds δzf.data[i, j, k] =  f.data[i, j, k] - f.data[i, j, k+1]
-    end
-    for j in 1:g.Ny, i in 1:g.Nx
-        @inbounds δzf.data[i, j, g.Nz] = f.data[i, j, g.Nz]
-    end
-
-    # For some reason broadcasting causes 3 memory allocations (78.27 KiB) for
-    # Nx, Ny, Nz = 100, 100, 100.
-    # @. δzf.data[:, :, end] = f.data[:, :, end]
-
-    nothing
-end
-
-function δz!(g::RegularCartesianGrid, f::EdgeField, δzf::FaceField)
-    for k in 1:(g.Nz-1), j in 1:g.Ny, i in 1:g.Nx
-        @inbounds δzf.data[i, j, k] =  f.data[i, j, k] - f.data[i, j, k+1]
-    end
-    for j in 1:g.Ny, i in 1:g.Nx
-        @inbounds δzf.data[i, j, g.Nz] = f.data[i, j, g.Nz]
-    end
-
-    # For some reason broadcasting causes 3 memory allocations (78.27 KiB) for
-    # Nx, Ny, Nz = 100, 100, 100.
-    # @. δzf.data[:, :, end] = f.data[:, :, end]
-
-    nothing
-end
-
-function δz!(g::RegularCartesianGrid, f::FaceField, δzf::EdgeField)
-    for k in 2:g.Nz, j in 1:g.Ny, i in 1:g.Nx
-        @inbounds δzf.data[i, j, k] = f.data[i, j, k-1] - f.data[i, j, k]
-    end
-    @. δzf.data[:, :, 1] = 0
-    nothing
-end
-
-"""
-    avgx(g::RegularCartesianGrid, f::CellField, favgx::FaceField)
-
-Compute the average \$\\overline{\\;f\\;}^x = \\frac{f_E + f_W}{2}\$ between the
-eastern and western cells of a cell-centered field `f` and store it in a `g`
-face-centered field `favgx`, assuming both fields are defined on a regular
-Cartesian grid `g` with periodic boundary conditions in the \$x\$-direction.
-"""
-function avgx!(g::RegularCartesianGrid, f::CellField, favgx::FaceField)
-    for k in 1:g.Nz, j in 1:g.Ny, i in 1:g.Nx
-        @inbounds favgx.data[i, j, k] =  (f.data[i, j, k] + f.data[decmod1(i, g.Nx), j, k]) / 2
-    end
-end
-
-function avgx!(g::RegularCartesianGrid, f::FaceField, favgx::CellField)
-    for k in 1:g.Nz, j in 1:g.Ny, i in 1:g.Nx
-        @inbounds favgx.data[i, j, k] =  (f.data[incmod1(i, g.Nx), j, k] + f.data[i, j, k]) / 2
-    end
-end
-
-function avgx!(g::RegularCartesianGrid, f::FaceField, favgx::EdgeField)
-    for k in 1:g.Nz, j in 1:g.Ny, i in 1:g.Nx
-        @inbounds favgx.data[i, j, k] =  (f.data[i, j, k] + f.data[decmod1(i, g.Nx), j, k]) / 2
-    end
-end
-
-function avgy!(g::RegularCartesianGrid, f::CellField, favgy::FaceField)
-    for k in 1:g.Nz, j in 1:g.Ny, i in 1:g.Nx
-        @inbounds favgy.data[i, j, k] =  (f.data[i, j, k] + f.data[i, decmod1(j, g.Ny), k]) / 2
-    end
-end
-
-function avgy!(g::RegularCartesianGrid, f::FaceField, favgy::CellField)
-    for k in 1:g.Nz, j in 1:g.Ny, i in 1:g.Nx
-        @inbounds favgy.data[i, j, k] =  (f.data[i, incmod1(j, g.Ny), k] + f.data[i, j, k]) / 2
-    end
-end
-
-function avgy!(g::RegularCartesianGrid, f::FaceField, favgy::EdgeField)
-    for k in 1:g.Nz, j in 1:g.Ny, i in 1:g.Nx
-        @inbounds favgy.data[i, j, k] =  (f.data[i, j, k] + f.data[i, decmod1(j, g.Ny), k]) / 2
-    end
-end
-
-function avgz!(g::RegularCartesianGrid, f::CellField, favgz::FaceField)
-    for k in 2:g.Nz, j in 1:g.Ny, i in 1:g.Nx
-        @inbounds favgz.data[i, j, k] =  (f.data[i, j, k] + f.data[i, j, k-1]) / 2
-    end
-    @. favgz.data[:, :, 1] = f.data[:, :, 1]
-    nothing
-end
-
-function avgz!(g::RegularCartesianGrid, f::FaceField, favgz::CellField)
-    for k in 1:(g.Nz-1), j in 1:g.Ny, i in 1:g.Nx
-        favgz.data[i, j, k] =  (f.data[i, j, incmod1(k, g.Nz)] + f.data[i, j, k]) / 2
-    end
-
-    # Assuming zero at the very bottom, so (f[end] + 0) / 2 = 0.5 * f[end].
-    @. favgz.data[:, :, end] = 0.5 * f.data[:, :, end]
-    nothing
-end
-
-function avgz!(g::RegularCartesianGrid, f::FaceField, favgz::EdgeField)
-    for k in 2:g.Nz, j in 1:g.Ny, i in 1:g.Nx
-        @inbounds favgz.data[i, j, k] =  (f.data[i, j, k] + f.data[i, j, k-1]) / 2
-    end
-    @. favgz.data[:, :, 1] = f.data[:, :, 1]
-    nothing
-end
-
-"""
-    avgx_4(g::RegularCartesianGrid, f::CellField, favgx::FaceField)
-
-Compute the average \$\\overline{\\;f\\;}^x = \\frac{f_E + f_W}{2}\$ between the
-eastern and western cells of a cell-centered field `f` and store it in a `g`
-face-centered field `favgx`, assuming both fields are defined on a regular
-Cartesian grid `g` with periodic boundary conditions in the \$x\$-direction.
-This is done with 4th order accuracy, using a centered scheme.
-"""
-function avgx_4!(g::RegularCartesianGrid, f::CellField, favgx::FaceField)
-    oneSixth = 1.0/6
-    for k in 1:g.Nz, j in 1:g.Ny, i in 1:g.Nx
-        @inbounds favgx.data[i, j, k] = (f.data[i, j, k] + f.data[decmod1(i, g.Nx), j, k] -
-		                                    ( f.data[incmod1(i, g.Nx), j, k] - f.data[i, j, k] -
-                                          f.data[decmod1(i, g.Nx), j, k] +
-                                          f.data[decmod2(i, g.Nx), j, k]) * oneSixth ) * 0.5
-    end
-end
-
-function avgy_4!(g::RegularCartesianGrid, f::CellField, favgy::FaceField)
-    oneSixth = 1.0/6
-    for k in 1:g.Nz, j in 1:g.Ny, i in 1:g.Nx
-        @inbounds favgy.data[i, j, k] =  (f.data[i, j, k] + f.data[i, decmod1(j, g.Ny), k] -
-		                                     ( f.data[i, incmod1(j, g.Ny), k] - f.data[i, j, k] -
-                                           f.data[i, decmod1(j, g.Ny), k] +
-                                           f.data[i, decmod2(j, g.Ny), k]) * oneSixth ) * 0.5
-    end
-end
-
-function avgz_4!(g::RegularCartesianGrid, f::CellField, favgz::FaceField)
-    oneSixth = 1.0/6
-    for k in 1:g.Nz, j in 1:g.Ny, i in 1:g.Nx
-        km1 = max(1,k-1)
-        kp1 = min(g.Nz,k+1)
-        km2 = max(1,k-2)
-        @inbounds favgz.data[i, j, k] =  (f.data[i, j, k] + f.data[i, j, km1] -
-                                         (f.data[i, j, kp1] - f.data[i, j, k] -
-                                          f.data[i, j, km1] + f.data[i, j, km2]) * oneSixth ) * 0.5
-    end
-    @. favgz.data[:, :, 1] = f.data[:, :, 1]
-    nothing
-end
-
-"""
-    div!(g, fx, fy, fz, δfx, δfy, δfz, div)
-
-Compute the divergence.
-"""
-function div!(g::RegularCartesianGrid,
-              fx::FaceFieldX, fy::FaceFieldY, fz::FaceFieldZ, div::CellField,
-              tmp::OperatorTemporaryFields)
-
-    δxfx, δyfy, δzfz = tmp.fC1, tmp.fC2, tmp.fC3
-
-    δx!(g, fx, δxfx)
-    δy!(g, fy, δyfy)
-    δz!(g, fz, δzfz)
-
-    @. div.data = (1/g.V) * (g.Ax * δxfx.data + g.Ay * δyfy.data + g.Az * δzfz.data)
-    nothing
-end
-
-function div!(g::RegularCartesianGrid,
-              fx::CellField, fy::CellField, fz::CellField, div::FaceField,
-              tmp::OperatorTemporaryFields)
-
-    δxfx, δyfy, δzfz = tmp.fFX, tmp.fFY, tmp.fFZ
-
-    δx!(g, fx, δxfx)
-    δy!(g, fy, δyfy)
-    δz!(g, fz, δzfz)
-
-    @. div.data = (1/g.V) * (g.Ax * δxfx.data + g.Ay * δyfy.data + g.Az * δzfz.data)
-    nothing
-end
-
-function div_flux!(g::RegularCartesianGrid,
-                   u::FaceFieldX, v::FaceFieldY, w::FaceFieldZ, Q::CellField,
-                   div_flux::CellField, tmp::OperatorTemporaryFields)
-
-    Q̅ˣ, Q̅ʸ, Q̅ᶻ = tmp.fFX, tmp.fFY, tmp.fFZ
-
-    avgx!(g, Q, Q̅ˣ)
-    avgy!(g, Q, Q̅ʸ)
-    avgz!(g, Q, Q̅ᶻ)
-
-    flux_x, flux_y, flux_z = tmp.fFX, tmp.fFY, tmp.fFZ
-
-    @. flux_x.data = g.Ax * u.data * Q̅ˣ.data
-    @. flux_y.data = g.Ay * v.data * Q̅ʸ.data
-    @. flux_z.data = g.Az * w.data * Q̅ᶻ.data
-
-    # Imposing zero vertical flux through the top layer.
-    @. flux_z.data[:, :, 1] = 0
-
-    δxflux_x, δyflux_y, δzflux_z = tmp.fC1, tmp.fC2, tmp.fC3
-
-    δx!(g, flux_x, δxflux_x)
-    δy!(g, flux_y, δyflux_y)
-    δz!(g, flux_z, δzflux_z)
-
-    @. div_flux.data = (1/g.V) * (δxflux_x.data + δyflux_y.data + δzflux_z.data)
-    nothing
-end
-
-
-function div_flux_4!(g::RegularCartesianGrid,
-                   u::FaceFieldX, v::FaceFieldY, w::FaceFieldZ, Q::CellField,
-                   div_flux::CellField, tmp::OperatorTemporaryFields)
-
-
-    Q̅ˣ, Q̅ʸ, Q̅ᶻ = tmp.fFX, tmp.fFY, tmp.fFZ
-
-    avgx_4!(g, Q, Q̅ˣ)
-    avgy_4!(g, Q, Q̅ʸ)
-    avgz_4!(g, Q, Q̅ᶻ)
-
-    flux_x, flux_y, flux_z = tmp.fFX, tmp.fFY, tmp.fFZ
-
-    @. flux_x.data = g.Ax * u.data * Q̅ˣ.data
-    @. flux_y.data = g.Ay * v.data * Q̅ʸ.data
-    @. flux_z.data = g.Az * w.data * Q̅ᶻ.data
-
-    # Imposing zero vertical flux through the top layer.
-    @. flux_z.data[:, :, 1] = 0
-
-    δxflux_x, δyflux_y, δzflux_z = tmp.fC1, tmp.fC2, tmp.fC3
-
-    δx!(g, flux_x, δxflux_x)
-    δy!(g, flux_y, δyflux_y)
-    δz!(g, flux_z, δzflux_z)
-
-    @. div_flux.data = (1/g.V) * (δxflux_x.data + δyflux_y.data + δzflux_z.data)
-    nothing
-end
-
-function u∇u!(g::RegularCartesianGrid, ũ::VelocityFields, u∇u::FaceFieldX,
-              tmp::OperatorTemporaryFields)
-
-    ∂uu∂x, ∂uv∂y, ∂uw∂z = tmp.fFX, tmp.fFY, tmp.fFZ
-
-    u̅ˣ = tmp.fC1
-    avgx!(g, ũ.u, u̅ˣ)
-    uu = tmp.fC1
-    @. uu.data = g.Ax * u̅ˣ.data^2
-    δx!(g, uu, ∂uu∂x)
-
-    u̅ʸ, v̅ˣ = tmp.fE1, tmp.fE2
-    avgy!(g, ũ.u, u̅ʸ)
-    avgx!(g, ũ.v, v̅ˣ)
-    uv = tmp.fE1
-    @. uv.data = g.Ay * u̅ʸ.data * v̅ˣ.data
-    δy!(g, uv, ∂uv∂y)
-
-    u̅ᶻ, w̅ˣ = tmp.fE1, tmp.fE2
-    avgz!(g, ũ.u, u̅ᶻ)
-    avgx!(g, ũ.w, w̅ˣ)
-    uw = tmp.fE1
-    @. uw.data = g.Az * u̅ᶻ.data * w̅ˣ.data
-    δz!(g, uw, ∂uw∂z)
-
-    @. u∇u.data = (1/g.V) * (∂uu∂x.data + ∂uv∂y.data + ∂uw∂z.data)
-    nothing
-end
-
-function u∇v!(g::RegularCartesianGrid, ũ::VelocityFields, u∇v::FaceFieldY,
-              tmp::OperatorTemporaryFields)
-
-    ∂vu∂x, ∂vv∂y, ∂vw∂z = tmp.fFX, tmp.fFY, tmp.fFZ
-
-    v̅ˣ, u̅ʸ = tmp.fE1, tmp.fE2
-    avgx!(g, ũ.v, v̅ˣ)
-    avgy!(g, ũ.u, u̅ʸ)
-    vu = tmp.fE1
-    @. vu.data = g.Ax * v̅ˣ.data * u̅ʸ.data
-    δx!(g, vu, ∂vu∂x)
-
-    v̅ʸ = tmp.fC1
-    avgy!(g, ũ.v, v̅ʸ)
-    vv = tmp.fC1
-    @. vv.data = g.Ay * v̅ʸ.data^2
-    δy!(g, vv, ∂vv∂y)
-
-    v̅ᶻ, w̅ʸ = tmp.fE1, tmp.fE2
-    avgz!(g, ũ.v, v̅ᶻ)
-    avgy!(g, ũ.w, w̅ʸ)
-    vw = tmp.fE1
-    @. vw.data = g.Az * v̅ᶻ.data * w̅ʸ.data
-    δz!(g, vw, ∂vw∂z)
-
-    @. u∇v.data = (1/g.V) * (∂vu∂x.data + ∂vv∂y.data + ∂vw∂z.data)
-    nothing
-end
-
-function u∇w!(g::RegularCartesianGrid, ũ::VelocityFields, u∇w::FaceFieldZ,
-              tmp::OperatorTemporaryFields)
-
-    ∂wu∂x, ∂wv∂y, ∂ww∂z = tmp.fFX, tmp.fFY, tmp.fFZ
-
-    w̅ˣ, u̅ᶻ = tmp.fE1, tmp.fE2
-    avgx!(g, ũ.w, w̅ˣ)
-    avgz!(g, ũ.u, u̅ᶻ)
-    wu = tmp.fE1
-    @. wu.data = g.Ax * w̅ˣ.data * u̅ᶻ.data
-    δx!(g, wu, ∂wu∂x)
-
-    w̅ʸ, v̅ᶻ = tmp.fE1, tmp.fE2
-    avgy!(g, ũ.w, w̅ʸ)
-    avgz!(g, ũ.v, v̅ᶻ)
-    wv = tmp.fE1
-    @. wv.data = g.Ay * w̅ʸ.data * v̅ᶻ.data
-    δy!(g, wv, ∂wv∂y)
-
-    w̅ᶻ = tmp.fC1
-    avgz!(g, ũ.w, w̅ᶻ)
-    ww = tmp.fC1
-    @. ww.data = g.Az * w̅ᶻ.data^2
-    δz!(g, ww, ∂ww∂z)
-
-    # @. ww.data[:, :, 1]   .= 0
-    # @. ww.data[:, :, end] .= 0
-
-    @. u∇w.data = (1/g.V) * (∂wu∂x.data + ∂wv∂y.data + ∂ww∂z.data)
-    nothing
-end
-
-function κ∇²!(g::RegularCartesianGrid, Q::CellField, κ∇²Q::CellField, κh, κv,
-             tmp::OperatorTemporaryFields)
-    δxQ, δyQ, δzQ = tmp.fFX, tmp.fFY, tmp.fFZ
-
-    δx!(g, Q, δxQ)
-    δy!(g, Q, δyQ)
-    δz!(g, Q, δzQ)
-
-    κ∇Q_x, κ∇Q_y, κ∇Q_z = tmp.fFX, tmp.fFY, tmp.fFZ
-
-    @. κ∇Q_x.data = κh * δxQ.data / g.Δx
-    @. κ∇Q_y.data = κh * δyQ.data / g.Δy
-    @. κ∇Q_z.data = κv * δzQ.data / g.Δz
-
-    div!(g, κ∇Q_x, κ∇Q_y, κ∇Q_z, κ∇²Q, tmp)
-    nothing
-end
-
-function 𝜈∇²u!(g::RegularCartesianGrid, u::FaceFieldX, 𝜈∇²u::FaceField, 𝜈h, 𝜈v,
-                tmp::OperatorTemporaryFields)
-
-    𝜈∇²u_x, 𝜈∇²u_y, 𝜈∇²u_z = tmp.fFX, tmp.fFY, tmp.fFZ
-
-    δxu = tmp.fC1
-    δx!(g, u, δxu)
-    𝜈∇u_x = tmp.fC1
-    @. 𝜈∇u_x.data = g.Ax * 𝜈h * δxu.data / g.Δx
-    δx!(g, 𝜈∇u_x, 𝜈∇²u_x)
-
-    δyu = tmp.fE1
-    δy!(g, u, δyu)
-    𝜈∇u_y = tmp.fE1
-    @. 𝜈∇u_y.data = g.Ay * 𝜈h * δyu.data / g.Δy
-    δy!(g, 𝜈∇u_y, 𝜈∇²u_y)
-
-    δzu = tmp.fE1
-    δz!(g, u, δzu)
-    𝜈∇u_z = tmp.fE1
-    @. 𝜈∇u_z.data = g.Az * 𝜈v * δzu.data / g.Δz
-    δz!(g, 𝜈∇u_z, 𝜈∇²u_z)
-
-    # @. 𝜈∇u_z.data[:, :,   1] = 0  # # redundant because of δz! (c2f).
-    # @. 𝜈∇u_z.data[:, :, end] = 0
-
-    @. 𝜈∇²u.data = (1/g.V) * (𝜈∇²u_x.data + 𝜈∇²u_y.data + 𝜈∇²u_z.data)
-    nothing
-end
-
-function 𝜈∇²v!(g::RegularCartesianGrid, v::FaceFieldY, 𝜈∇²v::FaceField, 𝜈h, 𝜈v,
-                tmp::OperatorTemporaryFields)
-
-    𝜈∇²v_x, 𝜈∇²v_y, 𝜈∇²v_z = tmp.fFX, tmp.fFY, tmp.fFZ
-
-    δxv = tmp.fE1
-    δx!(g, v, δxv)
-    𝜈∇v_x = tmp.fE1
-    @. 𝜈∇v_x.data = g.Ax * 𝜈h * δxv.data / g.Δx
-    δx!(g, 𝜈∇v_x, 𝜈∇²v_x)
-
-    δyv = tmp.fC1
-    δy!(g, v, δyv)
-    𝜈∇v_y = tmp.fC1
-    @. 𝜈∇v_y.data = g.Ay * 𝜈h * δyv.data / g.Δy
-    δy!(g, 𝜈∇v_y, 𝜈∇²v_y)
-
-    δzv = tmp.fE1
-    δz!(g, v, δzv)
-    𝜈∇v_z = tmp.fE1
-    @. 𝜈∇v_z.data = g.Az * 𝜈v * δzv.data / g.Δz
-    δz!(g, 𝜈∇v_z, 𝜈∇²v_z)
-
-    # @. 𝜈∇v_z.data[:, :,   1] = 0  # # redundant because of δz! (c2f).
-    # @. 𝜈∇v_z.data[:, :, end] = 0
-
-    @. 𝜈∇²v.data = (1/g.V) * (𝜈∇²v_x.data + 𝜈∇²v_y.data + 𝜈∇²v_z.data)
-    nothing
-end
-
-function 𝜈∇²w!(g::RegularCartesianGrid, w::FaceFieldZ, 𝜈∇²w::FaceField, 𝜈h, 𝜈v,
-                tmp::OperatorTemporaryFields)
-
-    𝜈∇²w_x, 𝜈∇²w_y, 𝜈∇²w_z = tmp.fFX, tmp.fFY, tmp.fFZ
-
-    δxw = tmp.fE1
-    δx!(g, w, δxw)
-    𝜈∇w_x = tmp.fE1
-    @. 𝜈∇w_x.data = g.Ax * 𝜈h * δxw.data / g.Δx
-    δx!(g, 𝜈∇w_x, 𝜈∇²w_x)
-
-    δyw = tmp.fE1
-    δy!(g, w, δyw)
-    𝜈∇w_y = tmp.fE1
-    @. 𝜈∇w_y.data = g.Ay * 𝜈h * δyw.data / g.Δy
-    δy!(g, 𝜈∇w_y, 𝜈∇²w_y)
-
-    δzw = tmp.fC1
-    δz!(g, w, δzw)
-    𝜈∇w_z = tmp.fC1
-    @. 𝜈∇w_z.data = g.Az * 𝜈v * δzw.data / g.Δz
-    δz!(g, 𝜈∇w_z, 𝜈∇²w_z)
-
-    # Imposing free slip viscous boundary conditions at the bottom layer.
-    # @. 𝜈∇w_z.data[:, :,   1] = 0
-    # @. 𝜈∇w_z.data[:, :, end] = 0
-
-    @. 𝜈∇²w.data = (1/g.V) * (𝜈∇²w_x.data + 𝜈∇²w_y.data + 𝜈∇²w_z.data)
-    nothing
-end
-
-# TODO: Rewrite using δ and div operators.
-function ∇²_ppn!(g::RegularCartesianGrid, f::CellField, ∇²f::CellField)
-    for k in 2:(g.Nz-1), j in 1:g.Ny, i in 1:g.Nx
-       ∇²f.data[i, j, k] = (f.data[incmod1(i, g.Nx), j, k] - 2*f.data[i, j, k] + f.data[decmod1(i, g.Nx), j, k]) / g.Δx^2 +
-                           (f.data[i, incmod1(j, g.Ny), k] - 2*f.data[i, j, k] + f.data[i, decmod1(j, g.Ny), k]) / g.Δy^2 +
-                           (f.data[i, j, k+1]              - 2*f.data[i, j, k] + f.data[i, j, k-1])              / g.Δz^2
-    end
-    for j in 1:g.Ny, i in 1:g.Nx
-        ∇²f.data[i, j,   1] = (f.data[i, j, 2] - f.data[i, j, 1]) / g.Δz^2 +
-                              (f.data[incmod1(i, g.Nx), j, 1] - 2*f.data[i, j, 1] + f.data[decmod1(i, g.Nx), j, 1]) / g.Δx^2 +
-                              (f.data[i, incmod1(j, g.Ny), 1] - 2*f.data[i, j, 1] + f.data[i, decmod1(j, g.Ny), 1]) / g.Δy^2
-        ∇²f.data[i, j, end] = (f.data[i, j, end-1] - f.data[i, j, end]) / g.Δz^2 +
-                              (f.data[incmod1(i, g.Nx), j, end] - 2*f.data[i, j, end] + f.data[decmod1(i, g.Nx), j, end]) / g.Δx^2 +
-                              (f.data[i, incmod1(j, g.Ny), end] - 2*f.data[i, j, end] + f.data[i, decmod1(j, g.Ny), end]) / g.Δy^2
-    end
-    nothing
-end
-=======
-using Oceananigans:
-    RegularCartesianGrid,
-    Field, CellField, FaceField, FaceFieldX, FaceFieldY, FaceFieldZ, EdgeField,
-    VelocityFields, TracerFields, PressureFields, SourceTerms, ForcingFields,
-    OperatorTemporaryFields
-
-# Increment and decrement integer a with periodic wrapping. So if n == 10 then
-# incmod1(11, n) = 1 and decmod1(0, n) = 10.
-@inline incmod1(a, n) = a == n ? one(a) : a + 1
-@inline decmod1(a, n) = a == 1 ? n : a - 1
-
-
-# function δx!(g::RegularCartesianGrid, f::CellField, δxf::FaceField)
-#     for k in 1:g.Nz, j in 1:g.Ny, i in 1:g.Nx
-#         @inbounds δxf.data[i, j, k] =  f.data[i, j, k] - f.data[decmod1(i, g.Nx), j, k]
-#     end
-#     nothing
-# end
-
-"""
-    δx!(g::RegularCartesianGrid, f::CellField, δxf::FaceField)
-
-Compute the difference \$\\delta_x(f) = f_E - f_W\$ between the eastern and
-western cells of a cell-centered field `f` and store it in a face-centered
-field `δxf`, assuming both fields are defined on a regular Cartesian grid `g`
-with periodic boundary condition in the \$x\$-direction.
-"""
-function δx!(g::RegularCartesianGrid, f::CellField, δxf::FaceField)
-    @views @. δxf.data[1,     :, :] = f.data[1,     :, :] - f.data[end,     :, :]
-    @views @. δxf.data[2:end, :, :] = f.data[2:end, :, :] - f.data[1:end-1, :, :]
-    nothing
-end
-
-# function δx!(g::RegularCartesianGrid, f::FaceField, δxf::CellField)
-#     for k in 1:g.Nz, j in 1:g.Ny, i in 1:g.Nx
-#         @inbounds δxf.data[i, j, k] =  f.data[incmod1(i, g.Nx), j, k] - f.data[i, j, k]
-#     end
-#     nothing
-# end
-
-"""
-    δx!(g::RegularCartesianGrid, f::FaceField, δxf::CellField)
-
-Compute the difference \$\\delta_x(f) = f_E - f_W\$ between the eastern and
-western faces of a face-centered field `f` and store it in a cell-centered
-field `δxf`, assuming both fields are defined on a regular Cartesian grid `g`
-with periodic boundary conditions in the \$x\$-direction.
-"""
-function δx!(g::RegularCartesianGrid, f::FaceField, δxf::CellField)
-    @views @. δxf.data[1:end-1, :, :] = f.data[2:end, :, :] - f.data[1:end-1, :, :]
-    @views @. δxf.data[end,     :, :] = f.data[1,     :, :] - f.data[end,     :, :]
-    nothing
-end
-
-# function δx!(g::RegularCartesianGrid, f::EdgeField, δxf::FaceField)
-#     for k in 1:g.Nz, j in 1:g.Ny, i in 1:g.Nx
-#         @inbounds δxf.data[i, j, k] =  f.data[incmod1(i, g.Nx), j, k] - f.data[i, j, k]
-#     end
-#     nothing
-# end
-
-function δx!(g::RegularCartesianGrid, f::EdgeField, δxf::FaceField)
-    @views @. δxf.data[1:end-1, :, :] = f.data[2:end, :, :] - f.data[1:end-1, :, :]
-    @views @. δxf.data[end,     :, :] = f.data[1,     :, :] - f.data[end,     :, :]
-    nothing
-end
-
-# function δx!(g::RegularCartesianGrid, f::FaceField, δxf::EdgeField)
-#     for k in 1:g.Nz, j in 1:g.Ny, i in 1:g.Nx
-#         @inbounds δxf.data[i, j, k] =  f.data[i, j, k] - f.data[decmod1(i, g.Nx), j, k]
-#     end
-#     nothing
-# end
-
-function δx!(g::RegularCartesianGrid, f::FaceField, δxf::EdgeField)
-    @views @. δxf.data[1,     :, :] = f.data[1,     :, :] - f.data[end,     :, :]
-    @views @. δxf.data[2:end, :, :] = f.data[2:end, :, :] - f.data[1:end-1, :, :]
-    nothing
-end
-
-# function δy!(g::RegularCartesianGrid, f::CellField, δyf::FaceField)
-#     for k in 1:g.Nz, j in 1:g.Ny, i in 1:g.Nx
-#         @inbounds δyf.data[i, j, k] =  f.data[i, j, k] - f.data[i, decmod1(j, g.Ny), k]
-#     end
-#     nothing
-# end
-
-"""
-    δy!(g::RegularCartesianGrid, f::CellField, δyf::FaceField)
-
-Compute the difference \$\\delta_y(f) = f_N - f_S\$ between the northern and
-southern cells of a cell-centered field `f` and store it in a face-centered
-field `δyf`, assuming both fields are defined on a regular Cartesian grid `g`
-with periodic boundary condition in the \$y\$-direction.
-"""
-function δy!(g::RegularCartesianGrid, f::CellField, δyf::FaceField)
-    @views @. δyf.data[:,     1, :] = f.data[:,     1, :] - f.data[:,     end, :]
-    @views @. δyf.data[:, 2:end, :] = f.data[:, 2:end, :] - f.data[:, 1:end-1, :]
-    nothing
-end
-
-# function δy!(g::RegularCartesianGrid, f::FaceField, δyf::CellField)
-#     for k in 1:g.Nz, j in 1:g.Ny, i in 1:g.Nx
-#         @inbounds δyf.data[i, j, k] =  f.data[i, incmod1(j, g.Ny), k] - f.data[i, j, k]
-#     end
-#     nothing
-# end
-
-"""
-    δy!(g::RegularCartesianGrid, f::FaceField, δyf::CellField)
-
-Compute the difference \$\\delta_y(f) = f_N - f_S\$ between the northern and
-southern faces of a face-centered field `f` and store it in a cell-centered
-field `δyf`, assuming both fields are defined on a regular Cartesian grid `g`
-with periodic boundary condition in the \$y\$-direction.
-"""
-function δy!(g::RegularCartesianGrid, f::FaceField, δyf::CellField)
-    @views @. δyf.data[:, 1:end-1, :] = f.data[:, 2:end, :] - f.data[:, 1:end-1, :]
-    @views @. δyf.data[:, end,     :] = f.data[:, 1,     :] - f.data[:, end,     :]
-    nothing
-end
-
-# function δy!(g::RegularCartesianGrid, f::EdgeField, δyf::FaceField)
-#     for k in 1:g.Nz, j in 1:g.Ny, i in 1:g.Nx
-#         @inbounds δyf.data[i, j, k] =  f.data[i, incmod1(j, g.Ny), k] - f.data[i, j, k]
-#     end
-#     nothing
-# end
-
-function δy!(g::RegularCartesianGrid, f::EdgeField, δyf::FaceField)
-    @views @. δyf.data[:, 1:end-1, :] = f.data[:, 2:end, :] - f.data[:, 1:end-1, :]
-    @views @. δyf.data[:, end,     :] = f.data[:, 1,     :] - f.data[:, end,     :]
-    nothing
-end
-
-# function δy!(g::RegularCartesianGrid, f::FaceField, δyf::EdgeField)
-#     for k in 1:g.Nz, j in 1:g.Ny, i in 1:g.Nx
-#         @inbounds δyf.data[i, j, k] =  f.data[i, j, k] - f.data[i, decmod1(j, g.Ny), k]
-#     end
-#     nothing
-# end
-
-function δy!(g::RegularCartesianGrid, f::FaceField, δyf::EdgeField)
-    @views @. δyf.data[:,     1, :] = f.data[:,     1, :] - f.data[:,     end, :]
-    @views @. δyf.data[:, 2:end, :] = f.data[:, 2:end, :] - f.data[:, 1:end-1, :]
-    nothing
-end
-
-# function δz!(g::RegularCartesianGrid, f::CellField, δzf::FaceField)
-#     for k in 2:g.Nz, j in 1:g.Ny, i in 1:g.Nx
-#         @inbounds δzf.data[i, j, k] = f.data[i, j, k-1] - f.data[i, j, k]
-#     end
-#     @. δzf.data[:, :, 1] = 0
-#     nothing
-# end
-
-"""
-    δz!(g::RegularCartesianGrid, f::CellField, δzf::FaceField)
-
-Compute the difference \$\\delta_z(f) = f_T - f_B\$ between the top and
-bottom cells of a cell-centered field `f` and store it in a face-centered
-field `δzf`, assuming both fields are defined on a regular Cartesian grid `g`
-with Neumann boundary condition in the \$z\$-direction.
-"""
-function δz!(g::RegularCartesianGrid, f::CellField, δzf::FaceField)
-    @views @. δzf.data[:, :, 2:end] = f.data[:, :, 1:end-1] - f.data[:, :, 2:end]
-    @views @. δzf.data[:, :,     1] = 0
-    nothing
-end
-
-# function δz!(g::RegularCartesianGrid, f::FaceField, δzf::CellField)
-#     for k in 1:(g.Nz-1), j in 1:g.Ny, i in 1:g.Nx
-#         @inbounds δzf.data[i, j, k] =  f.data[i, j, k] - f.data[i, j, k+1]
-#     end
-#     for j in 1:g.Ny, i in 1:g.Nx
-#         @inbounds δzf.data[i, j, g.Nz] = f.data[i, j, g.Nz]
-#     end
-#
-#     # For some reason broadcasting causes 3 memory allocations (78.27 KiB) for
-#     # Nx, Ny, Nz = 100, 100, 100.
-#     # @. δzf.data[:, :, end] = f.data[:, :, end]
-#
-#     nothing
-# end
-
-"""
-    δz!(g::RegularCartesianGrid, f::FaceField, δzf::CellField)
-
-Compute the difference \$\\delta_z(f) = f_T - f_B\$ between the top and
-bottom faces of a face-centered field `f` and store it in a cell-centered
-field `δzf`, assuming both fields are defined on a regular Cartesian grid `g`
-with Neumann boundary condition in the \$z\$-direction.
-"""
-function δz!(g::RegularCartesianGrid, f::FaceField, δzf::CellField)
-    @views @. δzf.data[:, :, 1:end-1] = f.data[:, :, 1:end-1] - f.data[:, :, 2:end]
-    @views @. δzf.data[:, :,     end] = f.data[:, :,     end]
-    nothing
-end
-
-# function δz!(g::RegularCartesianGrid, f::EdgeField, δzf::FaceField)
-#     for k in 1:(g.Nz-1), j in 1:g.Ny, i in 1:g.Nx
-#         @inbounds δzf.data[i, j, k] =  f.data[i, j, k] - f.data[i, j, k+1]
-#     end
-#     for j in 1:g.Ny, i in 1:g.Nx
-#         @inbounds δzf.data[i, j, g.Nz] = f.data[i, j, g.Nz]
-#     end
-#
-#     # For some reason broadcasting causes 3 memory allocations (78.27 KiB) for
-#     # Nx, Ny, Nz = 100, 100, 100.
-#     # @. δzf.data[:, :, end] = f.data[:, :, end]
-#
-#     nothing
-# end
-
-function δz!(g::RegularCartesianGrid, f::EdgeField, δzf::FaceField)
-    @views @. δzf.data[:, :, 1:end-1] = f.data[:, :, 1:end-1] - f.data[:, :, 2:end]
-    @views @. δzf.data[:, :,     end] = f.data[:, :,     end]
-    nothing
-end
-
-# function δz!(g::RegularCartesianGrid, f::FaceField, δzf::EdgeField)
-#     for k in 2:g.Nz, j in 1:g.Ny, i in 1:g.Nx
-#         @inbounds δzf.data[i, j, k] = f.data[i, j, k-1] - f.data[i, j, k]
-#     end
-#     @. δzf.data[:, :, 1] = 0
-#     nothing
-# end
-
-function δz!(g::RegularCartesianGrid, f::FaceField, δzf::EdgeField)
-    @views @. δzf.data[:, :, 2:end] = f.data[:, :, 1:end-1] - f.data[:, :, 2:end]
-    @views @. δzf.data[:, :,     1] = 0
-    nothing
-end
-
-# function avgx!(g::RegularCartesianGrid, f::CellField, favgx::FaceField)
-#     for k in 1:g.Nz, j in 1:g.Ny, i in 1:g.Nx
-#         @inbounds favgx.data[i, j, k] =  (f.data[i, j, k] + f.data[decmod1(i, g.Nx), j, k]) / 2
-#     end
-# end
-
-"""
-    avgx!(g::RegularCartesianGrid, f::CellField, favgx::FaceField)
-
-Compute the average \$\\overline{\\;f\\;}^x = \\frac{f_E + f_W}{2}\$ between the
-eastern and western cells of a cell-centered field `f` and store it in a `g`
-face-centered field `favgx`, assuming both fields are defined on a regular
-Cartesian grid `g` with periodic boundary conditions in the \$x\$-direction.
-"""
-function avgx!(g::RegularCartesianGrid, f::CellField, favgx::FaceField)
-    @views @. favgx.data[2:end, :, :] = (f.data[2:end, :, :] + f.data[1:end-1, :, :]) / 2.0f0
-    @views @. favgx.data[1,     :, :] = (f.data[1,     :, :] + f.data[end,     :, :]) / 2.0f0
-    nothing
-end
-
-# function avgx!(g::RegularCartesianGrid, f::FaceField, favgx::CellField)
-#     for k in 1:g.Nz, j in 1:g.Ny, i in 1:g.Nx
-#         @inbounds favgx.data[i, j, k] =  (f.data[incmod1(i, g.Nx), j, k] + f.data[i, j, k]) / 2
-#     end
-# end
-
-function avgx!(g::RegularCartesianGrid, f::FaceField, favgx::CellField)
-    @views @. favgx.data[1:end-1, :, :] = (f.data[2:end, :, :] + f.data[1:end-1, :, :]) / 2.0f0
-    @views @. favgx.data[end,     :, :] = (f.data[1,     :, :] + f.data[end,     :, :]) / 2.0f0
-    nothing
-end
-
-# function avgx!(g::RegularCartesianGrid, f::FaceField, favgx::EdgeField)
-#     for k in 1:g.Nz, j in 1:g.Ny, i in 1:g.Nx
-#         @inbounds favgx.data[i, j, k] =  (f.data[i, j, k] + f.data[decmod1(i, g.Nx), j, k]) / 2
-#     end
-# end
-
-function avgx!(g::RegularCartesianGrid, f::FaceField, favgx::EdgeField)
-    @views @. favgx.data[2:end, :, :] = (f.data[2:end, :, :] + f.data[1:end-1, :, :]) / 2.0f0
-    @views @. favgx.data[1,     :, :] = (f.data[1,     :, :] + f.data[end,     :, :]) / 2.0f0
-    nothing
-end
-
-# function avgy!(g::RegularCartesianGrid, f::CellField, favgy::FaceField)
-#     for k in 1:g.Nz, j in 1:g.Ny, i in 1:g.Nx
-#         @inbounds favgy.data[i, j, k] =  (f.data[i, j, k] + f.data[i, decmod1(j, g.Ny), k]) / 2
-#     end
-# end
-
-function avgy!(g::RegularCartesianGrid, f::CellField, favgy::FaceField)
-    @views @. favgy.data[:, 2:end, :] = (f.data[:, 2:end, :] + f.data[:, 1:end-1, :]) / 2.0f0
-    @views @. favgy.data[:, 1,     :] = (f.data[:, 1,     :] + f.data[:, end,     :]) / 2.0f0
-    nothing
-end
-
-# function avgy!(g::RegularCartesianGrid, f::FaceField, favgy::CellField)
-#     for k in 1:g.Nz, j in 1:g.Ny, i in 1:g.Nx
-#         @inbounds favgy.data[i, j, k] =  (f.data[i, incmod1(j, g.Ny), k] + f.data[i, j, k]) / 2
-#     end
-# end
-
-function avgy!(g::RegularCartesianGrid, f::FaceField, favgy::CellField)
-    @views @. favgy.data[:, 1:end-1, :] = (f.data[:, 2:end, :] + f.data[:, 1:end-1, :]) / 2.0f0
-    @views @. favgy.data[:, end,     :] = (f.data[:, 1,     :] + f.data[:, end,     :]) / 2.0f0
-    nothing
-end
-
-# function avgy!(g::RegularCartesianGrid, f::FaceField, favgy::EdgeField)
-#     for k in 1:g.Nz, j in 1:g.Ny, i in 1:g.Nx
-#         @inbounds favgy.data[i, j, k] =  (f.data[i, j, k] + f.data[i, decmod1(j, g.Ny), k]) / 2
-#     end
-# end
-
-function avgy!(g::RegularCartesianGrid, f::FaceField, favgy::EdgeField)
-    @views @. favgy.data[:, 2:end, :] = (f.data[:, 2:end, :] + f.data[:, 1:end-1, :]) / 2.0f0
-    @views @. favgy.data[:, 1,     :] = (f.data[:, 1,     :] + f.data[:, end,     :]) / 2.0f0
-    nothing
-end
-
-# function avgz!(g::RegularCartesianGrid, f::CellField, favgz::FaceField)
-#     for k in 2:g.Nz, j in 1:g.Ny, i in 1:g.Nx
-#         @inbounds favgz.data[i, j, k] =  (f.data[i, j, k] + f.data[i, j, k-1]) / 2
-#     end
-#     @. favgz.data[:, :, 1] = f.data[:, :, 1]
-#     nothing
-# end
-
-function avgz!(g::RegularCartesianGrid, f::CellField, favgz::FaceField)
-    @views @. favgz.data[:, :, 2:end] = (f.data[:, :, 2:end] + f.data[:, :, 1:end-1]) / 2.0f0
-    @views @. favgz.data[:, :, 1] = f.data[:, :, 1]
-    nothing
-end
-
-# function avgz!(g::RegularCartesianGrid, f::FaceField, favgz::CellField)
-#     for k in 1:(g.Nz-1), j in 1:g.Ny, i in 1:g.Nx
-#         favgz.data[i, j, k] =  (f.data[i, j, incmod1(k, g.Nz)] + f.data[i, j, k]) / 2
-#     end
-#
-#     # Assuming zero at the very bottom, so (f[end] + 0) / 2 = 0.5 * f[end].
-#     @. favgz.data[:, :, end] = 0.5 * f.data[:, :, end]
-#     nothing
-# end
-
-function avgz!(g::RegularCartesianGrid, f::FaceField, favgz::CellField)
-    @views @. favgz.data[:, :, 1:end-1] = (f.data[:, :, 2:end] + f.data[:, :, 1:end-1]) / 2.0f0
-    @views @. favgz.data[:, :,     end] = 0.5 * f.data[:, :, end]
-    nothing
-end
-
-# function avgz!(g::RegularCartesianGrid, f::FaceField, favgz::EdgeField)
-#     for k in 2:g.Nz, j in 1:g.Ny, i in 1:g.Nx
-#         @inbounds favgz.data[i, j, k] =  (f.data[i, j, k] + f.data[i, j, k-1]) / 2
-#     end
-#     @. favgz.data[:, :, 1] = f.data[:, :, 1]
-#     nothing
-# end
-
-function avgz!(g::RegularCartesianGrid, f::FaceField, favgz::EdgeField)
-    @views @. favgz.data[:, :, 2:end] = (f.data[:, :, 2:end] + f.data[:, :, 1:end-1]) / 2.0f0
-    @views @. favgz.data[:, :, 1] = f.data[:, :, 1]
-    nothing
-end
-
-
-"""
-    div!(g, fx, fy, fz, div, tmp)
-
-Compute the divergence.
-"""
-function div!(g::RegularCartesianGrid,
-              fx::FaceFieldX, fy::FaceFieldY, fz::FaceFieldZ, div::CellField,
-              tmp::OperatorTemporaryFields)
-
-    δxfx, δyfy, δzfz = tmp.fC1, tmp.fC2, tmp.fC3
-
-    δx!(g, fx, δxfx)
-    δy!(g, fy, δyfy)
-    δz!(g, fz, δzfz)
-
-    @. div.data = (1/g.V) * (g.Ax * δxfx.data + g.Ay * δyfy.data + g.Az * δzfz.data)
-    nothing
-end
-
-function div!(g::RegularCartesianGrid,
-              fx::CellField, fy::CellField, fz::CellField, div::FaceField,
-              tmp::OperatorTemporaryFields)
-
-    δxfx, δyfy, δzfz = tmp.fFX, tmp.fFY, tmp.fFZ
-
-    δx!(g, fx, δxfx)
-    δy!(g, fy, δyfy)
-    δz!(g, fz, δzfz)
-
-    @. div.data = (1/g.V) * (g.Ax * δxfx.data + g.Ay * δyfy.data + g.Az * δzfz.data)
-    nothing
-end
-
-function div_flux!(g::RegularCartesianGrid,
-                   u::FaceFieldX, v::FaceFieldY, w::FaceFieldZ, Q::CellField,
-                   div_flux::CellField, tmp::OperatorTemporaryFields)
-
-    Q̅ˣ, Q̅ʸ, Q̅ᶻ = tmp.fFX, tmp.fFY, tmp.fFZ
-
-    avgx!(g, Q, Q̅ˣ)
-    avgy!(g, Q, Q̅ʸ)
-    avgz!(g, Q, Q̅ᶻ)
-
-    flux_x, flux_y, flux_z = tmp.fFX, tmp.fFY, tmp.fFZ
-
-    @. flux_x.data = g.Ax * u.data * Q̅ˣ.data
-    @. flux_y.data = g.Ay * v.data * Q̅ʸ.data
-    @. flux_z.data = g.Az * w.data * Q̅ᶻ.data
-
-    # Imposing zero vertical flux through the top layer.
-    @. flux_z.data[:, :, 1] = 0
-
-    δxflux_x, δyflux_y, δzflux_z = tmp.fC1, tmp.fC2, tmp.fC3
-
-    δx!(g, flux_x, δxflux_x)
-    δy!(g, flux_y, δyflux_y)
-    δz!(g, flux_z, δzflux_z)
-
-    @. div_flux.data = (1/g.V) * (δxflux_x.data + δyflux_y.data + δzflux_z.data)
-    nothing
-end
-
-function u∇u!(g::RegularCartesianGrid, ũ::VelocityFields, u∇u::FaceFieldX,
-              tmp::OperatorTemporaryFields)
-
-    ∂uu∂x, ∂uv∂y, ∂uw∂z = tmp.fFX, tmp.fFY, tmp.fFZ
-
-    u̅ˣ = tmp.fC1
-    avgx!(g, ũ.u, u̅ˣ)
-    uu = tmp.fC1
-    @. uu.data = g.Ax * u̅ˣ.data^2
-    δx!(g, uu, ∂uu∂x)
-
-    u̅ʸ, v̅ˣ = tmp.fE1, tmp.fE2
-    avgy!(g, ũ.u, u̅ʸ)
-    avgx!(g, ũ.v, v̅ˣ)
-    uv = tmp.fE1
-    @. uv.data = g.Ay * u̅ʸ.data * v̅ˣ.data
-    δy!(g, uv, ∂uv∂y)
-
-    u̅ᶻ, w̅ˣ = tmp.fE1, tmp.fE2
-    avgz!(g, ũ.u, u̅ᶻ)
-    avgx!(g, ũ.w, w̅ˣ)
-    uw = tmp.fE1
-    @. uw.data = g.Az * u̅ᶻ.data * w̅ˣ.data
-    δz!(g, uw, ∂uw∂z)
-
-    @. u∇u.data = (1/g.V) * (∂uu∂x.data + ∂uv∂y.data + ∂uw∂z.data)
-    nothing
-end
-
-function u∇v!(g::RegularCartesianGrid, ũ::VelocityFields, u∇v::FaceFieldY,
-              tmp::OperatorTemporaryFields)
-
-    ∂vu∂x, ∂vv∂y, ∂vw∂z = tmp.fFX, tmp.fFY, tmp.fFZ
-
-    v̅ˣ, u̅ʸ = tmp.fE1, tmp.fE2
-    avgx!(g, ũ.v, v̅ˣ)
-    avgy!(g, ũ.u, u̅ʸ)
-    vu = tmp.fE1
-    @. vu.data = g.Ax * v̅ˣ.data * u̅ʸ.data
-    δx!(g, vu, ∂vu∂x)
-
-    v̅ʸ = tmp.fC1
-    avgy!(g, ũ.v, v̅ʸ)
-    vv = tmp.fC1
-    @. vv.data = g.Ay * v̅ʸ.data^2
-    δy!(g, vv, ∂vv∂y)
-
-    v̅ᶻ, w̅ʸ = tmp.fE1, tmp.fE2
-    avgz!(g, ũ.v, v̅ᶻ)
-    avgy!(g, ũ.w, w̅ʸ)
-    vw = tmp.fE1
-    @. vw.data = g.Az * v̅ᶻ.data * w̅ʸ.data
-    δz!(g, vw, ∂vw∂z)
-
-    @. u∇v.data = (1/g.V) * (∂vu∂x.data + ∂vv∂y.data + ∂vw∂z.data)
-    nothing
-end
-
-function u∇w!(g::RegularCartesianGrid, ũ::VelocityFields, u∇w::FaceFieldZ,
-              tmp::OperatorTemporaryFields)
-
-    ∂wu∂x, ∂wv∂y, ∂ww∂z = tmp.fFX, tmp.fFY, tmp.fFZ
-
-    w̅ˣ, u̅ᶻ = tmp.fE1, tmp.fE2
-    avgx!(g, ũ.w, w̅ˣ)
-    avgz!(g, ũ.u, u̅ᶻ)
-    wu = tmp.fE1
-    @. wu.data = g.Ax * w̅ˣ.data * u̅ᶻ.data
-    δx!(g, wu, ∂wu∂x)
-
-    w̅ʸ, v̅ᶻ = tmp.fE1, tmp.fE2
-    avgy!(g, ũ.w, w̅ʸ)
-    avgz!(g, ũ.v, v̅ᶻ)
-    wv = tmp.fE1
-    @. wv.data = g.Ay * w̅ʸ.data * v̅ᶻ.data
-    δy!(g, wv, ∂wv∂y)
-
-    w̅ᶻ = tmp.fC1
-    avgz!(g, ũ.w, w̅ᶻ)
-    ww = tmp.fC1
-    @. ww.data = g.Az * w̅ᶻ.data^2
-    δz!(g, ww, ∂ww∂z)
-
-    # @. ww.data[:, :, 1]   .= 0
-    # @. ww.data[:, :, end] .= 0
-
-    @. u∇w.data = (1/g.V) * (∂wu∂x.data + ∂wv∂y.data + ∂ww∂z.data)
-    nothing
-end
-
-function κ∇²!(g::RegularCartesianGrid, Q::CellField, κ∇²Q::CellField, κh, κv,
-             tmp::OperatorTemporaryFields)
-    δxQ, δyQ, δzQ = tmp.fFX, tmp.fFY, tmp.fFZ
-
-    δx!(g, Q, δxQ)
-    δy!(g, Q, δyQ)
-    δz!(g, Q, δzQ)
-
-    κ∇Q_x, κ∇Q_y, κ∇Q_z = tmp.fFX, tmp.fFY, tmp.fFZ
-
-    @. κ∇Q_x.data = κh * δxQ.data / g.Δx
-    @. κ∇Q_y.data = κh * δyQ.data / g.Δy
-    @. κ∇Q_z.data = κv * δzQ.data / g.Δz
-
-    div!(g, κ∇Q_x, κ∇Q_y, κ∇Q_z, κ∇²Q, tmp)
-    nothing
-end
-
-function 𝜈∇²u!(g::RegularCartesianGrid, u::FaceFieldX, 𝜈∇²u::FaceField, 𝜈h, 𝜈v,
-                tmp::OperatorTemporaryFields)
-
-    𝜈∇²u_x, 𝜈∇²u_y, 𝜈∇²u_z = tmp.fFX, tmp.fFY, tmp.fFZ
-
-    δxu = tmp.fC1
-    δx!(g, u, δxu)
-    𝜈∇u_x = tmp.fC1
-    @. 𝜈∇u_x.data = g.Ax * 𝜈h * δxu.data / g.Δx
-    δx!(g, 𝜈∇u_x, 𝜈∇²u_x)
-
-    δyu = tmp.fE1
-    δy!(g, u, δyu)
-    𝜈∇u_y = tmp.fE1
-    @. 𝜈∇u_y.data = g.Ay * 𝜈h * δyu.data / g.Δy
-    δy!(g, 𝜈∇u_y, 𝜈∇²u_y)
-
-    δzu = tmp.fE1
-    δz!(g, u, δzu)
-    𝜈∇u_z = tmp.fE1
-    @. 𝜈∇u_z.data = g.Az * 𝜈v * δzu.data / g.Δz
-    δz!(g, 𝜈∇u_z, 𝜈∇²u_z)
-
-    # @. 𝜈∇u_z.data[:, :,   1] = 0  # # redundant because of δz! (c2f).
-    # @. 𝜈∇u_z.data[:, :, end] = 0
-
-    @. 𝜈∇²u.data = (1/g.V) * (𝜈∇²u_x.data + 𝜈∇²u_y.data + 𝜈∇²u_z.data)
-    nothing
-end
-
-function 𝜈∇²v!(g::RegularCartesianGrid, v::FaceFieldY, 𝜈∇²v::FaceField, 𝜈h, 𝜈v,
-                tmp::OperatorTemporaryFields)
-
-    𝜈∇²v_x, 𝜈∇²v_y, 𝜈∇²v_z = tmp.fFX, tmp.fFY, tmp.fFZ
-
-    δxv = tmp.fE1
-    δx!(g, v, δxv)
-    𝜈∇v_x = tmp.fE1
-    @. 𝜈∇v_x.data = g.Ax * 𝜈h * δxv.data / g.Δx
-    δx!(g, 𝜈∇v_x, 𝜈∇²v_x)
-
-    δyv = tmp.fC1
-    δy!(g, v, δyv)
-    𝜈∇v_y = tmp.fC1
-    @. 𝜈∇v_y.data = g.Ay * 𝜈h * δyv.data / g.Δy
-    δy!(g, 𝜈∇v_y, 𝜈∇²v_y)
-
-    δzv = tmp.fE1
-    δz!(g, v, δzv)
-    𝜈∇v_z = tmp.fE1
-    @. 𝜈∇v_z.data = g.Az * 𝜈v * δzv.data / g.Δz
-    δz!(g, 𝜈∇v_z, 𝜈∇²v_z)
-
-    # @. 𝜈∇v_z.data[:, :,   1] = 0  # # redundant because of δz! (c2f).
-    # @. 𝜈∇v_z.data[:, :, end] = 0
-
-    @. 𝜈∇²v.data = (1/g.V) * (𝜈∇²v_x.data + 𝜈∇²v_y.data + 𝜈∇²v_z.data)
-    nothing
-end
-
-function 𝜈∇²w!(g::RegularCartesianGrid, w::FaceFieldZ, 𝜈∇²w::FaceField, 𝜈h, 𝜈v,
-                tmp::OperatorTemporaryFields)
-
-    𝜈∇²w_x, 𝜈∇²w_y, 𝜈∇²w_z = tmp.fFX, tmp.fFY, tmp.fFZ
-
-    δxw = tmp.fE1
-    δx!(g, w, δxw)
-    𝜈∇w_x = tmp.fE1
-    @. 𝜈∇w_x.data = g.Ax * 𝜈h * δxw.data / g.Δx
-    δx!(g, 𝜈∇w_x, 𝜈∇²w_x)
-
-    δyw = tmp.fE1
-    δy!(g, w, δyw)
-    𝜈∇w_y = tmp.fE1
-    @. 𝜈∇w_y.data = g.Ay * 𝜈h * δyw.data / g.Δy
-    δy!(g, 𝜈∇w_y, 𝜈∇²w_y)
-
-    δzw = tmp.fC1
-    δz!(g, w, δzw)
-    𝜈∇w_z = tmp.fC1
-    @. 𝜈∇w_z.data = g.Az * 𝜈v * δzw.data / g.Δz
-    δz!(g, 𝜈∇w_z, 𝜈∇²w_z)
-
-    # Imposing free slip viscous boundary conditions at the bottom layer.
-    # @. 𝜈∇w_z.data[:, :,   1] = 0
-    # @. 𝜈∇w_z.data[:, :, end] = 0
-
-    @. 𝜈∇²w.data = (1/g.V) * (𝜈∇²w_x.data + 𝜈∇²w_y.data + 𝜈∇²w_z.data)
-    nothing
-end
-
-function ∇²_ppn!(g::RegularCartesianGrid, f::CellField, ∇²f::CellField)
-    for k in 2:(g.Nz-1), j in 1:g.Ny, i in 1:g.Nx
-       ∇²f.data[i, j, k] = (f.data[incmod1(i, g.Nx), j, k] - 2*f.data[i, j, k] + f.data[decmod1(i, g.Nx), j, k]) / g.Δx^2 +
-                           (f.data[i, incmod1(j, g.Ny), k] - 2*f.data[i, j, k] + f.data[i, decmod1(j, g.Ny), k]) / g.Δy^2 +
-                           (f.data[i, j, k+1]              - 2*f.data[i, j, k] + f.data[i, j, k-1])              / g.Δz^2
-    end
-    for j in 1:g.Ny, i in 1:g.Nx
-        ∇²f.data[i, j,   1] = (f.data[i, j, 2] - f.data[i, j, 1]) / g.Δz^2 +
-                              (f.data[incmod1(i, g.Nx), j, 1] - 2*f.data[i, j, 1] + f.data[decmod1(i, g.Nx), j, 1]) / g.Δx^2 +
-                              (f.data[i, incmod1(j, g.Ny), 1] - 2*f.data[i, j, 1] + f.data[i, decmod1(j, g.Ny), 1]) / g.Δy^2
-        ∇²f.data[i, j, end] = (f.data[i, j, end-1] - f.data[i, j, end]) / g.Δz^2 +
-                              (f.data[incmod1(i, g.Nx), j, end] - 2*f.data[i, j, end] + f.data[decmod1(i, g.Nx), j, end]) / g.Δx^2 +
-                              (f.data[i, incmod1(j, g.Ny), end] - 2*f.data[i, j, end] + f.data[i, decmod1(j, g.Ny), end]) / g.Δy^2
-    end
-    nothing
-end
->>>>>>> 8a848350
+using Oceananigans:
+    RegularCartesianGrid,
+    Field, CellField, FaceField, FaceFieldX, FaceFieldY, FaceFieldZ, EdgeField,
+    VelocityFields, TracerFields, PressureFields, SourceTerms, ForcingFields,
+    OperatorTemporaryFields
+
+# Increment and decrement integer a with periodic wrapping. So if n == 10 then
+# incmod1(11, n) = 1 and decmod1(0, n) = 10.
+@inline incmod1(a, n) = a == n ? one(a) : a + 1
+@inline decmod1(a, n) = a == 1 ? n : a - 1
+
+
+# function δx!(g::RegularCartesianGrid, f::CellField, δxf::FaceField)
+#     for k in 1:g.Nz, j in 1:g.Ny, i in 1:g.Nx
+#         @inbounds δxf.data[i, j, k] =  f.data[i, j, k] - f.data[decmod1(i, g.Nx), j, k]
+#     end
+#     nothing
+# end
+
+"""
+    δx!(g::RegularCartesianGrid, f::CellField, δxf::FaceField)
+
+Compute the difference \$\\delta_x(f) = f_E - f_W\$ between the eastern and
+western cells of a cell-centered field `f` and store it in a face-centered
+field `δxf`, assuming both fields are defined on a regular Cartesian grid `g`
+with periodic boundary condition in the \$x\$-direction.
+"""
+function δx!(g::RegularCartesianGrid, f::CellField, δxf::FaceField)
+    @views @. δxf.data[1,     :, :] = f.data[1,     :, :] - f.data[end,     :, :]
+    @views @. δxf.data[2:end, :, :] = f.data[2:end, :, :] - f.data[1:end-1, :, :]
+    nothing
+end
+
+# function δx!(g::RegularCartesianGrid, f::FaceField, δxf::CellField)
+#     for k in 1:g.Nz, j in 1:g.Ny, i in 1:g.Nx
+#         @inbounds δxf.data[i, j, k] =  f.data[incmod1(i, g.Nx), j, k] - f.data[i, j, k]
+#     end
+#     nothing
+# end
+
+"""
+    δx!(g::RegularCartesianGrid, f::FaceField, δxf::CellField)
+
+Compute the difference \$\\delta_x(f) = f_E - f_W\$ between the eastern and
+western faces of a face-centered field `f` and store it in a cell-centered
+field `δxf`, assuming both fields are defined on a regular Cartesian grid `g`
+with periodic boundary conditions in the \$x\$-direction.
+"""
+function δx!(g::RegularCartesianGrid, f::FaceField, δxf::CellField)
+    @views @. δxf.data[1:end-1, :, :] = f.data[2:end, :, :] - f.data[1:end-1, :, :]
+    @views @. δxf.data[end,     :, :] = f.data[1,     :, :] - f.data[end,     :, :]
+    nothing
+end
+
+# function δx!(g::RegularCartesianGrid, f::EdgeField, δxf::FaceField)
+#     for k in 1:g.Nz, j in 1:g.Ny, i in 1:g.Nx
+#         @inbounds δxf.data[i, j, k] =  f.data[incmod1(i, g.Nx), j, k] - f.data[i, j, k]
+#     end
+#     nothing
+# end
+
+function δx!(g::RegularCartesianGrid, f::EdgeField, δxf::FaceField)
+    @views @. δxf.data[1:end-1, :, :] = f.data[2:end, :, :] - f.data[1:end-1, :, :]
+    @views @. δxf.data[end,     :, :] = f.data[1,     :, :] - f.data[end,     :, :]
+    nothing
+end
+
+# function δx!(g::RegularCartesianGrid, f::FaceField, δxf::EdgeField)
+#     for k in 1:g.Nz, j in 1:g.Ny, i in 1:g.Nx
+#         @inbounds δxf.data[i, j, k] =  f.data[i, j, k] - f.data[decmod1(i, g.Nx), j, k]
+#     end
+#     nothing
+# end
+
+function δx!(g::RegularCartesianGrid, f::FaceField, δxf::EdgeField)
+    @views @. δxf.data[1,     :, :] = f.data[1,     :, :] - f.data[end,     :, :]
+    @views @. δxf.data[2:end, :, :] = f.data[2:end, :, :] - f.data[1:end-1, :, :]
+    nothing
+end
+
+# function δy!(g::RegularCartesianGrid, f::CellField, δyf::FaceField)
+#     for k in 1:g.Nz, j in 1:g.Ny, i in 1:g.Nx
+#         @inbounds δyf.data[i, j, k] =  f.data[i, j, k] - f.data[i, decmod1(j, g.Ny), k]
+#     end
+#     nothing
+# end
+
+"""
+    δy!(g::RegularCartesianGrid, f::CellField, δyf::FaceField)
+
+Compute the difference \$\\delta_y(f) = f_N - f_S\$ between the northern and
+southern cells of a cell-centered field `f` and store it in a face-centered
+field `δyf`, assuming both fields are defined on a regular Cartesian grid `g`
+with periodic boundary condition in the \$y\$-direction.
+"""
+function δy!(g::RegularCartesianGrid, f::CellField, δyf::FaceField)
+    @views @. δyf.data[:,     1, :] = f.data[:,     1, :] - f.data[:,     end, :]
+    @views @. δyf.data[:, 2:end, :] = f.data[:, 2:end, :] - f.data[:, 1:end-1, :]
+    nothing
+end
+
+# function δy!(g::RegularCartesianGrid, f::FaceField, δyf::CellField)
+#     for k in 1:g.Nz, j in 1:g.Ny, i in 1:g.Nx
+#         @inbounds δyf.data[i, j, k] =  f.data[i, incmod1(j, g.Ny), k] - f.data[i, j, k]
+#     end
+#     nothing
+# end
+
+"""
+    δy!(g::RegularCartesianGrid, f::FaceField, δyf::CellField)
+
+Compute the difference \$\\delta_y(f) = f_N - f_S\$ between the northern and
+southern faces of a face-centered field `f` and store it in a cell-centered
+field `δyf`, assuming both fields are defined on a regular Cartesian grid `g`
+with periodic boundary condition in the \$y\$-direction.
+"""
+function δy!(g::RegularCartesianGrid, f::FaceField, δyf::CellField)
+    @views @. δyf.data[:, 1:end-1, :] = f.data[:, 2:end, :] - f.data[:, 1:end-1, :]
+    @views @. δyf.data[:, end,     :] = f.data[:, 1,     :] - f.data[:, end,     :]
+    nothing
+end
+
+# function δy!(g::RegularCartesianGrid, f::EdgeField, δyf::FaceField)
+#     for k in 1:g.Nz, j in 1:g.Ny, i in 1:g.Nx
+#         @inbounds δyf.data[i, j, k] =  f.data[i, incmod1(j, g.Ny), k] - f.data[i, j, k]
+#     end
+#     nothing
+# end
+
+function δy!(g::RegularCartesianGrid, f::EdgeField, δyf::FaceField)
+    @views @. δyf.data[:, 1:end-1, :] = f.data[:, 2:end, :] - f.data[:, 1:end-1, :]
+    @views @. δyf.data[:, end,     :] = f.data[:, 1,     :] - f.data[:, end,     :]
+    nothing
+end
+
+# function δy!(g::RegularCartesianGrid, f::FaceField, δyf::EdgeField)
+#     for k in 1:g.Nz, j in 1:g.Ny, i in 1:g.Nx
+#         @inbounds δyf.data[i, j, k] =  f.data[i, j, k] - f.data[i, decmod1(j, g.Ny), k]
+#     end
+#     nothing
+# end
+
+function δy!(g::RegularCartesianGrid, f::FaceField, δyf::EdgeField)
+    @views @. δyf.data[:,     1, :] = f.data[:,     1, :] - f.data[:,     end, :]
+    @views @. δyf.data[:, 2:end, :] = f.data[:, 2:end, :] - f.data[:, 1:end-1, :]
+    nothing
+end
+
+# function δz!(g::RegularCartesianGrid, f::CellField, δzf::FaceField)
+#     for k in 2:g.Nz, j in 1:g.Ny, i in 1:g.Nx
+#         @inbounds δzf.data[i, j, k] = f.data[i, j, k-1] - f.data[i, j, k]
+#     end
+#     @. δzf.data[:, :, 1] = 0
+#     nothing
+# end
+
+"""
+    δz!(g::RegularCartesianGrid, f::CellField, δzf::FaceField)
+
+Compute the difference \$\\delta_z(f) = f_T - f_B\$ between the top and
+bottom cells of a cell-centered field `f` and store it in a face-centered
+field `δzf`, assuming both fields are defined on a regular Cartesian grid `g`
+with Neumann boundary condition in the \$z\$-direction.
+"""
+function δz!(g::RegularCartesianGrid, f::CellField, δzf::FaceField)
+    @views @. δzf.data[:, :, 2:end] = f.data[:, :, 1:end-1] - f.data[:, :, 2:end]
+    @views @. δzf.data[:, :,     1] = 0
+    nothing
+end
+
+# function δz!(g::RegularCartesianGrid, f::FaceField, δzf::CellField)
+#     for k in 1:(g.Nz-1), j in 1:g.Ny, i in 1:g.Nx
+#         @inbounds δzf.data[i, j, k] =  f.data[i, j, k] - f.data[i, j, k+1]
+#     end
+#     for j in 1:g.Ny, i in 1:g.Nx
+#         @inbounds δzf.data[i, j, g.Nz] = f.data[i, j, g.Nz]
+#     end
+#
+#     # For some reason broadcasting causes 3 memory allocations (78.27 KiB) for
+#     # Nx, Ny, Nz = 100, 100, 100.
+#     # @. δzf.data[:, :, end] = f.data[:, :, end]
+#
+#     nothing
+# end
+
+"""
+    δz!(g::RegularCartesianGrid, f::FaceField, δzf::CellField)
+
+Compute the difference \$\\delta_z(f) = f_T - f_B\$ between the top and
+bottom faces of a face-centered field `f` and store it in a cell-centered
+field `δzf`, assuming both fields are defined on a regular Cartesian grid `g`
+with Neumann boundary condition in the \$z\$-direction.
+"""
+function δz!(g::RegularCartesianGrid, f::FaceField, δzf::CellField)
+    @views @. δzf.data[:, :, 1:end-1] = f.data[:, :, 1:end-1] - f.data[:, :, 2:end]
+    @views @. δzf.data[:, :,     end] = f.data[:, :,     end]
+    nothing
+end
+
+# function δz!(g::RegularCartesianGrid, f::EdgeField, δzf::FaceField)
+#     for k in 1:(g.Nz-1), j in 1:g.Ny, i in 1:g.Nx
+#         @inbounds δzf.data[i, j, k] =  f.data[i, j, k] - f.data[i, j, k+1]
+#     end
+#     for j in 1:g.Ny, i in 1:g.Nx
+#         @inbounds δzf.data[i, j, g.Nz] = f.data[i, j, g.Nz]
+#     end
+#
+#     # For some reason broadcasting causes 3 memory allocations (78.27 KiB) for
+#     # Nx, Ny, Nz = 100, 100, 100.
+#     # @. δzf.data[:, :, end] = f.data[:, :, end]
+#
+#     nothing
+# end
+
+function δz!(g::RegularCartesianGrid, f::EdgeField, δzf::FaceField)
+    @views @. δzf.data[:, :, 1:end-1] = f.data[:, :, 1:end-1] - f.data[:, :, 2:end]
+    @views @. δzf.data[:, :,     end] = f.data[:, :,     end]
+    nothing
+end
+
+# function δz!(g::RegularCartesianGrid, f::FaceField, δzf::EdgeField)
+#     for k in 2:g.Nz, j in 1:g.Ny, i in 1:g.Nx
+#         @inbounds δzf.data[i, j, k] = f.data[i, j, k-1] - f.data[i, j, k]
+#     end
+#     @. δzf.data[:, :, 1] = 0
+#     nothing
+# end
+
+function δz!(g::RegularCartesianGrid, f::FaceField, δzf::EdgeField)
+    @views @. δzf.data[:, :, 2:end] = f.data[:, :, 1:end-1] - f.data[:, :, 2:end]
+    @views @. δzf.data[:, :,     1] = 0
+    nothing
+end
+
+# function avgx!(g::RegularCartesianGrid, f::CellField, favgx::FaceField)
+#     for k in 1:g.Nz, j in 1:g.Ny, i in 1:g.Nx
+#         @inbounds favgx.data[i, j, k] =  (f.data[i, j, k] + f.data[decmod1(i, g.Nx), j, k]) / 2
+#     end
+# end
+
+"""
+    avgx!(g::RegularCartesianGrid, f::CellField, favgx::FaceField)
+
+Compute the average \$\\overline{\\;f\\;}^x = \\frac{f_E + f_W}{2}\$ between the
+eastern and western cells of a cell-centered field `f` and store it in a `g`
+face-centered field `favgx`, assuming both fields are defined on a regular
+Cartesian grid `g` with periodic boundary conditions in the \$x\$-direction.
+"""
+function avgx!(g::RegularCartesianGrid, f::CellField, favgx::FaceField)
+    @views @. favgx.data[2:end, :, :] = (f.data[2:end, :, :] + f.data[1:end-1, :, :]) / 2.0f0
+    @views @. favgx.data[1,     :, :] = (f.data[1,     :, :] + f.data[end,     :, :]) / 2.0f0
+    nothing
+end
+
+# function avgx!(g::RegularCartesianGrid, f::FaceField, favgx::CellField)
+#     for k in 1:g.Nz, j in 1:g.Ny, i in 1:g.Nx
+#         @inbounds favgx.data[i, j, k] =  (f.data[incmod1(i, g.Nx), j, k] + f.data[i, j, k]) / 2
+#     end
+# end
+
+function avgx!(g::RegularCartesianGrid, f::FaceField, favgx::CellField)
+    @views @. favgx.data[1:end-1, :, :] = (f.data[2:end, :, :] + f.data[1:end-1, :, :]) / 2.0f0
+    @views @. favgx.data[end,     :, :] = (f.data[1,     :, :] + f.data[end,     :, :]) / 2.0f0
+    nothing
+end
+
+# function avgx!(g::RegularCartesianGrid, f::FaceField, favgx::EdgeField)
+#     for k in 1:g.Nz, j in 1:g.Ny, i in 1:g.Nx
+#         @inbounds favgx.data[i, j, k] =  (f.data[i, j, k] + f.data[decmod1(i, g.Nx), j, k]) / 2
+#     end
+# end
+
+function avgx!(g::RegularCartesianGrid, f::FaceField, favgx::EdgeField)
+    @views @. favgx.data[2:end, :, :] = (f.data[2:end, :, :] + f.data[1:end-1, :, :]) / 2.0f0
+    @views @. favgx.data[1,     :, :] = (f.data[1,     :, :] + f.data[end,     :, :]) / 2.0f0
+    nothing
+end
+
+# function avgy!(g::RegularCartesianGrid, f::CellField, favgy::FaceField)
+#     for k in 1:g.Nz, j in 1:g.Ny, i in 1:g.Nx
+#         @inbounds favgy.data[i, j, k] =  (f.data[i, j, k] + f.data[i, decmod1(j, g.Ny), k]) / 2
+#     end
+# end
+
+function avgy!(g::RegularCartesianGrid, f::CellField, favgy::FaceField)
+    @views @. favgy.data[:, 2:end, :] = (f.data[:, 2:end, :] + f.data[:, 1:end-1, :]) / 2.0f0
+    @views @. favgy.data[:, 1,     :] = (f.data[:, 1,     :] + f.data[:, end,     :]) / 2.0f0
+    nothing
+end
+
+# function avgy!(g::RegularCartesianGrid, f::FaceField, favgy::CellField)
+#     for k in 1:g.Nz, j in 1:g.Ny, i in 1:g.Nx
+#         @inbounds favgy.data[i, j, k] =  (f.data[i, incmod1(j, g.Ny), k] + f.data[i, j, k]) / 2
+#     end
+# end
+
+function avgy!(g::RegularCartesianGrid, f::FaceField, favgy::CellField)
+    @views @. favgy.data[:, 1:end-1, :] = (f.data[:, 2:end, :] + f.data[:, 1:end-1, :]) / 2.0f0
+    @views @. favgy.data[:, end,     :] = (f.data[:, 1,     :] + f.data[:, end,     :]) / 2.0f0
+    nothing
+end
+
+# function avgy!(g::RegularCartesianGrid, f::FaceField, favgy::EdgeField)
+#     for k in 1:g.Nz, j in 1:g.Ny, i in 1:g.Nx
+#         @inbounds favgy.data[i, j, k] =  (f.data[i, j, k] + f.data[i, decmod1(j, g.Ny), k]) / 2
+#     end
+# end
+
+function avgy!(g::RegularCartesianGrid, f::FaceField, favgy::EdgeField)
+    @views @. favgy.data[:, 2:end, :] = (f.data[:, 2:end, :] + f.data[:, 1:end-1, :]) / 2.0f0
+    @views @. favgy.data[:, 1,     :] = (f.data[:, 1,     :] + f.data[:, end,     :]) / 2.0f0
+    nothing
+end
+
+# function avgz!(g::RegularCartesianGrid, f::CellField, favgz::FaceField)
+#     for k in 2:g.Nz, j in 1:g.Ny, i in 1:g.Nx
+#         @inbounds favgz.data[i, j, k] =  (f.data[i, j, k] + f.data[i, j, k-1]) / 2
+#     end
+#     @. favgz.data[:, :, 1] = f.data[:, :, 1]
+#     nothing
+# end
+
+function avgz!(g::RegularCartesianGrid, f::CellField, favgz::FaceField)
+    @views @. favgz.data[:, :, 2:end] = (f.data[:, :, 2:end] + f.data[:, :, 1:end-1]) / 2.0f0
+    @views @. favgz.data[:, :, 1] = f.data[:, :, 1]
+    nothing
+end
+
+# function avgz!(g::RegularCartesianGrid, f::FaceField, favgz::CellField)
+#     for k in 1:(g.Nz-1), j in 1:g.Ny, i in 1:g.Nx
+#         favgz.data[i, j, k] =  (f.data[i, j, incmod1(k, g.Nz)] + f.data[i, j, k]) / 2
+#     end
+#
+#     # Assuming zero at the very bottom, so (f[end] + 0) / 2 = 0.5 * f[end].
+#     @. favgz.data[:, :, end] = 0.5 * f.data[:, :, end]
+#     nothing
+# end
+
+function avgz!(g::RegularCartesianGrid, f::FaceField, favgz::CellField)
+    @views @. favgz.data[:, :, 1:end-1] = (f.data[:, :, 2:end] + f.data[:, :, 1:end-1]) / 2.0f0
+    @views @. favgz.data[:, :,     end] = 0.5 * f.data[:, :, end]
+    nothing
+end
+
+# function avgz!(g::RegularCartesianGrid, f::FaceField, favgz::EdgeField)
+#     for k in 2:g.Nz, j in 1:g.Ny, i in 1:g.Nx
+#         @inbounds favgz.data[i, j, k] =  (f.data[i, j, k] + f.data[i, j, k-1]) / 2
+#     end
+#     @. favgz.data[:, :, 1] = f.data[:, :, 1]
+#     nothing
+# end
+
+function avgz!(g::RegularCartesianGrid, f::FaceField, favgz::EdgeField)
+    @views @. favgz.data[:, :, 2:end] = (f.data[:, :, 2:end] + f.data[:, :, 1:end-1]) / 2.0f0
+    @views @. favgz.data[:, :, 1] = f.data[:, :, 1]
+    nothing
+end
+
+
+"""
+    div!(g, fx, fy, fz, div, tmp)
+
+Compute the divergence.
+"""
+function div!(g::RegularCartesianGrid,
+              fx::FaceFieldX, fy::FaceFieldY, fz::FaceFieldZ, div::CellField,
+              tmp::OperatorTemporaryFields)
+
+    δxfx, δyfy, δzfz = tmp.fC1, tmp.fC2, tmp.fC3
+
+    δx!(g, fx, δxfx)
+    δy!(g, fy, δyfy)
+    δz!(g, fz, δzfz)
+
+    @. div.data = (1/g.V) * (g.Ax * δxfx.data + g.Ay * δyfy.data + g.Az * δzfz.data)
+    nothing
+end
+
+function div!(g::RegularCartesianGrid,
+              fx::CellField, fy::CellField, fz::CellField, div::FaceField,
+              tmp::OperatorTemporaryFields)
+
+    δxfx, δyfy, δzfz = tmp.fFX, tmp.fFY, tmp.fFZ
+
+    δx!(g, fx, δxfx)
+    δy!(g, fy, δyfy)
+    δz!(g, fz, δzfz)
+
+    @. div.data = (1/g.V) * (g.Ax * δxfx.data + g.Ay * δyfy.data + g.Az * δzfz.data)
+    nothing
+end
+
+function div_flux!(g::RegularCartesianGrid,
+                   u::FaceFieldX, v::FaceFieldY, w::FaceFieldZ, Q::CellField,
+                   div_flux::CellField, tmp::OperatorTemporaryFields)
+
+    Q̅ˣ, Q̅ʸ, Q̅ᶻ = tmp.fFX, tmp.fFY, tmp.fFZ
+
+    avgx!(g, Q, Q̅ˣ)
+    avgy!(g, Q, Q̅ʸ)
+    avgz!(g, Q, Q̅ᶻ)
+
+    flux_x, flux_y, flux_z = tmp.fFX, tmp.fFY, tmp.fFZ
+
+    @. flux_x.data = g.Ax * u.data * Q̅ˣ.data
+    @. flux_y.data = g.Ay * v.data * Q̅ʸ.data
+    @. flux_z.data = g.Az * w.data * Q̅ᶻ.data
+
+    # Imposing zero vertical flux through the top layer.
+    @. flux_z.data[:, :, 1] = 0
+
+    δxflux_x, δyflux_y, δzflux_z = tmp.fC1, tmp.fC2, tmp.fC3
+
+    δx!(g, flux_x, δxflux_x)
+    δy!(g, flux_y, δyflux_y)
+    δz!(g, flux_z, δzflux_z)
+
+    @. div_flux.data = (1/g.V) * (δxflux_x.data + δyflux_y.data + δzflux_z.data)
+    nothing
+end
+
+function u∇u!(g::RegularCartesianGrid, ũ::VelocityFields, u∇u::FaceFieldX,
+              tmp::OperatorTemporaryFields)
+
+    ∂uu∂x, ∂uv∂y, ∂uw∂z = tmp.fFX, tmp.fFY, tmp.fFZ
+
+    u̅ˣ = tmp.fC1
+    avgx!(g, ũ.u, u̅ˣ)
+    uu = tmp.fC1
+    @. uu.data = g.Ax * u̅ˣ.data^2
+    δx!(g, uu, ∂uu∂x)
+
+    u̅ʸ, v̅ˣ = tmp.fE1, tmp.fE2
+    avgy!(g, ũ.u, u̅ʸ)
+    avgx!(g, ũ.v, v̅ˣ)
+    uv = tmp.fE1
+    @. uv.data = g.Ay * u̅ʸ.data * v̅ˣ.data
+    δy!(g, uv, ∂uv∂y)
+
+    u̅ᶻ, w̅ˣ = tmp.fE1, tmp.fE2
+    avgz!(g, ũ.u, u̅ᶻ)
+    avgx!(g, ũ.w, w̅ˣ)
+    uw = tmp.fE1
+    @. uw.data = g.Az * u̅ᶻ.data * w̅ˣ.data
+    δz!(g, uw, ∂uw∂z)
+
+    @. u∇u.data = (1/g.V) * (∂uu∂x.data + ∂uv∂y.data + ∂uw∂z.data)
+    nothing
+end
+
+function u∇v!(g::RegularCartesianGrid, ũ::VelocityFields, u∇v::FaceFieldY,
+              tmp::OperatorTemporaryFields)
+
+    ∂vu∂x, ∂vv∂y, ∂vw∂z = tmp.fFX, tmp.fFY, tmp.fFZ
+
+    v̅ˣ, u̅ʸ = tmp.fE1, tmp.fE2
+    avgx!(g, ũ.v, v̅ˣ)
+    avgy!(g, ũ.u, u̅ʸ)
+    vu = tmp.fE1
+    @. vu.data = g.Ax * v̅ˣ.data * u̅ʸ.data
+    δx!(g, vu, ∂vu∂x)
+
+    v̅ʸ = tmp.fC1
+    avgy!(g, ũ.v, v̅ʸ)
+    vv = tmp.fC1
+    @. vv.data = g.Ay * v̅ʸ.data^2
+    δy!(g, vv, ∂vv∂y)
+
+    v̅ᶻ, w̅ʸ = tmp.fE1, tmp.fE2
+    avgz!(g, ũ.v, v̅ᶻ)
+    avgy!(g, ũ.w, w̅ʸ)
+    vw = tmp.fE1
+    @. vw.data = g.Az * v̅ᶻ.data * w̅ʸ.data
+    δz!(g, vw, ∂vw∂z)
+
+    @. u∇v.data = (1/g.V) * (∂vu∂x.data + ∂vv∂y.data + ∂vw∂z.data)
+    nothing
+end
+
+function u∇w!(g::RegularCartesianGrid, ũ::VelocityFields, u∇w::FaceFieldZ,
+              tmp::OperatorTemporaryFields)
+
+    ∂wu∂x, ∂wv∂y, ∂ww∂z = tmp.fFX, tmp.fFY, tmp.fFZ
+
+    w̅ˣ, u̅ᶻ = tmp.fE1, tmp.fE2
+    avgx!(g, ũ.w, w̅ˣ)
+    avgz!(g, ũ.u, u̅ᶻ)
+    wu = tmp.fE1
+    @. wu.data = g.Ax * w̅ˣ.data * u̅ᶻ.data
+    δx!(g, wu, ∂wu∂x)
+
+    w̅ʸ, v̅ᶻ = tmp.fE1, tmp.fE2
+    avgy!(g, ũ.w, w̅ʸ)
+    avgz!(g, ũ.v, v̅ᶻ)
+    wv = tmp.fE1
+    @. wv.data = g.Ay * w̅ʸ.data * v̅ᶻ.data
+    δy!(g, wv, ∂wv∂y)
+
+    w̅ᶻ = tmp.fC1
+    avgz!(g, ũ.w, w̅ᶻ)
+    ww = tmp.fC1
+    @. ww.data = g.Az * w̅ᶻ.data^2
+    δz!(g, ww, ∂ww∂z)
+
+    # @. ww.data[:, :, 1]   .= 0
+    # @. ww.data[:, :, end] .= 0
+
+    @. u∇w.data = (1/g.V) * (∂wu∂x.data + ∂wv∂y.data + ∂ww∂z.data)
+    nothing
+end
+
+function κ∇²!(g::RegularCartesianGrid, Q::CellField, κ∇²Q::CellField, κh, κv,
+             tmp::OperatorTemporaryFields)
+    δxQ, δyQ, δzQ = tmp.fFX, tmp.fFY, tmp.fFZ
+
+    δx!(g, Q, δxQ)
+    δy!(g, Q, δyQ)
+    δz!(g, Q, δzQ)
+
+    κ∇Q_x, κ∇Q_y, κ∇Q_z = tmp.fFX, tmp.fFY, tmp.fFZ
+
+    @. κ∇Q_x.data = κh * δxQ.data / g.Δx
+    @. κ∇Q_y.data = κh * δyQ.data / g.Δy
+    @. κ∇Q_z.data = κv * δzQ.data / g.Δz
+
+    div!(g, κ∇Q_x, κ∇Q_y, κ∇Q_z, κ∇²Q, tmp)
+    nothing
+end
+
+function 𝜈∇²u!(g::RegularCartesianGrid, u::FaceFieldX, 𝜈∇²u::FaceField, 𝜈h, 𝜈v,
+                tmp::OperatorTemporaryFields)
+
+    𝜈∇²u_x, 𝜈∇²u_y, 𝜈∇²u_z = tmp.fFX, tmp.fFY, tmp.fFZ
+
+    δxu = tmp.fC1
+    δx!(g, u, δxu)
+    𝜈∇u_x = tmp.fC1
+    @. 𝜈∇u_x.data = g.Ax * 𝜈h * δxu.data / g.Δx
+    δx!(g, 𝜈∇u_x, 𝜈∇²u_x)
+
+    δyu = tmp.fE1
+    δy!(g, u, δyu)
+    𝜈∇u_y = tmp.fE1
+    @. 𝜈∇u_y.data = g.Ay * 𝜈h * δyu.data / g.Δy
+    δy!(g, 𝜈∇u_y, 𝜈∇²u_y)
+
+    δzu = tmp.fE1
+    δz!(g, u, δzu)
+    𝜈∇u_z = tmp.fE1
+    @. 𝜈∇u_z.data = g.Az * 𝜈v * δzu.data / g.Δz
+    δz!(g, 𝜈∇u_z, 𝜈∇²u_z)
+
+    # @. 𝜈∇u_z.data[:, :,   1] = 0  # # redundant because of δz! (c2f).
+    # @. 𝜈∇u_z.data[:, :, end] = 0
+
+    @. 𝜈∇²u.data = (1/g.V) * (𝜈∇²u_x.data + 𝜈∇²u_y.data + 𝜈∇²u_z.data)
+    nothing
+end
+
+function 𝜈∇²v!(g::RegularCartesianGrid, v::FaceFieldY, 𝜈∇²v::FaceField, 𝜈h, 𝜈v,
+                tmp::OperatorTemporaryFields)
+
+    𝜈∇²v_x, 𝜈∇²v_y, 𝜈∇²v_z = tmp.fFX, tmp.fFY, tmp.fFZ
+
+    δxv = tmp.fE1
+    δx!(g, v, δxv)
+    𝜈∇v_x = tmp.fE1
+    @. 𝜈∇v_x.data = g.Ax * 𝜈h * δxv.data / g.Δx
+    δx!(g, 𝜈∇v_x, 𝜈∇²v_x)
+
+    δyv = tmp.fC1
+    δy!(g, v, δyv)
+    𝜈∇v_y = tmp.fC1
+    @. 𝜈∇v_y.data = g.Ay * 𝜈h * δyv.data / g.Δy
+    δy!(g, 𝜈∇v_y, 𝜈∇²v_y)
+
+    δzv = tmp.fE1
+    δz!(g, v, δzv)
+    𝜈∇v_z = tmp.fE1
+    @. 𝜈∇v_z.data = g.Az * 𝜈v * δzv.data / g.Δz
+    δz!(g, 𝜈∇v_z, 𝜈∇²v_z)
+
+    # @. 𝜈∇v_z.data[:, :,   1] = 0  # # redundant because of δz! (c2f).
+    # @. 𝜈∇v_z.data[:, :, end] = 0
+
+    @. 𝜈∇²v.data = (1/g.V) * (𝜈∇²v_x.data + 𝜈∇²v_y.data + 𝜈∇²v_z.data)
+    nothing
+end
+
+function 𝜈∇²w!(g::RegularCartesianGrid, w::FaceFieldZ, 𝜈∇²w::FaceField, 𝜈h, 𝜈v,
+                tmp::OperatorTemporaryFields)
+
+    𝜈∇²w_x, 𝜈∇²w_y, 𝜈∇²w_z = tmp.fFX, tmp.fFY, tmp.fFZ
+
+    δxw = tmp.fE1
+    δx!(g, w, δxw)
+    𝜈∇w_x = tmp.fE1
+    @. 𝜈∇w_x.data = g.Ax * 𝜈h * δxw.data / g.Δx
+    δx!(g, 𝜈∇w_x, 𝜈∇²w_x)
+
+    δyw = tmp.fE1
+    δy!(g, w, δyw)
+    𝜈∇w_y = tmp.fE1
+    @. 𝜈∇w_y.data = g.Ay * 𝜈h * δyw.data / g.Δy
+    δy!(g, 𝜈∇w_y, 𝜈∇²w_y)
+
+    δzw = tmp.fC1
+    δz!(g, w, δzw)
+    𝜈∇w_z = tmp.fC1
+    @. 𝜈∇w_z.data = g.Az * 𝜈v * δzw.data / g.Δz
+    δz!(g, 𝜈∇w_z, 𝜈∇²w_z)
+
+    # Imposing free slip viscous boundary conditions at the bottom layer.
+    # @. 𝜈∇w_z.data[:, :,   1] = 0
+    # @. 𝜈∇w_z.data[:, :, end] = 0
+
+    @. 𝜈∇²w.data = (1/g.V) * (𝜈∇²w_x.data + 𝜈∇²w_y.data + 𝜈∇²w_z.data)
+    nothing
+end
+
+function ∇²_ppn!(g::RegularCartesianGrid, f::CellField, ∇²f::CellField)
+    for k in 2:(g.Nz-1), j in 1:g.Ny, i in 1:g.Nx
+       ∇²f.data[i, j, k] = (f.data[incmod1(i, g.Nx), j, k] - 2*f.data[i, j, k] + f.data[decmod1(i, g.Nx), j, k]) / g.Δx^2 +
+                           (f.data[i, incmod1(j, g.Ny), k] - 2*f.data[i, j, k] + f.data[i, decmod1(j, g.Ny), k]) / g.Δy^2 +
+                           (f.data[i, j, k+1]              - 2*f.data[i, j, k] + f.data[i, j, k-1])              / g.Δz^2
+    end
+    for j in 1:g.Ny, i in 1:g.Nx
+        ∇²f.data[i, j,   1] = (f.data[i, j, 2] - f.data[i, j, 1]) / g.Δz^2 +
+                              (f.data[incmod1(i, g.Nx), j, 1] - 2*f.data[i, j, 1] + f.data[decmod1(i, g.Nx), j, 1]) / g.Δx^2 +
+                              (f.data[i, incmod1(j, g.Ny), 1] - 2*f.data[i, j, 1] + f.data[i, decmod1(j, g.Ny), 1]) / g.Δy^2
+        ∇²f.data[i, j, end] = (f.data[i, j, end-1] - f.data[i, j, end]) / g.Δz^2 +
+                              (f.data[incmod1(i, g.Nx), j, end] - 2*f.data[i, j, end] + f.data[decmod1(i, g.Nx), j, end]) / g.Δx^2 +
+                              (f.data[i, incmod1(j, g.Ny), end] - 2*f.data[i, j, end] + f.data[i, decmod1(j, g.Ny), end]) / g.Δy^2
+    end
+    nothing
+end