module OrthogonalSphericalShellGrids

# The only thing we need!
export TripolarGrid, RotatedLatitudeLongitudeGrid

import Oceananigans

using Oceananigans
using Oceananigans.Grids
using Oceananigans.Architectures: device, on_architecture, AbstractArchitecture, CPU, GPU
using Oceananigans.BoundaryConditions
using Oceananigans.ImmersedBoundaries
using Oceananigans.Utils
using Oceananigans.Fields: index_binary_search, convert_to_0_360
using Oceananigans.Grids: RightConnected
<<<<<<< HEAD
using Oceananigans.Grids: R_Earth, RightFolded,
=======
using Oceananigans.Grids: R_Earth,
>>>>>>> e459594b
                          halo_size, spherical_area_quadrilateral,
                          lat_lon_to_cartesian, generate_coordinate, topology

using Oceananigans.Operators
using Oceananigans.Utils: get_cartesian_nodes_and_vertices

using Distances
using Adapt
using KernelAbstractions: @kernel, @index
using KernelAbstractions.Extras.LoopInfo: @unroll
using OffsetArrays

include("generate_tripolar_coordinates.jl")
include("tripolar_grid.jl")
include("tripolar_field_extensions.jl")
include("rotated_latitude_longitude_grid.jl")

# Distributed computations on a tripolar grid
include("distributed_tripolar_grid.jl")
include("distributed_zipper.jl")
include("distributed_zipper_north_tags.jl")

end # module<|MERGE_RESOLUTION|>--- conflicted
+++ resolved
@@ -13,11 +13,7 @@
 using Oceananigans.Utils
 using Oceananigans.Fields: index_binary_search, convert_to_0_360
 using Oceananigans.Grids: RightConnected
-<<<<<<< HEAD
 using Oceananigans.Grids: R_Earth, RightFolded,
-=======
-using Oceananigans.Grids: R_Earth,
->>>>>>> e459594b
                           halo_size, spherical_area_quadrilateral,
                           lat_lon_to_cartesian, generate_coordinate, topology
 
