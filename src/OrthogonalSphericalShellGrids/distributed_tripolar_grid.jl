using MPI
using Oceananigans.BoundaryConditions: DistributedCommunicationBoundaryCondition
using Oceananigans.Fields: validate_indices, validate_field_data
using Oceananigans.DistributedComputations
using Oceananigans.DistributedComputations:
    local_size,
    barrier!,
    all_reduce,
    ranks,
    inject_halo_communication_boundary_conditions,
    concatenate_local_sizes,
    communication_buffers

using Oceananigans.Grids: topology, RightConnected, FullyConnected

import Oceananigans.DistributedComputations: reconstruct_global_grid
import Oceananigans.Fields: Field, validate_indices, validate_boundary_conditions

const DistributedTripolarGrid{FT, TX, TY, TZ, CZ, CC, FC, CF, FF, Arch} =
    OrthogonalSphericalShellGrid{FT, TX, TY, TZ, CZ, <:Tripolar, CC, FC, CF, FF, <:Distributed{<:Union{CPU, GPU}}}

const MPITripolarGrid{FT, TX, TY, TZ, CZ, CC, FC, CF, FF, Arch} = OrthogonalSphericalShellGrid{FT, TX, TY, TZ, CZ, <:Tripolar, CC, FC, CF, FF, <:Distributed{<:Union{CPU, GPU}}}
const MPITripolarGridOfSomeKind = Union{MPITripolarGrid, ImmersedBoundaryGrid{<:Any, <:Any, <:Any, <:Any, <:MPITripolarGrid}}

"""
    TripolarGrid(arch::Distributed, FT::DataType = Float64; halo = (4, 4, 4), kwargs...)

Construct a tripolar grid on a distributed architecture.
A distributed tripolar grid is supported only on a Y-partitioning configuration,
therefore, only splitting the j-direction is supported for the moment.
"""
function TripolarGrid(arch::Distributed, FT::DataType=Float64;
                      halo=(4, 4, 4),
                      kwargs...)

    workers = ranks(arch.partition)
    px = ifelse(isnothing(arch.partition.x), 1, arch.partition.x)
    py = ifelse(isnothing(arch.partition.y), 1, arch.partition.y)

    # Check that partitioning in x is correct:
    try
        if isodd(px) && (px != 1)
            throw(ArgumentError("Only even partitioning in x is supported with the TripolarGrid"))
        end
    catch
        throw(ArgumentError("The x partition $(px) is not supported. The partition in x must be an even number. "))
    end

    # a slab decomposition in x is not supported
    if px != 1 && py == 1
        throw(ArgumentError("A x-only partitioning is not supported with the TripolarGrid. \n
                            Please, use a y partitioning configuration or a x-y pencil partitioning."))
    end

    Hx, Hy, Hz = halo

    # We build the global grid on a CPU architecture, in order to split it easily
    global_grid = TripolarGrid(CPU(), FT; halo, kwargs...)
    Nx, Ny, Nz = global_size = size(global_grid)

    # Splitting the grid manually
    lsize = local_size(arch, global_size)

    # Extracting the local range
    nxlocal = concatenate_local_sizes(lsize, arch, 1)
    nylocal = concatenate_local_sizes(lsize, arch, 2)
    xrank   = ifelse(isnothing(arch.partition.x), 0, arch.local_index[1] - 1)
    yrank   = ifelse(isnothing(arch.partition.y), 0, arch.local_index[2] - 1)

    # The j-range
    jstart = 1 + sum(nylocal[1:yrank])
    jend = yrank == workers[2] - 1 ? Ny : sum(nylocal[1:yrank+1])
    jrange = jstart-Hy:jend+Hy

    # The i-range
    istart = 1 + sum(nxlocal[1:xrank])
    iend = xrank == workers[1] - 1 ? Nx : sum(nxlocal[1:xrank+1])
    irange = istart-Hx:iend+Hx

    # Partitioning the Coordinates
    λᶠᶠᵃ = partition_tripolar_metric(global_grid, :λᶠᶠᵃ, irange, jrange)
    φᶠᶠᵃ = partition_tripolar_metric(global_grid, :φᶠᶠᵃ, irange, jrange)
    λᶠᶜᵃ = partition_tripolar_metric(global_grid, :λᶠᶜᵃ, irange, jrange)
    φᶠᶜᵃ = partition_tripolar_metric(global_grid, :φᶠᶜᵃ, irange, jrange)
    λᶜᶠᵃ = partition_tripolar_metric(global_grid, :λᶜᶠᵃ, irange, jrange)
    φᶜᶠᵃ = partition_tripolar_metric(global_grid, :φᶜᶠᵃ, irange, jrange)
    λᶜᶜᵃ = partition_tripolar_metric(global_grid, :λᶜᶜᵃ, irange, jrange)
    φᶜᶜᵃ = partition_tripolar_metric(global_grid, :φᶜᶜᵃ, irange, jrange)

    # Partitioning the Metrics
    Δxᶜᶜᵃ = partition_tripolar_metric(global_grid, :Δxᶜᶜᵃ, irange, jrange)
    Δxᶠᶜᵃ = partition_tripolar_metric(global_grid, :Δxᶠᶜᵃ, irange, jrange)
    Δxᶜᶠᵃ = partition_tripolar_metric(global_grid, :Δxᶜᶠᵃ, irange, jrange)
    Δxᶠᶠᵃ = partition_tripolar_metric(global_grid, :Δxᶠᶠᵃ, irange, jrange)
    Δyᶜᶜᵃ = partition_tripolar_metric(global_grid, :Δyᶜᶜᵃ, irange, jrange)
    Δyᶠᶜᵃ = partition_tripolar_metric(global_grid, :Δyᶠᶜᵃ, irange, jrange)
    Δyᶜᶠᵃ = partition_tripolar_metric(global_grid, :Δyᶜᶠᵃ, irange, jrange)
    Δyᶠᶠᵃ = partition_tripolar_metric(global_grid, :Δyᶠᶠᵃ, irange, jrange)
    Azᶜᶜᵃ = partition_tripolar_metric(global_grid, :Azᶜᶜᵃ, irange, jrange)
    Azᶠᶜᵃ = partition_tripolar_metric(global_grid, :Azᶠᶜᵃ, irange, jrange)
    Azᶜᶠᵃ = partition_tripolar_metric(global_grid, :Azᶜᶠᵃ, irange, jrange)
    Azᶠᶠᵃ = partition_tripolar_metric(global_grid, :Azᶠᶠᵃ, irange, jrange)

    LY = yrank == 0 ? RightConnected : FullyConnected
    LX = workers[1] == 1 ? Periodic : FullyConnected
    ny = nylocal[yrank+1]
    nx = nxlocal[xrank+1]

    z = on_architecture(arch, global_grid.z)
    radius = global_grid.radius

    # Fix corners halos passing in case workers[1] != 1
    if  workers[1] != 1
        northwest_idx_x = ranks(arch)[1] - arch.local_index[1] + 2
        northeast_idx_x = ranks(arch)[1] - arch.local_index[1]

        if northwest_idx_x > workers[1]
            northwest_idx_x = arch.local_index[1]
        end

        if northeast_idx_x < 1
            northeast_idx_x = arch.local_index[1]
        end

        # Make sure the northwest and northeast connectivities are correct
        northwest_recv_rank = receiving_rank(arch; receive_idx_x = northwest_idx_x)
        northeast_recv_rank = receiving_rank(arch; receive_idx_x = northeast_idx_x)
        north_recv_rank     = receiving_rank(arch)

        if yrank == workers[2] - 1
            arch.connectivity.northwest = northwest_recv_rank
            arch.connectivity.northeast = northeast_recv_rank
            arch.connectivity.north     = north_recv_rank
        end
    end

    FT   = eltype(global_grid)
    grid = OrthogonalSphericalShellGrid{LX, LY, Bounded}(arch,
                                                         nx, ny, Nz,
                                                         Hx, Hy, Hz,
                                                         convert(FT, global_grid.Lz),
                                                         on_architecture(arch, map(FT, λᶜᶜᵃ)),
                                                         on_architecture(arch, map(FT, λᶠᶜᵃ)),
                                                         on_architecture(arch, map(FT, λᶜᶠᵃ)),
                                                         on_architecture(arch, map(FT, λᶠᶠᵃ)),
                                                         on_architecture(arch, map(FT, φᶜᶜᵃ)),
                                                         on_architecture(arch, map(FT, φᶠᶜᵃ)),
                                                         on_architecture(arch, map(FT, φᶜᶠᵃ)),
                                                         on_architecture(arch, map(FT, φᶠᶠᵃ)),
                                                         on_architecture(arch, z),
                                                         on_architecture(arch, map(FT, Δxᶜᶜᵃ)),
                                                         on_architecture(arch, map(FT, Δxᶠᶜᵃ)),
                                                         on_architecture(arch, map(FT, Δxᶜᶠᵃ)),
                                                         on_architecture(arch, map(FT, Δxᶠᶠᵃ)),
                                                         on_architecture(arch, map(FT, Δyᶜᶜᵃ)),
                                                         on_architecture(arch, map(FT, Δyᶠᶜᵃ)),
                                                         on_architecture(arch, map(FT, Δyᶜᶠᵃ)),
                                                         on_architecture(arch, map(FT, Δyᶠᶠᵃ)),
                                                         on_architecture(arch, map(FT, Azᶜᶜᵃ)),
                                                         on_architecture(arch, map(FT, Azᶠᶜᵃ)),
                                                         on_architecture(arch, map(FT, Azᶜᶠᵃ)),
                                                         on_architecture(arch, map(FT, Azᶠᶠᵃ)),
                                                         convert(FT, radius),
                                                         global_grid.conformal_mapping)

    return grid
end

function partition_tripolar_metric(global_grid, metric_name, irange, jrange)

    metric = getproperty(global_grid, metric_name)
    offsets = metric.offsets
    partitioned_metric = metric[irange, jrange]

    if partitioned_metric isa OffsetArray
        partitioned_metric = partitioned_metric.parent
    end

    return OffsetArray(partitioned_metric, offsets...)
end

#####
##### Boundary condition extensions
#####

struct ZipperHaloCommunicationRanks{F, T, S}
    from :: F
      to :: T
    sign :: S
end

ZipperHaloCommunicationRanks(sign; from, to) = ZipperHaloCommunicationRanks(from, to, sign)

Base.summary(hcr::ZipperHaloCommunicationRanks) = "ZipperHaloCommunicationRanks from rank $(hcr.from) to rank $(hcr.to)"

# Finding out the paired rank to communicate the north boundary
# in case of a DistributedZipperBoundaryCondition using a "Handshake" procedure
function receiving_rank(arch; receive_idx_x = ranks(arch)[1] - arch.local_index[1] + 1)

    Ry = ranks(arch)[2]
    receive_rank  = 0

    for rank in 0:prod(ranks(arch)) - 1
        my_x_idx = 0
        my_y_idx = 0

        if arch.local_rank == rank
            my_x_idx = arch.local_index[1]
            my_y_idx = arch.local_index[2]
        end

        x_idx = all_reduce(+, my_x_idx, arch)
        y_idx = all_reduce(+, my_y_idx, arch)

        if x_idx == receive_idx_x && y_idx == Ry
            receive_rank = rank
        end
    end

    return receive_rank
end

# a distributed `TripolarGrid` needs a `ZipperBoundaryCondition` for the north boundary
# only on the last rank
function regularize_field_boundary_conditions(bcs::FieldBoundaryConditions,
                                              grid::MPITripolarGridOfSomeKind,
                                              field_name::Symbol,
                                              prognostic_names=nothing)

    arch = architecture(grid)
    loc  = assumed_field_location(field_name)
    yrank = arch.local_index[2] - 1

    processor_size = ranks(arch)
    sign = (field_name == :u) || (field_name == :v) ? -1 : 1

    west  = regularize_boundary_condition(bcs.west,  grid, loc, 1, LeftBoundary,  prognostic_names)
    east  = regularize_boundary_condition(bcs.east,  grid, loc, 1, RightBoundary, prognostic_names)
    south = regularize_boundary_condition(bcs.south, grid, loc, 2, LeftBoundary,  prognostic_names)

    north = if yrank == processor_size[2] - 1 && processor_size[1] == 1
        ZipperBoundaryCondition(sign)

    elseif yrank == processor_size[2] - 1 && processor_size[1] != 1
        from = arch.local_rank
        # Search the rank to send to
        to = arch.connectivity.north
        halo_communication = ZipperHaloCommunicationRanks(sign; from, to)
        DistributedCommunicationBoundaryCondition(halo_communication)

    else
        regularize_boundary_condition(bcs.north, grid, loc, 2, RightBoundary, prognostic_names)

    end

    bottom = regularize_boundary_condition(bcs.bottom, grid, loc, 3, LeftBoundary,  prognostic_names)
    top =    regularize_boundary_condition(bcs.top,    grid, loc, 3, RightBoundary, prognostic_names)

    immersed = regularize_immersed_boundary_condition(bcs.immersed, grid, loc, field_name, prognostic_names)

    return FieldBoundaryConditions(west, east, south, north, bottom, top, immersed)
end

# Extension of the constructor for a `Field` on a `TRG` grid. We assumes that the north boundary is a zipper
# with a sign that depends on the location of the field (revert the value of the halos if on edges, keep it if on nodes or centers)
<<<<<<< HEAD
function Field((LX, LY, LZ)::Tuple, grid::MPITripolarGridOfSomeKind, data, old_bcs, indices::Tuple, op, status)
=======
function Field(loc::Tuple{<:LX, <:LY, <:LZ}, grid::DistributedTripolarGridOfSomeKind, data, old_bcs, indices::Tuple, op, status) where {LX, LY, LZ}
>>>>>>> c2993909
    arch = architecture(grid)
    yrank = arch.local_index[2] - 1

    processor_size = ranks(arch)

    indices = validate_indices(indices, loc, grid)
    validate_field_data(loc, data, grid, indices)
    validate_boundary_conditions(loc, grid, old_bcs)

    default_zipper = ZipperBoundaryCondition(sign(LX, LY))

    if isnothing(old_bcs) || ismissing(old_bcs)
        new_bcs = old_bcs
    else
        new_bcs = inject_halo_communication_boundary_conditions(old_bcs, arch.local_rank, arch.connectivity, topology(grid))

        # North boundary conditions are "special". If we are at the top of the domain, i.e.
        # the last rank, then we need to substitute the BC only if the old one is not already
        # a zipper boundary condition. Otherwise we always substitute because we need to
        # inject the halo boundary conditions.
        if yrank == processor_size[2] - 1 && processor_size[1] == 1
            north_bc = if !(old_bcs.north isa ZBC)
                default_zipper
            else
                old_bcs.north
            end

        elseif yrank == processor_size[2] - 1 && processor_size[1] != 1
            sgn  = old_bcs.north isa ZBC ? old_bcs.north.condition : sign(LX, LY)
            from = arch.local_rank
            to   = arch.connectivity.north
            halo_communication = ZipperHaloCommunicationRanks(sgn; from, to)
            north_bc = DistributedCommunicationBoundaryCondition(halo_communication)

        else
            north_bc = new_bcs.north
        end

        new_bcs = FieldBoundaryConditions(; west=new_bcs.west,
                                            east=new_bcs.east,
                                            south=new_bcs.south,
                                            north=north_bc,
                                            top=new_bcs.top,
                                            bottom=new_bcs.bottom)
    end

    buffers = communication_buffers(grid, data, new_bcs)

    return Field{LX, LY, LZ}(grid, data, new_bcs, indices, op, status, buffers)
end

# Reconstruction the global tripolar grid for visualization purposes
function reconstruct_global_grid(grid::MPITripolarGrid)

    arch = grid.architecture

    n    = Base.size(grid)
    halo = halo_size(grid)
    size = map(sum, concatenate_local_sizes(n, arch))

    z = cpu_face_constructor_z(grid)

    child_arch = child_architecture(arch)

    FT = eltype(grid)

    north_poles_latitude = grid.conformal_mapping.north_poles_latitude
    first_pole_longitude = grid.conformal_mapping.first_pole_longitude
    southernmost_latitude = grid.conformal_mapping.southernmost_latitude

    return TripolarGrid(child_arch, FT;
                        halo,
                        size,
                        north_poles_latitude,
                        first_pole_longitude,
                        southernmost_latitude,
                        z)
end

function with_halo(new_halo, old_grid::MPITripolarGrid) 
    arch = old_grid.architecture

    n  = size(old_grid)
    N  = map(sum, concatenate_local_sizes(n, arch))
    z  = cpu_face_constructor_z(old_grid)

    north_poles_latitude = old_grid.conformal_mapping.north_poles_latitude
    first_pole_longitude = old_grid.conformal_mapping.first_pole_longitude
    southernmost_latitude = old_grid.conformal_mapping.southernmost_latitude

    return TripolarGrid(arch, eltype(old_grid);
                        halo = new_halo,
                        size = N,
                        north_poles_latitude,
                        first_pole_longitude,
                        southernmost_latitude,
                        z)
end<|MERGE_RESOLUTION|>--- conflicted
+++ resolved
@@ -263,11 +263,7 @@
 
 # Extension of the constructor for a `Field` on a `TRG` grid. We assumes that the north boundary is a zipper
 # with a sign that depends on the location of the field (revert the value of the halos if on edges, keep it if on nodes or centers)
-<<<<<<< HEAD
-function Field((LX, LY, LZ)::Tuple, grid::MPITripolarGridOfSomeKind, data, old_bcs, indices::Tuple, op, status)
-=======
 function Field(loc::Tuple{<:LX, <:LY, <:LZ}, grid::DistributedTripolarGridOfSomeKind, data, old_bcs, indices::Tuple, op, status) where {LX, LY, LZ}
->>>>>>> c2993909
     arch = architecture(grid)
     yrank = arch.local_index[2] - 1
 
