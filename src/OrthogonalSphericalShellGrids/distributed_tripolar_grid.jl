using MPI
using Oceananigans.BoundaryConditions: DistributedCommunicationBoundaryCondition
using Oceananigans.Fields: validate_indices, validate_field_data
using Oceananigans.DistributedComputations
using Oceananigans.DistributedComputations:
    local_size,
    barrier!,
    all_reduce,
    ranks,
    inject_halo_communication_boundary_conditions,
    concatenate_local_sizes,
    communication_buffers

using Oceananigans.Grids: topology, RightConnected, FullyConnected

import Oceananigans.DistributedComputations: reconstruct_global_grid
import Oceananigans.Fields: Field, validate_indices, validate_boundary_conditions

const DistributedTripolarGrid{FT, TX, TY, TZ, CZ, CC, FC, CF, FF, Arch} =
    OrthogonalSphericalShellGrid{FT, TX, TY, TZ, CZ, <:Tripolar, CC, FC, CF, FF, <:Distributed{<:Union{CPU, GPU}}}

<<<<<<< HEAD
const MPITripolarGrid{FT, TX, TY, TZ, CZ, CC, FC, CF, FF, Arch} = OrthogonalSphericalShellGrid{FT, TX, TY, TZ, CZ, <:Tripolar, CC, FC, CF, FF, <:Distributed{<:Union{CPU, GPU}}}
const MPITripolarGridOfSomeKind = Union{MPITripolarGrid, ImmersedBoundaryGrid{<:Any, <:Any, <:Any, <:Any, <:MPITripolarGrid}}
=======
const DistributedTripolarGridOfSomeKind = Union{
    DistributedTripolarGrid,
    ImmersedBoundaryGrid{<:Any, <:Any, <:Any, <:Any, <:DistributedTripolarGrid}
}
>>>>>>> d6d9836b

"""
    TripolarGrid(arch::Distributed, FT::DataType = Float64; halo = (4, 4, 4), kwargs...)

Construct a tripolar grid on a distributed architecture.
A distributed tripolar grid is supported only on a Y-partitioning configuration,
therefore, only splitting the j-direction is supported for the moment.
"""
function TripolarGrid(arch::Distributed, FT::DataType=Float64;
                      halo=(4, 4, 4),
                      kwargs...)

    workers = ranks(arch.partition)
    px = ifelse(isnothing(arch.partition.x), 1, arch.partition.x)
    py = ifelse(isnothing(arch.partition.y), 1, arch.partition.y)

    # Check that partitioning in x is correct:
    try
        if isodd(px) && (px != 1)
            throw(ArgumentError("Only even partitioning in x is supported with the TripolarGrid"))
        end
    catch
        throw(ArgumentError("The x partition $(px) is not supported. The partition in x must be an even number. "))
    end

    # a slab decomposition in x is not supported
    if px != 1 && py == 1
        throw(ArgumentError("A x-only partitioning is not supported with the TripolarGrid. \n
                            Please, use a y partitioning configuration or a x-y pencil partitioning."))
    end

    Hx, Hy, Hz = halo

    # We build the global grid on a CPU architecture, in order to split it easily
    global_grid = TripolarGrid(CPU(), FT; halo, kwargs...)
    Nx, Ny, Nz = global_size = size(global_grid)

    # Splitting the grid manually
    lsize = local_size(arch, global_size)

    # Extracting the local range
    nxlocal = concatenate_local_sizes(lsize, arch, 1)
    nylocal = concatenate_local_sizes(lsize, arch, 2)
    xrank   = ifelse(isnothing(arch.partition.x), 0, arch.local_index[1] - 1)
    yrank   = ifelse(isnothing(arch.partition.y), 0, arch.local_index[2] - 1)

    # The j-range
    jstart = 1 + sum(nylocal[1:yrank])
    jend = yrank == workers[2] - 1 ? Ny : sum(nylocal[1:yrank+1])
    jrange = jstart-Hy:jend+Hy

    # The i-range
    istart = 1 + sum(nxlocal[1:xrank])
    iend = xrank == workers[1] - 1 ? Nx : sum(nxlocal[1:xrank+1])
    irange = istart-Hx:iend+Hx

    # Partitioning the Coordinates
    λᶠᶠᵃ = partition_tripolar_metric(global_grid, :λᶠᶠᵃ, irange, jrange)
    φᶠᶠᵃ = partition_tripolar_metric(global_grid, :φᶠᶠᵃ, irange, jrange)
    λᶠᶜᵃ = partition_tripolar_metric(global_grid, :λᶠᶜᵃ, irange, jrange)
    φᶠᶜᵃ = partition_tripolar_metric(global_grid, :φᶠᶜᵃ, irange, jrange)
    λᶜᶠᵃ = partition_tripolar_metric(global_grid, :λᶜᶠᵃ, irange, jrange)
    φᶜᶠᵃ = partition_tripolar_metric(global_grid, :φᶜᶠᵃ, irange, jrange)
    λᶜᶜᵃ = partition_tripolar_metric(global_grid, :λᶜᶜᵃ, irange, jrange)
    φᶜᶜᵃ = partition_tripolar_metric(global_grid, :φᶜᶜᵃ, irange, jrange)

    # Partitioning the Metrics
    Δxᶜᶜᵃ = partition_tripolar_metric(global_grid, :Δxᶜᶜᵃ, irange, jrange)
    Δxᶠᶜᵃ = partition_tripolar_metric(global_grid, :Δxᶠᶜᵃ, irange, jrange)
    Δxᶜᶠᵃ = partition_tripolar_metric(global_grid, :Δxᶜᶠᵃ, irange, jrange)
    Δxᶠᶠᵃ = partition_tripolar_metric(global_grid, :Δxᶠᶠᵃ, irange, jrange)
    Δyᶜᶜᵃ = partition_tripolar_metric(global_grid, :Δyᶜᶜᵃ, irange, jrange)
    Δyᶠᶜᵃ = partition_tripolar_metric(global_grid, :Δyᶠᶜᵃ, irange, jrange)
    Δyᶜᶠᵃ = partition_tripolar_metric(global_grid, :Δyᶜᶠᵃ, irange, jrange)
    Δyᶠᶠᵃ = partition_tripolar_metric(global_grid, :Δyᶠᶠᵃ, irange, jrange)
    Azᶜᶜᵃ = partition_tripolar_metric(global_grid, :Azᶜᶜᵃ, irange, jrange)
    Azᶠᶜᵃ = partition_tripolar_metric(global_grid, :Azᶠᶜᵃ, irange, jrange)
    Azᶜᶠᵃ = partition_tripolar_metric(global_grid, :Azᶜᶠᵃ, irange, jrange)
    Azᶠᶠᵃ = partition_tripolar_metric(global_grid, :Azᶠᶠᵃ, irange, jrange)

    LY = yrank == 0 ? RightConnected : FullyConnected
    LX = workers[1] == 1 ? Periodic : FullyConnected
    ny = nylocal[yrank+1]
    nx = nxlocal[xrank+1]

    z = on_architecture(arch, global_grid.z)
    radius = global_grid.radius

    # Fix corners halos passing in case workers[1] != 1
    if  workers[1] != 1
        northwest_idx_x = ranks(arch)[1] - arch.local_index[1] + 2
        northeast_idx_x = ranks(arch)[1] - arch.local_index[1]

        if northwest_idx_x > workers[1]
            northwest_idx_x = arch.local_index[1]
        end

        if northeast_idx_x < 1
            northeast_idx_x = arch.local_index[1]
        end

        # Make sure the northwest and northeast connectivities are correct
        northwest_recv_rank = receiving_rank(arch; receive_idx_x = northwest_idx_x)
        northeast_recv_rank = receiving_rank(arch; receive_idx_x = northeast_idx_x)
        north_recv_rank     = receiving_rank(arch)

        if yrank == workers[2] - 1
            arch.connectivity.northwest = northwest_recv_rank
            arch.connectivity.northeast = northeast_recv_rank
            arch.connectivity.north     = north_recv_rank
        end
    end

    FT   = eltype(global_grid)
    grid = OrthogonalSphericalShellGrid{LX, LY, Bounded}(arch,
                                                         nx, ny, Nz,
                                                         Hx, Hy, Hz,
                                                         convert(FT, global_grid.Lz),
                                                         on_architecture(arch, map(FT, λᶜᶜᵃ)),
                                                         on_architecture(arch, map(FT, λᶠᶜᵃ)),
                                                         on_architecture(arch, map(FT, λᶜᶠᵃ)),
                                                         on_architecture(arch, map(FT, λᶠᶠᵃ)),
                                                         on_architecture(arch, map(FT, φᶜᶜᵃ)),
                                                         on_architecture(arch, map(FT, φᶠᶜᵃ)),
                                                         on_architecture(arch, map(FT, φᶜᶠᵃ)),
                                                         on_architecture(arch, map(FT, φᶠᶠᵃ)),
                                                         on_architecture(arch, z),
                                                         on_architecture(arch, map(FT, Δxᶜᶜᵃ)),
                                                         on_architecture(arch, map(FT, Δxᶠᶜᵃ)),
                                                         on_architecture(arch, map(FT, Δxᶜᶠᵃ)),
                                                         on_architecture(arch, map(FT, Δxᶠᶠᵃ)),
                                                         on_architecture(arch, map(FT, Δyᶜᶜᵃ)),
                                                         on_architecture(arch, map(FT, Δyᶠᶜᵃ)),
                                                         on_architecture(arch, map(FT, Δyᶜᶠᵃ)),
                                                         on_architecture(arch, map(FT, Δyᶠᶠᵃ)),
                                                         on_architecture(arch, map(FT, Azᶜᶜᵃ)),
                                                         on_architecture(arch, map(FT, Azᶠᶜᵃ)),
                                                         on_architecture(arch, map(FT, Azᶜᶠᵃ)),
                                                         on_architecture(arch, map(FT, Azᶠᶠᵃ)),
                                                         convert(FT, radius),
                                                         global_grid.conformal_mapping)

    return grid
end

function partition_tripolar_metric(global_grid, metric_name, irange, jrange)

    metric = getproperty(global_grid, metric_name)
    offsets = metric.offsets
    partitioned_metric = metric[irange, jrange]

    if partitioned_metric isa OffsetArray
        partitioned_metric = partitioned_metric.parent
    end

    return OffsetArray(partitioned_metric, offsets...)
end

#####
##### Boundary condition extensions
#####

struct ZipperHaloCommunicationRanks{F, T, S}
    from :: F
      to :: T
    sign :: S
end

ZipperHaloCommunicationRanks(sign; from, to) = ZipperHaloCommunicationRanks(from, to, sign)

Base.summary(hcr::ZipperHaloCommunicationRanks) = "ZipperHaloCommunicationRanks from rank $(hcr.from) to rank $(hcr.to)"

# Finding out the paired rank to communicate the north boundary
# in case of a DistributedZipperBoundaryCondition using a "Handshake" procedure
function receiving_rank(arch; receive_idx_x = ranks(arch)[1] - arch.local_index[1] + 1)

    Ry = ranks(arch)[2]
    receive_rank  = 0

    for rank in 0:prod(ranks(arch)) - 1
        my_x_idx = 0
        my_y_idx = 0

        if arch.local_rank == rank
            my_x_idx = arch.local_index[1]
            my_y_idx = arch.local_index[2]
        end

        x_idx = all_reduce(+, my_x_idx, arch)
        y_idx = all_reduce(+, my_y_idx, arch)

        if x_idx == receive_idx_x && y_idx == Ry
            receive_rank = rank
        end
    end

    return receive_rank
end

# a distributed `TripolarGrid` needs a `ZipperBoundaryCondition` for the north boundary
# only on the last rank
function regularize_field_boundary_conditions(bcs::FieldBoundaryConditions,
                                              grid::MPITripolarGridOfSomeKind,
                                              field_name::Symbol,
                                              prognostic_names=nothing)

    arch = architecture(grid)
    loc  = assumed_field_location(field_name)
    yrank = arch.local_index[2] - 1

    processor_size = ranks(arch)
    sign = (field_name == :u) || (field_name == :v) ? -1 : 1

    west  = regularize_boundary_condition(bcs.west,  grid, loc, 1, LeftBoundary,  prognostic_names)
    east  = regularize_boundary_condition(bcs.east,  grid, loc, 1, RightBoundary, prognostic_names)
    south = regularize_boundary_condition(bcs.south, grid, loc, 2, LeftBoundary,  prognostic_names)

    north = if yrank == processor_size[2] - 1 && processor_size[1] == 1
        ZipperBoundaryCondition(sign)

    elseif yrank == processor_size[2] - 1 && processor_size[1] != 1
        from = arch.local_rank
        # Search the rank to send to
        to = arch.connectivity.north
        halo_communication = ZipperHaloCommunicationRanks(sign; from, to)
        DistributedCommunicationBoundaryCondition(halo_communication)

    else
        regularize_boundary_condition(bcs.north, grid, loc, 2, RightBoundary, prognostic_names)

    end

    bottom = regularize_boundary_condition(bcs.bottom, grid, loc, 3, LeftBoundary,  prognostic_names)
    top =    regularize_boundary_condition(bcs.top,    grid, loc, 3, RightBoundary, prognostic_names)

    immersed = regularize_immersed_boundary_condition(bcs.immersed, grid, loc, field_name, prognostic_names)

    return FieldBoundaryConditions(west, east, south, north, bottom, top, immersed)
end

# Extension of the constructor for a `Field` on a `TRG` grid. We assumes that the north boundary is a zipper
# with a sign that depends on the location of the field (revert the value of the halos if on edges, keep it if on nodes or centers)
function Field((LX, LY, LZ)::Tuple, grid::MPITripolarGridOfSomeKind, data, old_bcs, indices::Tuple, op, status)
    arch = architecture(grid)
    yrank = arch.local_index[2] - 1

    processor_size = ranks(arch)

    indices = validate_indices(indices, (LX, LY, LZ), grid)
    validate_field_data((LX, LY, LZ), data, grid, indices)
    validate_boundary_conditions((LX, LY, LZ), grid, old_bcs)
    default_zipper = ZipperBoundaryCondition(sign(LX, LY))

    if isnothing(old_bcs) || ismissing(old_bcs)
        new_bcs = old_bcs
    else
        new_bcs = inject_halo_communication_boundary_conditions(old_bcs, arch.local_rank, arch.connectivity, topology(grid))

        # North boundary conditions are "special". If we are at the top of the domain, i.e.
        # the last rank, then we need to substitute the BC only if the old one is not already
        # a zipper boundary condition. Otherwise we always substitute because we need to
        # inject the halo boundary conditions.
        if yrank == processor_size[2] - 1 && processor_size[1] == 1
            north_bc = if !(old_bcs.north isa ZBC)
                default_zipper
            else
                old_bcs.north
            end

        elseif yrank == processor_size[2] - 1 && processor_size[1] != 1
            sgn  = old_bcs.north isa ZBC ? old_bcs.north.condition : sign(LX, LY)
            from = arch.local_rank
            to   = arch.connectivity.north
            halo_communication = ZipperHaloCommunicationRanks(sgn; from, to)
            north_bc = DistributedCommunicationBoundaryCondition(halo_communication)

        else
            north_bc = new_bcs.north
        end

        new_bcs = FieldBoundaryConditions(; west=new_bcs.west,
                                            east=new_bcs.east,
                                            south=new_bcs.south,
                                            north=north_bc,
                                            top=new_bcs.top,
                                            bottom=new_bcs.bottom)
    end

    buffers = communication_buffers(grid, data, new_bcs)

    return Field{LX, LY, LZ}(grid, data, new_bcs, indices, op, status, buffers)
end

# Reconstruction the global tripolar grid for visualization purposes
function reconstruct_global_grid(grid::MPITripolarGrid)

    arch = grid.architecture

    n    = Base.size(grid)
    halo = halo_size(grid)
    size = map(sum, concatenate_local_sizes(n, arch))

    z = cpu_face_constructor_z(grid)

    child_arch = child_architecture(arch)

    FT = eltype(grid)

    north_poles_latitude = grid.conformal_mapping.north_poles_latitude
    first_pole_longitude = grid.conformal_mapping.first_pole_longitude
    southernmost_latitude = grid.conformal_mapping.southernmost_latitude

    return TripolarGrid(child_arch, FT;
                        halo,
                        size,
                        north_poles_latitude,
                        first_pole_longitude,
                        southernmost_latitude,
                        z)
end

function with_halo(new_halo, old_grid::MPITripolarGrid) 
    arch = old_grid.architecture

    n  = size(old_grid)
    N  = map(sum, concatenate_local_sizes(n, arch))
    z  = cpu_face_constructor_z(old_grid)

    north_poles_latitude = old_grid.conformal_mapping.north_poles_latitude
    first_pole_longitude = old_grid.conformal_mapping.first_pole_longitude
    southernmost_latitude = old_grid.conformal_mapping.southernmost_latitude

    return TripolarGrid(arch, eltype(old_grid);
                        halo = new_halo,
                        size = N,
                        north_poles_latitude,
                        first_pole_longitude,
                        southernmost_latitude,
                        z)
end<|MERGE_RESOLUTION|>--- conflicted
+++ resolved
@@ -19,15 +19,8 @@
 const DistributedTripolarGrid{FT, TX, TY, TZ, CZ, CC, FC, CF, FF, Arch} =
     OrthogonalSphericalShellGrid{FT, TX, TY, TZ, CZ, <:Tripolar, CC, FC, CF, FF, <:Distributed{<:Union{CPU, GPU}}}
 
-<<<<<<< HEAD
 const MPITripolarGrid{FT, TX, TY, TZ, CZ, CC, FC, CF, FF, Arch} = OrthogonalSphericalShellGrid{FT, TX, TY, TZ, CZ, <:Tripolar, CC, FC, CF, FF, <:Distributed{<:Union{CPU, GPU}}}
 const MPITripolarGridOfSomeKind = Union{MPITripolarGrid, ImmersedBoundaryGrid{<:Any, <:Any, <:Any, <:Any, <:MPITripolarGrid}}
-=======
-const DistributedTripolarGridOfSomeKind = Union{
-    DistributedTripolarGrid,
-    ImmersedBoundaryGrid{<:Any, <:Any, <:Any, <:Any, <:DistributedTripolarGrid}
-}
->>>>>>> d6d9836b
 
 """
     TripolarGrid(arch::Distributed, FT::DataType = Float64; halo = (4, 4, 4), kwargs...)
