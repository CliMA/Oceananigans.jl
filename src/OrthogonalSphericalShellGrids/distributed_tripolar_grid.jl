--- conflicted
+++ resolved
@@ -336,12 +336,7 @@
                         z)
 end
 
-<<<<<<< HEAD
 function with_halo(new_halo, old_grid::MPITripolarGrid) 
-=======
-function with_halo(new_halo, old_grid::DistributedTripolarGrid)
->>>>>>> e459594b
-
     arch = old_grid.architecture
 
     n  = size(old_grid)
