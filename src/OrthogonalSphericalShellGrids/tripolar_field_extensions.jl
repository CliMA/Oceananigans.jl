using Oceananigans.BoundaryConditions: FieldBoundaryConditions,
                                       assumed_field_location,
                                       regularize_boundary_condition,
                                       regularize_immersed_boundary_condition,
                                       LeftBoundary,
                                       RightBoundary,
                                       BoundaryCondition,
                                       ZipperBoundaryCondition,
                                       Zipper,
                                       ZBC

using Oceananigans.Fields: architecture,
                           validate_indices,
                           validate_boundary_conditions,
<<<<<<< HEAD
                           validate_field_data

using Oceananigans.DistributedComputations: CommunicationBuffers
=======
                           validate_field_data,
                           FieldBoundaryBuffers
>>>>>>> 37797b14

using Oceananigans.ImmersedBoundaries

import Oceananigans.BoundaryConditions: regularize_field_boundary_conditions
import Oceananigans.Grids: x_domain, y_domain
import Oceananigans.Fields: Field
import Oceananigans.Fields: tupled_fill_halo_regions!

# A tripolar grid is always between 0 and 360 in longitude
# and always caps at the north pole (90°N)
x_domain(grid::TripolarGridOfSomeKind) = 0, 360
y_domain(grid::TripolarGridOfSomeKind) = minimum(parent(grid.φᶠᶠᵃ)), 90

# a `TripolarGrid` needs a `ZipperBoundaryCondition` for the north boundary
# The `sign` 1 for regular tracers and -1 for velocities and signed vectors
function regularize_field_boundary_conditions(bcs::FieldBoundaryConditions,
                                              grid::TripolarGridOfSomeKind,
                                              field_name::Symbol,
                                              prognostic_names=nothing)

    loc = assumed_field_location(field_name)

    # Assumption: :u and :v are signed vectors, all other fields are scalars
    sign = field_name == :u || field_name == :v ? -1 : 1

    west   = regularize_boundary_condition(bcs.west,   grid, loc, 1, LeftBoundary,  prognostic_names)
    east   = regularize_boundary_condition(bcs.east,   grid, loc, 1, RightBoundary, prognostic_names)
    south  = regularize_boundary_condition(bcs.south,  grid, loc, 2, LeftBoundary,  prognostic_names)
    bottom = regularize_boundary_condition(bcs.bottom, grid, loc, 3, LeftBoundary,  prognostic_names)
    top    = regularize_boundary_condition(bcs.top,    grid, loc, 3, RightBoundary, prognostic_names)

    north  = ZipperBoundaryCondition(sign)

    immersed = regularize_immersed_boundary_condition(bcs.immersed, grid, loc, field_name, prognostic_names)

    return FieldBoundaryConditions(west, east, south, north, bottom, top, immersed)
end

# HEAVY ASSUMPTION!!!!
# Fields living on edges are signed vectors while fields living on nodes and centers are scalars
sign(LX, LY) = 1
sign(::Type{Face},   ::Type{Face})   = 1
sign(::Type{Face},   ::Type{Center}) = - 1 # u-velocity type
sign(::Type{Center}, ::Type{Face})   = - 1 # v-velocity type
sign(::Type{Center}, ::Type{Center}) = 1

# Extension of the constructor for a `Field` on a `TripolarGridOfSomeKind` grid. We assumes that the north boundary is a zipper
# with a sign that depends on the location of the field (revert the value of the halos if on edges, keep it if on nodes or centers)
function Field((LX, LY, LZ)::Tuple, grid::TripolarGridOfSomeKind, data, old_bcs, indices::Tuple, op, status)
    indices = validate_indices(indices, (LX, LY, LZ), grid)
    validate_field_data((LX, LY, LZ), data, grid, indices)
    validate_boundary_conditions((LX, LY, LZ), grid, old_bcs)

    if isnothing(old_bcs) || ismissing(old_bcs)
        new_bcs = old_bcs
    else
        default_zipper = ZipperBoundaryCondition(sign(LX, LY))

        north_bc = old_bcs.north isa BoundaryCondition{<:Zipper} ? old_bcs.north : default_zipper

        new_bcs = FieldBoundaryConditions(; west = old_bcs.west,
                                            east = old_bcs.east,
                                            south = old_bcs.south,
                                            north = north_bc,
                                            top = old_bcs.top,
                                            bottom = old_bcs.bottom)
    end

    buffers = nothing

    return Field{LX, LY, LZ}(grid, data, new_bcs, indices, op, status, buffers)
end

# Not sure this is needed, but it is here for now
function tupled_fill_halo_regions!(full_fields, grid::TripolarGridOfSomeKind, args...; kwargs...)
    for field in full_fields
        fill_halo_regions!(field, args...; kwargs...)
    end
end<|MERGE_RESOLUTION|>--- conflicted
+++ resolved
@@ -12,14 +12,9 @@
 using Oceananigans.Fields: architecture,
                            validate_indices,
                            validate_boundary_conditions,
-<<<<<<< HEAD
                            validate_field_data
 
 using Oceananigans.DistributedComputations: CommunicationBuffers
-=======
-                           validate_field_data,
-                           FieldBoundaryBuffers
->>>>>>> 37797b14
 
 using Oceananigans.ImmersedBoundaries
 
