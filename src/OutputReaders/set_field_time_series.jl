using Printf
using Oceananigans.Architectures: cpu_architecture

#####
##### set!
#####

iterations_from_file(file) = parse.(Int, keys(file["timeseries/t"]))

find_time_index(time::Number, file_times)       = findfirst(t -> t ≈ time, file_times)
find_time_index(time::AbstractTime, file_times) = findfirst(t -> t == time, file_times)

function set!(fts::InMemoryFTS, path::String=fts.path, name::String=fts.name; warn_missing_data=true)
    file = jldopen(path; fts.reader_kw...)
    file_iterations = iterations_from_file(file)
    file_times = [file["timeseries/t/$i"] for i in file_iterations]
    close(file)

    arch = architecture(fts)

    # TODO: a potential optimization here might be to load
    # all of the data into a single array, and then transfer that
    # to parent(fts).
    for n in time_indices(fts)
        t = fts.times[n]
        file_index = find_time_index(t, file_times)

        if isnothing(file_index) # the time does not exist in the file
            if warn_missing_data
                msg = @sprintf("No data found for time %.1e and time index %d\n", t, n)
                msg *= @sprintf("for field %s at path %s", path, name)
                @warn msg
            end
        else
            file_iter = file_iterations[file_index]

            # Note: use the CPU for this step
            field_n = Field(location(fts), path, name, file_iter,
                            architecture = cpu_architecture(arch),
                            indices = fts.indices,
                            boundary_conditions = fts.boundary_conditions)

            # Potentially transfer from CPU to GPU
            set!(fts[n], field_n)
        end
<<<<<<< HEAD
=======

        file_iter = file_iterations[file_index]

        # Note: use the CPU for this step
        field_n = Field(location(fts), path, name, file_iter,
                        grid = on_architecture(CPU(), fts.grid),    
                        architecture = cpu_architecture(arch),
                        indices = fts.indices,
                        boundary_conditions = fts.boundary_conditions)

        # Potentially transfer from CPU to GPU
        set!(fts[n], field_n)
>>>>>>> a70ebc6a
    end

    return nothing
end

set!(fts::InMemoryFTS, value, n::Int) = set!(fts[n], value)

function set!(fts::InMemoryFTS, fields_vector::AbstractVector{<:AbstractField})
    raw_data = parent(fts)
    file = jldopen(path; fts.reader_kw...)

    for (n, field) in enumerate(fields_vector)
        nth_raw_data = view(raw_data, :, :, :, n)
        copyto!(nth_raw_data, parent(field))
        # raw_data[:, :, :, n] .= parent(field)
    end

    close(file)

    return nothing
end

# Write property only if it does not already exist
function maybe_write_property!(file, property, data)
    try
        test = file[property]
    catch
        file[property] = data
    end
end

"""
    set!(fts::OnDiskFieldTimeSeries, field::Field, n::Int, time=fts.times[time_index])

Write the data in `parent(field)` to the file at `fts.path`,
under `fts.name` and at `time_index`. The save field is assigned `time`,
which is extracted from `fts.times[time_index]` if not provided.
"""
function set!(fts::OnDiskFTS, field::Field, n::Int, time=fts.times[n])
    fts.grid == field.grid || error("The grids attached to the Field and \
                                    FieldTimeSeries appear to be different.")
    path = fts.path
    name = fts.name
    jldopen(path, "a+") do file
        initialize_file!(file, name, fts)
        maybe_write_property!(file, "timeseries/t/$n", time)
        maybe_write_property!(file, "timeseries/$name/$n", Array(parent(field)))
    end
end

function initialize_file!(file, name, fts)
    maybe_write_property!(file, "serialized/grid", fts.grid)
    maybe_write_property!(file, "timeseries/$name/serialized/location", location(fts))
    maybe_write_property!(file, "timeseries/$name/serialized/indices", indices(fts))
    maybe_write_property!(file, "timeseries/$name/serialized/boundary_conditions", boundary_conditions(fts))
    return nothing
end

set!(fts::OnDiskFTS, path::String, name::String) = nothing<|MERGE_RESOLUTION|>--- conflicted
+++ resolved
@@ -36,6 +36,7 @@
 
             # Note: use the CPU for this step
             field_n = Field(location(fts), path, name, file_iter,
+                            grid = on_architecture(CPU(), fts.grid),
                             architecture = cpu_architecture(arch),
                             indices = fts.indices,
                             boundary_conditions = fts.boundary_conditions)
@@ -43,21 +44,6 @@
             # Potentially transfer from CPU to GPU
             set!(fts[n], field_n)
         end
-<<<<<<< HEAD
-=======
-
-        file_iter = file_iterations[file_index]
-
-        # Note: use the CPU for this step
-        field_n = Field(location(fts), path, name, file_iter,
-                        grid = on_architecture(CPU(), fts.grid),    
-                        architecture = cpu_architecture(arch),
-                        indices = fts.indices,
-                        boundary_conditions = fts.boundary_conditions)
-
-        # Potentially transfer from CPU to GPU
-        set!(fts[n], field_n)
->>>>>>> a70ebc6a
     end
 
     return nothing
