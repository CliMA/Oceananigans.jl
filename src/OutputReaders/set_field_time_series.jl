--- conflicted
+++ resolved
@@ -11,14 +11,9 @@
     # We introduce an additional absolute tolerance to accomodate
     # time values very close to zero, for which a relative tolerance will not work
     # (see https://github.com/CliMA/Oceananigans.jl/pull/4505)
-<<<<<<< HEAD
-    ϵ = sqrt(eps(Δt))
-    return findfirst(t -> isapprox(t, time; atol=ϵ), file_times)
-=======
     ϵa = 100 * eps(Δt)
     ϵr = sqrt(eps(eltype(file_times))) # The default relative tolerance used by `isapprox` when atol == 0
     return findfirst(t -> isapprox(t, time; atol=ϵa, rtol=ϵr), file_times)
->>>>>>> 6383a85b
 end
 
 find_time_index(time::AbstractTime, file_times, Δt) = findfirst(t -> t == time, file_times)
