--- conflicted
+++ resolved
@@ -4,11 +4,8 @@
 export FieldTimeSeries, FieldDataset
 export Cyclical, Linear, Clamp
 
-<<<<<<< HEAD
-=======
 using Adapt
 
->>>>>>> ab965070
 #####
 ##### Data backends for FieldTimeSeries
 #####
