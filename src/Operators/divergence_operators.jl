--- conflicted
+++ resolved
@@ -36,20 +36,11 @@
                                                δyᶜᶜᶜ(i, j, k, grid, Ay_qᶜᶠᶜ, v))
 
 @inline div_xyᶜᶜᶜ(i, j, k, grid, u, v) = 
-<<<<<<< HEAD
-    1 / Azᶜᶜᶜ(i, j, k, grid) * (δxᶜᶜᶜ(i, j, k, grid, Δy_qᶠᶜᶜ, u) +
-                                δyᶜᶜᶜ(i, j, k, grid, Δx_qᶜᶠᶜ, v))
-
-@inline div_xyᶜᶜᶠ(i, j, k, grid, u, v) = 
-    1 / Azᶜᶜᶠ(i, j, k, grid) * (δxᶜᶜᶜ(i, j, k, grid, Δy_qᶠᶜᶠ, u) +
-                                δyᶜᶜᶜ(i, j, k, grid, Δx_qᶜᶠᶠ, v))
-=======
     1 / Vᶜᶜᶜ(i, j, k, grid) * flux_div_xyᶜᶜᶜ(i, j, k, grid, u, v)
 
 @inline div_xyᶜᶜᶠ(i, j, k, grid, Qu, Qv) = 
     1 / Vᶜᶜᶠ(i, j, k, grid) * (δxᶜᶜᶠ(i, j, k, grid, Ay_qᶠᶜᶠ, Qu) +
                                δyᶜᶜᶠ(i, j, k, grid, Ax_qᶜᶠᶠ, Qv))
->>>>>>> 7f2d512c
 
 # Convention
 index_left(i, ::Center)  = i
