#####
##### Divergence operators
#####

"""
    divᶜᶜᶜ(i, j, k, grid, u, v, w)

Calculate the divergence ``𝛁·𝐕`` of a vector field ``𝐕 = (u, v, w)``,

```julia
1/V * [δxᶜᵃᵃ(Ax * u) + δxᵃᶜᵃ(Ay * v) + δzᵃᵃᶜ(Az * w)]
```

which ends up at the cell centers `ccc`.
"""
@inline divᶜᶜᶜ(i, j, k, grid, u, v, w) = 
    1 / Vᶜᶜᶜ(i, j, k, grid) * (δxᶜᶜᶜ(i, j, k, grid, Ax_qᶠᶜᶜ, u) +
                               δyᶜᶜᶜ(i, j, k, grid, Ay_qᶜᶠᶜ, v) +
                               δzᶜᶜᶜ(i, j, k, grid, Az_qᶜᶜᶠ, w))

"""
    div_xyᶜᶜᵃ(i, j, k, grid, u, v)

Return the discrete `div_xy = ∂x u + ∂y v` of velocity field `u, v` defined as

```julia
1 / Azᶜᶜᵃ * [δxᶜᵃᵃ(Δyᵃᶜᵃ * u) + δyᵃᶜᵃ(Δxᶜᵃᵃ * v)]
```

at `i, j, k`, where `Azᶜᶜᵃ` is the area of the cell centered on (Center, Center, Any) --- a tracer cell,
`Δy` is the length of the cell centered on (Face, Center, Any) in `y` (a `u` cell),
and `Δx` is the length of the cell centered on (Center, Face, Any) in `x` (a `v` cell).
`div_xyᶜᶜᵃ` ends up at the location `cca`.
"""
@inline flux_div_xyᶜᶜᶜ(i, j, k, grid, u, v) = (δxᶜᵃᵃ(i, j, k, grid, Ax_qᶠᶜᶜ, u) +
                                               δyᵃᶜᵃ(i, j, k, grid, Ay_qᶜᶠᶜ, v))

@inline div_xyᶜᶜᶜ(i, j, k, grid, u, v) = 
<<<<<<< HEAD
    1 / Vᶜᶜᶜ(i, j, k, grid) * flux_div_xyᶜᶜᶜ(i, j, k, grid, u, v)

@inline div_xyᶜᶜᶠ(i, j, k, grid, u, v) = 
    1 / Vᶜᶜᶠ(i, j, k, grid) * (δxᶜᵃᵃ(i, j, k, grid, Ax_qᶠᶜᶠ, u) +
                               δyᵃᶜᵃ(i, j, k, grid, Ay_qᶜᶠᶠ, v))
=======
    1 / Azᶜᶜᶜ(i, j, k, grid) * (δxᶜᶜᶜ(i, j, k, grid, Δy_qᶠᶜᶜ, u) +
                                δyᶜᶜᶜ(i, j, k, grid, Δx_qᶜᶠᶜ, v))

@inline div_xyᶜᶜᶠ(i, j, k, grid, u, v) = 
    1 / Azᶜᶜᶠ(i, j, k, grid) * (δxᶜᶜᶜ(i, j, k, grid, Δy_qᶠᶜᶠ, u) +
                                δyᶜᶜᶜ(i, j, k, grid, Δx_qᶜᶠᶠ, v))
>>>>>>> d8bf9ff6

# Convention
 index_left(i, ::Center) = i
 index_left(i, ::Face)   = i - 1
index_right(i, ::Center) = i + 1
index_right(i, ::Face)   = i

@inline Base.div(i, j, k, grid::AbstractGrid, loc, q_west, q_east, q_south, q_north, q_bottom, q_top) =
    1 / volume(i, j, k, grid, loc...) * (δx_Ax_q(i, j, k, grid, loc, q_west, q_east) + 
                                         δy_Ay_q(i, j, k, grid, loc, q_south, q_north) + 
                                         δz_Az_q(i, j, k, grid, loc, q_bottom, q_top))
    
@inline function δx_Ax_q(i, j, k, grid, (LX, LY, LZ), qᵂ, qᴱ)
    iᵂ = index_left(i, LX)
    Axᵂ = Ax(iᵂ, j, k, grid, LX, LY, LZ)

    iᴱ = index_right(i, LX)
    Axᴱ = Ax(iᴱ, j, k, grid, LX, LY, LZ)

    return Axᴱ * qᴱ - Axᵂ * qᵂ
end

@inline function δy_Ay_q(i, j, k, grid, (LX, LY, LZ), qˢ, qᴺ)
    jˢ = index_left(j, LY)
    Ayˢ = Ay(i, jˢ, k, grid, LX, LY, LZ)

    jᴺ = index_right(j, LY)
    Ayᴺ = Ay(i, jᴺ, k, grid, LX, LY, LZ)

    return Ayᴺ * qᴺ - Ayˢ * qˢ
end

@inline function δz_Az_q(i, j, k, grid, (LX, LY, LZ), qᴮ, qᵀ)
    kᴮ = index_left(k, LZ)
    Azᴮ = Az(i, j, kᴮ, grid, LX, LY, LZ)

    kᵀ = index_right(k, LZ)
    Azᵀ = Az(i, j, kᵀ, grid, LX, LY, LZ)

    return Azᵀ * qᵀ - Azᴮ * qᴮ
end

# And flat!

@inline δx_Ax_q(i, j, k, grid::XFlatGrid, args...) = zero(grid)
@inline δy_Ay_q(i, j, k, grid::YFlatGrid, args...) = zero(grid)
@inline δz_Az_q(i, j, k, grid::ZFlatGrid, args...) = zero(grid)<|MERGE_RESOLUTION|>--- conflicted
+++ resolved
@@ -36,24 +36,16 @@
                                                δyᵃᶜᵃ(i, j, k, grid, Ay_qᶜᶠᶜ, v))
 
 @inline div_xyᶜᶜᶜ(i, j, k, grid, u, v) = 
-<<<<<<< HEAD
-    1 / Vᶜᶜᶜ(i, j, k, grid) * flux_div_xyᶜᶜᶜ(i, j, k, grid, u, v)
-
-@inline div_xyᶜᶜᶠ(i, j, k, grid, u, v) = 
-    1 / Vᶜᶜᶠ(i, j, k, grid) * (δxᶜᵃᵃ(i, j, k, grid, Ax_qᶠᶜᶠ, u) +
-                               δyᵃᶜᵃ(i, j, k, grid, Ay_qᶜᶠᶠ, v))
-=======
     1 / Azᶜᶜᶜ(i, j, k, grid) * (δxᶜᶜᶜ(i, j, k, grid, Δy_qᶠᶜᶜ, u) +
                                 δyᶜᶜᶜ(i, j, k, grid, Δx_qᶜᶠᶜ, v))
 
 @inline div_xyᶜᶜᶠ(i, j, k, grid, u, v) = 
-    1 / Azᶜᶜᶠ(i, j, k, grid) * (δxᶜᶜᶜ(i, j, k, grid, Δy_qᶠᶜᶠ, u) +
-                                δyᶜᶜᶜ(i, j, k, grid, Δx_qᶜᶠᶠ, v))
->>>>>>> d8bf9ff6
+    1 / Azᶜᶜᶠ(i, j, k, grid) * (δxᶜᶜᶠ(i, j, k, grid, Δy_qᶠᶜᶠ, u) +
+                                δyᶜᶜᶠ(i, j, k, grid, Δx_qᶜᶠᶠ, v))
 
 # Convention
- index_left(i, ::Center) = i
- index_left(i, ::Face)   = i - 1
+index_left(i, ::Center)  = i
+index_left(i, ::Face)    = i - 1
 index_right(i, ::Center) = i + 1
 index_right(i, ::Face)   = i
 
