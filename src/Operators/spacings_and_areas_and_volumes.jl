--- conflicted
+++ resolved
@@ -1,29 +1,6 @@
 using Oceananigans.Grids: Center, Face
 using Oceananigans.Grids: AbstractVerticalCoordinateUnderlyingGrid, ZStarUnderlyingGrid
 
-<<<<<<< HEAD
-const RG  = RectilinearGrid
-const RGX = XRegularRG
-const RGY = YRegularRG
-const RGZ = ZRegularRG
-
-const OSSG  = OrthogonalSphericalShellGrid
-const OSSGZ = ZRegOrthogonalSphericalShellGrid
-
-const LLG  = LatitudeLongitudeGrid
-const LLGX = XRegularLLG
-const LLGY = YRegularLLG
-const LLGZ = ZRegularLLG
-
-const ZSG = ZStarUnderlyingGrid
-
-# On the fly calculations of metrics
-const LLGF  = LatitudeLongitudeGrid{<:Any, <:Any, <:Any, <:Any, <:Nothing}
-const LLGFX = LatitudeLongitudeGrid{<:Any, <:Any, <:Any, <:Any, <:Nothing, <:Any, <:Number}
-const LLGFY = LatitudeLongitudeGrid{<:Any, <:Any, <:Any, <:Any, <:Nothing, <:Any, <:Any, <:Number}
-
-=======
->>>>>>> cb9e6d26
 @inline hack_cosd(φ) = cos(π * φ / 180)
 @inline hack_sind(φ) = sin(π * φ / 180)
 
@@ -59,7 +36,6 @@
 #####
 #####
 
-<<<<<<< HEAD
 @inline Δxᶠᵃᵃ(i, j, k, grid) = nothing
 @inline Δxᶜᵃᵃ(i, j, k, grid) = nothing
 @inline Δyᵃᶠᵃ(i, j, k, grid) = nothing
@@ -83,8 +59,6 @@
 @inline Δrᵃᵃᶜ(i, j, k, grid::ZSG) = getspacing(k, grid.Δzᵃᵃᶜ.reference)
 @inline Δrᵃᵃᶠ(i, j, k, grid::ZSG) = getspacing(k, grid.Δzᵃᵃᶠ.reference)
 
-=======
->>>>>>> cb9e6d26
 # Convenience Functions for all grids
 for LX in (:ᶜ, :ᶠ), LY in (:ᶜ, :ᶠ)
 
