--- conflicted
+++ resolved
@@ -228,11 +228,6 @@
 ### Linear spacings
 
 @inline Δxᶜᶜᵃ(i, j, k, grid::OSSG) = @inbounds grid.Δxᶜᶜᵃ[i, j]
-
-<<<<<<< HEAD
-
-=======
->>>>>>> 24c9069e
 @inline Δxᶜᶜᵃ(i::AbstractArray, j::AbstractArray, k::AbstractArray, grid::OSSG) = Base.stack(collect(Δxᶜᶜᵃ(i, j, 1, grid) for _ in k))
 
 @inline Δxᶠᶜᵃ(i, j, k, grid::OSSG) = @inbounds grid.Δxᶠᶜᵃ[i, j]
