--- conflicted
+++ resolved
@@ -1,8 +1,4 @@
 using Oceananigans.Grids: Center, Face, AbstractGrid
-<<<<<<< HEAD
-using Oceananigans.Grids: AbstractZStarGrid
-=======
->>>>>>> d20e8d02
 
 @inline hack_cosd(φ) = cos(π * φ / 180)
 @inline hack_sind(φ) = sin(π * φ / 180)
@@ -38,37 +34,6 @@
 ##### Spacings!!
 #####
 #####
-
-const ZRG = Union{LLGZ, RGZ, OSSGZ}
-
-@inline getspacing(k, Δz::AbstractVector) = @inbounds Δz[k]
-@inline getspacing(k, Δz::Number)         = @inbounds Δz
-
-<<<<<<< HEAD
-@inline Δrᵃᵃᶜ(i, j, k, grid::AbstractGrid) = getspacing(k, grid.z.Δᶜ)
-@inline Δrᵃᵃᶠ(i, j, k, grid::AbstractGrid) = getspacing(k, grid.z.Δᶠ)
-
-@inline Δzᵃᵃᶜ(i, j, k, grid::AbstractGrid) = getspacing(k, grid.z.Δᶜ)
-@inline Δzᵃᵃᶠ(i, j, k, grid::AbstractGrid) = getspacing(k, grid.z.Δᶠ)
-
-# Convenience Functions for all grids
-for LX in (:ᶜ, :ᶠ, :ᵃ), LY in (:ᶜ, :ᶠ, :ᵃ)
-
-    x_spacing_1D = Symbol(:Δx, LX, :ᵃ, :ᵃ)
-    x_spacing_2D = Symbol(:Δx, LX, LY, :ᵃ)
-
-    y_spacing_1D = Symbol(:Δy, :ᵃ, LY, :ᵃ)
-    y_spacing_2D = Symbol(:Δy, LX, LY, :ᵃ)
-
-    @eval begin
-        @inline $x_spacing_2D(i, j, k, grid) = $x_spacing_1D(i, j, k, grid)
-        @inline $y_spacing_2D(i, j, k, grid) = $y_spacing_1D(i, j, k, grid)
-=======
-@inline Δrᵃᵃᶜ(i, j, k, grid::AbstractGrid) = getspacing(k, grid.z.Δᵃᵃᶜ)
-@inline Δrᵃᵃᶠ(i, j, k, grid::AbstractGrid) = getspacing(k, grid.z.Δᵃᵃᶠ)
-
-@inline Δzᵃᵃᶜ(i, j, k, grid::AbstractGrid) = Δrᵃᵃᶜ(i, j, k, grid)
-@inline Δzᵃᵃᶠ(i, j, k, grid::AbstractGrid) = Δrᵃᵃᶠ(i, j, k, grid)
 
 # This metaprogramming loop defines all possible combinations of locations for spacings.
 # The general 2D and 3D spacings are reconducted to their one - dimensional counterparts.
@@ -131,30 +96,25 @@
         @eval @inline $Δλˡˡˡ(i, j, k, grid) = $Δλˡˡᵃ(i, j, k, grid)
         @eval @inline $Δφˡˡˡ(i, j, k, grid) = $Δφˡˡᵃ(i, j, k, grid)
         @eval @inline $Δrˡˡˡ(i, j, k, grid) = $Δrˡᵃˡ(i, j, k, grid)
->>>>>>> d20e8d02
     end
 end
 
 #####
 ##### One - dimensional Vertical spacing (same for all grids)
 #####
+
+
+const ZRG = Union{LLGZ, RGZ, OSSGZ}
+
+@inline Δrᵃᵃᶜ(i, j, k, grid) = @inbounds grid.z.Δᵃᵃᶜ[k]
+@inline Δrᵃᵃᶠ(i, j, k, grid) = @inbounds grid.z.Δᵃᵃᶠ[k]
+
+@inline Δrᵃᵃᶜ(i, j, k, grid::ZRG) = grid.z.Δᵃᵃᶜ
+@inline Δrᵃᵃᶠ(i, j, k, grid::ZRG) = grid.z.Δᵃᵃᶠ
 
 @inline Δzᵃᵃᶜ(i, j, k, grid) = @inbounds grid.z.Δᵃᵃᶜ[k]
 @inline Δzᵃᵃᶠ(i, j, k, grid) = @inbounds grid.z.Δᵃᵃᶠ[k]
 
-<<<<<<< HEAD
-        r_spacing_1D = Symbol(:Δr, :ᵃ, :ᵃ, LZ)
-        r_spacing_3D = Symbol(:Δr, LX, LY, LZ)
-
-        @eval begin
-            @inline $x_spacing_3D(i, j, k, grid) = $x_spacing_2D(i, j, k, grid)
-            @inline $y_spacing_3D(i, j, k, grid) = $y_spacing_2D(i, j, k, grid)
-            @inline $z_spacing_3D(i, j, k, grid) = $z_spacing_1D(i, j, k, grid)
-            @inline $r_spacing_3D(i, j, k, grid) = $r_spacing_1D(i, j, k, grid)
-        end
-    end
-end
-=======
 @inline Δzᵃᵃᶜ(i, j, k, grid::ZRG) = grid.z.Δᵃᵃᶜ
 @inline Δzᵃᵃᶠ(i, j, k, grid::ZRG) = grid.z.Δᵃᵃᶠ
 
@@ -163,7 +123,6 @@
 ##### One - Dimensional Horizontal Spacings
 #####
 #####
->>>>>>> d20e8d02
 
 #####
 ##### Rectilinear Grids (Flat grids already have Δ = 1)
@@ -174,16 +133,8 @@
 
 @inline Δyᵃᶠᵃ(i, j, k, grid::RG) = @inbounds grid.Δyᵃᶠᵃ[j]
 @inline Δyᵃᶜᵃ(i, j, k, grid::RG) = @inbounds grid.Δyᵃᶜᵃ[j]
-<<<<<<< HEAD
-@inline Δyᶜᵃᶜ(i, j, k, grid::RG) = @inbounds grid.Δyᵃᶜᵃ[j]
-@inline Δyᶠᵃᶜ(i, j, k, grid::RG) = @inbounds grid.Δyᵃᶜᵃ[j]
-@inline Δyᶜᵃᶠ(i, j, k, grid::RG) = @inbounds grid.Δyᵃᶜᵃ[j]
-
-## XRegularRG
-=======
 
 ### XRegularRG
->>>>>>> d20e8d02
 
 @inline Δxᶠᵃᵃ(i, j, k, grid::RGX) = grid.Δxᶠᵃᵃ
 @inline Δxᶜᵃᵃ(i, j, k, grid::RGX) = grid.Δxᶜᵃᵃ
@@ -212,8 +163,6 @@
 
 ### Linear spacings
 
-<<<<<<< HEAD
-=======
 ### Precomputed metrics
 
 @inline Δyᵃᶜᵃ(i, j, k, grid::LLGY) = grid.Δyᶠᶜᵃ
@@ -231,7 +180,6 @@
 #####
 #####
 ##### Two - Dimensional Horizontal Spacings
->>>>>>> d20e8d02
 #####
 #####
 
@@ -246,16 +194,7 @@
 @inline Δxᶠᶠᵃ(i, j, k, grid::LLG) = @inbounds grid.Δxᶠᶠᵃ[i, j]
 @inline Δxᶜᶜᵃ(i, j, k, grid::LLG) = @inbounds grid.Δxᶜᶜᵃ[i, j]
 
-<<<<<<< HEAD
-@inline Δyᶜᶠᵃ(i, j, k, grid::LLG) = @inbounds grid.Δyᶜᶠᵃ[j]
-@inline Δyᶠᶜᵃ(i, j, k, grid::LLG) = @inbounds grid.Δyᶠᶜᵃ[j]
-@inline Δyᶜᶜᵃ(i, j, k, grid::LLG) = Δyᶠᶜᵃ(i, j, k, grid)
-@inline Δyᶠᶠᵃ(i, j, k, grid::LLG) = Δyᶜᶠᵃ(i, j, k, grid)
-
-### XRegularLLG with pre-computed metrics
-=======
 ### XRegularLLG with pre computed metrics
->>>>>>> d20e8d02
 
 @inline Δxᶠᶜᵃ(i, j, k, grid::LLGX) = @inbounds grid.Δxᶠᶜᵃ[j]
 @inline Δxᶜᶠᵃ(i, j, k, grid::LLGX) = @inbounds grid.Δxᶜᶠᵃ[j]
@@ -269,16 +208,7 @@
 @inline Δxᶠᶠᵃ(i, j, k, grid::LLGF) = @inbounds grid.radius * deg2rad(grid.Δλᶠᵃᵃ[i]) * hack_cosd(grid.φᵃᶠᵃ[j])
 @inline Δxᶜᶜᵃ(i, j, k, grid::LLGF) = @inbounds grid.radius * deg2rad(grid.Δλᶜᵃᵃ[i]) * hack_cosd(grid.φᵃᶜᵃ[j])
 
-<<<<<<< HEAD
-## On the fly metrics
-
-@inline Δxᶠᶜᵃ(i, j, k, grid::LLGF)  = @inbounds grid.radius * deg2rad(grid.Δλᶠᵃᵃ[i]) * hack_cosd(grid.φᵃᶜᵃ[j])
-@inline Δxᶜᶠᵃ(i, j, k, grid::LLGF)  = @inbounds grid.radius * deg2rad(grid.Δλᶜᵃᵃ[i]) * hack_cosd(grid.φᵃᶠᵃ[j])
-@inline Δxᶠᶠᵃ(i, j, k, grid::LLGF)  = @inbounds grid.radius * deg2rad(grid.Δλᶠᵃᵃ[i]) * hack_cosd(grid.φᵃᶠᵃ[j])
-@inline Δxᶜᶜᵃ(i, j, k, grid::LLGF)  = @inbounds grid.radius * deg2rad(grid.Δλᶜᵃᵃ[i]) * hack_cosd(grid.φᵃᶜᵃ[j])
-=======
 ### XRegularLLG with on-the-fly metrics
->>>>>>> d20e8d02
 
 @inline Δxᶠᶜᵃ(i, j, k, grid::LLGFX) = @inbounds grid.radius * deg2rad(grid.Δλᶠᵃᵃ) * hack_cosd(grid.φᵃᶜᵃ[j])
 @inline Δxᶜᶠᵃ(i, j, k, grid::LLGFX) = @inbounds grid.radius * deg2rad(grid.Δλᶜᵃᵃ) * hack_cosd(grid.φᵃᶠᵃ[j])
@@ -442,16 +372,10 @@
                 end
             end
 
-<<<<<<< HEAD
-            metric_function = Symbol(:Δr, location_code(LXe, LYe, LZe))
-            @eval begin
-                @inline Δr(i, j, k, grid, ::$LX, ::$LY, ::$LZ) = $metric_function(i, j, k, grid)
-=======
             # General volume function
             volume_function = Symbol(:V, location_code(LXe, LYe, LZe))
             @eval begin
                 @inline volume(i, j, k, grid, ::$LX, ::$LY, ::$LZ) = $volume_function(i, j, k, grid)
->>>>>>> d20e8d02
             end
         end
     end
