using Oceananigans.Grids: Center, Face, AbstractGrid

@inline hack_cosd(φ) = cos(π * φ / 180)
@inline hack_sind(φ) = sin(π * φ / 180)

"""
Notes:
This file defines grid lengths, areas, and volumes for staggered structured grids.
Each "reference cell" is associated with an index i, j, k.
The "location" of each reference cell is roughly the geometric centroid of the reference cell.
On the staggered grid, there are 7 cells additional to the "reference cell"
that are staggered with respect to the reference cell in x, y, and/or z.

The staggering is denoted by the locations "Center" and "Face":
  - "Center" is shared with the reference cell;
  - "Face" lies between reference cell centers, roughly at the interface between
    reference cells.

The three-dimensional location of an object is defined by a 3-tuple of locations, and
denoted by a triplet of superscripts. For example, an object `φ` whose cell is located at
(Center, Center, Face) is denoted `φᶜᶜᶠ`. `ᶜᶜᶠ` is Centered in `x`, `Centered` in `y`, and on
reference cell interfaces in `z` (this is where the vertical velocity is located, for example).

The operators in this file fall into three categories:

1. Operators needed for an algorithm valid on rectilinear grids with
   at most a stretched vertical dimension and regular horizontal dimensions.
2. Operators needed for an algorithm on a grid that is curvilinear in the horizontal
   at rectilinear (possibly stretched) in the vertical.
"""

#####
#####
##### Spacings!!
#####
#####

<<<<<<< HEAD
const ZRG = Union{LLGZ, RGZ, OSSGZ}

@inline getspacing(k, Δz::AbstractVector) = @inbounds Δz[k]
@inline getspacing(k, Δz::Number)         = @inbounds Δz

@inline Δrᵃᵃᶜ(i, j, k, grid::AbstractGrid) = getspacing(k, grid.z.Δᵃᵃᶜ)
@inline Δrᵃᵃᶠ(i, j, k, grid::AbstractGrid) = getspacing(k, grid.z.Δᵃᵃᶠ)

@inline Δzᵃᵃᶜ(i, j, k, grid::AbstractGrid) = Δrᵃᵃᶜ(i, j, k, grid)
@inline Δzᵃᵃᶠ(i, j, k, grid::AbstractGrid) = Δrᵃᵃᶠ(i, j, k, grid)

# Convenience Functions for all grids
for LX in (:ᶜ, :ᶠ, :ᵃ), LY in (:ᶜ, :ᶠ, :ᵃ)

    x_spacing_1D = Symbol(:Δx, LX, :ᵃ, :ᵃ)
    x_spacing_2D = Symbol(:Δx, LX, LY, :ᵃ)

    y_spacing_1D = Symbol(:Δy, :ᵃ, LY, :ᵃ)
    y_spacing_2D = Symbol(:Δy, LX, LY, :ᵃ)

    @eval begin
        @inline $x_spacing_2D(i, j, k, grid) = $x_spacing_1D(i, j, k, grid)
        @inline $y_spacing_2D(i, j, k, grid) = $y_spacing_1D(i, j, k, grid)
=======
# This metaprogramming loop defines all possible combinations of locations for spacings.
# The general 2D and 3D spacings are reconducted to their one - dimensional counterparts.
# Grids that do not have a specific one - dimensional spacing for a given location need to 
# extend these functions (for example, LatitudeLongitudeGrid).

# Calling a non existing function (for example Δxᶜᵃᶜ on an OrthogonalSphericalShellGrid) will throw an error because
# the associated one - dimensional function is not defined. 
for L1 in (:ᶜ, :ᶠ), L2 in (:ᶜ, :ᶠ)
    Δxˡᵃᵃ = Symbol(:Δx, L1, :ᵃ, :ᵃ)
    Δyᵃˡᵃ = Symbol(:Δy, :ᵃ, L1, :ᵃ)
    Δzᵃᵃˡ = Symbol(:Δz, :ᵃ, :ᵃ, L1)
    Δλˡᵃᵃ = Symbol(:Δλ, L1, :ᵃ, :ᵃ)
    Δφᵃˡᵃ = Symbol(:Δφ, :ᵃ, L1, :ᵃ)

    Δxˡˡᵃ = Symbol(:Δx, L1, L2, :ᵃ)
    Δyˡˡᵃ = Symbol(:Δy, L2, L1, :ᵃ)
    Δzˡᵃˡ = Symbol(:Δz, L2, :ᵃ, L1)
    Δλˡˡᵃ = Symbol(:Δλ, L1, L2, :ᵃ)
    Δφˡˡᵃ = Symbol(:Δφ, L2, L1, :ᵃ)

    Δxˡᵃˡ = Symbol(:Δx, L1, :ᵃ, L2)
    Δyᵃˡˡ = Symbol(:Δy, :ᵃ, L1, L2)
    Δzᵃˡˡ = Symbol(:Δz, :ᵃ, L2, L1)
    Δλˡᵃˡ = Symbol(:Δλ, L1, :ᵃ, L2)
    Δφᵃˡˡ = Symbol(:Δφ, :ᵃ, L1, L2)
    
    @eval @inline $Δxˡˡᵃ(i, j, k, grid) = $Δxˡᵃᵃ(i, j, k, grid)
    @eval @inline $Δxˡᵃˡ(i, j, k, grid) = $Δxˡᵃᵃ(i, j, k, grid)

    @eval @inline $Δyˡˡᵃ(i, j, k, grid) = $Δyᵃˡᵃ(i, j, k, grid)
    @eval @inline $Δyᵃˡˡ(i, j, k, grid) = $Δyᵃˡᵃ(i, j, k, grid)

    @eval @inline $Δzˡᵃˡ(i, j, k, grid) = $Δzᵃᵃˡ(i, j, k, grid)
    @eval @inline $Δzᵃˡˡ(i, j, k, grid) = $Δzᵃᵃˡ(i, j, k, grid)
        
    @eval @inline $Δλˡˡᵃ(i, j, k, grid) = $Δλˡᵃᵃ(i, j, k, grid)
    @eval @inline $Δλˡᵃˡ(i, j, k, grid) = $Δλˡᵃᵃ(i, j, k, grid)

    @eval @inline $Δφˡˡᵃ(i, j, k, grid) = $Δφᵃˡᵃ(i, j, k, grid)
    @eval @inline $Δφᵃˡˡ(i, j, k, grid) = $Δφᵃˡᵃ(i, j, k, grid)

    for L3 in (:ᶜ, :ᶠ)
        Δxˡˡˡ = Symbol(:Δx, L1, L2, L3)
        Δyˡˡˡ = Symbol(:Δy, L2, L1, L3)
        Δzˡˡˡ = Symbol(:Δz, L2, L3, L1)
        Δλˡˡˡ = Symbol(:Δλ, L1, L2, L3)
        Δφˡˡˡ = Symbol(:Δφ, L2, L1, L3)
    
        @eval @inline $Δxˡˡˡ(i, j, k, grid) = $Δxˡˡᵃ(i, j, k, grid)
        @eval @inline $Δyˡˡˡ(i, j, k, grid) = $Δyˡˡᵃ(i, j, k, grid)
        @eval @inline $Δzˡˡˡ(i, j, k, grid) = $Δzˡᵃˡ(i, j, k, grid)
        @eval @inline $Δλˡˡˡ(i, j, k, grid) = $Δλˡˡᵃ(i, j, k, grid)
        @eval @inline $Δφˡˡˡ(i, j, k, grid) = $Δφˡˡᵃ(i, j, k, grid)
>>>>>>> e37ea173
    end
end

#####
##### One - dimensional Vertical spacing (same for all grids)
#####

@inline Δzᵃᵃᶜ(i, j, k, grid) = @inbounds grid.Δzᵃᵃᶜ[k]
@inline Δzᵃᵃᶠ(i, j, k, grid) = @inbounds grid.Δzᵃᵃᶠ[k]

<<<<<<< HEAD
        r_spacing_1D = Symbol(:Δr, :ᵃ, :ᵃ, LZ)
        r_spacing_3D = Symbol(:Δr, LX, LY, LZ)

        @eval begin
            @inline $x_spacing_3D(i, j, k, grid) = $x_spacing_2D(i, j, k, grid)
            @inline $y_spacing_3D(i, j, k, grid) = $y_spacing_2D(i, j, k, grid)
            @inline $r_spacing_3D(i, j, k, grid) = $r_spacing_1D(i, j, k, grid)
            @inline $z_spacing_3D(i, j, k, grid) = $r_spacing_3D(i, j, k, grid)
        end
    end
end
=======
@inline Δzᵃᵃᶜ(i, j, k, grid::ZRG) = grid.Δzᵃᵃᶜ
@inline Δzᵃᵃᶠ(i, j, k, grid::ZRG) = grid.Δzᵃᵃᶠ

#####
#####
##### One - Dimensional Horizontal Spacings
#####
#####
>>>>>>> e37ea173

#####
##### Rectilinear Grids (Flat grids already have Δ = 1)
#####

@inline Δxᶠᵃᵃ(i, j, k, grid::RG) = @inbounds grid.Δxᶠᵃᵃ[i]
@inline Δxᶜᵃᵃ(i, j, k, grid::RG) = @inbounds grid.Δxᶜᵃᵃ[i]

@inline Δyᵃᶠᵃ(i, j, k, grid::RG) = @inbounds grid.Δyᵃᶠᵃ[j]
@inline Δyᵃᶜᵃ(i, j, k, grid::RG) = @inbounds grid.Δyᵃᶜᵃ[j]
<<<<<<< HEAD
@inline Δyᶜᵃᶜ(i, j, k, grid::RG) = @inbounds grid.Δyᵃᶜᵃ[j]
@inline Δyᶠᵃᶜ(i, j, k, grid::RG) = @inbounds grid.Δyᵃᶜᵃ[j]
@inline Δyᶜᵃᶠ(i, j, k, grid::RG) = @inbounds grid.Δyᵃᶜᵃ[j]

## XRegularRG
=======

### XRegularRG
>>>>>>> e37ea173

@inline Δxᶠᵃᵃ(i, j, k, grid::RGX) = grid.Δxᶠᵃᵃ
@inline Δxᶜᵃᵃ(i, j, k, grid::RGX) = grid.Δxᶜᵃᵃ


### YRegularRG

@inline Δyᵃᶠᵃ(i, j, k, grid::RGY) = grid.Δyᵃᶠᵃ
@inline Δyᵃᶜᵃ(i, j, k, grid::RGY) = grid.Δyᵃᶜᵃ

##### 
##### LatitudeLongitude Grids (define both precomputed and non-precomputed metrics)
#####

### Curvilinear spacings

@inline Δλᶜᵃᵃ(i, j, k, grid::LLG)  = @inbounds grid.Δλᶜᵃᵃ[i]
@inline Δλᶠᵃᵃ(i, j, k, grid::LLG)  = @inbounds grid.Δλᶠᵃᵃ[i]
@inline Δλᶜᵃᵃ(i, j, k, grid::LLGX) = @inbounds grid.Δλᶜᵃᵃ
@inline Δλᶠᵃᵃ(i, j, k, grid::LLGX) = @inbounds grid.Δλᶠᵃᵃ

@inline Δφᵃᶜᵃ(i, j, k, grid::LLG)  = @inbounds grid.Δφᵃᶜᵃ[j]
@inline Δφᵃᶠᵃ(i, j, k, grid::LLG)  = @inbounds grid.Δφᵃᶠᵃ[j]
@inline Δφᵃᶜᵃ(i, j, k, grid::LLGY) = @inbounds grid.Δφᵃᶜᵃ
@inline Δφᵃᶠᵃ(i, j, k, grid::LLGY) = @inbounds grid.Δφᵃᶠᵃ

### Linear spacings

<<<<<<< HEAD
=======
### Precomputed metrics

@inline Δyᵃᶜᵃ(i, j, k, grid::LLGY) = grid.Δyᶠᶜᵃ
@inline Δyᵃᶠᵃ(i, j, k, grid::LLGY) = grid.Δyᶜᶠᵃ
@inline Δyᵃᶜᵃ(i, j, k, grid::LLG)  = @inbounds grid.Δyᶠᶜᵃ[j]
@inline Δyᵃᶠᵃ(i, j, k, grid::LLG)  = @inbounds grid.Δyᶜᶠᵃ[j]

### On-the-fly metrics

@inline Δyᵃᶠᵃ(i, j, k, grid::LLGFY) = grid.radius * deg2rad(grid.Δφᵃᶠᵃ)
@inline Δyᵃᶜᵃ(i, j, k, grid::LLGFY) = grid.radius * deg2rad(grid.Δφᵃᶜᵃ)
@inline Δyᵃᶠᵃ(i, j, k, grid::LLGF)  = @inbounds grid.radius * deg2rad(grid.Δφᵃᶠᵃ[j])
@inline Δyᵃᶜᵃ(i, j, k, grid::LLGF)  = @inbounds grid.radius * deg2rad(grid.Δφᵃᶜᵃ[j])

#####
#####
##### Two - Dimensional Horizontal Spacings
>>>>>>> e37ea173
#####
#####

#####
##### LatitudeLongitudeGrid (only the Δx are required, Δy, Δλ, and Δφ are 1D)
#####

### Pre computed metrics

@inline Δxᶜᶠᵃ(i, j, k, grid::LLG) = @inbounds grid.Δxᶜᶠᵃ[i, j]
@inline Δxᶠᶜᵃ(i, j, k, grid::LLG) = @inbounds grid.Δxᶠᶜᵃ[i, j]
@inline Δxᶠᶠᵃ(i, j, k, grid::LLG) = @inbounds grid.Δxᶠᶠᵃ[i, j]
@inline Δxᶜᶜᵃ(i, j, k, grid::LLG) = @inbounds grid.Δxᶜᶜᵃ[i, j]

<<<<<<< HEAD
@inline Δyᶜᶠᵃ(i, j, k, grid::LLG) = @inbounds grid.Δyᶜᶠᵃ[j]
@inline Δyᶠᶜᵃ(i, j, k, grid::LLG) = @inbounds grid.Δyᶠᶜᵃ[j]
@inline Δyᶜᶜᵃ(i, j, k, grid::LLG) = Δyᶠᶜᵃ(i, j, k, grid)
@inline Δyᶠᶠᵃ(i, j, k, grid::LLG) = Δyᶜᶠᵃ(i, j, k, grid)

### XRegularLLG with pre-computed metrics
=======
### XRegularLLG with pre computed metrics
>>>>>>> e37ea173

@inline Δxᶠᶜᵃ(i, j, k, grid::LLGX) = @inbounds grid.Δxᶠᶜᵃ[j]
@inline Δxᶜᶠᵃ(i, j, k, grid::LLGX) = @inbounds grid.Δxᶜᶠᵃ[j]
@inline Δxᶠᶠᵃ(i, j, k, grid::LLGX) = @inbounds grid.Δxᶠᶠᵃ[j]
@inline Δxᶜᶜᵃ(i, j, k, grid::LLGX) = @inbounds grid.Δxᶜᶜᵃ[j]

### On-the-fly metrics

@inline Δxᶠᶜᵃ(i, j, k, grid::LLGF) = @inbounds grid.radius * deg2rad(grid.Δλᶠᵃᵃ[i]) * hack_cosd(grid.φᵃᶜᵃ[j])
@inline Δxᶜᶠᵃ(i, j, k, grid::LLGF) = @inbounds grid.radius * deg2rad(grid.Δλᶜᵃᵃ[i]) * hack_cosd(grid.φᵃᶠᵃ[j])
@inline Δxᶠᶠᵃ(i, j, k, grid::LLGF) = @inbounds grid.radius * deg2rad(grid.Δλᶠᵃᵃ[i]) * hack_cosd(grid.φᵃᶠᵃ[j])
@inline Δxᶜᶜᵃ(i, j, k, grid::LLGF) = @inbounds grid.radius * deg2rad(grid.Δλᶜᵃᵃ[i]) * hack_cosd(grid.φᵃᶜᵃ[j])

<<<<<<< HEAD
## On the fly metrics

@inline Δxᶠᶜᵃ(i, j, k, grid::LLGF)  = @inbounds grid.radius * deg2rad(grid.Δλᶠᵃᵃ[i]) * hack_cosd(grid.φᵃᶜᵃ[j])
@inline Δxᶜᶠᵃ(i, j, k, grid::LLGF)  = @inbounds grid.radius * deg2rad(grid.Δλᶜᵃᵃ[i]) * hack_cosd(grid.φᵃᶠᵃ[j])
@inline Δxᶠᶠᵃ(i, j, k, grid::LLGF)  = @inbounds grid.radius * deg2rad(grid.Δλᶠᵃᵃ[i]) * hack_cosd(grid.φᵃᶠᵃ[j])
@inline Δxᶜᶜᵃ(i, j, k, grid::LLGF)  = @inbounds grid.radius * deg2rad(grid.Δλᶜᵃᵃ[i]) * hack_cosd(grid.φᵃᶜᵃ[j])
=======
### XRegularLLG with on-the-fly metrics
>>>>>>> e37ea173

@inline Δxᶠᶜᵃ(i, j, k, grid::LLGFX) = @inbounds grid.radius * deg2rad(grid.Δλᶠᵃᵃ) * hack_cosd(grid.φᵃᶜᵃ[j])
@inline Δxᶜᶠᵃ(i, j, k, grid::LLGFX) = @inbounds grid.radius * deg2rad(grid.Δλᶜᵃᵃ) * hack_cosd(grid.φᵃᶠᵃ[j])
@inline Δxᶠᶠᵃ(i, j, k, grid::LLGFX) = @inbounds grid.radius * deg2rad(grid.Δλᶠᵃᵃ) * hack_cosd(grid.φᵃᶠᵃ[j])
@inline Δxᶜᶜᵃ(i, j, k, grid::LLGFX) = @inbounds grid.radius * deg2rad(grid.Δλᶜᵃᵃ) * hack_cosd(grid.φᵃᶜᵃ[j])

#####
#####  OrthogonalSphericalShellGrid (does not have one-dimensional spacings)
#####

### Curvilinear spacings

@inline Δλᶜᶜᵃ(i, j, k, grid::OSSG) = δxᶜᵃᵃ(i, j, k, grid, λnode, Face(),   Center(), nothing)
@inline Δλᶠᶜᵃ(i, j, k, grid::OSSG) = δxᶠᵃᵃ(i, j, k, grid, λnode, Center(), Center(), nothing)
@inline Δλᶜᶠᵃ(i, j, k, grid::OSSG) = δxᶜᵃᵃ(i, j, k, grid, λnode, Face(),   Face(),   nothing)
@inline Δλᶠᶠᵃ(i, j, k, grid::OSSG) = δxᶠᵃᵃ(i, j, k, grid, λnode, Center(), Face(),   nothing)

@inline Δφᶜᶜᵃ(i, j, k, grid::OSSG) = δyᵃᶜᵃ(i, j, k, grid, λnode, Center(), Face(),   nothing)
@inline Δφᶠᶜᵃ(i, j, k, grid::OSSG) = δyᵃᶜᵃ(i, j, k, grid, λnode, Face(),   Face(),   nothing)
@inline Δφᶜᶠᵃ(i, j, k, grid::OSSG) = δyᵃᶠᵃ(i, j, k, grid, λnode, Center(), Center(), nothing)
@inline Δφᶠᶠᵃ(i, j, k, grid::OSSG) = δyᵃᶠᵃ(i, j, k, grid, λnode, Face(),   Center(), nothing)

### Linear spacings

@inline Δxᶜᶜᵃ(i, j, k, grid::OSSG) = @inbounds grid.Δxᶜᶜᵃ[i, j]
@inline Δxᶠᶜᵃ(i, j, k, grid::OSSG) = @inbounds grid.Δxᶠᶜᵃ[i, j]
@inline Δxᶜᶠᵃ(i, j, k, grid::OSSG) = @inbounds grid.Δxᶜᶠᵃ[i, j]
@inline Δxᶠᶠᵃ(i, j, k, grid::OSSG) = @inbounds grid.Δxᶠᶠᵃ[i, j]

@inline Δyᶜᶜᵃ(i, j, k, grid::OSSG) = @inbounds grid.Δyᶜᶜᵃ[i, j]
@inline Δyᶠᶜᵃ(i, j, k, grid::OSSG) = @inbounds grid.Δyᶠᶜᵃ[i, j]
@inline Δyᶜᶠᵃ(i, j, k, grid::OSSG) = @inbounds grid.Δyᶜᶠᵃ[i, j]
@inline Δyᶠᶠᵃ(i, j, k, grid::OSSG) = @inbounds grid.Δyᶠᶠᵃ[i, j]

#####
#####
##### Areas!!
#####
#####

# We do the same thing as for the spacings: define general areas and then specialize for each grid.
# Areas need to be at least 2D so we use the respective 2D spacings to define them.
for L1 in (:ᶜ, :ᶠ), L2 in (:ᶜ, :ᶠ)
    
    Δxˡˡᵃ = Symbol(:Δx, L1, L2, :ᵃ)
    Δxˡᵃˡ = Symbol(:Δx, L1, :ᵃ, L2)
    Δyˡˡᵃ = Symbol(:Δy, L1, L2, :ᵃ)
    Δyᵃˡˡ = Symbol(:Δy, :ᵃ, L1, L2)
    Δzˡᵃˡ = Symbol(:Δz, L1, :ᵃ, L2)
    Δzᵃˡˡ = Symbol(:Δz, :ᵃ, L1, L2)

    # 2D areas
    Axᵃˡˡ = Symbol(:Ax, :ᵃ, L1, L2)
    Ayˡᵃˡ = Symbol(:Ay, L1, :ᵃ, L2)
    Azˡˡᵃ = Symbol(:Az, L1, L2, :ᵃ)

    @eval begin
        @inline $Axᵃˡˡ(i, j, k, grid) = $Δyᵃˡˡ(i, j, k, grid) * $Δzᵃˡˡ(i, j, k, grid)
        @inline $Ayˡᵃˡ(i, j, k, grid) = $Δxˡᵃˡ(i, j, k, grid) * $Δzˡᵃˡ(i, j, k, grid)
        @inline $Azˡˡᵃ(i, j, k, grid) = $Δxˡˡᵃ(i, j, k, grid) * $Δyˡˡᵃ(i, j, k, grid)
    end

    for  L3 in (:ᶜ, :ᶠ)
        # 3D spacings
        Δxˡˡˡ = Symbol(:Δx, L1, L2, L3)
        Δyˡˡˡ = Symbol(:Δy, L1, L2, L3)
        Δzˡˡˡ = Symbol(:Δz, L1, L2, L3)

        # 3D areas
        Axˡˡˡ = Symbol(:Ax, L1, L2, L3)
        Ayˡˡˡ = Symbol(:Ay, L1, L2, L3)
        Azˡˡˡ = Symbol(:Az, L1, L2, L3)
    
        @eval begin
            @inline $Axˡˡˡ(i, j, k, grid) = $Δyˡˡˡ(i, j, k, grid) * $Δzˡˡˡ(i, j, k, grid)
            @inline $Ayˡˡˡ(i, j, k, grid) = $Δxˡˡˡ(i, j, k, grid) * $Δzˡˡˡ(i, j, k, grid)

            # For the moment the horizontal area is independent of `z`. This might change if
            # we want to implement deep atmospheres where Az is a function of z
            @inline $Azˡˡˡ(i, j, k, grid) = $Azˡˡᵃ(i, j, k, grid)
        end
    end
end
   
####
#### Special 2D z Areas for LatitudeLongitudeGrid and OrthogonalSphericalShellGrid
####

@inline Azᶠᶜᵃ(i, j, k, grid::LLGF)  = @inbounds grid.radius^2 * deg2rad(grid.Δλᶠᵃᵃ[i]) * (hack_sind(grid.φᵃᶠᵃ[j+1]) - hack_sind(grid.φᵃᶠᵃ[j]))
@inline Azᶜᶠᵃ(i, j, k, grid::LLGF)  = @inbounds grid.radius^2 * deg2rad(grid.Δλᶜᵃᵃ[i]) * (hack_sind(grid.φᵃᶜᵃ[j])   - hack_sind(grid.φᵃᶜᵃ[j-1]))
@inline Azᶠᶠᵃ(i, j, k, grid::LLGF)  = @inbounds grid.radius^2 * deg2rad(grid.Δλᶠᵃᵃ[i]) * (hack_sind(grid.φᵃᶜᵃ[j])   - hack_sind(grid.φᵃᶜᵃ[j-1]))
@inline Azᶜᶜᵃ(i, j, k, grid::LLGF)  = @inbounds grid.radius^2 * deg2rad(grid.Δλᶜᵃᵃ[i]) * (hack_sind(grid.φᵃᶠᵃ[j+1]) - hack_sind(grid.φᵃᶠᵃ[j]))

@inline Azᶠᶜᵃ(i, j, k, grid::LLGFX) = @inbounds grid.radius^2 * deg2rad(grid.Δλᶠᵃᵃ) * (hack_sind(grid.φᵃᶠᵃ[j+1]) - hack_sind(grid.φᵃᶠᵃ[j]))
@inline Azᶜᶠᵃ(i, j, k, grid::LLGFX) = @inbounds grid.radius^2 * deg2rad(grid.Δλᶜᵃᵃ) * (hack_sind(grid.φᵃᶜᵃ[j])   - hack_sind(grid.φᵃᶜᵃ[j-1]))
@inline Azᶠᶠᵃ(i, j, k, grid::LLGFX) = @inbounds grid.radius^2 * deg2rad(grid.Δλᶠᵃᵃ) * (hack_sind(grid.φᵃᶜᵃ[j])   - hack_sind(grid.φᵃᶜᵃ[j-1]))
@inline Azᶜᶜᵃ(i, j, k, grid::LLGFX) = @inbounds grid.radius^2 * deg2rad(grid.Δλᶜᵃᵃ) * (hack_sind(grid.φᵃᶠᵃ[j+1]) - hack_sind(grid.φᵃᶠᵃ[j]))

for LX in (:ᶠ, :ᶜ), LY in (:ᶠ, :ᶜ)

    z_area_2D = Symbol(:Az, LX, LY, :ᵃ)

    @eval begin
        @inline $z_area_2D(i, j, k, grid::OSSG) = @inbounds grid.$z_area_2D[i, j]
        @inline $z_area_2D(i, j, k, grid::LLG)  = @inbounds grid.$z_area_2D[i, j]
        @inline $z_area_2D(i, j, k, grid::LLGX) = @inbounds grid.$z_area_2D[j]
    end
end

#####
#####
##### Volumes!! (always 3D)
#####
#####

for LX in (:ᶠ, :ᶜ), LY in (:ᶠ, :ᶜ), LZ in (:ᶠ, :ᶜ)

    volume    = Symbol(:V,  LX, LY, LZ)
    z_area    = Symbol(:Az, LX, LY, LZ)
    z_spacing = Symbol(:Δz, LX, LY, LZ)

    @eval begin
        @inline $volume(i, j, k, grid) = $z_area(i, j, k, grid) * $z_spacing(i, j, k, grid)
    end
end

#####
##### Generic functions for specified locations
#####
##### For example, Δx(i, j, k, Face, Center, Face) is equivalent to = Δxᶠᶜᶠ(i, j, k, grid).
#####
##### We also use the function "volume" rather than `V`.
#####

location_code(LX, LY, LZ) = Symbol(interpolation_code(LX), interpolation_code(LY), interpolation_code(LZ))

for LX in (:Center, :Face, :Nothing)
    for LY in (:Center, :Face, :Nothing)
        for LZ in (:Center, :Face, :Nothing)
            LXe = @eval $LX
            LYe = @eval $LY
            LZe = @eval $LZ

            # General spacing functions
            for dir in (:x, :y, :λ, :φ, :z)
                func   = Symbol(:Δ, dir)
                metric = Symbol(:Δ, dir, location_code(LXe, LYe, LZe))

                @eval begin
                    @inline $func(i, j, k, grid, ::$LX, ::$LY, ::$LZ) = $metric(i, j, k, grid)
                end
            end

            # General area functions
            for dir in (:x, :y, :z)
                func   = Symbol(:A, dir)
                metric = Symbol(:A, dir, location_code(LXe, LYe, LZe))

                @eval begin
                    @inline $func(i, j, k, grid, ::$LX, ::$LY, ::$LZ) = $metric(i, j, k, grid)
                end
            end

<<<<<<< HEAD
            metric_function = Symbol(:Δr, location_code(LXe, LYe, LZe))
            @eval begin
                @inline Δr(i, j, k, grid, ::$LX, ::$LY, ::$LZ) = $metric_function(i, j, k, grid)
=======
            # General volume function
            volume_function = Symbol(:V, location_code(LXe, LYe, LZe))
            @eval begin
                @inline volume(i, j, k, grid, ::$LX, ::$LY, ::$LZ) = $volume_function(i, j, k, grid)
>>>>>>> e37ea173
            end
        end
    end
end

# One-dimensional convenience spacings (for grids that support them)

Δx(i, grid, ℓx) = Δx(i, 1, 1, grid, ℓx, nothing, nothing)
Δy(j, grid, ℓy) = Δy(1, j, 1, grid, nothing, ℓy, nothing)
Δz(k, grid, ℓz) = Δz(1, 1, k, grid, nothing, nothing, ℓz)
Δλ(i, grid, ℓx) = Δλ(i, 1, 1, grid, ℓx, nothing, nothing)
Δφ(j, grid, ℓy) = Δφ(1, j, 1, grid, nothing, ℓy, nothing)

# Two-dimensional horizontal convenience spacings (for grids that support them)

Δx(i, j, grid, ℓx, ℓy) = Δx(i, j, 1, grid, ℓx, ℓy, nothing)
Δy(i, j, grid, ℓx, ℓy) = Δy(i, j, 1, grid, ℓx, ℓy, nothing)
Δλ(i, j, grid, ℓx, ℓy) = Δλ(i, j, 1, grid, ℓx, ℓy, nothing)
Δφ(i, j, grid, ℓx, ℓy) = Δφ(i, j, 1, grid, ℓx, ℓy, nothing)<|MERGE_RESOLUTION|>--- conflicted
+++ resolved
@@ -35,7 +35,6 @@
 #####
 #####
 
-<<<<<<< HEAD
 const ZRG = Union{LLGZ, RGZ, OSSGZ}
 
 @inline getspacing(k, Δz::AbstractVector) = @inbounds Δz[k]
@@ -47,19 +46,6 @@
 @inline Δzᵃᵃᶜ(i, j, k, grid::AbstractGrid) = Δrᵃᵃᶜ(i, j, k, grid)
 @inline Δzᵃᵃᶠ(i, j, k, grid::AbstractGrid) = Δrᵃᵃᶠ(i, j, k, grid)
 
-# Convenience Functions for all grids
-for LX in (:ᶜ, :ᶠ, :ᵃ), LY in (:ᶜ, :ᶠ, :ᵃ)
-
-    x_spacing_1D = Symbol(:Δx, LX, :ᵃ, :ᵃ)
-    x_spacing_2D = Symbol(:Δx, LX, LY, :ᵃ)
-
-    y_spacing_1D = Symbol(:Δy, :ᵃ, LY, :ᵃ)
-    y_spacing_2D = Symbol(:Δy, LX, LY, :ᵃ)
-
-    @eval begin
-        @inline $x_spacing_2D(i, j, k, grid) = $x_spacing_1D(i, j, k, grid)
-        @inline $y_spacing_2D(i, j, k, grid) = $y_spacing_1D(i, j, k, grid)
-=======
 # This metaprogramming loop defines all possible combinations of locations for spacings.
 # The general 2D and 3D spacings are reconducted to their one - dimensional counterparts.
 # Grids that do not have a specific one - dimensional spacing for a given location need to 
@@ -73,18 +59,21 @@
     Δzᵃᵃˡ = Symbol(:Δz, :ᵃ, :ᵃ, L1)
     Δλˡᵃᵃ = Symbol(:Δλ, L1, :ᵃ, :ᵃ)
     Δφᵃˡᵃ = Symbol(:Δφ, :ᵃ, L1, :ᵃ)
+    Δrᵃᵃˡ = Symbol(:Δr, :ᵃ, :ᵃ, L1)
 
     Δxˡˡᵃ = Symbol(:Δx, L1, L2, :ᵃ)
     Δyˡˡᵃ = Symbol(:Δy, L2, L1, :ᵃ)
     Δzˡᵃˡ = Symbol(:Δz, L2, :ᵃ, L1)
     Δλˡˡᵃ = Symbol(:Δλ, L1, L2, :ᵃ)
     Δφˡˡᵃ = Symbol(:Δφ, L2, L1, :ᵃ)
+    Δrˡᵃˡ = Symbol(:Δr, L2, :ᵃ, L1)
 
     Δxˡᵃˡ = Symbol(:Δx, L1, :ᵃ, L2)
     Δyᵃˡˡ = Symbol(:Δy, :ᵃ, L1, L2)
     Δzᵃˡˡ = Symbol(:Δz, :ᵃ, L2, L1)
     Δλˡᵃˡ = Symbol(:Δλ, L1, :ᵃ, L2)
     Δφᵃˡˡ = Symbol(:Δφ, :ᵃ, L1, L2)
+    Δrᵃˡˡ = Symbol(:Δr, :ᵃ, L2, L1)
     
     @eval @inline $Δxˡˡᵃ(i, j, k, grid) = $Δxˡᵃᵃ(i, j, k, grid)
     @eval @inline $Δxˡᵃˡ(i, j, k, grid) = $Δxˡᵃᵃ(i, j, k, grid)
@@ -100,6 +89,9 @@
 
     @eval @inline $Δφˡˡᵃ(i, j, k, grid) = $Δφᵃˡᵃ(i, j, k, grid)
     @eval @inline $Δφᵃˡˡ(i, j, k, grid) = $Δφᵃˡᵃ(i, j, k, grid)
+
+    @eval @inline $Δrˡᵃˡ(i, j, k, grid) = $Δrᵃᵃˡ(i, j, k, grid)
+    @eval @inline $Δrᵃˡˡ(i, j, k, grid) = $Δrᵃᵃˡ(i, j, k, grid)
 
     for L3 in (:ᶜ, :ᶠ)
         Δxˡˡˡ = Symbol(:Δx, L1, L2, L3)
@@ -107,13 +99,14 @@
         Δzˡˡˡ = Symbol(:Δz, L2, L3, L1)
         Δλˡˡˡ = Symbol(:Δλ, L1, L2, L3)
         Δφˡˡˡ = Symbol(:Δφ, L2, L1, L3)
+        Δrˡˡˡ = Symbol(:Δr, L2, L3, L1)
     
         @eval @inline $Δxˡˡˡ(i, j, k, grid) = $Δxˡˡᵃ(i, j, k, grid)
         @eval @inline $Δyˡˡˡ(i, j, k, grid) = $Δyˡˡᵃ(i, j, k, grid)
         @eval @inline $Δzˡˡˡ(i, j, k, grid) = $Δzˡᵃˡ(i, j, k, grid)
         @eval @inline $Δλˡˡˡ(i, j, k, grid) = $Δλˡˡᵃ(i, j, k, grid)
         @eval @inline $Δφˡˡˡ(i, j, k, grid) = $Δφˡˡᵃ(i, j, k, grid)
->>>>>>> e37ea173
+        @eval @inline $Δrˡˡˡ(i, j, k, grid) = $Δrˡᵃˡ(i, j, k, grid)
     end
 end
 
@@ -121,31 +114,17 @@
 ##### One - dimensional Vertical spacing (same for all grids)
 #####
 
-@inline Δzᵃᵃᶜ(i, j, k, grid) = @inbounds grid.Δzᵃᵃᶜ[k]
-@inline Δzᵃᵃᶠ(i, j, k, grid) = @inbounds grid.Δzᵃᵃᶠ[k]
-
-<<<<<<< HEAD
-        r_spacing_1D = Symbol(:Δr, :ᵃ, :ᵃ, LZ)
-        r_spacing_3D = Symbol(:Δr, LX, LY, LZ)
-
-        @eval begin
-            @inline $x_spacing_3D(i, j, k, grid) = $x_spacing_2D(i, j, k, grid)
-            @inline $y_spacing_3D(i, j, k, grid) = $y_spacing_2D(i, j, k, grid)
-            @inline $r_spacing_3D(i, j, k, grid) = $r_spacing_1D(i, j, k, grid)
-            @inline $z_spacing_3D(i, j, k, grid) = $r_spacing_3D(i, j, k, grid)
-        end
-    end
-end
-=======
-@inline Δzᵃᵃᶜ(i, j, k, grid::ZRG) = grid.Δzᵃᵃᶜ
-@inline Δzᵃᵃᶠ(i, j, k, grid::ZRG) = grid.Δzᵃᵃᶠ
+@inline Δzᵃᵃᶜ(i, j, k, grid) = @inbounds grid.z.Δᵃᵃᶜ[k]
+@inline Δzᵃᵃᶠ(i, j, k, grid) = @inbounds grid.z.Δᵃᵃᶠ[k]
+
+@inline Δzᵃᵃᶜ(i, j, k, grid::ZRG) = grid.z.Δᵃᵃᶜ
+@inline Δzᵃᵃᶠ(i, j, k, grid::ZRG) = grid.z.Δᵃᵃᶠ
 
 #####
 #####
 ##### One - Dimensional Horizontal Spacings
 #####
 #####
->>>>>>> e37ea173
 
 #####
 ##### Rectilinear Grids (Flat grids already have Δ = 1)
@@ -156,16 +135,8 @@
 
 @inline Δyᵃᶠᵃ(i, j, k, grid::RG) = @inbounds grid.Δyᵃᶠᵃ[j]
 @inline Δyᵃᶜᵃ(i, j, k, grid::RG) = @inbounds grid.Δyᵃᶜᵃ[j]
-<<<<<<< HEAD
-@inline Δyᶜᵃᶜ(i, j, k, grid::RG) = @inbounds grid.Δyᵃᶜᵃ[j]
-@inline Δyᶠᵃᶜ(i, j, k, grid::RG) = @inbounds grid.Δyᵃᶜᵃ[j]
-@inline Δyᶜᵃᶠ(i, j, k, grid::RG) = @inbounds grid.Δyᵃᶜᵃ[j]
-
-## XRegularRG
-=======
 
 ### XRegularRG
->>>>>>> e37ea173
 
 @inline Δxᶠᵃᵃ(i, j, k, grid::RGX) = grid.Δxᶠᵃᵃ
 @inline Δxᶜᵃᵃ(i, j, k, grid::RGX) = grid.Δxᶜᵃᵃ
@@ -194,8 +165,6 @@
 
 ### Linear spacings
 
-<<<<<<< HEAD
-=======
 ### Precomputed metrics
 
 @inline Δyᵃᶜᵃ(i, j, k, grid::LLGY) = grid.Δyᶠᶜᵃ
@@ -213,7 +182,6 @@
 #####
 #####
 ##### Two - Dimensional Horizontal Spacings
->>>>>>> e37ea173
 #####
 #####
 
@@ -228,16 +196,7 @@
 @inline Δxᶠᶠᵃ(i, j, k, grid::LLG) = @inbounds grid.Δxᶠᶠᵃ[i, j]
 @inline Δxᶜᶜᵃ(i, j, k, grid::LLG) = @inbounds grid.Δxᶜᶜᵃ[i, j]
 
-<<<<<<< HEAD
-@inline Δyᶜᶠᵃ(i, j, k, grid::LLG) = @inbounds grid.Δyᶜᶠᵃ[j]
-@inline Δyᶠᶜᵃ(i, j, k, grid::LLG) = @inbounds grid.Δyᶠᶜᵃ[j]
-@inline Δyᶜᶜᵃ(i, j, k, grid::LLG) = Δyᶠᶜᵃ(i, j, k, grid)
-@inline Δyᶠᶠᵃ(i, j, k, grid::LLG) = Δyᶜᶠᵃ(i, j, k, grid)
-
-### XRegularLLG with pre-computed metrics
-=======
 ### XRegularLLG with pre computed metrics
->>>>>>> e37ea173
 
 @inline Δxᶠᶜᵃ(i, j, k, grid::LLGX) = @inbounds grid.Δxᶠᶜᵃ[j]
 @inline Δxᶜᶠᵃ(i, j, k, grid::LLGX) = @inbounds grid.Δxᶜᶠᵃ[j]
@@ -251,16 +210,7 @@
 @inline Δxᶠᶠᵃ(i, j, k, grid::LLGF) = @inbounds grid.radius * deg2rad(grid.Δλᶠᵃᵃ[i]) * hack_cosd(grid.φᵃᶠᵃ[j])
 @inline Δxᶜᶜᵃ(i, j, k, grid::LLGF) = @inbounds grid.radius * deg2rad(grid.Δλᶜᵃᵃ[i]) * hack_cosd(grid.φᵃᶜᵃ[j])
 
-<<<<<<< HEAD
-## On the fly metrics
-
-@inline Δxᶠᶜᵃ(i, j, k, grid::LLGF)  = @inbounds grid.radius * deg2rad(grid.Δλᶠᵃᵃ[i]) * hack_cosd(grid.φᵃᶜᵃ[j])
-@inline Δxᶜᶠᵃ(i, j, k, grid::LLGF)  = @inbounds grid.radius * deg2rad(grid.Δλᶜᵃᵃ[i]) * hack_cosd(grid.φᵃᶠᵃ[j])
-@inline Δxᶠᶠᵃ(i, j, k, grid::LLGF)  = @inbounds grid.radius * deg2rad(grid.Δλᶠᵃᵃ[i]) * hack_cosd(grid.φᵃᶠᵃ[j])
-@inline Δxᶜᶜᵃ(i, j, k, grid::LLGF)  = @inbounds grid.radius * deg2rad(grid.Δλᶜᵃᵃ[i]) * hack_cosd(grid.φᵃᶜᵃ[j])
-=======
 ### XRegularLLG with on-the-fly metrics
->>>>>>> e37ea173
 
 @inline Δxᶠᶜᵃ(i, j, k, grid::LLGFX) = @inbounds grid.radius * deg2rad(grid.Δλᶠᵃᵃ) * hack_cosd(grid.φᵃᶜᵃ[j])
 @inline Δxᶜᶠᵃ(i, j, k, grid::LLGFX) = @inbounds grid.radius * deg2rad(grid.Δλᶜᵃᵃ) * hack_cosd(grid.φᵃᶠᵃ[j])
@@ -405,7 +355,7 @@
             LZe = @eval $LZ
 
             # General spacing functions
-            for dir in (:x, :y, :λ, :φ, :z)
+            for dir in (:x, :y, :λ, :φ, :z, :r)
                 func   = Symbol(:Δ, dir)
                 metric = Symbol(:Δ, dir, location_code(LXe, LYe, LZe))
 
@@ -424,16 +374,10 @@
                 end
             end
 
-<<<<<<< HEAD
-            metric_function = Symbol(:Δr, location_code(LXe, LYe, LZe))
-            @eval begin
-                @inline Δr(i, j, k, grid, ::$LX, ::$LY, ::$LZ) = $metric_function(i, j, k, grid)
-=======
             # General volume function
             volume_function = Symbol(:V, location_code(LXe, LYe, LZe))
             @eval begin
                 @inline volume(i, j, k, grid, ::$LX, ::$LY, ::$LZ) = $volume_function(i, j, k, grid)
->>>>>>> e37ea173
             end
         end
     end
@@ -446,6 +390,7 @@
 Δz(k, grid, ℓz) = Δz(1, 1, k, grid, nothing, nothing, ℓz)
 Δλ(i, grid, ℓx) = Δλ(i, 1, 1, grid, ℓx, nothing, nothing)
 Δφ(j, grid, ℓy) = Δφ(1, j, 1, grid, nothing, ℓy, nothing)
+Δr(k, grid, ℓz) = Δr(1, 1, k, grid, nothing, nothing, ℓz)
 
 # Two-dimensional horizontal convenience spacings (for grids that support them)
 
