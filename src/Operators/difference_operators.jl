--- conflicted
+++ resolved
@@ -62,11 +62,6 @@
     δzᵃ = Symbol(:δz, :ᵃ, :ᵃ, ℓz)
 
     @eval begin
-<<<<<<< HEAD
-        @inline $δx(i, j, k, grid, args...) = $δxᵃ(i, j, k, grid, args...)
-        @inline $δy(i, j, k, grid, args...) = $δyᵃ(i, j, k, grid, args...)
-        @inline $δz(i, j, k, grid, args...) = $δzᵃ(i, j, k, grid, args...)
-=======
         @inline $δx(i, j, k, grid, f::Function, args...) = $δxᵃ(i, j, k, grid, f, args...)
         @inline $δy(i, j, k, grid, f::Function, args...) = $δyᵃ(i, j, k, grid, f, args...)
         @inline $δz(i, j, k, grid, f::Function, args...) = $δzᵃ(i, j, k, grid, f, args...)
@@ -74,6 +69,5 @@
         @inline $δx(i, j, k, grid, c) = $δxᵃ(i, j, k, grid, c)
         @inline $δy(i, j, k, grid, c) = $δyᵃ(i, j, k, grid, c)
         @inline $δz(i, j, k, grid, c) = $δzᵃ(i, j, k, grid, c)
->>>>>>> d8bf9ff6
     end
 end