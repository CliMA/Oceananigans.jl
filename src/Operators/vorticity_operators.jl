using Oceananigans.Grids: ConformalCubedSpherePanel

""" Vertical circulation associated with horizontal velocities u, v. """
@inline Γᶠᶠᶜ(i, j, k, grid, u, v) = δxᶠᶠᶜ(i, j, k, grid, Δy_qᶜᶠᶜ, v) - δyᶠᶠᶜ(i, j, k, grid, Δx_qᶠᶜᶜ, u)

"""
    ζ₃ᶠᶠᶜ(i, j, k, grid, u, v)

The vertical vorticity associated with horizontal velocities ``u`` and ``v``.
"""
@inline ζ₃ᶠᶠᶜ(i, j, k, grid, u, v) = Γᶠᶠᶜ(i, j, k, grid, u, v) / Azᶠᶠᶜ(i, j, k, grid)

# South-west, south-east, north-west, north-east corners
@inline on_south_west_corner(i, j, grid) = (i == 1) & (j == 1)
@inline on_south_east_corner(i, j, grid) = (i == grid.Nx+1) & (j == 1)
@inline on_north_east_corner(i, j, grid) = (i == grid.Nx+1) & (j == grid.Ny+1)
@inline on_north_west_corner(i, j, grid) = (i == 1) & (j == grid.Ny+1)

#####
##### Vertical circulation at the corners of the cubed sphere needs to treated in a special manner.
##### See: https://github.com/CliMA/Oceananigans.jl/issues/1584
#####

"""
    Γᶠᶠᶜ(i, j, k, grid, u, v)

The vertical circulation associated with horizontal velocities ``u`` and ``v``.
"""
<<<<<<< HEAD
=======
@inline function Γᶠᶠᶜ(i, j, k, grid::ConformalCubedSpherePanel, u, v)
    # South-west corner
    if i == 1 && j == 1
        return Δy_qᶜᶠᶜ(i, j, k, grid, v) - Δx_qᶠᶜᶜ(i, j, k, grid, u) + Δx_qᶠᶜᶜ(i, j-1, k, grid, u)

    # South-east corner
    elseif i == grid.Nx+1 && j == 1
        return - Δy_qᶜᶠᶜ(i-1, j, k, grid, v) - Δx_qᶠᶜᶜ(i, j, k, grid, u) + Δx_qᶠᶜᶜ(i, j-1, k, grid, u)

    # North-west corner
    elseif i == 1 && j == grid.Ny+1
        return Δy_qᶜᶠᶜ(i, j, k, grid, v) - Δx_qᶠᶜᶜ(i, j, k, grid, u) + Δx_qᶠᶜᶜ(i, j-1, k, grid, u)

    # North-east corner
    elseif i == grid.Nx+1 && j == grid.Ny+1
        return - Δy_qᶜᶠᶜ(i-1, j, k, grid, v) - Δx_qᶠᶜᶜ(i, j, k, grid, u) + Δx_qᶠᶜᶜ(i, j-1, k, grid, u)
>>>>>>> 989108a6

@inline function Γᶠᶠᶜ(i, j, k, grid::OrthogonalSphericalShellGrid, u, v)
    Hx, Hy = grid.Hx, grid.Hy
    Γ = ifelse(on_south_west_corner(i, j, grid) | on_north_west_corner(i, j, grid),
               Δy_qᶜᶠᶜ(i, j, k, grid, v) - Δx_qᶠᶜᶜ(i, j, k, grid, u) + Δx_qᶠᶜᶜ(i, j-1, k, grid, u),
               ifelse(on_south_east_corner(i, j, grid) | on_north_east_corner(i, j, grid),
                      - Δy_qᶜᶠᶜ(i-1, j, k, grid, v) + Δx_qᶠᶜᶜ(i, j-1, k, grid, u) - Δx_qᶠᶜᶜ(i, j, k, grid, u),
                      δxᶠᶠᶜ(i, j, k, grid, Δy_qᶜᶠᶜ, v) - δyᶠᶠᶜ(i, j, k, grid, Δx_qᶠᶜᶜ, u)
                     )
              )
    return Γ
end<|MERGE_RESOLUTION|>--- conflicted
+++ resolved
@@ -26,27 +26,7 @@
 
 The vertical circulation associated with horizontal velocities ``u`` and ``v``.
 """
-<<<<<<< HEAD
-=======
 @inline function Γᶠᶠᶜ(i, j, k, grid::ConformalCubedSpherePanel, u, v)
-    # South-west corner
-    if i == 1 && j == 1
-        return Δy_qᶜᶠᶜ(i, j, k, grid, v) - Δx_qᶠᶜᶜ(i, j, k, grid, u) + Δx_qᶠᶜᶜ(i, j-1, k, grid, u)
-
-    # South-east corner
-    elseif i == grid.Nx+1 && j == 1
-        return - Δy_qᶜᶠᶜ(i-1, j, k, grid, v) - Δx_qᶠᶜᶜ(i, j, k, grid, u) + Δx_qᶠᶜᶜ(i, j-1, k, grid, u)
-
-    # North-west corner
-    elseif i == 1 && j == grid.Ny+1
-        return Δy_qᶜᶠᶜ(i, j, k, grid, v) - Δx_qᶠᶜᶜ(i, j, k, grid, u) + Δx_qᶠᶜᶜ(i, j-1, k, grid, u)
-
-    # North-east corner
-    elseif i == grid.Nx+1 && j == grid.Ny+1
-        return - Δy_qᶜᶠᶜ(i-1, j, k, grid, v) - Δx_qᶠᶜᶜ(i, j, k, grid, u) + Δx_qᶠᶜᶜ(i, j-1, k, grid, u)
->>>>>>> 989108a6
-
-@inline function Γᶠᶠᶜ(i, j, k, grid::OrthogonalSphericalShellGrid, u, v)
     Hx, Hy = grid.Hx, grid.Hy
     Γ = ifelse(on_south_west_corner(i, j, grid) | on_north_west_corner(i, j, grid),
                Δy_qᶜᶠᶜ(i, j, k, grid, v) - Δx_qᶠᶜᶜ(i, j, k, grid, u) + Δx_qᶠᶜᶜ(i, j-1, k, grid, u),
