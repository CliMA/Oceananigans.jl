using Oceananigans.Grids: AbstractUnderlyingGrid

const AGXB = AbstractUnderlyingGrid{FT, Bounded} where FT
const AGXP = AbstractUnderlyingGrid{FT, Periodic} where FT
const AGXF = AbstractUnderlyingGrid{FT, RightFolded} where FT
const AGXR = AbstractUnderlyingGrid{FT, RightConnected} where FT
const AGXL = AbstractUnderlyingGrid{FT, LeftConnected} where FT

const AGYB = AbstractUnderlyingGrid{FT, <:Any, Bounded} where FT
const AGYP = AbstractUnderlyingGrid{FT, <:Any, Periodic} where FT
const AGYF = AbstractUnderlyingGrid{FT, <:Any, RightFolded} where FT
const AGYR = AbstractUnderlyingGrid{FT, <:Any, RightConnected} where FT
const AGYL = AbstractUnderlyingGrid{FT, <:Any, LeftConnected} where FT

# Topology-aware Operators with the following convention:
#
#   `δxTᶠᵃᵃ` : Hardcodes `Noflux` or `Periodic` boundary conditions for a (Center, Center, Center) function `f` in the x-direction.
#   `δyTᵃᶠᵃ` : Hardcodes `Noflux` or `Periodic` boundary conditions for a (Center, Center, Center) function `f` in the y-direction
#
#   `δxTᶜᵃᵃ` : Hardcodes `NoPenetration` or `Periodic` boundary conditions for a (Face, Center, Center) function `U` in x direction
#   `δyTᵃᶜᵃ` : Hardcodes `NoPenetration` or `Periodic` boundary conditions for a (Center, Face, Center) function `V` in y direction
#
# Note: The naming convention is that `T` denotes a topology-aware operator. So `δxTᶠᵃᵃ` is the topology-aware version of `δxᶠᵃᵃ`.

# Fallback
@inline δxTᶠᵃᵃ(i, j, k, grid, f, args...) = δxᶠᵃᵃ(i, j, k, grid, f, args...)
@inline δyTᵃᶠᵃ(i, j, k, grid, f, args...) = δyᵃᶠᵃ(i, j, k, grid, f, args...)
@inline δxTᶜᵃᵃ(i, j, k, grid, f, args...) = δxᶜᵃᵃ(i, j, k, grid, f, args...)
@inline δyTᵃᶜᵃ(i, j, k, grid, f, args...) = δyᵃᶜᵃ(i, j, k, grid, f, args...)

# Enforce Periodic conditions
@inline δxTᶠᵃᵃ(i, j, k, grid::AGXP, f, args...) = ifelse(i == 1, f(1, j, k, grid, args...) - f(grid.Nx, j, k, grid, args...), δxᶠᵃᵃ(i, j, k, grid, f, args...))
@inline δyTᵃᶠᵃ(i, j, k, grid::AGYP, f, args...) = ifelse(j == 1, f(i, 1, k, grid, args...) - f(i, grid.Ny, k, grid, args...), δyᵃᶠᵃ(i, j, k, grid, f, args...))

@inline δxTᶠᵃᵃ(i, j, k, grid::AGXP, c::AbstractArray) = @inbounds ifelse(i == 1, c[1, j, k] - c[grid.Nx, j, k], δxᶠᵃᵃ(i, j, k, grid, c))
@inline δyTᵃᶠᵃ(i, j, k, grid::AGYP, c::AbstractArray) = @inbounds ifelse(j == 1, c[i, 1, k] - c[i, grid.Ny, k], δyᵃᶠᵃ(i, j, k, grid, c))

@inline δxTᶜᵃᵃ(i, j, k, grid::AGXP, f, args...) = ifelse(i == grid.Nx, f(1, j, k, grid, args...) - f(grid.Nx, j, k, grid, args...), δxᶜᵃᵃ(i, j, k, grid, f, args...))
@inline δyTᵃᶜᵃ(i, j, k, grid::AGYP, f, args...) = ifelse(j == grid.Ny, f(i, 1, k, grid, args...) - f(i, grid.Ny, k, grid, args...), δyᵃᶜᵃ(i, j, k, grid, f, args...))

@inline δxTᶜᵃᵃ(i, j, k, grid::AGXP, u::AbstractArray) = @inbounds ifelse(i == grid.Nx, u[1, j, k] - u[grid.Nx, j, k], δxᶜᵃᵃ(i, j, k, grid, u))
@inline δyTᵃᶜᵃ(i, j, k, grid::AGYP, v::AbstractArray) = @inbounds ifelse(j == grid.Ny, v[i, 1, k] - v[i, grid.Ny, k], δyᵃᶜᵃ(i, j, k, grid, v))

# Enforce NoFlux conditions
@inline δxTᶠᵃᵃ(i, j, k, grid::AGXB{FT}, f, args...) where FT = ifelse(i == 1, zero(FT), δxᶠᵃᵃ(i, j, k, grid, f, args...))
@inline δyTᵃᶠᵃ(i, j, k, grid::AGYB{FT}, f, args...) where FT = ifelse(j == 1, zero(FT), δyᵃᶠᵃ(i, j, k, grid, f, args...))

<<<<<<< HEAD
@inline δxTᶠᵃᵃ(i, j, k, grid::AGXF{FT}, f::Function, args...) where FT = ifelse(i == 1, zero(FT), δxᶠᵃᵃ(i, j, k, grid, f, args...))
@inline δyTᵃᶠᵃ(i, j, k, grid::AGYF{FT}, f::Function, args...) where FT = ifelse(j == 1, zero(FT), δyᵃᶠᵃ(i, j, k, grid, f, args...))

@inline δxTᶠᵃᵃ(i, j, k, grid::AGXR{FT}, f::Function, args...) where FT = ifelse(i == 1, zero(FT), δxᶠᵃᵃ(i, j, k, grid, f, args...))
@inline δyTᵃᶠᵃ(i, j, k, grid::AGYR{FT}, f::Function, args...) where FT = ifelse(j == 1, zero(FT), δyᵃᶠᵃ(i, j, k, grid, f, args...))
=======
@inline δxTᶠᵃᵃ(i, j, k, grid::AGXR{FT}, f, args...) where FT = ifelse(i == 1, zero(FT), δxᶠᵃᵃ(i, j, k, grid, f, args...))
@inline δyTᵃᶠᵃ(i, j, k, grid::AGYR{FT}, f, args...) where FT = ifelse(j == 1, zero(FT), δyᵃᶠᵃ(i, j, k, grid, f, args...))
>>>>>>> e459594b

# Enforce Impenetrability conditions
@inline δxTᶜᵃᵃ(i, j, k, grid::AGXB, f, args...) =
    ifelse(i == grid.Nx, - f(i, j, k, grid, args...),
    ifelse(i == 1, f(2, j, k, grid, args...), δxᶜᵃᵃ(i, j, k, grid, f, args...)))

@inline δxTᶜᵃᵃ(i, j, k, grid::AGXB, u::AbstractArray) =
    @inbounds ifelse(i == grid.Nx, - u[i, j, k],
              ifelse(i == 1, u[2, j, k], δxᶜᵃᵃ(i, j, k, grid, u)))

@inline δyTᵃᶜᵃ(i, j, k, grid::AGYB, f, args...) =
    ifelse(j == grid.Ny, - f(i, j, k, grid, args...),
    ifelse(j == 1, f(i, 2, k, grid, args...), δyᵃᶜᵃ(i, j, k, grid, f, args...)))

@inline δyTᵃᶜᵃ(i, j, k, grid::AGYB, v::AbstractArray) =
    @inbounds ifelse(j == grid.Ny, - v[i, j, k],
              ifelse(j == 1, v[i, 2, k], δyᵃᶜᵃ(i, j, k, grid, v)))

@inline δxTᶜᵃᵃ(i, j, k, grid::AGXL, f, args...) = ifelse(i == grid.Nx, - f(i, j, k, grid, args...), δxᶜᵃᵃ(i, j, k, grid, f, args...))
@inline δyTᵃᶜᵃ(i, j, k, grid::AGYL, f, args...) = ifelse(j == grid.Ny, - f(i, j, k, grid, args...), δyᵃᶜᵃ(i, j, k, grid, f, args...))

@inline δxTᶜᵃᵃ(i, j, k, grid::AGXL, u::AbstractArray) = @inbounds ifelse(i == grid.Nx, - u[i, j, k], δxᶜᵃᵃ(i, j, k, grid, u))
@inline δyTᵃᶜᵃ(i, j, k, grid::AGYL, v::AbstractArray) = @inbounds ifelse(j == grid.Ny, - v[i, j, k], δyᵃᶜᵃ(i, j, k, grid, v))

<<<<<<< HEAD
# Enforce Zipper conditions

@inline δxTᶜᵃᵃ(i, j, k, grid::AGXF, f::Function, args...) =
    ifelse(i == grid.Nx, - f(i, j, k, grid, args...),
                         ifelse(i == 1, f(2, j, k, grid, args...),
                                        δxᶜᵃᵃ(i, j, k, grid, f, args...)))


# Changes across the fold, this operator works for `Center` fields in the x-direction.
@inline δyTᵃᶜᵃ(i, j, k, grid::AGYF, f::Function, args...) = 
    ifelse(j == grid.Ny, folded_δyᵃᶜᵃ(i, j, k, grid, f, args...),
                         ifelse(j == 1, f(i, 2, k, grid, args...),
                                        δyᵃᶜᵃ(i, j, k, grid, f, args...)))

# This operator assume we are computing the difference 
# of a vector component, which needs to switch direction across the fold
@inline function folded_δyᵃᶜᵃ(i, j, k, grid, f, args...)
    # Retrieve the folded index
    i′ = grid.Nx - i + 1 

    # We switch the sign of the function value at the folded index 
    f₂ = - f(i′, j, k, grid, args...)
    f₁ =   f(i,  j, k, grid, args...)

    return f₂ - f₁
end
=======
@inline δxTᶜᵃᵃ(i, j, k, grid::AGXR, f, args...) = ifelse(i == 1, f(2, j, k, grid, args...), δxᶜᵃᵃ(i, j, k, grid, f, args...))
@inline δyTᵃᶜᵃ(i, j, k, grid::AGYR, f, args...) = ifelse(j == 1, f(i, 2, k, grid, args...), δyᵃᶜᵃ(i, j, k, grid, f, args...))

@inline δxTᶜᵃᵃ(i, j, k, grid::AGXR, u::AbstractArray) = @inbounds ifelse(i == 1, u[2, j, k], δxᶜᵃᵃ(i, j, k, grid, u))
@inline δyTᵃᶜᵃ(i, j, k, grid::AGYR, v::AbstractArray) = @inbounds ifelse(j == 1, v[i, 2, k], δyᵃᶜᵃ(i, j, k, grid, v))
>>>>>>> e459594b

# Derivative operators
@inline ∂xTᶠᶜᶠ(i, j, k, grid, f, args...) = δxTᶠᵃᵃ(i, j, k, grid, f, args...) * Δx⁻¹ᶠᶜᶠ(i, j, k, grid)
@inline ∂yTᶜᶠᶠ(i, j, k, grid, f, args...) = δyTᵃᶠᵃ(i, j, k, grid, f, args...) * Δy⁻¹ᶜᶠᶠ(i, j, k, grid)

@inline ∂xTᶠᶜᶠ(i, j, k, grid, w::AbstractArray) = δxTᶠᵃᵃ(i, j, k, grid, w) * Δx⁻¹ᶠᶜᶠ(i, j, k, grid)
@inline ∂yTᶜᶠᶠ(i, j, k, grid, w::AbstractArray) = δyTᵃᶠᵃ(i, j, k, grid, w) * Δy⁻¹ᶜᶠᶠ(i, j, k, grid)<|MERGE_RESOLUTION|>--- conflicted
+++ resolved
@@ -45,16 +45,11 @@
 @inline δxTᶠᵃᵃ(i, j, k, grid::AGXB{FT}, f, args...) where FT = ifelse(i == 1, zero(FT), δxᶠᵃᵃ(i, j, k, grid, f, args...))
 @inline δyTᵃᶠᵃ(i, j, k, grid::AGYB{FT}, f, args...) where FT = ifelse(j == 1, zero(FT), δyᵃᶠᵃ(i, j, k, grid, f, args...))
 
-<<<<<<< HEAD
-@inline δxTᶠᵃᵃ(i, j, k, grid::AGXF{FT}, f::Function, args...) where FT = ifelse(i == 1, zero(FT), δxᶠᵃᵃ(i, j, k, grid, f, args...))
-@inline δyTᵃᶠᵃ(i, j, k, grid::AGYF{FT}, f::Function, args...) where FT = ifelse(j == 1, zero(FT), δyᵃᶠᵃ(i, j, k, grid, f, args...))
+@inline δxTᶠᵃᵃ(i, j, k, grid::AGXF{FT}, f, args...) where FT = ifelse(i == 1, zero(FT), δxᶠᵃᵃ(i, j, k, grid, f, args...))
+@inline δyTᵃᶠᵃ(i, j, k, grid::AGYF{FT}, f, args...) where FT = ifelse(j == 1, zero(FT), δyᵃᶠᵃ(i, j, k, grid, f, args...))
 
-@inline δxTᶠᵃᵃ(i, j, k, grid::AGXR{FT}, f::Function, args...) where FT = ifelse(i == 1, zero(FT), δxᶠᵃᵃ(i, j, k, grid, f, args...))
-@inline δyTᵃᶠᵃ(i, j, k, grid::AGYR{FT}, f::Function, args...) where FT = ifelse(j == 1, zero(FT), δyᵃᶠᵃ(i, j, k, grid, f, args...))
-=======
 @inline δxTᶠᵃᵃ(i, j, k, grid::AGXR{FT}, f, args...) where FT = ifelse(i == 1, zero(FT), δxᶠᵃᵃ(i, j, k, grid, f, args...))
 @inline δyTᵃᶠᵃ(i, j, k, grid::AGYR{FT}, f, args...) where FT = ifelse(j == 1, zero(FT), δyᵃᶠᵃ(i, j, k, grid, f, args...))
->>>>>>> e459594b
 
 # Enforce Impenetrability conditions
 @inline δxTᶜᵃᵃ(i, j, k, grid::AGXB, f, args...) =
@@ -79,7 +74,6 @@
 @inline δxTᶜᵃᵃ(i, j, k, grid::AGXL, u::AbstractArray) = @inbounds ifelse(i == grid.Nx, - u[i, j, k], δxᶜᵃᵃ(i, j, k, grid, u))
 @inline δyTᵃᶜᵃ(i, j, k, grid::AGYL, v::AbstractArray) = @inbounds ifelse(j == grid.Ny, - v[i, j, k], δyᵃᶜᵃ(i, j, k, grid, v))
 
-<<<<<<< HEAD
 # Enforce Zipper conditions
 
 @inline δxTᶜᵃᵃ(i, j, k, grid::AGXF, f::Function, args...) =
@@ -106,13 +100,12 @@
 
     return f₂ - f₁
 end
-=======
+
 @inline δxTᶜᵃᵃ(i, j, k, grid::AGXR, f, args...) = ifelse(i == 1, f(2, j, k, grid, args...), δxᶜᵃᵃ(i, j, k, grid, f, args...))
 @inline δyTᵃᶜᵃ(i, j, k, grid::AGYR, f, args...) = ifelse(j == 1, f(i, 2, k, grid, args...), δyᵃᶜᵃ(i, j, k, grid, f, args...))
 
 @inline δxTᶜᵃᵃ(i, j, k, grid::AGXR, u::AbstractArray) = @inbounds ifelse(i == 1, u[2, j, k], δxᶜᵃᵃ(i, j, k, grid, u))
 @inline δyTᵃᶜᵃ(i, j, k, grid::AGYR, v::AbstractArray) = @inbounds ifelse(j == 1, v[i, 2, k], δyᵃᶜᵃ(i, j, k, grid, v))
->>>>>>> e459594b
 
 # Derivative operators
 @inline ∂xTᶠᶜᶠ(i, j, k, grid, f, args...) = δxTᶠᵃᵃ(i, j, k, grid, f, args...) * Δx⁻¹ᶠᶜᶠ(i, j, k, grid)
