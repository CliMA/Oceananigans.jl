--- conflicted
+++ resolved
@@ -58,15 +58,9 @@
 @inline fractional_y_index(y::FT, ::Nothing, grid) where FT = one(FT)
 @inline fractional_z_index(z::FT, ::Nothing, grid) where FT = one(FT)
 
-<<<<<<< HEAD
-@inline fractional_x_index(x::FT, ::Center, grid) where FT = fractional_index(length(Center, topology(grid)[1], grid.Nx), x, xnodes(grid, Center())) - 1
-@inline fractional_y_index(y::FT, ::Center, grid) where FT = fractional_index(length(Center, topology(grid)[2], grid.Ny), y, ynodes(grid, Center())) - 1
-@inline fractional_z_index(z::FT, ::Center, grid) where FT = fractional_index(length(Center, topology(grid)[3], grid.Nz), z, znodes(grid, Center())) - 1
-=======
-@inline fractional_x_index(x::FT, ::Center, grid) where FT = fractional_index(length(Center(), topology(grid, 1)(), size(grid, 1)), x, xnodes(grid, Center()))
-@inline fractional_y_index(y::FT, ::Center, grid) where FT = fractional_index(length(Center(), topology(grid, 2)(), size(grid, 2)), y, ynodes(grid, Center()))
-@inline fractional_z_index(z::FT, ::Center, grid) where FT = fractional_index(length(Center(), topology(grid, 3)(), size(grid, 3)), z, znodes(grid, Center()))
->>>>>>> fda2ba13
+@inline fractional_x_index(x::FT, ::Center, grid) where FT = fractional_index(length(Center(), topology(grid)[1], grid.Nx), x, xnodes(grid, Center())) - 1
+@inline fractional_y_index(y::FT, ::Center, grid) where FT = fractional_index(length(Center(), topology(grid)[2], grid.Ny), y, ynodes(grid, Center())) - 1
+@inline fractional_z_index(z::FT, ::Center, grid) where FT = fractional_index(length(Center(), topology(grid)[3], grid.Nz), z, znodes(grid, Center())) - 1
 
 @inline fractional_x_index(x::FT, ::Face, grid) where FT = fractional_index(length(Face(), topology(grid, 1)(), size(grid, 1)), x, xnodes(grid, Face())) - 1
 @inline fractional_y_index(y::FT, ::Face, grid) where FT = fractional_index(length(Face(), topology(grid, 2)(), size(grid, 2)), y, ynodes(grid, Face())) - 1
