--- conflicted
+++ resolved
@@ -132,13 +132,8 @@
 
 @inline function fractional_z_index(z::FT, locs, grid::ZRegGrid) where FT
     z₀ = znode(1, 1, 1, grid, locs...)
-<<<<<<< HEAD
-    Δz = zspacings(grid, locs...)
+    Δz = @inbounds first(zspacings(grid, locs...))
     return convert(FT, (z - z₀) / Δz) + 1 # 1 - based indexing 
-=======
-    Δz = @inbounds first(zspacings(grid, locs...))
-    return convert(FT, (z - z₀) / Δz)
->>>>>>> 6a95cebc
 end
 
 @inline function fractional_z_index(z, locs, grid)
