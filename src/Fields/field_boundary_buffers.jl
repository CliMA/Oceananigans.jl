using Oceananigans.BoundaryConditions: MCBC, DCBC
using Oceananigans.Architectures: arch_array
using Oceananigans.Grids: halo_size, size
using Oceananigans.Utils: launch!
using KernelAbstractions: @kernel, @index
using KernelAbstractions.Extras.LoopInfo: @unroll

struct FieldBoundaryBuffers{W, E, S, N, SW, SE, NW, NE}
    west :: W
    east :: E
   south :: S
   north :: N
   southwest :: SW
   southeast :: SE
   northwest :: NW
   northeast :: NE
end

FieldBoundaryBuffers() = nothing
FieldBoundaryBuffers(grid, data, ::Missing) = nothing
FieldBoundaryBuffers(grid, data, ::Nothing) = nothing

# OneDBuffers are associated with partitioning without corner passing,
# therefore the "corner zones" are communicated within the one-dimensional pass.
const OneDBuffers = FieldBoundaryBuffers{<:Any, <:Any, <:Any, <:Any, <:Nothing, <:Nothing, <:Nothing, <:Nothing}

function FieldBoundaryBuffers(grid, data, boundary_conditions)
    Hx, Hy, _ = halo_size(grid)
    arch = architecture(grid)

<<<<<<< HEAD
    Hx, Hy, Hz = halo_size(grid)

    arch = architecture(grid)

    west  = create_buffer_x(architecture(grid), grid, data, Hx, boundary_conditions.west)
    east  = create_buffer_x(architecture(grid), grid, data, Hx, boundary_conditions.east)
    south = create_buffer_y(architecture(grid), grid, data, Hy, boundary_conditions.south)
    north = create_buffer_y(architecture(grid), grid, data, Hy, boundary_conditions.north)

    if hasproperty(arch, :connectivity)
        sw = create_buffer_corner(arch, grid, data, Hx, Hy, arch.connectivity.southwest)
        se = create_buffer_corner(arch, grid, data, Hx, Hy, arch.connectivity.southeast)
        nw = create_buffer_corner(arch, grid, data, Hx, Hy, arch.connectivity.northwest)
        ne = create_buffer_corner(arch, grid, data, Hx, Hy, arch.connectivity.northeast)
    else
        sw = nothing
        se = nothing
        nw = nothing
        ne = nothing
    end
=======
    west  = create_buffer_x(arch, data, Hx, boundary_conditions.west)
    east  = create_buffer_x(arch, data, Hx, boundary_conditions.east)
    south = create_buffer_y(arch, data, Hy, boundary_conditions.south)
    north = create_buffer_y(arch, data, Hy, boundary_conditions.north)
>>>>>>> 2447ea7c

    return FieldBoundaryBuffers(west, east, south, north, sw, se, nw, ne)
end

create_buffer_x(arch, grid, data, H, bc) = nothing
create_buffer_y(arch, grid, data, H, bc) = nothing

create_buffer_corner(arch, grid, data, Hx, Hy, ::Nothing) = nothing

function create_buffer_corner(arch, grid, data, Hx, Hy, side)
    return (send = arch_array(arch, zeros(eltype(data), Hx, Hy, size(parent(data), 3))), 
            recv = arch_array(arch, zeros(eltype(data), Hx, Hy, size(parent(data), 3))))    
end

function create_buffer_x(arch, grid, data, H, ::DCBC) 
    # Either we pass corners or it is a 1D parallelization in x
    size_y = arch.ranks[2] == 1 ? size(parent(data), 2) : size(grid, 2)
    return (send = arch_array(arch, zeros(eltype(data), H, size_y, size(parent(data), 3))), 
            recv = arch_array(arch, zeros(eltype(data), H, size_y, size(parent(data), 3))))    
end

function create_buffer_y(arch, grid, data, H, ::DCBC)
    # Either we pass corners or it is a 1D parallelization in y
    size_x = arch.ranks[1] == 1 ? size(parent(data), 1) : size(grid, 1)
    return (send = arch_array(arch, zeros(eltype(data), size_x, H, size(parent(data), 3))), 
            recv = arch_array(arch, zeros(eltype(data), size_x, H, size(parent(data), 3))))
end

create_buffer_x(arch, grid, data, H, ::MCBC) = 
           (send = arch_array(arch, zeros(eltype(data), H, size(parent(data), 2), size(parent(data), 3))), 
            recv = arch_array(arch, zeros(eltype(data), H, size(parent(data), 2), size(parent(data), 3))))    

create_buffer_y(arch, grid, data, H, ::MCBC) = 
           (send = arch_array(arch, zeros(eltype(data), size(parent(data), 1), H, size(parent(data), 3))), 
            recv = arch_array(arch, zeros(eltype(data), size(parent(data), 1), H, size(parent(data), 3))))

Adapt.adapt_structure(to, buff::FieldBoundaryBuffers) =
    FieldBoundaryBuffers(Adapt.adapt(to, buff.west), 
                         Adapt.adapt(to, buff.east),    
                         Adapt.adapt(to, buff.north), 
                         Adapt.adapt(to, buff.south), 
                         Adapt.adapt(to, buff.southwest), 
                         Adapt.adapt(to, buff.southeast), 
                         Adapt.adapt(to, buff.northwest), 
                         Adapt.adapt(to, buff.northeast))

"""
    fill_send_buffers!(c::OffsetArray, buffers::FieldBoundaryBuffers, grid)

<<<<<<< HEAD
fills `buffers.send` from OffsetArray `c` preparing for message passing. 
"""
function fill_send_buffers!(c::OffsetArray, buff::FieldBoundaryBuffers, grid)
    Hx, Hy, _ = halo_size(grid)
    Nx, Ny, _ = size(grid)

     _fill_west_send_buffer!(parent(c), buff, buff.west,  Hx, Hy, Nx, Ny)
     _fill_east_send_buffer!(parent(c), buff, buff.east,  Hx, Hy, Nx, Ny)
    _fill_south_send_buffer!(parent(c), buff, buff.south, Hx, Hy, Nx, Ny)
    _fill_north_send_buffer!(parent(c), buff, buff.north, Hx, Hy, Nx, Ny)

    _fill_southwest_send_buffer!(parent(c), buff, buff.southwest, Hx, Hy, Nx, Ny)
    _fill_southeast_send_buffer!(parent(c), buff, buff.southeast, Hx, Hy, Nx, Ny)
    _fill_northwest_send_buffer!(parent(c), buff, buff.northwest, Hx, Hy, Nx, Ny)
    _fill_northeast_send_buffer!(parent(c), buff, buff.northeast, Hx, Hy, Nx, Ny)
=======
Fill `buffers.send` from OffsetArray `c` preparing for message passing. If on CPU then
we do not need to fill the `buffers` as the transfer can happen through `views`.
"""
function fill_send_buffers!(c::OffsetArray, buffers::FieldBoundaryBuffers, grid)
    Hx, Hy, _ = halo_size(grid)
    Nx, Ny, _ = size(grid)

     _fill_west_send_buffer!(parent(c), buffers.west,  Hx, Nx)
     _fill_east_send_buffer!(parent(c), buffers.east,  Hx, Nx)
    _fill_north_send_buffer!(parent(c), buffers.north, Hy, Ny)
    _fill_south_send_buffer!(parent(c), buffers.south, Hy, Ny)

    return nothing
end

function fill_west_and_east_send_buffers!(c::OffsetArray, buffers::FieldBoundaryBuffers, grid)
    Hx = halo_size(grid)[1]
    Nx = size(grid)[1]

    _fill_west_send_buffer!(parent(c), buffers.west, Hx, Nx)
    _fill_east_send_buffer!(parent(c), buffers.east, Hx, Nx)
>>>>>>> 2447ea7c

    return nothing
end

<<<<<<< HEAD
function fill_send_buffers!(c::OffsetArray, buff::FieldBoundaryBuffers, grid, ::Val{:corners})
    Hx, Hy, _ = halo_size(grid)
    Nx, Ny, _ = size(grid)

    _fill_southwest_send_buffer!(parent(c), buff, buff.southwest, Hx, Hy, Nx, Ny)
    _fill_southeast_send_buffer!(parent(c), buff, buff.southeast, Hx, Hy, Nx, Ny)
    _fill_northwest_send_buffer!(parent(c), buff, buff.northwest, Hx, Hy, Nx, Ny)
    _fill_northeast_send_buffer!(parent(c), buff, buff.northeast, Hx, Hy, Nx, Ny)
=======
function fill_south_and_north_send_buffers!(c::OffsetArray, buffers::FieldBoundaryBuffers, grid)
    Hy = halo_size(grid)[2]
    Ny = size(grid)[2]

    _fill_south_send_buffer!(parent(c), buffers.south, Hy, Ny)
    _fill_north_send_buffer!(parent(c), buffers.north, Hy, Ny)
>>>>>>> 2447ea7c

    return nothing
end

function fill_send_buffers!(c::OffsetArray, buff::FieldBoundaryBuffers, grid, ::Val{:west_and_east})
    Hx, Hy, _ = halo_size(grid)
    Nx, Ny, _ = size(grid)

     _fill_west_send_buffer!(parent(c), buff, buff.west,  Hx, Hy, Nx, Ny)
     _fill_east_send_buffer!(parent(c), buff, buff.east,  Hx, Hy, Nx, Ny)
end

function fill_send_buffers!(c::OffsetArray, buff::FieldBoundaryBuffers, grid, ::Val{:south_and_north})
    Hx, Hy, _ = halo_size(grid)
    Nx, Ny, _ = size(grid)

    _fill_south_send_buffer!(parent(c), buff, buff.south, Hx, Hy, Nx, Ny)
    _fill_north_send_buffer!(parent(c), buff, buff.north, Hx, Hy, Nx, Ny)
end

fill_send_buffers!(c::OffsetArray, buff::FieldBoundaryBuffers, grid, ::Val{:bottom_and_top}) = nothing

"""
    recv_from_buffers!(c::OffsetArray, buffers::FieldBoundaryBuffers, grid)

<<<<<<< HEAD
fills OffsetArray `c` from `buffers.recv` after message passing occurred. 
=======
Fill OffsetArray `c` from `buffers.recv` after message passing occurred. If on CPU then
we do not need to fill the `buffers` as the transfer can happen through `views`.
>>>>>>> 2447ea7c
"""
function recv_from_buffers!(c::OffsetArray, buff::FieldBoundaryBuffers, grid)
    Hx, Hy, _ = halo_size(grid)
    Nx, Ny, _ = size(grid)

     _recv_from_west_buffer!(parent(c), buff, buff.west,  Hx, Hy, Nx, Ny)
     _recv_from_east_buffer!(parent(c), buff, buff.east,  Hx, Hy, Nx, Ny)
    _recv_from_south_buffer!(parent(c), buff, buff.south, Hx, Hy, Nx, Ny)
    _recv_from_north_buffer!(parent(c), buff, buff.north, Hx, Hy, Nx, Ny)
   
   _recv_from_southwest_buffer!(parent(c), buff, buff.southwest, Hx, Hy, Nx, Ny)
   _recv_from_southeast_buffer!(parent(c), buff, buff.southeast, Hx, Hy, Nx, Ny)
   _recv_from_northwest_buffer!(parent(c), buff, buff.northwest, Hx, Hy, Nx, Ny)
   _recv_from_northeast_buffer!(parent(c), buff, buff.northeast, Hx, Hy, Nx, Ny)

   return nothing
end

function recv_from_buffers!(c::OffsetArray, buff::FieldBoundaryBuffers, grid, ::Val{:corners})
    Hx, Hy, _ = halo_size(grid)
    Nx, Ny, _ = size(grid)

<<<<<<< HEAD
   _recv_from_southwest_buffer!(parent(c), buff, buff.southwest, Hx, Hy, Nx, Ny)
   _recv_from_southeast_buffer!(parent(c), buff, buff.southeast, Hx, Hy, Nx, Ny)
   _recv_from_northwest_buffer!(parent(c), buff, buff.northwest, Hx, Hy, Nx, Ny)
   _recv_from_northeast_buffer!(parent(c), buff, buff.northeast, Hx, Hy, Nx, Ny)

   return nothing
end

function recv_from_buffers!(c::OffsetArray, buff::FieldBoundaryBuffers, grid, ::Val{:west_and_east})
    Hx, Hy, _ = halo_size(grid)
    Nx, Ny, _ = size(grid)

    _recv_from_west_buffer!(parent(c), buff, buff.west, Hx, Hy, Nx, Ny)
    _recv_from_east_buffer!(parent(c), buff, buff.east, Hx, Hy, Nx, Ny)
=======
     _recv_from_west_buffer!(parent(c), buffers.west,  Hx, Nx)
     _recv_from_east_buffer!(parent(c), buffers.east,  Hx, Nx)
    _recv_from_south_buffer!(parent(c), buffers.south, Hy, Ny)
    _recv_from_north_buffer!(parent(c), buffers.north, Hy, Ny)

    return nothing
end

function recv_from_buffers!(c::OffsetArray, buffers::FieldBoundaryBuffers, grid, ::Val{:west_and_east})
    Hx = halo_size(grid)[1]
    Nx = size(grid)[1]

    _recv_from_west_buffer!(parent(c), buffers.west, Hx, Nx)
    _recv_from_east_buffer!(parent(c), buffers.east, Hx, Nx)
>>>>>>> 2447ea7c

    return nothing
end

<<<<<<< HEAD
function recv_from_buffers!(c::OffsetArray, buff::FieldBoundaryBuffers, grid, ::Val{:south_and_north})
    Hx, Hy, _ = halo_size(grid)
    Nx, Ny, _ = size(grid)

   _recv_from_south_buffer!(parent(c), buff, buff.south, Hx, Hy, Nx, Ny)
   _recv_from_north_buffer!(parent(c), buff, buff.north, Hx, Hy, Nx, Ny)

   return nothing
=======
function recv_from_buffers!(c::OffsetArray, buffers::FieldBoundaryBuffers, grid, ::Val{:south_and_north})
    Hy = halo_size(grid)[2]
    Ny = size(grid)[2]

    _recv_from_south_buffer!(parent(c), buffers.south, Hy, Ny)
    _recv_from_north_buffer!(parent(c), buffers.north, Hy, Ny)

    return nothing
>>>>>>> 2447ea7c
end

recv_from_buffers!(c::OffsetArray, buff::FieldBoundaryBuffers, grid, ::Val{:bottom_and_top}) = nothing

#####
##### Individual _fill_send_buffers and _recv_from_buffer kernels
#####

for dir in (:west, :east, :south, :north, :southwest, :southeast, :northwest, :northeast)
    _fill_send_buffer! = Symbol(:_fill_, dir, :_send_buffer!)
    _recv_from_buffer! = Symbol(:_recv_from_, dir, :_buffer!)

    @eval $_fill_send_buffer!(c, b, ::Nothing, args...) = nothing
    @eval $_recv_from_buffer!(c, b, ::Nothing, args...) = nothing
    @eval $_fill_send_buffer!(c, ::OneDBuffers, ::Nothing, args...) = nothing
    @eval $_recv_from_buffer!(c, ::OneDBuffers, ::Nothing, args...) = nothing
end

#####
##### 1D Parallelizations (cover corners with 1 MPI pass)
#####

 _fill_west_send_buffer!(c, ::OneDBuffers, buff, Hx, Hy, Nx, Ny) = buff.send .= view(c, 1+Hx:2Hx,   :, :)
 _fill_east_send_buffer!(c, ::OneDBuffers, buff, Hx, Hy, Nx, Ny) = buff.send .= view(c, 1+Nx:Nx+Hx, :, :)
_fill_south_send_buffer!(c, ::OneDBuffers, buff, Hx, Hy, Nx, Ny) = buff.send .= view(c, :, 1+Hy:2Hy,  :)
_fill_north_send_buffer!(c, ::OneDBuffers, buff, Hx, Hy, Nx, Ny) = buff.send .= view(c, :, 1+Ny:Ny+Hy, :)

 _recv_from_west_buffer!(c, ::OneDBuffers, buff, Hx, Hy, Nx, Ny) = view(c, 1:Hx,           :,     :) .= buff.recv
 _recv_from_east_buffer!(c, ::OneDBuffers, buff, Hx, Hy, Nx, Ny) = view(c, 1+Nx+Hx:Nx+2Hx, :,     :) .= buff.recv
_recv_from_south_buffer!(c, ::OneDBuffers, buff, Hx, Hy, Nx, Ny) = view(c, :,     1:Hy,           :) .= buff.recv
_recv_from_north_buffer!(c, ::OneDBuffers, buff, Hx, Hy, Nx, Ny) = view(c, :,     1+Ny+Hy:Ny+2Hy, :) .= buff.recv

#####
##### 2D Parallelizations (explicitly send corners)
#####

 _fill_west_send_buffer!(c, b, buff, Hx, Hy, Nx, Ny) = buff.send .= view(c, 1+Hx:2Hx,   1+Hy:Ny+Hy, :)
 _fill_east_send_buffer!(c, b, buff, Hx, Hy, Nx, Ny) = buff.send .= view(c, 1+Nx:Nx+Hx, 1+Hy:Ny+Hy, :)
_fill_south_send_buffer!(c, b, buff, Hx, Hy, Nx, Ny) = buff.send .= view(c, 1+Hx:Nx+Hx, 1+Hy:2Hy,  :)
_fill_north_send_buffer!(c, b, buff, Hx, Hy, Nx, Ny) = buff.send .= view(c, 1+Hx:Nx+Hx, 1+Ny:Ny+Hy, :)

 _recv_from_west_buffer!(c, b, buff, Hx, Hy, Nx, Ny) = view(c, 1:Hx,           1+Hy:Ny+Hy,     :) .= buff.recv
 _recv_from_east_buffer!(c, b, buff, Hx, Hy, Nx, Ny) = view(c, 1+Nx+Hx:Nx+2Hx, 1+Hy:Ny+Hy,     :) .= buff.recv
_recv_from_south_buffer!(c, b, buff, Hx, Hy, Nx, Ny) = view(c, 1+Hx:Nx+Hx,     1:Hy,           :) .= buff.recv
_recv_from_north_buffer!(c, b, buff, Hx, Hy, Nx, Ny) = view(c, 1+Hx:Nx+Hx,     1+Ny+Hy:Ny+2Hy, :) .= buff.recv

_fill_southwest_send_buffer!(c, b, buff, Hx, Hy, Nx, Ny) = buff.send .= view(c, 1+Hx:2Hx,   1+Hy:2Hy,   :)
_fill_southeast_send_buffer!(c, b, buff, Hx, Hy, Nx, Ny) = buff.send .= view(c, 1+Nx:Nx+Hx, 1+Hy:2Hy,   :)
_fill_northwest_send_buffer!(c, b, buff, Hx, Hy, Nx, Ny) = buff.send .= view(c, 1+Hx:2Hx,   1+Ny:Ny+Hy, :)
_fill_northeast_send_buffer!(c, b, buff, Hx, Hy, Nx, Ny) = buff.send .= view(c, 1+Nx:Nx+Hx, 1+Ny:Ny+Hy, :)

_recv_from_southwest_buffer!(c, b, buff, Hx, Hy, Nx, Ny) = view(c, 1:Hx,           1:Hy,           :) .= buff.recv
_recv_from_southeast_buffer!(c, b, buff, Hx, Hy, Nx, Ny) = view(c, 1+Nx+Hx:Nx+2Hx, 1:Hy,           :) .= buff.recv
_recv_from_northwest_buffer!(c, b, buff, Hx, Hy, Nx, Ny) = view(c, 1:Hx,           1+Ny+Hy:Ny+2Hy, :) .= buff.recv
_recv_from_northeast_buffer!(c, b, buff, Hx, Hy, Nx, Ny) = view(c, 1+Nx+Hx:Nx+2Hx, 1+Ny+Hy:Ny+2Hy, :) .= buff.recv

<<<<<<< HEAD
=======
 _recv_from_west_buffer!(c, buff, H, N) = view(c, 1:H,        :, :) .= buff.recv
 _recv_from_east_buffer!(c, buff, H, N) = view(c, 1+N+H:N+2H, :, :) .= buff.recv
_recv_from_south_buffer!(c, buff, H, N) = view(c, :, 1:H,        :) .= buff.recv
_recv_from_north_buffer!(c, buff, H, N) = view(c, :, 1+N+H:N+2H, :) .= buff.recv

# Switch around halos for cubed sphere by exhanging buffer informations
replace_horizontal_velocity_halos!(vel, grid::AbstractGrid; signed=true) = nothing
>>>>>>> 2447ea7c
<|MERGE_RESOLUTION|>--- conflicted
+++ resolved
@@ -28,7 +28,6 @@
     Hx, Hy, _ = halo_size(grid)
     arch = architecture(grid)
 
-<<<<<<< HEAD
     Hx, Hy, Hz = halo_size(grid)
 
     arch = architecture(grid)
@@ -49,12 +48,6 @@
         nw = nothing
         ne = nothing
     end
-=======
-    west  = create_buffer_x(arch, data, Hx, boundary_conditions.west)
-    east  = create_buffer_x(arch, data, Hx, boundary_conditions.east)
-    south = create_buffer_y(arch, data, Hy, boundary_conditions.south)
-    north = create_buffer_y(arch, data, Hy, boundary_conditions.north)
->>>>>>> 2447ea7c
 
     return FieldBoundaryBuffers(west, east, south, north, sw, se, nw, ne)
 end
@@ -104,7 +97,6 @@
 """
     fill_send_buffers!(c::OffsetArray, buffers::FieldBoundaryBuffers, grid)
 
-<<<<<<< HEAD
 fills `buffers.send` from OffsetArray `c` preparing for message passing. 
 """
 function fill_send_buffers!(c::OffsetArray, buff::FieldBoundaryBuffers, grid)
@@ -120,34 +112,10 @@
     _fill_southeast_send_buffer!(parent(c), buff, buff.southeast, Hx, Hy, Nx, Ny)
     _fill_northwest_send_buffer!(parent(c), buff, buff.northwest, Hx, Hy, Nx, Ny)
     _fill_northeast_send_buffer!(parent(c), buff, buff.northeast, Hx, Hy, Nx, Ny)
-=======
-Fill `buffers.send` from OffsetArray `c` preparing for message passing. If on CPU then
-we do not need to fill the `buffers` as the transfer can happen through `views`.
-"""
-function fill_send_buffers!(c::OffsetArray, buffers::FieldBoundaryBuffers, grid)
-    Hx, Hy, _ = halo_size(grid)
-    Nx, Ny, _ = size(grid)
-
-     _fill_west_send_buffer!(parent(c), buffers.west,  Hx, Nx)
-     _fill_east_send_buffer!(parent(c), buffers.east,  Hx, Nx)
-    _fill_north_send_buffer!(parent(c), buffers.north, Hy, Ny)
-    _fill_south_send_buffer!(parent(c), buffers.south, Hy, Ny)
 
     return nothing
 end
 
-function fill_west_and_east_send_buffers!(c::OffsetArray, buffers::FieldBoundaryBuffers, grid)
-    Hx = halo_size(grid)[1]
-    Nx = size(grid)[1]
-
-    _fill_west_send_buffer!(parent(c), buffers.west, Hx, Nx)
-    _fill_east_send_buffer!(parent(c), buffers.east, Hx, Nx)
->>>>>>> 2447ea7c
-
-    return nothing
-end
-
-<<<<<<< HEAD
 function fill_send_buffers!(c::OffsetArray, buff::FieldBoundaryBuffers, grid, ::Val{:corners})
     Hx, Hy, _ = halo_size(grid)
     Nx, Ny, _ = size(grid)
@@ -156,14 +124,6 @@
     _fill_southeast_send_buffer!(parent(c), buff, buff.southeast, Hx, Hy, Nx, Ny)
     _fill_northwest_send_buffer!(parent(c), buff, buff.northwest, Hx, Hy, Nx, Ny)
     _fill_northeast_send_buffer!(parent(c), buff, buff.northeast, Hx, Hy, Nx, Ny)
-=======
-function fill_south_and_north_send_buffers!(c::OffsetArray, buffers::FieldBoundaryBuffers, grid)
-    Hy = halo_size(grid)[2]
-    Ny = size(grid)[2]
-
-    _fill_south_send_buffer!(parent(c), buffers.south, Hy, Ny)
-    _fill_north_send_buffer!(parent(c), buffers.north, Hy, Ny)
->>>>>>> 2447ea7c
 
     return nothing
 end
@@ -189,12 +149,7 @@
 """
     recv_from_buffers!(c::OffsetArray, buffers::FieldBoundaryBuffers, grid)
 
-<<<<<<< HEAD
 fills OffsetArray `c` from `buffers.recv` after message passing occurred. 
-=======
-Fill OffsetArray `c` from `buffers.recv` after message passing occurred. If on CPU then
-we do not need to fill the `buffers` as the transfer can happen through `views`.
->>>>>>> 2447ea7c
 """
 function recv_from_buffers!(c::OffsetArray, buff::FieldBoundaryBuffers, grid)
     Hx, Hy, _ = halo_size(grid)
@@ -217,7 +172,6 @@
     Hx, Hy, _ = halo_size(grid)
     Nx, Ny, _ = size(grid)
 
-<<<<<<< HEAD
    _recv_from_southwest_buffer!(parent(c), buff, buff.southwest, Hx, Hy, Nx, Ny)
    _recv_from_southeast_buffer!(parent(c), buff, buff.southeast, Hx, Hy, Nx, Ny)
    _recv_from_northwest_buffer!(parent(c), buff, buff.northwest, Hx, Hy, Nx, Ny)
@@ -232,27 +186,10 @@
 
     _recv_from_west_buffer!(parent(c), buff, buff.west, Hx, Hy, Nx, Ny)
     _recv_from_east_buffer!(parent(c), buff, buff.east, Hx, Hy, Nx, Ny)
-=======
-     _recv_from_west_buffer!(parent(c), buffers.west,  Hx, Nx)
-     _recv_from_east_buffer!(parent(c), buffers.east,  Hx, Nx)
-    _recv_from_south_buffer!(parent(c), buffers.south, Hy, Ny)
-    _recv_from_north_buffer!(parent(c), buffers.north, Hy, Ny)
 
     return nothing
 end
 
-function recv_from_buffers!(c::OffsetArray, buffers::FieldBoundaryBuffers, grid, ::Val{:west_and_east})
-    Hx = halo_size(grid)[1]
-    Nx = size(grid)[1]
-
-    _recv_from_west_buffer!(parent(c), buffers.west, Hx, Nx)
-    _recv_from_east_buffer!(parent(c), buffers.east, Hx, Nx)
->>>>>>> 2447ea7c
-
-    return nothing
-end
-
-<<<<<<< HEAD
 function recv_from_buffers!(c::OffsetArray, buff::FieldBoundaryBuffers, grid, ::Val{:south_and_north})
     Hx, Hy, _ = halo_size(grid)
     Nx, Ny, _ = size(grid)
@@ -261,16 +198,6 @@
    _recv_from_north_buffer!(parent(c), buff, buff.north, Hx, Hy, Nx, Ny)
 
    return nothing
-=======
-function recv_from_buffers!(c::OffsetArray, buffers::FieldBoundaryBuffers, grid, ::Val{:south_and_north})
-    Hy = halo_size(grid)[2]
-    Ny = size(grid)[2]
-
-    _recv_from_south_buffer!(parent(c), buffers.south, Hy, Ny)
-    _recv_from_north_buffer!(parent(c), buffers.north, Hy, Ny)
-
-    return nothing
->>>>>>> 2447ea7c
 end
 
 recv_from_buffers!(c::OffsetArray, buff::FieldBoundaryBuffers, grid, ::Val{:bottom_and_top}) = nothing
@@ -327,13 +254,5 @@
 _recv_from_northwest_buffer!(c, b, buff, Hx, Hy, Nx, Ny) = view(c, 1:Hx,           1+Ny+Hy:Ny+2Hy, :) .= buff.recv
 _recv_from_northeast_buffer!(c, b, buff, Hx, Hy, Nx, Ny) = view(c, 1+Nx+Hx:Nx+2Hx, 1+Ny+Hy:Ny+2Hy, :) .= buff.recv
 
-<<<<<<< HEAD
-=======
- _recv_from_west_buffer!(c, buff, H, N) = view(c, 1:H,        :, :) .= buff.recv
- _recv_from_east_buffer!(c, buff, H, N) = view(c, 1+N+H:N+2H, :, :) .= buff.recv
-_recv_from_south_buffer!(c, buff, H, N) = view(c, :, 1:H,        :) .= buff.recv
-_recv_from_north_buffer!(c, buff, H, N) = view(c, :, 1+N+H:N+2H, :) .= buff.recv
-
 # Switch around halos for cubed sphere by exhanging buffer informations
-replace_horizontal_velocity_halos!(vel, grid::AbstractGrid; signed=true) = nothing
->>>>>>> 2447ea7c
+replace_horizontal_velocity_halos!(vel, grid::AbstractGrid; signed=true) = nothing