--- conflicted
+++ resolved
@@ -44,17 +44,8 @@
 ##### set! for fields on the GPU
 #####
 
-<<<<<<< HEAD
-@hascuda begin
-    const AbstractGPUField = AbstractField{X, Y, Z, <:AbstractGPUArchitecture} where {X, Y, Z}
-    const AbstractReducedGPUField = AbstractReducedField{X, Y, Z, <:AbstractGPUArchitecture} where {X, Y, Z}
-=======
-const AbstractGPUField =
-    AbstractField{X, Y, Z, A, G} where {X, Y, Z, A<:OffsetArray{T, D, <:CuArray} where {T, D}, G}
-
-const AbstractReducedGPUField =
-    AbstractReducedField{X, Y, Z, A, G} where {X, Y, Z, A<:OffsetArray{T, D, <:CuArray} where {T, D}, G}
->>>>>>> 1b58c836
+const AbstractGPUField = AbstractField{X, Y, Z, <:AbstractGPUArchitecture} where {X, Y, Z}
+const AbstractReducedGPUField = AbstractReducedField{X, Y, Z, <:AbstractGPUArchitecture} where {X, Y, Z}
 
 """ Returns a field on the CPU with `nothing` boundary conditions. """
 function similar_cpu_field(u)
@@ -65,28 +56,8 @@
 """ Set the GPU field `u` to the array `v`. """
 function set!(u::AbstractGPUField, v::Array)
     v_field = similar_cpu_field(u)
-
-<<<<<<< HEAD
-    """ Set the CPU field `u` data to the GPU field data of `v`. """
-    set!(u::AbstractCPUField, v::AbstractGPUField) = parent(u) .= Array(parent(v))
-    
-    """ Set the GPU field `u` data to the CPU field data of `v`. """
-    set!(u::AbstractGPUField, v::AbstractCPUField) = copyto!(parent(u), parent(v))
-    
-    """ Set the GPU field `u` data to the function `f(x, y, z)`. """
-    function set!(u::AbstractGPUField, f::Function)
-        # Create a temporary field with bcs = nothing.
-        v_field = similar_cpu_field(u)
-    
-        set!(v_field, f)
-        set!(u, v_field)
-    
-        return nothing
-    end
-=======
     set!(v_field, v)
     set!(u, v_field)
-
     return nothing
 end
 
@@ -108,16 +79,4 @@
 set!(u::AbstractCPUField, v::AbstractGPUField) = u.data.parent .= Array(v.data.parent)
 
 """ Set the GPU field `u` data to the CPU field data of `v`. """
-set!(u::AbstractGPUField, v::AbstractCPUField) = copyto!(u.data.parent, v.data.parent)
-
-""" Set the GPU field `u` data to the function `f(x, y, z)`. """
-function set!(u::AbstractGPUField, f::Function)
-    # Create a temporary field with bcs = nothing.
-    v_field = similar_cpu_field(u)
-
-    set!(v_field, f)
-    set!(u, v_field)
-
-    return nothing
->>>>>>> 1b58c836
-end+set!(u::AbstractGPUField, v::AbstractCPUField) = copyto!(u.data.parent, v.data.parent)