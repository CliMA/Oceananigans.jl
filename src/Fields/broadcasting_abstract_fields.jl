--- conflicted
+++ resolved
@@ -26,10 +26,6 @@
                                         Broadcasted{<:CUDA.CuArrayStyle},
                                         Broadcasted{<:AMDGPU.ROCArrayStyle}}
 
-<<<<<<< HEAD
-@inline Base.Broadcast.materialize!(dest::AbstractField, bc::BroadcastedArrayOrGPUArray) =
-    Base.Broadcast.materialize!(interior(dest), bc)
-=======
 @inline function Base.Broadcast.materialize!(dest::Field, bc::BroadcastedArrayOrCuArray)
     if any(a isa OffsetArray for a in bc.args)
         return Base.Broadcast.materialize!(dest.data, bc)
@@ -44,7 +40,6 @@
 # scalar `bc` is no issue.
 @inline Base.Broadcast.materialize!(dest::WindowedField, bc::BroadcastedArrayOrCuArray) =
     Base.Broadcast.materialize!(parent(dest), bc)
->>>>>>> 6cbe8cf3
 
 #####
 ##### Kernels
