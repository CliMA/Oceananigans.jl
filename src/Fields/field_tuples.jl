--- conflicted
+++ resolved
@@ -55,11 +55,52 @@
 """
 function fill_halo_regions!(maybe_nested_tuple::Union{NamedTuple, Tuple}, args...; kwargs...)
     flattened = flattened_unique_values(maybe_nested_tuple)
-<<<<<<< HEAD
+
+    # Look for grid within the flattened field tuple:
+    for f in flattened
+        if isdefined(f, :grid)
+            grid = f.grid
+            return tupled_fill_halo_regions!(flattened, grid, args...; kwargs...)
+        end
+    end
+
     return tupled_fill_halo_regions!(flattened, args...; kwargs...)
 end
-    
+
+# Version where we find grid amongst ordinary fields:
 function tupled_fill_halo_regions!(fields, args...; kwargs...)
+
+    ordinary_fields = produce_ordinary_fields(fields, args...; kwargs)
+  
+    if !isempty(ordinary_fields) # ie not reduced, and with default_indices
+        grid = first(ordinary_fields).grid
+        fill_halo_regions!(map(data, ordinary_fields),
+                           map(boundary_conditions, ordinary_fields),
+                           default_indices(3),
+                           map(instantiated_location, ordinary_fields),
+                           grid, args...; kwargs...)
+    end
+
+    return nothing
+end
+    
+# Version where grid is provided:
+function tupled_fill_halo_regions!(fields, grid::AbstractGrid, args...; kwargs...)
+    ordinary_fields = produce_ordinary_fields(fields, args...; kwargs)
+
+    if !isempty(ordinary_fields) # ie not reduced, and with default_indices
+        fill_halo_regions!(map(data, ordinary_fields),
+                           map(boundary_conditions, ordinary_fields),
+                           default_indices(3),
+                           map(instantiated_location, ordinary_fields),
+                           grid, args...; kwargs...)
+    end
+
+    return nothing
+end
+
+# Helper function to create the tuple of ordinary fields:
+@inline function produce_ordinary_fields(fields, args...; kwargs)
 
     ordinary_fields = Field[]
     for f in fields
@@ -73,76 +114,9 @@
         end
     end
 
-    ordinary_fields = tuple(ordinary_fields...)
-
-=======
-
-    # Look for grid within the flattened field tuple:
-    for f in flattened
-        if isdefined(f, :grid)
-            grid = f.grid
-            return tupled_fill_halo_regions!(flattened, grid, args...; kwargs...)
-        end
-    end
-
-    return tupled_fill_halo_regions!(flattened, args...; kwargs...)
-end
-
-# Version where we find grid amongst ordinary fields:
-function tupled_fill_halo_regions!(fields, args...; kwargs...)
-
-    ordinary_fields = produce_ordinary_fields(fields, args...; kwargs)
-
->>>>>>> 2d4ecaf2
-    if !isempty(ordinary_fields) # ie not reduced, and with default_indices
-        grid = first(ordinary_fields).grid
-        fill_halo_regions!(map(data, ordinary_fields),
-                           map(boundary_conditions, ordinary_fields),
-                           default_indices(3),
-                           map(instantiated_location, ordinary_fields),
-                           grid, args...; kwargs...)
-    end
-
-    return nothing
-end
-    
-# Version where grid is provided:
-function tupled_fill_halo_regions!(fields, grid::AbstractGrid, args...; kwargs...)
-
-<<<<<<< HEAD
-=======
-    ordinary_fields = produce_ordinary_fields(fields, args...; kwargs)
-
-    if !isempty(ordinary_fields) # ie not reduced, and with default_indices
-        fill_halo_regions!(map(data, ordinary_fields),
-                           map(boundary_conditions, ordinary_fields),
-                           default_indices(3),
-                           map(instantiated_location, ordinary_fields),
-                           grid, args...; kwargs...)
-    end
-
-    return nothing
-end
-
-# Helper function to create the tuple of ordinary fields:
-@inline function produce_ordinary_fields(fields, args...; kwargs)
-
-    ordinary_fields = Field[]
-    for f in fields
-        if !isnothing(boundary_conditions(f))
-            if f isa ReducedField || !(f isa FullField)
-                # Windowed and reduced fields
-                fill_halo_regions!(f, args...; kwargs...)
-            else
-                push!(ordinary_fields, f)
-            end
-        end
-    end
-
     return tuple(ordinary_fields...)
 end
 
->>>>>>> 2d4ecaf2
 #####
 ##### Tracer names
 #####
