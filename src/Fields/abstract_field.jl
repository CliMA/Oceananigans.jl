--- conflicted
+++ resolved
@@ -59,12 +59,6 @@
 Base.length(f::AbstractField) = prod(size(f))
 Base.parent(f::AbstractField) = f
 
-<<<<<<< HEAD
-@inline axis(::Colon, N) = Base.OneTo(N)
-@inline axis(index::UnitRange, N) = index
-
-@inline function Base.axes(f::AbstractField)
-=======
 const Abstract3DField = AbstractField{<:Any, <:Any, <:Any, <:Any, <:Any, 3}
 const Abstract4DField = AbstractField{<:Any, <:Any, <:Any, <:Any, <:Any, 4}
 
@@ -74,7 +68,6 @@
 @inline axis(index::UnitRange, N) = index
 
 @inline function Base.axes(f::Abstract3DField)
->>>>>>> 9c6ed92e
     Nx, Ny, Nz = size(f)
     ix, iy, iz = indices(f)
 
@@ -85,8 +78,6 @@
     return (ax, ay, az)
 end
 
-<<<<<<< HEAD
-=======
 @inline function Base.axes(f::Abstract4DField)
     Nx, Ny, Nz, Nt = size(f)
     ix, iy, iz = indices(f)
@@ -99,9 +90,6 @@
     return (ax, ay, az, at)
 end
 
-
-
->>>>>>> 9c6ed92e
 """
     total_size(field::AbstractField)
 
