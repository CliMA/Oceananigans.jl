using Oceananigans: instantiated_location
using Oceananigans.Architectures: arch_array, device_copy_to!
using Oceananigans.Operators: assumed_field_location
using Oceananigans.Fields: reduced_dimensions

using Oceananigans.BoundaryConditions:
            ContinuousBoundaryFunction,
            DiscreteBoundaryFunction,
            permute_boundary_conditions,
            fill_halo_event!,
            MCBCT,
            MCBC

import Oceananigans.Fields: tupled_fill_halo_regions!, boundary_conditions, data, fill_send_buffers!

import Oceananigans.BoundaryConditions:
            fill_halo_regions!,
            fill_west_and_east_halo!,
            fill_south_and_north_halo!,
            fill_bottom_and_top_halo!,
            fill_west_halo!,
            fill_east_halo!,
            fill_south_halo!,
            fill_north_halo!

@inline bc_str(::MultiRegionObject) = "MultiRegion Boundary Conditions"

@inline extract_field_buffers(field::Field)          = field.boundary_buffers
@inline boundary_conditions(field::MultiRegionField) = field.boundary_conditions

# This can be implemented once we have a buffer for field_tuples
@inline function tupled_fill_halo_regions!(full_fields, grid::MultiRegionGrid, args...; kwargs...) 
    for field in full_fields
        fill_halo_regions!(field, args...; kwargs...)
    end
end

function fill_halo_regions!(field::MultiRegionField, args...; kwargs...)
    reduced_dims = reduced_dimensions(field)

    return fill_halo_regions!(field.data,
                              field.boundary_conditions,
                              field.indices,
                              instantiated_location(field),
                              field.grid,
                              field.boundary_buffers,
                              args...;
                              reduced_dimensions = reduced_dims,
                              kwargs...)
end

fill_halo_regions!(c::MultiRegionObject, ::Nothing, args...; kwargs...) = nothing

#####
##### fill_halo_regions! for a MultiRegionObject
#####

# this can be used once we don't need to fill Value, Flux and Gradient anymore!
# fill_halo_regions!(c::MultiRegionObject, bcs, loc, mrg::MultiRegionGrid, buffers, args...; kwargs...) = 
#     apply_regionally!(fill_halo_regions!, c, bcs, loc, mrg, Reference(c.regional_objects), Reference(buffers.regional_objects), args...; kwargs...)

function fill_halo_regions!(c::MultiRegionObject, bcs, indices, loc, mrg::MultiRegionGrid, buffers, args...; kwargs...) 

    arch       = architecture(mrg)
    halo_tuple = construct_regionally(permute_boundary_conditions, bcs)

    buff = Reference(buffers.regional_objects)

    for task = 1:3
<<<<<<< HEAD
        barrier = device_event(arch)
        @apply_regionally fill_send_buffers!(c, buffers, mrg, halo_tuple, task)
        apply_regionally!(fill_halo_event!, task, halo_tuple, 
                          c, indices, loc, arch, barrier, mrg, buff, 
=======
        apply_regionally!(fill_halo_event!, task, halo_tuple, 
                          c, indices, loc, arch, mrg, neighbors, buff, 
>>>>>>> c765c98c
                          args...; kwargs...)
    end

    return nothing
end

# Find a better way to do this (this will not work for corners!!)
function fill_send_buffers!(c, buffers, grid, halo_tuple, task)
    bc_left  = halo_tuple[2][task]
    bc_right = halo_tuple[3][task]

    if bc_left isa MCBC || bc_right isa MCBC
        fill_send_buffers!(c, buffers, grid)
    end

    return nothing
end

#####
##### fill_halo! for Communicating boundary condition 
#####
    
## Fill communicating boundary condition halos
for (lside, rside) in zip([:west, :south, :bottom], [:east, :north, :top])
    fill_both_halo!  = Symbol(:fill_, lside, :_and_, rside, :_halo!)
    fill_left_halo!  = Symbol(:fill_, lside, :_halo!)
    fill_right_halo! = Symbol(:fill_, rside, :_halo!)

    @eval begin
<<<<<<< HEAD
        function $fill_both_halo!(c, left_bc::MCBC, right_bc, kernel_size, offset, loc, arch, dep, grid, buffers, args...; kwargs...) 
            event = $fill_right_halo!(c, right_bc, kernel_size, offset, loc, arch, dep, grid, args...; kwargs...)
            $fill_left_halo!(c, left_bc, kernel_size, offset, loc, arch, event, grid, buffers, args...; kwargs...)
            return NoneEvent()
        end
        function $fill_both_halo!(c, left_bc, right_bc::MCBC, kernel_size, offset, loc, arch, dep, grid, buffers, args...; kwargs...) 
            event = $fill_left_halo!(c, left_bc, kernel_size, offset, loc, arch, dep, grid, args...; kwargs...)
            $fill_right_halo!(c, right_bc, kernel_size, offset, loc, arch, event, grid, buffers, args...; kwargs...)
            return NoneEvent()
=======
        function $fill_both_halo!(c, left_bc::MCBC, right_bc, kernel_size, offset, loc, arch, grid, neighbors, buffers, args...; kwargs...) 
            $fill_right_halo!(c, right_bc, kernel_size, offset, loc, arch, grid, args...; kwargs...)
            $fill_left_halo!(c, left_bc, kernel_size, offset, loc, arch, grid, neighbors, buffers, args...; kwargs...)
            return nothing
        end   
        function $fill_both_halo!(c, left_bc, right_bc::MCBC, kernel_size, offset, loc, arch, grid, neighbors, buffers, args...; kwargs...) 
            $fill_left_halo!(c, left_bc, kernel_size, offset, loc, arch, grid, args...; kwargs...)
            $fill_right_halo!(c, right_bc, kernel_size, offset, loc, arch, grid, neighbors, buffers, args...; kwargs...)
            return nothing
>>>>>>> c765c98c
        end   
    end
end

<<<<<<< HEAD
getside(x, ::North) = x.north
getside(x, ::South) = x.south
getside(x, ::West)  = x.west
getside(x, ::East)  = x.east

function fill_west_and_east_halo!(c, westbc::MCBC, eastbc::MCBC, kernel_size, offset, loc, arch, dep, grid, buffers, args...; kwargs...)
=======
function fill_west_and_east_halo!(c, westbc::MCBC, eastbc::MCBC, kernel_size, offset, loc, arch, grid, neighbors, buffers, args...; kwargs...)
>>>>>>> c765c98c

    H = halo_size(grid)[1]
    N = size(grid)[1]

    westdst = buffers[westbc.condition.rank].west.recv
    eastdst = buffers[eastbc.condition.rank].east.recv

<<<<<<< HEAD
    wait(Oceananigans.Architectures.device(arch), dep)

    westsrc = getside(buffers[westbc.condition.from_rank], westbc.condition.from_side).send
    eastsrc = getside(buffers[eastbc.condition.from_rank], eastbc.condition.from_side).send
=======
    switch_device!(getdevice(w))
    westsrc = buffers[westbc.condition.from_rank].east.send
    westsrc .= view(parent(w), N+1:N+H, :, :)
    
    switch_device!(getdevice(e))
    eastsrc = buffers[eastbc.condition.from_rank].west.send
    eastsrc .= view(parent(e), H+1:2H, :, :)
>>>>>>> c765c98c

    device_copy_to!(westdst, flip_west_and_east_indices(westsrc, westbc.condition))
    device_copy_to!(eastdst, flip_west_and_east_indices(eastsrc, eastbc.condition))

    view(parent(c), 1:H, :, :)        .= westdst
    view(parent(c), N+H+1:N+2H, :, :) .= eastdst

    return nothing
end

<<<<<<< HEAD
function fill_south_and_north_halo!(c, southbc::MCBC, northbc::MCBC, kernel_size, offset, loc, arch, dep, grid, buffers, args...; kwargs...)
=======
function fill_south_and_north_halo!(c, southbc::MCBC, northbc::MCBC, kernel_size, offset, loc, arch, grid, neighbors, buffers, args...; kwargs...)

>>>>>>> c765c98c
    H = halo_size(grid)[2]
    N = size(grid)[2]

    southdst = buffers[southbc.condition.rank].south.recv
    northdst = buffers[northbc.condition.rank].north.recv

<<<<<<< HEAD
    wait(Oceananigans.Architectures.device(arch), dep)

    southsrc = getside(buffers[southbc.condition.from_rank], southbc.condition.from_side).send
    northsrc = getside(buffers[northbc.condition.from_rank], northbc.condition.from_side).send
=======
    switch_device!(getdevice(s))
    southsrc = buffers[southbc.condition.from_rank].south.send
    southsrc .= view(parent(s), :, N+1:N+H, :)
    
    switch_device!(getdevice(n))
    northsrc = buffers[northbc.condition.from_rank].north.send
    northsrc .= view(parent(n), :, H+1:2H, :)
>>>>>>> c765c98c

    device_copy_to!(southdst, flip_south_and_north_indices(southsrc, southbc.condition))
    device_copy_to!(northdst, flip_south_and_north_indices(northsrc, northbc.condition))

    view(parent(c), :, 1:H, :)        .= southdst
    view(parent(c), :, N+H+1:N+2H, :) .= northdst

    return nothing
end

#####
##### Single fill_halo! for Communicating boundary condition
#####
    
<<<<<<< HEAD
function fill_west_halo!(c, bc::MCBC, kernel_size, offset, loc, arch, dep, grid, buffers, args...; kwargs...)
=======
function fill_west_halo!(c, bc::MCBC, kernel_size, offset, loc, arch, grid, neighbors, buffers, args...; kwargs...)
>>>>>>> c765c98c
    
    H = halo_size(grid)[1]
    dst = buffers[bc.condition.rank].west.recv

<<<<<<< HEAD
    wait(Oceananigans.Architectures.device(arch), dep)

=======
    switch_device!(getdevice(w))
>>>>>>> c765c98c
    src = buffers[bc.condition.from_rank].east.send

    device_copy_to!(dst, flip_west_and_east_indices(src, bc.condition))

    p  = view(parent(c), 1:H, :, :)
    p .= dst

    return nothing
end

<<<<<<< HEAD
function fill_east_halo!(c, bc::MCBC, kernel_size, offset, loc, arch, dep, grid, buffers, args...; kwargs...)
=======
function fill_east_halo!(c, bc::MCBC, kernel_size, offset, loc, arch, grid, neighbors, buffers, args...; kwargs...)
>>>>>>> c765c98c

    H = halo_size(grid)[1]
    N = size(grid)[1]
    dst = buffers[bc.condition.rank].east.recv

<<<<<<< HEAD
    wait(Oceananigans.Architectures.device(arch), dep)

=======
    switch_device!(getdevice(e))
>>>>>>> c765c98c
    src = buffers[bc.condition.from_rank].west.send

    device_copy_to!(dst, flip_west_and_east_indices(src, bc.condition))

    p  = view(parent(c), N+H+1:N+2H, :, :)
    p .= dst

    return nothing
end

<<<<<<< HEAD
function fill_south_halo!(c, bc::MCBC, kernel_size, offset, loc, arch, dep, grid, buffers, args...; kwargs...)
=======
function fill_south_halo!(c, bc::MCBC, kernel_size, offset, loc, arch, grid, neighbors, buffers, args...; kwargs...)
>>>>>>> c765c98c
        
    H = halo_size(grid)[2]
    dst = buffers[bc.condition.rank].south.recv

<<<<<<< HEAD
    wait(Oceananigans.Architectures.device(arch), dep)
=======
    switch_device!(getdevice(s))
>>>>>>> c765c98c
    src = buffers[bc.condition.from_rank].north.send

    device_copy_to!(dst, src)

    p  = view(parent(c), :, 1:H, :)
    p .= dst

    return nothing
end

<<<<<<< HEAD
function fill_north_halo!(c, bc::MCBC, kernel_size, offset, loc, arch, dep, grid, buffers, args...; kwargs...)
=======
function fill_north_halo!(c, bc::MCBC, kernel_size, offset, loc, arch, grid, neighbors, buffers, args...; kwargs...)
>>>>>>> c765c98c
    
    H = halo_size(grid)[2]
    N = size(grid)[2]
    dst = buffers[bc.condition.rank].north.recv
<<<<<<< HEAD

    wait(Oceananigans.Architectures.device(arch), dep)

=======
    
    switch_device!(getdevice(n))
>>>>>>> c765c98c
    src = buffers[bc.condition.from_rank].south.send
    device_copy_to!(dst, src)

    p  = view(parent(c), :, N+H+1:N+2H, :)
    p .= dst

    return nothing
end

#####
##### MultiRegion boundary condition utils
#####

@inline getregion(fc::FieldBoundaryConditions, i) = 
        FieldBoundaryConditions(_getregion(fc.west, i),
                                _getregion(fc.east, i),
                                _getregion(fc.south, i),
                                _getregion(fc.north, i),
                                _getregion(fc.bottom, i),
                                _getregion(fc.top, i),
                                fc.immersed)

@inline getregion(bc::BoundaryCondition, i) = BoundaryCondition(bc.classification, _getregion(bc.condition, i))

@inline getregion(cf::ContinuousBoundaryFunction{X, Y, Z, I}, i) where {X, Y, Z, I} =
    ContinuousBoundaryFunction{X, Y, Z, I}(cf.func::F,
                                           _getregion(cf.parameters, i),
                                           cf.field_dependencies,
                                           cf.field_dependencies_indices,
                                           cf.field_dependencies_interp)

@inline getregion(df::DiscreteBoundaryFunction, i) =
    DiscreteBoundaryFunction(df.func, _getregion(df.parameters, i))


@inline _getregion(fc::FieldBoundaryConditions, i) =
    FieldBoundaryConditions(getregion(fc.west, i),
                            getregion(fc.east, i),
                            getregion(fc.south, i),
                            getregion(fc.north, i),
                            getregion(fc.bottom, i),
                            getregion(fc.top, i),
                            fc.immersed)

@inline _getregion(bc::BoundaryCondition, i) = BoundaryCondition(bc.classification, getregion(bc.condition, i))

@inline _getregion(cf::ContinuousBoundaryFunction{X, Y, Z, I}, i) where {X, Y, Z, I} =
ContinuousBoundaryFunction{X, Y, Z, I}(cf.func::F,
                                       getregion(cf.parameters, i),
                                       cf.field_dependencies,
                                       cf.field_dependencies_indices,
                                       cf.field_dependencies_interp)

@inline _getregion(df::DiscreteBoundaryFunction, i) = DiscreteBoundaryFunction(df.func, getregion(df.parameters, i))

# Everything goes for multi-region BC
validate_boundary_condition_location(::MultiRegionObject, ::Center, side)       = nothing
validate_boundary_condition_location(::MultiRegionObject, ::Face, side)         = nothing
validate_boundary_condition_topology(::MultiRegionObject, topo::Periodic, side) = nothing
validate_boundary_condition_topology(::MultiRegionObject, topo::Flat,     side) = nothing<|MERGE_RESOLUTION|>--- conflicted
+++ resolved
@@ -67,15 +67,9 @@
     buff = Reference(buffers.regional_objects)
 
     for task = 1:3
-<<<<<<< HEAD
-        barrier = device_event(arch)
         @apply_regionally fill_send_buffers!(c, buffers, mrg, halo_tuple, task)
         apply_regionally!(fill_halo_event!, task, halo_tuple, 
-                          c, indices, loc, arch, barrier, mrg, buff, 
-=======
-        apply_regionally!(fill_halo_event!, task, halo_tuple, 
                           c, indices, loc, arch, mrg, neighbors, buff, 
->>>>>>> c765c98c
                           args...; kwargs...)
     end
 
@@ -105,54 +99,36 @@
     fill_right_halo! = Symbol(:fill_, rside, :_halo!)
 
     @eval begin
-<<<<<<< HEAD
-        function $fill_both_halo!(c, left_bc::MCBC, right_bc, kernel_size, offset, loc, arch, dep, grid, buffers, args...; kwargs...) 
-            event = $fill_right_halo!(c, right_bc, kernel_size, offset, loc, arch, dep, grid, args...; kwargs...)
-            $fill_left_halo!(c, left_bc, kernel_size, offset, loc, arch, event, grid, buffers, args...; kwargs...)
-            return NoneEvent()
-        end
-        function $fill_both_halo!(c, left_bc, right_bc::MCBC, kernel_size, offset, loc, arch, dep, grid, buffers, args...; kwargs...) 
-            event = $fill_left_halo!(c, left_bc, kernel_size, offset, loc, arch, dep, grid, args...; kwargs...)
-            $fill_right_halo!(c, right_bc, kernel_size, offset, loc, arch, event, grid, buffers, args...; kwargs...)
-            return NoneEvent()
-=======
         function $fill_both_halo!(c, left_bc::MCBC, right_bc, kernel_size, offset, loc, arch, grid, neighbors, buffers, args...; kwargs...) 
             $fill_right_halo!(c, right_bc, kernel_size, offset, loc, arch, grid, args...; kwargs...)
             $fill_left_halo!(c, left_bc, kernel_size, offset, loc, arch, grid, neighbors, buffers, args...; kwargs...)
             return nothing
-        end   
+        end
+
         function $fill_both_halo!(c, left_bc, right_bc::MCBC, kernel_size, offset, loc, arch, grid, neighbors, buffers, args...; kwargs...) 
             $fill_left_halo!(c, left_bc, kernel_size, offset, loc, arch, grid, args...; kwargs...)
             $fill_right_halo!(c, right_bc, kernel_size, offset, loc, arch, grid, neighbors, buffers, args...; kwargs...)
             return nothing
->>>>>>> c765c98c
         end   
     end
 end
 
-<<<<<<< HEAD
 getside(x, ::North) = x.north
 getside(x, ::South) = x.south
 getside(x, ::West)  = x.west
 getside(x, ::East)  = x.east
 
-function fill_west_and_east_halo!(c, westbc::MCBC, eastbc::MCBC, kernel_size, offset, loc, arch, dep, grid, buffers, args...; kwargs...)
-=======
 function fill_west_and_east_halo!(c, westbc::MCBC, eastbc::MCBC, kernel_size, offset, loc, arch, grid, neighbors, buffers, args...; kwargs...)
->>>>>>> c765c98c
 
     H = halo_size(grid)[1]
     N = size(grid)[1]
 
+    w = neighbors[westbc.condition.from_rank]
+    e = neighbors[eastbc.condition.from_rank]
+
     westdst = buffers[westbc.condition.rank].west.recv
     eastdst = buffers[eastbc.condition.rank].east.recv
 
-<<<<<<< HEAD
-    wait(Oceananigans.Architectures.device(arch), dep)
-
-    westsrc = getside(buffers[westbc.condition.from_rank], westbc.condition.from_side).send
-    eastsrc = getside(buffers[eastbc.condition.from_rank], eastbc.condition.from_side).send
-=======
     switch_device!(getdevice(w))
     westsrc = buffers[westbc.condition.from_rank].east.send
     westsrc .= view(parent(w), N+1:N+H, :, :)
@@ -160,10 +136,10 @@
     switch_device!(getdevice(e))
     eastsrc = buffers[eastbc.condition.from_rank].west.send
     eastsrc .= view(parent(e), H+1:2H, :, :)
->>>>>>> c765c98c
-
-    device_copy_to!(westdst, flip_west_and_east_indices(westsrc, westbc.condition))
-    device_copy_to!(eastdst, flip_west_and_east_indices(eastsrc, eastbc.condition))
+
+    switch_device!(getdevice(c))    
+    device_copy_to!(westdst, westsrc)
+    device_copy_to!(eastdst, eastsrc)
 
     view(parent(c), 1:H, :, :)        .= westdst
     view(parent(c), N+H+1:N+2H, :, :) .= eastdst
@@ -171,38 +147,31 @@
     return nothing
 end
 
-<<<<<<< HEAD
-function fill_south_and_north_halo!(c, southbc::MCBC, northbc::MCBC, kernel_size, offset, loc, arch, dep, grid, buffers, args...; kwargs...)
-=======
 function fill_south_and_north_halo!(c, southbc::MCBC, northbc::MCBC, kernel_size, offset, loc, arch, grid, neighbors, buffers, args...; kwargs...)
 
->>>>>>> c765c98c
     H = halo_size(grid)[2]
     N = size(grid)[2]
 
+    s = neighbors[southbc.condition.from_rank]
+    n = neighbors[northbc.condition.from_rank]
+
     southdst = buffers[southbc.condition.rank].south.recv
     northdst = buffers[northbc.condition.rank].north.recv
 
-<<<<<<< HEAD
-    wait(Oceananigans.Architectures.device(arch), dep)
-
-    southsrc = getside(buffers[southbc.condition.from_rank], southbc.condition.from_side).send
-    northsrc = getside(buffers[northbc.condition.from_rank], northbc.condition.from_side).send
-=======
     switch_device!(getdevice(s))
     southsrc = buffers[southbc.condition.from_rank].south.send
     southsrc .= view(parent(s), :, N+1:N+H, :)
-    
+
     switch_device!(getdevice(n))
     northsrc = buffers[northbc.condition.from_rank].north.send
     northsrc .= view(parent(n), :, H+1:2H, :)
->>>>>>> c765c98c
-
-    device_copy_to!(southdst, flip_south_and_north_indices(southsrc, southbc.condition))
-    device_copy_to!(northdst, flip_south_and_north_indices(northsrc, northbc.condition))
-
-    view(parent(c), :, 1:H, :)        .= southdst
-    view(parent(c), :, N+H+1:N+2H, :) .= northdst
+
+    switch_device!(getdevice(c))    
+    device_copy_to!(southdst, southsrc)
+    device_copy_to!(northdst, northsrc)
+
+    view(parent(c), :, 1:H, :, :)        .= southdst
+    view(parent(c), :, N+H+1:N+2H, :, :) .= northdst
 
     return nothing
 end
@@ -211,24 +180,20 @@
 ##### Single fill_halo! for Communicating boundary condition
 #####
     
-<<<<<<< HEAD
-function fill_west_halo!(c, bc::MCBC, kernel_size, offset, loc, arch, dep, grid, buffers, args...; kwargs...)
-=======
 function fill_west_halo!(c, bc::MCBC, kernel_size, offset, loc, arch, grid, neighbors, buffers, args...; kwargs...)
->>>>>>> c765c98c
     
     H = halo_size(grid)[1]
+    N = size(grid)[1]
+    w = neighbors[bc.condition.from_rank]
     dst = buffers[bc.condition.rank].west.recv
 
-<<<<<<< HEAD
-    wait(Oceananigans.Architectures.device(arch), dep)
-
-=======
     switch_device!(getdevice(w))
->>>>>>> c765c98c
     src = buffers[bc.condition.from_rank].east.send
-
-    device_copy_to!(dst, flip_west_and_east_indices(src, bc.condition))
+    src .= view(parent(w), N+1:N+H, :, :)
+    sync_device!(getdevice(w))
+
+    switch_device!(getdevice(c))
+    device_copy_to!(dst, src)
 
     p  = view(parent(c), 1:H, :, :)
     p .= dst
@@ -236,25 +201,20 @@
     return nothing
 end
 
-<<<<<<< HEAD
-function fill_east_halo!(c, bc::MCBC, kernel_size, offset, loc, arch, dep, grid, buffers, args...; kwargs...)
-=======
 function fill_east_halo!(c, bc::MCBC, kernel_size, offset, loc, arch, grid, neighbors, buffers, args...; kwargs...)
->>>>>>> c765c98c
 
     H = halo_size(grid)[1]
     N = size(grid)[1]
+    e = neighbors[bc.condition.from_rank]
     dst = buffers[bc.condition.rank].east.recv
 
-<<<<<<< HEAD
-    wait(Oceananigans.Architectures.device(arch), dep)
-
-=======
     switch_device!(getdevice(e))
->>>>>>> c765c98c
     src = buffers[bc.condition.from_rank].west.send
-
-    device_copy_to!(dst, flip_west_and_east_indices(src, bc.condition))
+    src .= view(parent(e), H+1:2H, :, :)
+    sync_device!(getdevice(e))
+
+    switch_device!(getdevice(c))    
+    device_copy_to!(dst, src)
 
     p  = view(parent(c), N+H+1:N+2H, :, :)
     p .= dst
@@ -262,22 +222,19 @@
     return nothing
 end
 
-<<<<<<< HEAD
-function fill_south_halo!(c, bc::MCBC, kernel_size, offset, loc, arch, dep, grid, buffers, args...; kwargs...)
-=======
 function fill_south_halo!(c, bc::MCBC, kernel_size, offset, loc, arch, grid, neighbors, buffers, args...; kwargs...)
->>>>>>> c765c98c
         
     H = halo_size(grid)[2]
+    N = size(grid)[2]
+    s = neighbors[bc.condition.from_rank]
     dst = buffers[bc.condition.rank].south.recv
 
-<<<<<<< HEAD
-    wait(Oceananigans.Architectures.device(arch), dep)
-=======
     switch_device!(getdevice(s))
->>>>>>> c765c98c
     src = buffers[bc.condition.from_rank].north.send
-
+    src .= view(parent(s), :, N+1:N+H, :)
+    sync_device!(getdevice(s))
+
+    switch_device!(getdevice(c))
     device_copy_to!(dst, src)
 
     p  = view(parent(c), :, 1:H, :)
@@ -286,24 +243,19 @@
     return nothing
 end
 
-<<<<<<< HEAD
-function fill_north_halo!(c, bc::MCBC, kernel_size, offset, loc, arch, dep, grid, buffers, args...; kwargs...)
-=======
 function fill_north_halo!(c, bc::MCBC, kernel_size, offset, loc, arch, grid, neighbors, buffers, args...; kwargs...)
->>>>>>> c765c98c
     
     H = halo_size(grid)[2]
     N = size(grid)[2]
+    n = neighbors[bc.condition.from_rank]
     dst = buffers[bc.condition.rank].north.recv
-<<<<<<< HEAD
-
-    wait(Oceananigans.Architectures.device(arch), dep)
-
-=======
     
     switch_device!(getdevice(n))
->>>>>>> c765c98c
     src = buffers[bc.condition.from_rank].south.send
+    src .= view(parent(n), :, H+1:2H, :)
+    sync_device!(getdevice(n))
+
+    switch_device!(getdevice(c))    
     device_copy_to!(dst, src)
 
     p  = view(parent(c), :, N+H+1:N+2H, :)
