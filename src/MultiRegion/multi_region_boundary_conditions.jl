using Oceananigans: instantiated_location
using Oceananigans.Architectures: on_architecture, device_copy_to!
using Oceananigans.Operators: assumed_field_location
using Oceananigans.Fields: reduced_dimensions
using Oceananigans.DistributedComputations: communication_side

using Oceananigans.BoundaryConditions:
            ContinuousBoundaryFunction,
            DiscreteBoundaryFunction,
            permute_boundary_conditions,
            extract_west_bc, extract_east_bc, extract_south_bc, 
            extract_north_bc, extract_top_bc, extract_bottom_bc,
            fill_halo_event!,
            MCBCT,
            MCBC,
            fill_open_boundary_regions!

import Oceananigans.Fields: tupled_fill_halo_regions!, boundary_conditions, data, fill_send_buffers!

import Oceananigans.BoundaryConditions:
            fill_halo_regions!,
            fill_west_and_east_halo!,
            fill_south_and_north_halo!,
            fill_bottom_and_top_halo!,
            fill_west_halo!,
            fill_east_halo!,
            fill_south_halo!,
            fill_north_halo!

@inline bc_str(::MultiRegionObject) = "MultiRegion Boundary Conditions"

@inline extract_field_buffers(field::Field)          = field.boundary_buffers
@inline boundary_conditions(field::MultiRegionField) = field.boundary_conditions

# This can be implemented once we have a buffer for field_tuples
@inline function tupled_fill_halo_regions!(full_fields, grid::MultiRegionGrids, args...; kwargs...) 
    for field in full_fields
        fill_halo_regions!(field, args...; kwargs...)
    end
end

function fill_halo_regions!(field::MultiRegionField, args...; kwargs...)
    reduced_dims = reduced_dimensions(field)

    return fill_halo_regions!(field.data,
                              field.boundary_conditions,
                              field.indices,
                              instantiated_location(field),
                              field.grid,
                              field.boundary_buffers,
                              args...;
                              reduced_dimensions = reduced_dims,
                              kwargs...)
end

fill_halo_regions!(c::MultiRegionObject, ::Nothing, args...; kwargs...) = nothing

#####
##### fill_halo_regions! for a MultiRegionObject
#####

# this can be used once we don't need to fill Value, Flux and Gradient anymore!
# fill_halo_regions!(c::MultiRegionObject, bcs, loc, mrg::MultiRegionGrid, buffers, args...; kwargs...) = 
#     apply_regionally!(fill_halo_regions!, c, bcs, loc, mrg, Reference(c.regional_objects), Reference(buffers.regional_objects), args...; kwargs...)

# TODO: Adapt MultiRegion boundary conditions to the Distributed logic: aka split the
# halo sides in two different sides. Requires synchronizing all workers.
# Might be difficult for `CubedSphereGrids` where all buffers must be filled prior
# communicating.
# For the moment we keep the old version because asynchronous communication,
# which requires splitting, is not yet implemented.
extract_west_or_east_bc(bc)   = max(bc.west,   bc.east)
extract_south_or_north_bc(bc) = max(bc.south,  bc.north)
extract_bottom_or_top_bc(bc)  = max(bc.bottom, bc.top)

function multi_region_permute_boundary_conditions(bcs) 
    fill_halos! = [
        fill_west_and_east_halo!,
        fill_south_and_north_halo!,
        fill_bottom_and_top_halo!,
    ]

    boundary_conditions_array = [
        extract_west_or_east_bc(bcs),
        extract_south_or_north_bc(bcs),
        extract_bottom_or_top_bc(bcs)
    ]

    boundary_conditions = [
        (extract_west_bc(bcs), extract_east_bc(bcs)),
        (extract_south_bc(bcs), extract_north_bc(bcs)),
        (extract_bottom_bc(bcs), extract_top_bc(bcs))
    ]

    perm = sortperm(boundary_conditions_array)
    fill_halos! = fill_halos![perm]
    boundary_conditions = boundary_conditions[perm]

    return (fill_halos!, boundary_conditions)
end

<<<<<<< HEAD
function fill_halo_regions!(c::MultiRegionObject, bcs, indices, loc, mrg::MultiRegionGrids, buffers, args...; kwargs...) 
=======
function fill_halo_regions!(c::MultiRegionObject, bcs, indices, loc, mrg::MultiRegionGrid, buffers, args...; fill_boundary_normal_velocities = true, kwargs...) 
>>>>>>> 9c6ed92e
    arch = architecture(mrg)
    @apply_regionally fill_halos!, bcs = multi_region_permute_boundary_conditions(bcs)
    
    # The number of tasks is fixed to 3 (see `multi_region_permute_boundary_conditions`).
    # When we want to allow asynchronous communication, we will might need to split the halos sides 
    # and the number of tasks might increase.
    for task in 1:3
        @apply_regionally begin
            bcs_side = getindex(bcs, task)
            fill_halo_side! = getindex(fill_halos!, task)
            fill_multiregion_send_buffers!(c, buffers, mrg, bcs_side)
            fill_halo = Val(fill_halo_side!)
            buff = get_buffers(fill_halo, buffers)
        end
<<<<<<< HEAD
        buff = Reference(buff.regional_objects)
=======
        
        buff = Reference(buffers.regional_objects)
 
        if fill_boundary_normal_velocities
            apply_regionally!(fill_open_boundary_regions!, c, bcs_side, indices, loc, mrg, args...) 
        end

>>>>>>> 9c6ed92e
        apply_regionally!(fill_halo_event!, c, fill_halo_side!, bcs_side, 
                          indices, loc, arch, mrg, buff, 
                          args...; kwargs...)

    end

    return nothing
end

@inline get_buffers(::Val{fill_bottom_and_top_halo!}, buffers) = nothing
@inline get_buffers(side, buffers) = buffers

# Find a better way to do this (this will not work for corners!!)
function fill_multiregion_send_buffers!(c, buffers, grid, bcs)

    if !isempty(filter(x -> x isa MCBCT, bcs))
        fill_send_buffers!(c, buffers, grid)
    end

    return nothing
end

#####
##### fill_halo! for Communicating boundary condition 
#####
    
## Fill communicating boundary condition halos
for (lside, rside) in zip([:west, :south, :bottom], [:east, :north, :top])
    fill_both_halo!  = Symbol(:fill_, lside, :_and_, rside, :_halo!)
    fill_left_halo!  = Symbol(:fill_, lside, :_halo!)
    fill_right_halo! = Symbol(:fill_, rside, :_halo!)

    @eval begin
        function $fill_both_halo!(c, left_bc::MCBC, right_bc, kernel_size, offset, loc, arch, grid, buffers, args...; kwargs...) 
            $fill_right_halo!(c, right_bc, kernel_size, offset, loc, arch, grid, args...; kwargs...)
            $fill_left_halo!(c, left_bc, kernel_size, offset, loc, arch, grid, buffers, args...; kwargs...)
            return nothing
        end

        function $fill_both_halo!(c, left_bc, right_bc::MCBC, kernel_size, offset, loc, arch, grid, buffers, args...; kwargs...) 
            $fill_left_halo!(c, left_bc, kernel_size, offset, loc, arch, grid, args...; kwargs...)
            $fill_right_halo!(c, right_bc, kernel_size, offset, loc, arch, grid, buffers, args...; kwargs...)
            return nothing
        end
    end
end

getside(x, ::North) = x.north
getside(x, ::South) = x.south
getside(x, ::West)  = x.west
getside(x, ::East)  = x.east

function fill_west_and_east_halo!(c, westbc::MCBC, eastbc::MCBC, kernel_size, offset, loc, arch, grid, buffers, args...; kwargs...)
    H = halo_size(grid)[1]
    N = size(grid)[1]

    westdst = buffers[westbc.condition.rank].west.recv
    eastdst = buffers[eastbc.condition.rank].east.recv

    westsrc = getside(buffers[westbc.condition.from_rank], westbc.condition.from_side).send
    eastsrc = getside(buffers[eastbc.condition.from_rank], eastbc.condition.from_side).send

    devicewest = getdevice(westsrc)
    deviceeast = getdevice(eastsrc)

    switch_device!(devicewest)
    westsrc = flip_west_and_east_indices(westsrc, loc[1], westbc.condition)

    switch_device!(deviceeast)
    eastsrc = flip_west_and_east_indices(eastsrc, loc[1], eastbc.condition)

    switch_device!(getdevice(c))
    device_copy_to!(westdst, westsrc)
    device_copy_to!(eastdst, eastsrc)

    if loc[2] == Face() && westbc.condition isa NonTrivialConnectivity
        Mx, My, _ = size(parent(c))
        view(parent(c), 1:H, 2:My, :) .= view(westdst, :, 1:My-1, :)
    else
        view(parent(c), 1:H, :, :) .= westdst
    end

    if loc[2] == Face() && eastbc.condition isa NonTrivialConnectivity
        Mx, My, _ = size(parent(c))
        view(parent(c), N+1+H:N+2H, 2:My, :) .= view(eastdst, :, 1:My-1, :)
    else
        view(parent(c), N+H+1:N+2H, :, :) .= eastdst
    end

    return nothing
end

function fill_south_and_north_halo!(c, southbc::MCBC, northbc::MCBC, kernel_size, offset, loc, arch, grid, buffers, args...; kwargs...)
    H = halo_size(grid)[2]
    N = size(grid)[2]

    southdst = buffers[southbc.condition.rank].south.recv
    northdst = buffers[northbc.condition.rank].north.recv

    southsrc = getside(buffers[southbc.condition.from_rank], southbc.condition.from_side).send
    northsrc = getside(buffers[northbc.condition.from_rank], northbc.condition.from_side).send

    devicesouth = getdevice(southsrc)
    devicenorth = getdevice(northsrc)

    switch_device!(devicesouth)
    southsrc = flip_south_and_north_indices(southsrc, loc[2], southbc.condition)

    switch_device!(devicenorth)
    northsrc = flip_south_and_north_indices(northsrc, loc[2], northbc.condition)

    switch_device!(getdevice(c))
    device_copy_to!(southdst, southsrc)
    device_copy_to!(northdst, northsrc)

    if loc[1] == Face() && southbc.condition isa NonTrivialConnectivity
        Mx, My, _ = size(parent(c))
        view(parent(c), 2:Mx, 1:H, :) .= view(southdst, 1:Mx-1, :, :)
    else
        view(parent(c), :, 1:H, :) .= southdst
    end

    if loc[1] == Face() && loc[2] == Face() && northbc.condition isa NonTrivialConnectivity
        Mx, My, _ = size(parent(c))
        view(parent(c), 2:Mx, N+H+1:N+2H, :) .= view(northdst, 1:Mx-1, :, :)
    elseif loc[1] == Face() && loc[2] == Center() && northbc.condition isa NonTrivialConnectivity
        Mx, My, _ = size(parent(c))
        view(parent(c), :, N+H+1:N+2H, :) .= view(northdst, :, :, :)
    else
        view(parent(c), :, N+H+1:N+2H, :) .= northdst
    end

    return nothing
end

#####
##### Single fill_halo! for Communicating boundary condition
#####

# TODO: Allow support for `Bounded` Cubed sphere grids 
# (i.e. with the same shift implemented in the double-sided fill halo)

function fill_west_halo!(c, bc::MCBC, kernel_size, offset, loc, arch, grid, buffers, args...; kwargs...)
    H = halo_size(grid)[1]
    N = size(grid)[1]

    dst = buffers[bc.condition.rank].west.recv
    src = getside(buffers[bc.condition.from_rank], bc.condition.from_side).send

    dev = getdevice(src)
    switch_device!(dev)
    src = flip_west_and_east_indices(src, loc[1], bc.condition)

    switch_device!(getdevice(c))
    device_copy_to!(dst, src)

    p  = view(parent(c), 1:H, :, :)
    p .= dst

    return nothing
end

function fill_east_halo!(c, bc::MCBC, kernel_size, offset, loc, arch, grid, buffers, args...; kwargs...)
    H = halo_size(grid)[1]
    N = size(grid)[1]

    dst = buffers[bc.condition.rank].east.recv
    src = getside(buffers[bc.condition.from_rank], bc.condition.from_side).send

    dev = getdevice(src)
    switch_device!(dev)
    src = flip_west_and_east_indices(src, loc[1], bc.condition)

    switch_device!(getdevice(c))
    device_copy_to!(dst, src)

    p  = view(parent(c), N+H+1:N+2H, :, :)
    p .= dst

    return nothing
end

function fill_south_halo!(c, bc::MCBC, kernel_size, offset, loc, arch, grid, buffers, args...; kwargs...)        
    H = halo_size(grid)[2]
    N = size(grid)[2]

    dst = buffers[bc.condition.rank].south.recv
    src = getside(buffers[bc.condition.from_rank], bc.condition.from_side).send

    dev = getdevice(src)
    switch_device!(dev)
    src = flip_south_and_north_indices(src, loc[2], bc.condition)

    switch_device!(getdevice(c))
    device_copy_to!(dst, src)

    p  = view(parent(c), :, 1:H, :)
    p .= dst

    return nothing
end

function fill_north_halo!(c, bc::MCBC, kernel_size, offset, loc, arch, grid, buffers, args...; kwargs...)    
    H = halo_size(grid)[2]
    N = size(grid)[2]

    dst = buffers[bc.condition.rank].north.recv
    src = getside(buffers[bc.condition.from_rank], bc.condition.from_side).send

    dev = getdevice(src)
    switch_device!(dev)
    src = flip_south_and_north_indices(src, loc[2], bc.condition)

    switch_device!(getdevice(c))
    device_copy_to!(dst, src)

    p = view(parent(c), :, N+H+1:N+2H, :)

    if loc[1] == Center()
        p .= dst
    elseif loc[1] == Face()
        Mx, My, _ = size(p)
        view(p, 2:My, :, :) .= view(dst, 1:My-1, :, :)
    end

    return nothing
end

#####
##### MultiRegion boundary condition utils
#####

@inline getregion(fc::FieldBoundaryConditions, i) = 
            FieldBoundaryConditions(_getregion(fc.west, i),
                                    _getregion(fc.east, i),
                                    _getregion(fc.south, i),
                                    _getregion(fc.north, i),
                                    _getregion(fc.bottom, i),
                                    _getregion(fc.top, i),
                                    fc.immersed)

@inline getregion(bc::BoundaryCondition, i) = BoundaryCondition(bc.classification, _getregion(bc.condition, i))

@inline getregion(cf::ContinuousBoundaryFunction{X, Y, Z, I}, i) where {X, Y, Z, I} =
            ContinuousBoundaryFunction{X, Y, Z, I}(cf.func,
                                                _getregion(cf.parameters, i),
                                                cf.field_dependencies,
                                                cf.field_dependencies_indices,
                                                cf.field_dependencies_interp)

@inline getregion(df::DiscreteBoundaryFunction, i) =
            DiscreteBoundaryFunction(_getregion(df.func, i), _getregion(df.parameters, i))

@inline _getregion(fc::FieldBoundaryConditions, i) =
            FieldBoundaryConditions(getregion(fc.west, i),
                                    getregion(fc.east, i),
                                    getregion(fc.south, i),
                                    getregion(fc.north, i),
                                    getregion(fc.bottom, i),
                                    getregion(fc.top, i),
                                    fc.immersed)

@inline _getregion(bc::BoundaryCondition, i) = BoundaryCondition(bc.classification, getregion(bc.condition, i))

@inline _getregion(cf::ContinuousBoundaryFunction{X, Y, Z, I}, i) where {X, Y, Z, I} =
            ContinuousBoundaryFunction{X, Y, Z, I}(cf.func,
                                                getregion(cf.parameters, i),
                                                cf.field_dependencies,
                                                cf.field_dependencies_indices,
                                                cf.field_dependencies_interp)

@inline _getregion(df::DiscreteBoundaryFunction, i) = DiscreteBoundaryFunction(getregion(df.func, i), getregion(df.parameters, i))

# Everything goes for multi-region BC
validate_boundary_condition_location(::MultiRegionObject, ::Center, side) = nothing
validate_boundary_condition_location(::MultiRegionObject, ::Face,   side) = nothing

validate_boundary_condition_topology(::MultiRegionObject, ::Periodic, side) = nothing
validate_boundary_condition_topology(::MultiRegionObject, ::Flat,     side) = nothing

 inject_west_boundary(connectivity, global_bc) = connectivity.west  === nothing ? global_bc : MultiRegionCommunicationBoundaryCondition(connectivity.west)
 inject_east_boundary(connectivity, global_bc) = connectivity.east  === nothing ? global_bc : MultiRegionCommunicationBoundaryCondition(connectivity.east)
inject_south_boundary(connectivity, global_bc) = connectivity.south === nothing ? global_bc : MultiRegionCommunicationBoundaryCondition(connectivity.south)
inject_north_boundary(connectivity, global_bc) = connectivity.north === nothing ? global_bc : MultiRegionCommunicationBoundaryCondition(connectivity.north)<|MERGE_RESOLUTION|>--- conflicted
+++ resolved
@@ -99,11 +99,7 @@
     return (fill_halos!, boundary_conditions)
 end
 
-<<<<<<< HEAD
-function fill_halo_regions!(c::MultiRegionObject, bcs, indices, loc, mrg::MultiRegionGrids, buffers, args...; kwargs...) 
-=======
 function fill_halo_regions!(c::MultiRegionObject, bcs, indices, loc, mrg::MultiRegionGrid, buffers, args...; fill_boundary_normal_velocities = true, kwargs...) 
->>>>>>> 9c6ed92e
     arch = architecture(mrg)
     @apply_regionally fill_halos!, bcs = multi_region_permute_boundary_conditions(bcs)
     
@@ -118,9 +114,6 @@
             fill_halo = Val(fill_halo_side!)
             buff = get_buffers(fill_halo, buffers)
         end
-<<<<<<< HEAD
-        buff = Reference(buff.regional_objects)
-=======
         
         buff = Reference(buffers.regional_objects)
  
@@ -128,11 +121,9 @@
             apply_regionally!(fill_open_boundary_regions!, c, bcs_side, indices, loc, mrg, args...) 
         end
 
->>>>>>> 9c6ed92e
         apply_regionally!(fill_halo_event!, c, fill_halo_side!, bcs_side, 
                           indices, loc, arch, mrg, buff, 
                           args...; kwargs...)
-
     end
 
     return nothing
