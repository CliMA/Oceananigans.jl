--- conflicted
+++ resolved
@@ -59,9 +59,6 @@
 # fill_halo_regions!(c::MultiRegionObject, bcs, loc, mrg::MultiRegionGrid, buffers, args...; kwargs...) = 
 #     apply_regionally!(fill_halo_regions!, c, bcs, loc, mrg, Reference(c.regional_objects), Reference(buffers.regional_objects), args...; kwargs...)
 
-<<<<<<< HEAD
-function fill_halo_regions!(c::MultiRegionObject, bcs, indices, loc, mrg::MultiRegionGrids, buffers, args...; kwargs...) 
-=======
 function fill_halo_regions!(c::MultiRegionObject, bcs, indices, loc, mrg::MultiRegionGrid, buffers, args...; kwargs...) 
     arch       = architecture(mrg)
     halo_tuple = construct_regionally(permute_boundary_conditions, bcs)
@@ -75,7 +72,6 @@
                             args...; kwargs...)
         end
     end
->>>>>>> 2447ea7c
 
     return nothing
 end
