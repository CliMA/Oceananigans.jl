using Oceananigans.Models: AbstractModel
using Oceananigans.Advection: WENO, VectorInvariant
using Oceananigans.BuoyancyFormulations: NegativeZDirection, AbstractBuoyancyFormulation, validate_unit_vector
using Oceananigans.Models.HydrostaticFreeSurfaceModels: AbstractFreeSurface
using Oceananigans.TimeSteppers: AbstractTimeStepper, QuasiAdamsBashforth2TimeStepper
using Oceananigans.Models: PrescribedVelocityFields
using Oceananigans.TurbulenceClosures: VerticallyImplicitTimeDiscretization
using Oceananigans.Advection: AbstractAdvectionScheme
using Oceananigans.Advection: OnlySelfUpwinding, CrossAndSelfUpwinding
using Oceananigans.ImmersedBoundaries: GridFittedBottom, PartialCellBottom, GridFittedBoundary
using Oceananigans.Solvers: ConjugateGradientSolver

import Oceananigans.Advection: WENO, cell_advection_timescale, adapt_advection_order
import Oceananigans.BuoyancyFormulations: BuoyancyForce
import Oceananigans.Models.HydrostaticFreeSurfaceModels: build_implicit_step_solver, validate_tracer_advection
import Oceananigans.TurbulenceClosures: implicit_diffusion_solver

const MultiRegionModel = HydrostaticFreeSurfaceModel{<:Any, <:Any, <:AbstractArchitecture, <:Any, <:MultiRegionGrids}

function adapt_advection_order(advection::MultiRegionObject, grid::MultiRegionGrids)
    @apply_regionally new_advection = adapt_advection_order(advection, grid)
    return new_advection
end

# Utility to generate the inputs to complex `getregion`s
function getregionalproperties(T, inner=true)
    type = getglobal(@__MODULE__, T)
    names = fieldnames(type)
    args  = Vector(undef, length(names))
    for (n, name) in enumerate(names)
        args[n] = inner ? :(_getregion(t.$name, r)) : :(getregion(t.$name, r))
    end
    return args
end

Types = (:HydrostaticFreeSurfaceModel,
         :ImplicitFreeSurface,
         :ExplicitFreeSurface,
         :QuasiAdamsBashforth2TimeStepper,
         :PrescribedVelocityFields,
         :ConjugateGradientSolver,
         :CrossAndSelfUpwinding,
         :OnlySelfUpwinding,
         :GridFittedBoundary,
         :GridFittedBottom,
         :PartialCellBottom)

for T in Types
    @eval begin
        # This assumes a constructor of the form T(arg1, arg2, ...) exists,
        # which is not the case for all types.
        @inline  getregion(t::$T, r) = $T($(getregionalproperties(T, true)...))
        @inline _getregion(t::$T, r) = $T($(getregionalproperties(T, false)...))
    end
end

<<<<<<< HEAD
@inline _getregion(fs::SplitExplicitFreeSurface{E}, r) where {E} =
    SplitExplicitFreeSurface{E}(getregion(fs.η, r), 
                                getregion(fs.barotropic_velocities, r),
                                getregion(fs.filtered_state, r),
                                getregion(fs.gravitational_acceleration, r),
                                getregion(fs.kernel_parameters, r),
                                getregion(fs.substepping, r),
                                getregion(fs.timestepper, r))

@inline getregion(fs::SplitExplicitFreeSurface{E}, r) where {E} =
    SplitExplicitFreeSurface{E}(_getregion(fs.η, r), 
                                _getregion(fs.barotropic_velocities, r),
                                _getregion(fs.filtered_state, r),
                                _getregion(fs.gravitational_acceleration, r),
                                _getregion(fs.kernel_parameters, r),
                                _getregion(fs.substepping, r),
                                _getregion(fs.timestepper, r))
=======
# TODO: For the moment, buoyancy gradients cannot be precomputed in MultiRegionModels
function BuoyancyForce(grid::MultiRegionGrids, formulation::AbstractBuoyancyFormulation; 
                       gravity_unit_vector=NegativeZDirection(), 
                       materialize_gradients=false) 

    gravity_unit_vector = validate_unit_vector(gravity_unit_vector)
    return BuoyancyForce(formulation, gravity_unit_vector, nothing)
end
>>>>>>> bc429904

@inline isregional(pv::PrescribedVelocityFields) = isregional(pv.u) | isregional(pv.v) | isregional(pv.w)
@inline regions(pv::PrescribedVelocityFields)    = regions(pv[findfirst(isregional, (pv.u, pv.v, pv.w))])

validate_tracer_advection(tracer_advection::MultiRegionObject, grid::MultiRegionGrids) = tracer_advection, NamedTuple()

@inline isregional(mrm::MultiRegionModel) = true
@inline regions(mrm::MultiRegionModel) = regions(mrm.grid)

implicit_diffusion_solver(time_discretization::VerticallyImplicitTimeDiscretization, mrg::MultiRegionGrid) =
    construct_regionally(implicit_diffusion_solver, time_discretization, mrg)

WENO(mrg::MultiRegionGrid, args...; kwargs...) = construct_regionally(WENO, mrg, args...; kwargs...)

@inline getregion(t::VectorInvariant{N, FT, Z, ZS, V, K, D, U, M}, r) where {N, FT, Z, ZS, V, K, D, U, M} =
    VectorInvariant{N, FT, M}(_getregion(t.vorticity_scheme, r),
                              _getregion(t.vorticity_stencil, r),
                              _getregion(t.vertical_advection_scheme, r),
                              _getregion(t.kinetic_energy_gradient_scheme, r),
                              _getregion(t.divergence_scheme, r),
                              _getregion(t.upwinding, r))

@inline _getregion(t::VectorInvariant{N, FT, Z, ZS, V, K, D, U, M}, r) where {N, FT, Z, ZS, V, K, D, U, M} =
    VectorInvariant{N, FT, M}(getregion(t.vorticity_scheme, r),
                              getregion(t.vorticity_stencil, r),
                              getregion(t.vertical_advection_scheme, r),
                              getregion(t.kinetic_energy_gradient_scheme, r),
                              getregion(t.divergence_scheme, r),
                              getregion(t.upwinding, r))

function cell_advection_timescale(grid::MultiRegionGrids, velocities)
    Δt = construct_regionally(cell_advection_timescale, grid, velocities)
    return minimum(Δt.regional_objects)
end<|MERGE_RESOLUTION|>--- conflicted
+++ resolved
@@ -54,7 +54,6 @@
     end
 end
 
-<<<<<<< HEAD
 @inline _getregion(fs::SplitExplicitFreeSurface{E}, r) where {E} =
     SplitExplicitFreeSurface{E}(getregion(fs.η, r), 
                                 getregion(fs.barotropic_velocities, r),
@@ -72,7 +71,7 @@
                                 _getregion(fs.kernel_parameters, r),
                                 _getregion(fs.substepping, r),
                                 _getregion(fs.timestepper, r))
-=======
+  
 # TODO: For the moment, buoyancy gradients cannot be precomputed in MultiRegionModels
 function BuoyancyForce(grid::MultiRegionGrids, formulation::AbstractBuoyancyFormulation; 
                        gravity_unit_vector=NegativeZDirection(), 
@@ -81,7 +80,6 @@
     gravity_unit_vector = validate_unit_vector(gravity_unit_vector)
     return BuoyancyForce(formulation, gravity_unit_vector, nothing)
 end
->>>>>>> bc429904
 
 @inline isregional(pv::PrescribedVelocityFields) = isregional(pv.u) | isregional(pv.v) | isregional(pv.w)
 @inline regions(pv::PrescribedVelocityFields)    = regions(pv[findfirst(isregional, (pv.u, pv.v, pv.w))])
