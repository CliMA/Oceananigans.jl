using Oceananigans.Models: AbstractModel
using Oceananigans.Advection: WENO, VectorInvariant
using Oceananigans.Models.HydrostaticFreeSurfaceModels: AbstractFreeSurface
using Oceananigans.TimeSteppers: AbstractTimeStepper, QuasiAdamsBashforth2TimeStepper
using Oceananigans.Models: PrescribedVelocityFields
using Oceananigans.TurbulenceClosures: VerticallyImplicitTimeDiscretization
using Oceananigans.Advection: AbstractAdvectionScheme
<<<<<<< HEAD
using Oceananigans.Solvers: PreconditionedConjugateGradientSolver
=======
using Oceananigans.Advection: VelocityUpwinding, OnlySelfUpwinding, CrossAndSelfUpwinding
>>>>>>> c98d7aa7

import Oceananigans.Advection: WENO, cell_advection_timescale
import Oceananigans.Models.HydrostaticFreeSurfaceModels: build_implicit_step_solver, validate_tracer_advection
import Oceananigans.TurbulenceClosures: implicit_diffusion_solver

const MultiRegionModel = HydrostaticFreeSurfaceModel{<:Any, <:Any, <:AbstractArchitecture, <:Any, <:MultiRegionGrid}

# Utility to generate the inputs to complex `getregion`s
function getregionalproperties(T, inner=true)
    type = eval(T)
    names = fieldnames(type)
    args  = Vector(undef, length(names))
    for (n, name) in enumerate(names)
        args[n] = inner ? :(_getregion(t.$name, r)) : :(getregion(t.$name, r))
    end
    return args
end

Types = (:HydrostaticFreeSurfaceModel,
         :ImplicitFreeSurface,
         :ExplicitFreeSurface,
         :QuasiAdamsBashforth2TimeStepper,
         :SplitExplicitAuxiliaryFields,
         :SplitExplicitState,
         :SplitExplicitFreeSurface,
         :PrescribedVelocityFields,
<<<<<<< HEAD
         :PreconditionedConjugateGradientSolver)
=======
         :CrossAndSelfUpwinding,
         :OnlySelfUpwinding,
         :VelocityUpwinding)
>>>>>>> c98d7aa7

for T in Types
    @eval begin
        # This assumes a constructor of the form T(arg1, arg2, ...) exists,
        # # which is not the case for all types.
        @inline  getregion(t::$T, r) = $T($(getregionalproperties(T, true)...))
        @inline _getregion(t::$T, r) = $T($(getregionalproperties(T, false)...))
    end
end

@inline isregional(pv::PrescribedVelocityFields) = isregional(pv.u) | isregional(pv.v) | isregional(pv.w)
@inline devices(pv::PrescribedVelocityFields)    = devices(pv[findfirst(isregional, (pv.u, pv.v, pv.w))])

validate_tracer_advection(tracer_advection::MultiRegionObject, grid::MultiRegionGrid) = tracer_advection, NamedTuple()

@inline isregional(mrm::MultiRegionModel)   = true
@inline devices(mrm::MultiRegionModel)      = devices(mrm.grid)
@inline getdevice(mrm::MultiRegionModel, d) = getdevice(mrm.grid, d)

implicit_diffusion_solver(time_discretization::VerticallyImplicitTimeDiscretization, mrg::MultiRegionGrid) =
    construct_regionally(implicit_diffusion_solver, time_discretization, mrg)

WENO(mrg::MultiRegionGrid, args...; kwargs...) = construct_regionally(WENO, mrg, args...; kwargs...)

<<<<<<< HEAD
@inline  getregion(t::VectorInvariant{N, FT}, r) where {N, FT} = 
                VectorInvariant{N, FT}(_getregion(t.vorticity_scheme, r),
                                       _getregion(t.divergence_scheme, r),
                                       t.vorticity_stencil,
                                       t.divergence_stencil,
                                       _getregion(t.vertical_scheme, r))

@inline _getregion(t::VectorInvariant{N, FT}, r) where {N, FT} = 
                VectorInvariant{N, FT}(getregion(t.vorticity_scheme, r),
                                       getregion(t.divergence_scheme, r),
                                       t.vorticity_stencil,
                                       t.divergence_stencil,
                                       getregion(t.vertical_scheme, r))
=======
@inline  getregion(t::VectorInvariant{N, FT, Z, ZS, V, D, M}, r) where {N, FT, Z, ZS, V, D, M} = 
                VectorInvariant{N, FT, M}(_getregion(t.vorticity_scheme, r), 
                                          _getregion(t.vorticity_stencil, r), 
                                          _getregion(t.vertical_scheme, r),
                                          _getregion(t.upwinding, r))

@inline _getregion(t::VectorInvariant{N, FT, Z, ZS, V, D, M}, r) where {N, FT, Z, ZS, V, D, M} = 
                VectorInvariant{N, FT, M}(getregion(t.vorticity_scheme, r), 
                                          getregion(t.vorticity_stencil, r), 
                                          getregion(t.vertical_scheme, r),
                                          getregion(t.upwinding, r))
>>>>>>> c98d7aa7

function cell_advection_timescale(grid::MultiRegionGrid, velocities)
    Δt = construct_regionally(cell_advection_timescale, grid, velocities)
    return minimum(Δt.regional_objects)
end<|MERGE_RESOLUTION|>--- conflicted
+++ resolved
@@ -5,11 +5,8 @@
 using Oceananigans.Models: PrescribedVelocityFields
 using Oceananigans.TurbulenceClosures: VerticallyImplicitTimeDiscretization
 using Oceananigans.Advection: AbstractAdvectionScheme
-<<<<<<< HEAD
+using Oceananigans.Advection: VelocityUpwinding, OnlySelfUpwinding, CrossAndSelfUpwinding
 using Oceananigans.Solvers: PreconditionedConjugateGradientSolver
-=======
-using Oceananigans.Advection: VelocityUpwinding, OnlySelfUpwinding, CrossAndSelfUpwinding
->>>>>>> c98d7aa7
 
 import Oceananigans.Advection: WENO, cell_advection_timescale
 import Oceananigans.Models.HydrostaticFreeSurfaceModels: build_implicit_step_solver, validate_tracer_advection
@@ -36,13 +33,10 @@
          :SplitExplicitState,
          :SplitExplicitFreeSurface,
          :PrescribedVelocityFields,
-<<<<<<< HEAD
          :PreconditionedConjugateGradientSolver)
-=======
          :CrossAndSelfUpwinding,
          :OnlySelfUpwinding,
          :VelocityUpwinding)
->>>>>>> c98d7aa7
 
 for T in Types
     @eval begin
@@ -67,21 +61,6 @@
 
 WENO(mrg::MultiRegionGrid, args...; kwargs...) = construct_regionally(WENO, mrg, args...; kwargs...)
 
-<<<<<<< HEAD
-@inline  getregion(t::VectorInvariant{N, FT}, r) where {N, FT} = 
-                VectorInvariant{N, FT}(_getregion(t.vorticity_scheme, r),
-                                       _getregion(t.divergence_scheme, r),
-                                       t.vorticity_stencil,
-                                       t.divergence_stencil,
-                                       _getregion(t.vertical_scheme, r))
-
-@inline _getregion(t::VectorInvariant{N, FT}, r) where {N, FT} = 
-                VectorInvariant{N, FT}(getregion(t.vorticity_scheme, r),
-                                       getregion(t.divergence_scheme, r),
-                                       t.vorticity_stencil,
-                                       t.divergence_stencil,
-                                       getregion(t.vertical_scheme, r))
-=======
 @inline  getregion(t::VectorInvariant{N, FT, Z, ZS, V, D, M}, r) where {N, FT, Z, ZS, V, D, M} = 
                 VectorInvariant{N, FT, M}(_getregion(t.vorticity_scheme, r), 
                                           _getregion(t.vorticity_stencil, r), 
@@ -93,7 +72,6 @@
                                           getregion(t.vorticity_stencil, r), 
                                           getregion(t.vertical_scheme, r),
                                           getregion(t.upwinding, r))
->>>>>>> c98d7aa7
 
 function cell_advection_timescale(grid::MultiRegionGrid, velocities)
     Δt = construct_regionally(cell_advection_timescale, grid, velocities)
