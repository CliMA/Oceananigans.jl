--- conflicted
+++ resolved
@@ -64,7 +64,6 @@
 
 WENO(mrg::MultiRegionGrid, args...; kwargs...) = construct_regionally(WENO, mrg, args...; kwargs...)
 
-<<<<<<< HEAD
 @inline  getregion(t::VectorInvariant{N, FT, Z, ZS, V, K, D, M}, r) where {N, FT, Z, ZS, V, K, D, M} = 
                 VectorInvariant{N, FT, M}(_getregion(t.vorticity_scheme, r), 
                                           _getregion(t.vorticity_stencil, r), 
@@ -78,19 +77,6 @@
                                           getregion(t.vertical_scheme, r),
                                           getregion(t.ke_gradient_scheme, r),
                                           getregion(t.upwinding, r))
-=======
-@inline getregion(t::VectorInvariant{N, FT, Z, ZS, V, D, M}, r) where {N, FT, Z, ZS, V, D, M} =
-            VectorInvariant{N, FT, M}(_getregion(t.vorticity_scheme, r),
-                                        _getregion(t.vorticity_stencil, r),
-                                        _getregion(t.vertical_scheme, r),
-                                        _getregion(t.upwinding, r))
-
-@inline _getregion(t::VectorInvariant{N, FT, Z, ZS, V, D, M}, r) where {N, FT, Z, ZS, V, D, M} =
-            VectorInvariant{N, FT, M}(getregion(t.vorticity_scheme, r),
-                                        getregion(t.vorticity_stencil, r),
-                                        getregion(t.vertical_scheme, r),
-                                        getregion(t.upwinding, r))
->>>>>>> 2447ea7c
 
 function cell_advection_timescale(grid::MultiRegionGrid, velocities)
     Δt = construct_regionally(cell_advection_timescale, grid, velocities)
