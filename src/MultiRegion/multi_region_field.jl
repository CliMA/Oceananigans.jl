using Oceananigans.BoundaryConditions: default_auxiliary_bc
using Oceananigans.Fields: FunctionField, data_summary, AbstractField
using Oceananigans.AbstractOperations: AbstractOperation, compute_computed_field!
using Oceananigans.Operators: assumed_field_location
using Oceananigans.OutputWriters: output_indices

using Base: @propagate_inbounds

import Oceananigans.DistributedComputations: reconstruct_global_field, CommunicationBuffers
import Oceananigans.BoundaryConditions: FieldBoundaryConditions, regularize_field_boundary_conditions
import Oceananigans.Grids: xnodes, ynodes
import Oceananigans.Fields: set!, compute!, compute_at!, validate_field_data, validate_boundary_conditions
import Oceananigans.Fields: validate_indices
import Oceananigans.Models: hasnan

import Base: fill!, axes

# Field and FunctionField (both fields with "grids attached")
const MultiRegionField{LX, LY, LZ, O} = Field{LX, LY, LZ, O, <:MultiRegionGrids} where {LX, LY, LZ, O}
const MultiRegionComputedField{LX, LY, LZ, O} = Field{LX, LY, LZ, <:AbstractOperation, <:MultiRegionGrids} where {LX, LY, LZ}
const MultiRegionFunctionField{LX, LY, LZ, C, P, F} = FunctionField{LX, LY, LZ, C, P, F, <:MultiRegionGrids} where {LX, LY, LZ, C, P, F}

const GriddedMultiRegionField = Union{MultiRegionField, MultiRegionFunctionField}
const GriddedMultiRegionFieldTuple{N, T} = NTuple{N, T} where {N, T<:GriddedMultiRegionField}
const GriddedMultiRegionFieldNamedTuple{S, N} = NamedTuple{S, N} where {S, N<:GriddedMultiRegionFieldTuple}

# Utils
Base.size(f::GriddedMultiRegionField) = size(getregion(f.grid, 1))

@inline isregional(f::GriddedMultiRegionField) = true
@inline devices(f::GriddedMultiRegionField) = devices(f.grid)
@inline sync_all_devices!(f::GriddedMultiRegionField) = sync_all_devices!(devices(f.grid))

@inline switch_device!(f::GriddedMultiRegionField, d) = switch_device!(f.grid, d)
@inline getdevice(f::GriddedMultiRegionField, d) = getdevice(f.grid, d)

@inline getregion(f::MultiRegionFunctionField{LX, LY, LZ}, r) where {LX, LY, LZ} =
    FunctionField{LX, LY, LZ}(_getregion(f.func, r),
                              _getregion(f.grid, r),
                              clock = _getregion(f.clock, r),
                              parameters = _getregion(f.parameters, r))

@inline getregion(f::MultiRegionField{LX, LY, LZ}, r) where {LX, LY, LZ} =
    Field{LX, LY, LZ}(_getregion(f.grid, r),
                      _getregion(f.data, r),
                      _getregion(f.boundary_conditions, r),
                      _getregion(f.indices, r),
                      _getregion(f.operand, r),
                      _getregion(f.status, r),
                      _getregion(f.communication_buffers, r))

@inline _getregion(f::MultiRegionFunctionField{LX, LY, LZ}, r) where {LX, LY, LZ} =
    FunctionField{LX, LY, LZ}(getregion(f.func, r),
                              getregion(f.grid, r),
                              clock = getregion(f.clock, r),
                              parameters = getregion(f.parameters, r))

@inline _getregion(f::MultiRegionField{LX, LY, LZ}, r) where {LX, LY, LZ} =
    Field{LX, LY, LZ}(getregion(f.grid, r),
                      getregion(f.data, r),
                      getregion(f.boundary_conditions, r),
                      getregion(f.indices, r),
                      getregion(f.operand, r),
                      getregion(f.status, r),
                      getregion(f.communication_buffers, r))

"""
    reconstruct_global_field(mrf)

Reconstruct a global field from `mrf::MultiRegionField` on the `CPU`.
"""
function reconstruct_global_field(mrf::MultiRegionField)

    # TODO: Is this correct? Shall we reconstruct a global field on the architecture of the grid?
    global_grid  = on_architecture(CPU(), reconstruct_global_grid(mrf.grid))
    indices      = reconstruct_global_indices(mrf.indices, mrf.grid.partition, size(global_grid))
    global_field = Field(location(mrf), global_grid; indices)

    data = construct_regionally(interior, mrf)
    data = construct_regionally(Array, data)
    compact_data!(global_field, global_grid, data, mrf.grid.partition)

    fill_halo_regions!(global_field)
    return global_field
end

function reconstruct_global_indices(indices, p::XPartition, N)
    idx1 = getregion(indices, 1)[1]
    idxl = getregion(indices, length(p))[1]

    if idx1 == Colon() && idxl == Colon()
        idx_x = Colon()
    else
        idx_x = UnitRange(idx1 == Colon() ? 1 : first(idx1), idxl == Colon() ? N[1] : last(idxl))
    end

    idx_y = getregion(indices, 1)[2]
    idx_z = getregion(indices, 1)[3]

    return (idx_x, idx_y, idx_z)
end

function reconstruct_global_indices(indices, p::YPartition, N)
    idx1 = getregion(indices, 1)[2]
    idxl = getregion(indices, length(p))[2]

    if idx1 == Colon() && idxl == Colon()
        idx_y = Colon()
    else
        idx_y = UnitRange(ix1 == Colon() ? 1 : first(idx1), idxl == Colon() ? N[2] : last(idxl))
    end

    idx_x = getregion(indices, 1)[1]
    idx_z = getregion(indices, 1)[3]

    return (idx_x, idx_y, idx_z)
end

## Functions applied regionally
set!(mrf::MultiRegionField, v)  = apply_regionally!(set!,  mrf, v)
fill!(mrf::MultiRegionField, v) = apply_regionally!(fill!, mrf, v)

set!(mrf::MultiRegionField, f::Function) = apply_regionally!(set!, mrf, f)
set!(u::MultiRegionField, v::MultiRegionField) = apply_regionally!(set!, u, v)
compute!(mrf::GriddedMultiRegionField, time=nothing) = apply_regionally!(compute!, mrf, time)

# Disambiguation (same as computed_field.jl:64)
function compute!(comp::MultiRegionComputedField, time=nothing)
    # First compute `dependencies`:
    compute_at!(comp.operand, time)

    # Now perform the primary computation
    @apply_regionally compute_computed_field!(comp)

    fill_halo_regions!(comp)

    return comp
end

@inline hasnan(field::MultiRegionField) = (&)(construct_regionally(hasnan, field).regional_objects...)

validate_indices(indices, loc, mrg::MultiRegionGrid) =
    construct_regionally(validate_indices, indices, loc, mrg.region_grids)

CommunicationBuffers(grid::MultiRegionGrid, data, bcs) =
    construct_regionally(CommunicationBuffers, grid, data, bcs)

CommunicationBuffers(grid::MultiRegionGrid, data, ::Nothing) = nothing
CommunicationBuffers(grid::MultiRegionGrid, data, ::Missing) = nothing

FieldBoundaryConditions(mrg::MultiRegionGrid, loc, indices; kwargs...) =
    construct_regionally(inject_regional_bcs, mrg, mrg.connectivity, Reference(loc), indices; kwargs...)

function regularize_field_boundary_conditions(bcs::FieldBoundaryConditions,
                                              mrg::MultiRegionGrids,
                                              field_name::Symbol,
                                              prognostic_field_name=nothing)

  reg_bcs = regularize_field_boundary_conditions(bcs, mrg.region_grids[1], field_name, prognostic_field_name)
  loc = assumed_field_location(field_name)

  return FieldBoundaryConditions(mrg, loc; west = reg_bcs.west,
                                           east = reg_bcs.east,
                                           south = reg_bcs.south,
                                           north = reg_bcs.north,
                                           bottom = reg_bcs.bottom,
                                           top = reg_bcs.top,
                                           immersed = reg_bcs.immersed)
end

<<<<<<< HEAD
function inject_regional_bcs(grid, connectivity, loc, indices;   
                             west = default_auxiliary_bc(topology(grid, 1)(), loc[1]()),
                             east = default_auxiliary_bc(topology(grid, 1)(), loc[1]()),
=======
function inject_regional_bcs(grid, connectivity, loc, indices;
                              west = default_auxiliary_bc(topology(grid, 1)(), loc[1]()),
                              east = default_auxiliary_bc(topology(grid, 1)(), loc[1]()),
>>>>>>> 37797b14
                             south = default_auxiliary_bc(topology(grid, 2)(), loc[2]()),
                             north = default_auxiliary_bc(topology(grid, 2)(), loc[2]()),
                             bottom = default_auxiliary_bc(topology(grid, 3)(), loc[3]()),
                             top = default_auxiliary_bc(topology(grid, 3)(), loc[3]()),
                             immersed = NoFluxBoundaryCondition())

    west  = inject_west_boundary(connectivity, west)
    east  = inject_east_boundary(connectivity, east)
    south = inject_south_boundary(connectivity, south)
    north = inject_north_boundary(connectivity, north)

    return FieldBoundaryConditions(indices, west, east, south, north, bottom, top, immersed)
end

function Base.show(io::IO, field::MultiRegionField)
    bcs = getregion(field, 1).boundary_conditions

    prefix =
        string("$(summary(field))\n",
                "├── grid: ", summary(field.grid), "\n",
                "├── boundary conditions: ", summary(bcs), "\n")
    middle = isnothing(field.operand) ? "" :
        string("├── operand: ", summary(field.operand), "\n",
                "├── status: ", summary(field.status), "\n")

    suffix = string("└── data: ", summary(field.data), "\n",
                    "    └── ", data_summary(field))

    print(io, prefix, middle, suffix)
end

xnodes(ψ::AbstractField{<:Any, <:Any, <:Any, <:OrthogonalSphericalShellGrid}) = xnodes((location(ψ, 1), location(ψ, 2)), ψ.grid)
ynodes(ψ::AbstractField{<:Any, <:Any, <:Any, <:OrthogonalSphericalShellGrid}) = ynodes((location(ψ, 1), location(ψ, 2)), ψ.grid)

# Convenience
@propagate_inbounds Base.getindex(mrf::MultiRegionField, r::Int) = getregion(mrf, r)
@propagate_inbounds Base.lastindex(mrf::MultiRegionField) = lastindex(mrf.grid)<|MERGE_RESOLUTION|>--- conflicted
+++ resolved
@@ -168,15 +168,9 @@
                                            immersed = reg_bcs.immersed)
 end
 
-<<<<<<< HEAD
 function inject_regional_bcs(grid, connectivity, loc, indices;   
                              west = default_auxiliary_bc(topology(grid, 1)(), loc[1]()),
                              east = default_auxiliary_bc(topology(grid, 1)(), loc[1]()),
-=======
-function inject_regional_bcs(grid, connectivity, loc, indices;
-                              west = default_auxiliary_bc(topology(grid, 1)(), loc[1]()),
-                              east = default_auxiliary_bc(topology(grid, 1)(), loc[1]()),
->>>>>>> 37797b14
                              south = default_auxiliary_bc(topology(grid, 2)(), loc[2]()),
                              north = default_auxiliary_bc(topology(grid, 2)(), loc[2]()),
                              bottom = default_auxiliary_bc(topology(grid, 3)(), loc[3]()),
