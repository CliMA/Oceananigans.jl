using Oceananigans.BoundaryConditions: default_auxiliary_bc
using Oceananigans.Fields: FunctionField, data_summary, AbstractField
using Oceananigans.AbstractOperations: AbstractOperation, compute_computed_field!
using Oceananigans.Operators: assumed_field_location
using Oceananigans.OutputWriters: output_indices

import Oceananigans.BoundaryConditions: FieldBoundaryConditions, regularize_field_boundary_conditions
import Oceananigans.Grids: xnodes, ynodes
import Oceananigans.Fields: set!, compute!, compute_at!, validate_field_data, validate_boundary_conditions
import Oceananigans.Fields: validate_indices, FieldBoundaryBuffers
import Oceananigans.Simulations: hasnan

import Base: fill!, axes

# Field and FunctionField (both fields with "grids attached")
const MultiRegionField{LX, LY, LZ, O} = Field{LX, LY, LZ, O, <:MultiRegionGrids} where {LX, LY, LZ, O}
const MultiRegionComputedField{LX, LY, LZ, O} = Field{LX, LY, LZ, <:AbstractOperation, <:MultiRegionGrids} where {LX, LY, LZ}
const MultiRegionFunctionField{LX, LY, LZ, C, P, F} = FunctionField{LX, LY, LZ, C, P, F, <:MultiRegionGrids} where {LX, LY, LZ, C, P, F}

const GriddedMultiRegionField = Union{MultiRegionField, MultiRegionFunctionField}
const GriddedMultiRegionFieldTuple{N, T} = NTuple{N, T} where {N, T<:GriddedMultiRegionField}
const GriddedMultiRegionFieldNamedTuple{S, N} = NamedTuple{S, N} where {S, N<:GriddedMultiRegionFieldTuple}

# Utils
Base.size(f::GriddedMultiRegionField) = size(getregion(f.grid, 1))

@inline isregional(f::GriddedMultiRegionField) = true
@inline devices(f::GriddedMultiRegionField) = devices(f.grid)
@inline sync_all_devices!(f::GriddedMultiRegionField) = sync_all_devices!(devices(f.grid))

@inline switch_device!(f::GriddedMultiRegionField, d) = switch_device!(f.grid, d)
@inline getdevice(f::GriddedMultiRegionField, d) = getdevice(f.grid, d)

@inline getregion(f::MultiRegionFunctionField{LX, LY, LZ}, r) where {LX, LY, LZ} =
    FunctionField{LX, LY, LZ}(_getregion(f.func, r),
                              _getregion(f.grid, r),
                              clock = _getregion(f.clock, r),
                              parameters = _getregion(f.parameters, r))

@inline getregion(f::MultiRegionField{LX, LY, LZ}, r) where {LX, LY, LZ} =
    Field{LX, LY, LZ}(_getregion(f.grid, r),
                      _getregion(f.data, r),
                      _getregion(f.boundary_conditions, r),
                      _getregion(f.indices, r),
                      _getregion(f.operand, r),
                      _getregion(f.status, r),
                      _getregion(f.boundary_buffers, r))

@inline _getregion(f::MultiRegionFunctionField{LX, LY, LZ}, r) where {LX, LY, LZ} =
    FunctionField{LX, LY, LZ}(getregion(f.func, r),
                              getregion(f.grid, r),
                              clock = getregion(f.clock, r),
                              parameters = getregion(f.parameters, r))

@inline _getregion(f::MultiRegionField{LX, LY, LZ}, r) where {LX, LY, LZ} =
    Field{LX, LY, LZ}(getregion(f.grid, r),
                      getregion(f.data, r),
                      getregion(f.boundary_conditions, r),
                      getregion(f.indices, r),
                      getregion(f.operand, r),
                      getregion(f.status, r),
                      getregion(f.boundary_buffers, r))

"""
    reconstruct_global_field(mrf)

Reconstruct a global field from `mrf::MultiRegionField` on the `CPU`.
"""
function reconstruct_global_field(mrf::MultiRegionField)
    global_grid  = on_architecture(CPU(), reconstruct_global_grid(mrf.grid))
    indices      = reconstruct_global_indices(mrf.indices, mrf.grid.partition, size(global_grid))
    global_field = Field(location(mrf), global_grid; indices)

    data = construct_regionally(interior, mrf)
    data = construct_regionally(Array, data)
    compact_data!(global_field, global_grid, data, mrf.grid.partition)
    
    fill_halo_regions!(global_field)
    return global_field
end

# Fallback!
@inline reconstruct_global_field(f::AbstractField) = f

function reconstruct_global_indices(indices, p::XPartition, N)
    idx1 = getregion(indices, 1)[1]
    idxl = getregion(indices, length(p))[1]

    if idx1 == Colon() && idxl == Colon()
        idx_x = Colon()
    else
        idx_x = UnitRange(idx1 == Colon() ? 1 : first(idx1), idxl == Colon() ? N[1] : last(idxl))
    end

    idx_y = getregion(indices, 1)[2]
    idx_z = getregion(indices, 1)[3]

    return (idx_x, idx_y, idx_z)
end

function reconstruct_global_indices(indices, p::YPartition, N)
    idx1 = getregion(indices, 1)[2]
    idxl = getregion(indices, length(p))[2]

    if idx1 == Colon() && idxl == Colon()
        idx_y = Colon()
    else
        idx_y = UnitRange(ix1 == Colon() ? 1 : first(idx1), idxl == Colon() ? N[2] : last(idxl))
    end

    idx_x = getregion(indices, 1)[1]
    idx_z = getregion(indices, 1)[3]

    return (idx_x, idx_y, idx_z)
end

## Functions applied regionally
set!(mrf::MultiRegionField, v)  = apply_regionally!(set!,  mrf, v)
fill!(mrf::MultiRegionField, v) = apply_regionally!(fill!, mrf, v)

<<<<<<< HEAD
set!(mrf::MultiRegionField, f::Function)  = apply_regionally!(set!, mrf, f)
set!(u::MultiRegionField, v::MultiRegionField)  = apply_regionally!(set!, u, v)
=======
set!(mrf::MultiRegionField, f::Function) = apply_regionally!(set!, mrf, f)
compute!(mrf::GriddedMultiRegionField, time=nothing) = apply_regionally!(compute!, mrf, time)
 
# Disambiguation (same as computed_field.jl:64)
function compute!(comp::MultiRegionComputedField, time=nothing)
    # First compute `dependencies`:
    compute_at!(comp.operand, time)
>>>>>>> 2447ea7c

    # Now perform the primary computation
    @apply_regionally compute_computed_field!(comp)

    fill_halo_regions!(comp)

    return comp
end

@inline hasnan(field::MultiRegionField) = (&)(construct_regionally(hasnan, field).regional_objects...)

<<<<<<< HEAD
validate_indices(indices, loc, mrg::MultiRegionGrids) = 
    construct_regionally(validate_indices, indices, loc, mrg)

FieldBoundaryBuffers(grid::MultiRegionGrids, args...; kwargs...) = 
    construct_regionally(FieldBoundaryBuffers, grid, args...; kwargs...)

FieldBoundaryConditions(mrg::MultiRegionGrids, loc, indices; kwargs...) =
  construct_regionally(inject_regional_bcs, mrg, Iterate(1:length(mrg)), Reference(mrg.partition), Reference(loc), indices; kwargs...)
=======
validate_indices(indices, loc, mrg::MultiRegionGrid) =
    construct_regionally(validate_indices, indices, loc, mrg.region_grids)

FieldBoundaryBuffers(grid::MultiRegionGrid, args...; kwargs...) =
    construct_regionally(FieldBoundaryBuffers, grid, args...; kwargs...)

FieldBoundaryConditions(mrg::MultiRegionGrid, loc, indices; kwargs...) =
    construct_regionally(inject_regional_bcs, mrg, mrg.connectivity, Reference(loc), indices; kwargs...)
>>>>>>> 2447ea7c

function regularize_field_boundary_conditions(bcs::FieldBoundaryConditions,
                                              mrg::MultiRegionGrids,
                                              field_name::Symbol,
                                              prognostic_field_name=nothing)

  reg_bcs = regularize_field_boundary_conditions(bcs, mrg.region_grids[1], field_name, prognostic_field_name)
  loc = assumed_field_location(field_name)

  return FieldBoundaryConditions(mrg, loc; west = reg_bcs.west,
                                           east = reg_bcs.east,
                                           south = reg_bcs.south,
                                           north = reg_bcs.north,
                                           bottom = reg_bcs.bottom,
                                           top = reg_bcs.top,
                                           immersed = reg_bcs.immersed)
end

function inject_regional_bcs(grid, connectivity, loc, indices;   
                              west = default_auxiliary_bc(topology(grid, 1)(), loc[1]()),
                              east = default_auxiliary_bc(topology(grid, 1)(), loc[1]()),
                             south = default_auxiliary_bc(topology(grid, 2)(), loc[2]()),
                             north = default_auxiliary_bc(topology(grid, 2)(), loc[2]()),
                            bottom = default_auxiliary_bc(topology(grid, 3)(), loc[3]()),
                               top = default_auxiliary_bc(topology(grid, 3)(), loc[3]()),
                          immersed = NoFluxBoundaryCondition())

    west  = inject_west_boundary(connectivity, west)
    east  = inject_east_boundary(connectivity, east)
    south = inject_south_boundary(connectivity, south)
    north = inject_north_boundary(connectivity, north)

    return FieldBoundaryConditions(indices, west, east, south, north, bottom, top, immersed)
end

function Base.show(io::IO, field::MultiRegionField)
    bcs = field.boundary_conditions

    prefix =
        string("$(summary(field))\n",
                "├── grid: ", summary(field.grid), "\n",
                "├── boundary conditions: ", summary(bcs), "\n")
    middle = isnothing(field.operand) ? "" :
        string("├── operand: ", summary(field.operand), "\n",
                "├── status: ", summary(field.status), "\n")

    suffix = string("└── data: ", summary(field.data), "\n",
                    "    └── ", data_summary(field))

    print(io, prefix, middle, suffix)
end

xnodes(ψ::AbstractField{<:Any, <:Any, <:Any, <:OrthogonalSphericalShellGrid}) = xnodes((location(ψ, 1), location(ψ, 2)), ψ.grid)
ynodes(ψ::AbstractField{<:Any, <:Any, <:Any, <:OrthogonalSphericalShellGrid}) = ynodes((location(ψ, 1), location(ψ, 2)), ψ.grid)<|MERGE_RESOLUTION|>--- conflicted
+++ resolved
@@ -118,18 +118,14 @@
 set!(mrf::MultiRegionField, v)  = apply_regionally!(set!,  mrf, v)
 fill!(mrf::MultiRegionField, v) = apply_regionally!(fill!, mrf, v)
 
-<<<<<<< HEAD
 set!(mrf::MultiRegionField, f::Function)  = apply_regionally!(set!, mrf, f)
 set!(u::MultiRegionField, v::MultiRegionField)  = apply_regionally!(set!, u, v)
-=======
-set!(mrf::MultiRegionField, f::Function) = apply_regionally!(set!, mrf, f)
 compute!(mrf::GriddedMultiRegionField, time=nothing) = apply_regionally!(compute!, mrf, time)
  
 # Disambiguation (same as computed_field.jl:64)
 function compute!(comp::MultiRegionComputedField, time=nothing)
     # First compute `dependencies`:
     compute_at!(comp.operand, time)
->>>>>>> 2447ea7c
 
     # Now perform the primary computation
     @apply_regionally compute_computed_field!(comp)
@@ -141,16 +137,6 @@
 
 @inline hasnan(field::MultiRegionField) = (&)(construct_regionally(hasnan, field).regional_objects...)
 
-<<<<<<< HEAD
-validate_indices(indices, loc, mrg::MultiRegionGrids) = 
-    construct_regionally(validate_indices, indices, loc, mrg)
-
-FieldBoundaryBuffers(grid::MultiRegionGrids, args...; kwargs...) = 
-    construct_regionally(FieldBoundaryBuffers, grid, args...; kwargs...)
-
-FieldBoundaryConditions(mrg::MultiRegionGrids, loc, indices; kwargs...) =
-  construct_regionally(inject_regional_bcs, mrg, Iterate(1:length(mrg)), Reference(mrg.partition), Reference(loc), indices; kwargs...)
-=======
 validate_indices(indices, loc, mrg::MultiRegionGrid) =
     construct_regionally(validate_indices, indices, loc, mrg.region_grids)
 
@@ -159,7 +145,6 @@
 
 FieldBoundaryConditions(mrg::MultiRegionGrid, loc, indices; kwargs...) =
     construct_regionally(inject_regional_bcs, mrg, mrg.connectivity, Reference(loc), indices; kwargs...)
->>>>>>> 2447ea7c
 
 function regularize_field_boundary_conditions(bcs::FieldBoundaryConditions,
                                               mrg::MultiRegionGrids,
