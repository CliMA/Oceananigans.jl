using Oceananigans.AbstractOperations: AbstractOperation, compute_computed_field!
using Oceananigans.BoundaryConditions: default_auxiliary_bc
using Oceananigans.Fields: FunctionField, data_summary, AbstractField, instantiated_location, set_to_function!
using Oceananigans.Operators: assumed_field_location
using Oceananigans.OutputWriters: output_indices

using Base: @propagate_inbounds

import Oceananigans.BoundaryConditions: regularize_field_boundary_conditions, FieldBoundaryConditions
import Oceananigans.Diagnostics: hasnan
import Oceananigans.DistributedComputations: reconstruct_global_field, CommunicationBuffers
<<<<<<< HEAD
import Oceananigans.Fields: set_to_array!,
                            set_to_field!,
                            compute!, 
                            compute_at!, 
                            interior, 
                            communication_buffers,
                            validate_field_data, 
                            validate_boundary_conditions, 
                            validate_indices,
                            set!

=======
import Oceananigans.Fields: set!, compute!, compute_at!, interior, communication_buffers,
                            validate_indices
>>>>>>> d6959697
import Oceananigans.Grids: xnodes, ynodes

# Field and FunctionField (both fields with "grids attached")
const MultiRegionField{LX, LY, LZ, O} = Field{LX, LY, LZ, O, <:MultiRegionGrids} where {LX, LY, LZ, O}
const MultiRegionComputedField{LX, LY, LZ, O} = Field{LX, LY, LZ, <:AbstractOperation, <:MultiRegionGrids} where {LX, LY, LZ}
const MultiRegionFunctionField{LX, LY, LZ, C, P, F} = FunctionField{LX, LY, LZ, C, P, F, <:MultiRegionGrids} where {LX, LY, LZ, C, P, F}

const GriddedMultiRegionField = Union{MultiRegionField, MultiRegionFunctionField}
const GriddedMultiRegionFieldTuple{N, T} = NTuple{N, T} where {N, T<:GriddedMultiRegionField}
const GriddedMultiRegionFieldNamedTuple{S, N} = NamedTuple{S, N} where {S, N<:GriddedMultiRegionFieldTuple}

# Utils
Base.size(f::GriddedMultiRegionField) = size(getregion(f, 1))
@inline isregional(f::GriddedMultiRegionField) = true
@inline regions(f::GriddedMultiRegionField) = regions(f.grid)

@inline getregion(f::MultiRegionFunctionField{LX, LY, LZ}, r) where {LX, LY, LZ} =
    FunctionField{LX, LY, LZ}(_getregion(f.func, r),
                              _getregion(f.grid, r),
                              clock = _getregion(f.clock, r),
                              parameters = _getregion(f.parameters, r))

@inline getregion(f::MultiRegionField{LX, LY, LZ}, r) where {LX, LY, LZ} =
    Field{LX, LY, LZ}(_getregion(f.grid, r),
                      _getregion(f.data, r),
                      _getregion(f.boundary_conditions, r),
                      _getregion(f.indices, r),
                      _getregion(f.operand, r),
                      _getregion(f.status, r),
                      _getregion(f.communication_buffers, r))

@inline _getregion(f::MultiRegionFunctionField{LX, LY, LZ}, r) where {LX, LY, LZ} =
    FunctionField{LX, LY, LZ}(getregion(f.func, r),
                              getregion(f.grid, r),
                              clock = getregion(f.clock, r),
                              parameters = getregion(f.parameters, r))

@inline _getregion(f::MultiRegionField{LX, LY, LZ}, r) where {LX, LY, LZ} =
    Field{LX, LY, LZ}(getregion(f.grid, r),
                      getregion(f.data, r),
                      getregion(f.boundary_conditions, r),
                      getregion(f.indices, r),
                      getregion(f.operand, r),
                      getregion(f.status, r),
                      getregion(f.communication_buffers, r))

"""
    reconstruct_global_field(mrf)

Reconstruct a global field from `mrf::MultiRegionField` on the `CPU`.
"""
function reconstruct_global_field(mrf::MultiRegionField)

    # TODO: Reconstruct global field on the architecture of the grid. Use on_architecture to switch from GPU to CPU.
    global_grid  = on_architecture(CPU(), reconstruct_global_grid(mrf.grid))
    indices      = reconstruct_global_indices(mrf.indices, mrf.grid.partition, size(global_grid))
    global_field = Field(instantiated_location(mrf), global_grid; indices)

    data = construct_regionally(interior, mrf)
    data = construct_regionally(Array, data)
    compact_data!(global_field, global_grid, data, mrf.grid.partition)

    fill_halo_regions!(global_field)
    return global_field
end

function reconstruct_global_indices(indices, p::XPartition, N)
    idx1 = getregion(indices, 1)[1]
    idxl = getregion(indices, length(p))[1]

    if idx1 == Colon() && idxl == Colon()
        idx_x = Colon()
    else
        idx_x = UnitRange(idx1 == Colon() ? 1 : first(idx1), idxl == Colon() ? N[1] : last(idxl))
    end

    idx_y = getregion(indices, 1)[2]
    idx_z = getregion(indices, 1)[3]

    return (idx_x, idx_y, idx_z)
end

function reconstruct_global_indices(indices, p::YPartition, N)
    idx1 = getregion(indices, 1)[2]
    idxl = getregion(indices, length(p))[2]

    if idx1 == Colon() && idxl == Colon()
        idx_y = Colon()
    else
        idx_y = UnitRange(ix1 == Colon() ? 1 : first(idx1), idxl == Colon() ? N[2] : last(idxl))
    end

    idx_x = getregion(indices, 1)[1]
    idx_z = getregion(indices, 1)[3]

    return (idx_x, idx_y, idx_z)
end

<<<<<<< HEAD
# Set fields regionally
set_to_array!(mrf::MultiRegionField, a) = apply_regionally!(set_to_array!, mrf, a)
set_to_field!(mrf::MultiRegionField, v) = apply_regionally!(set_to_field!, mrf, v)

# Exporting some set! methods
# set! a function field can be safely done regionally
set!(mrf::MultiRegionField, f::FunctionField) = apply_regionally!(set!, mrf, f)
set!(mrf::MultiRegionField, f::Function)      = set_to_function!(mrf, f)
set!(mrf::MultiRegionField, mro::MultiRegionObject) = apply_regionally!(set!, mrf, mro)

# Fill fields regionally
fill!(mrf::MultiRegionField, v) = apply_regionally!(fill!, mrf, v)
fill!(mrf::MultiRegionField, a::Number) = apply_regionally!(fill!, mrf, a)
=======
## Functions applied regionally
set!(mrf::MultiRegionField, v)  = apply_regionally!(set!,  mrf, v)
Base.fill!(mrf::MultiRegionField, v) = apply_regionally!(fill!, mrf, v)

set!(mrf::MultiRegionField, a::Number)  = apply_regionally!(set!,  mrf, a)
Base.fill!(mrf::MultiRegionField, a::Number) = apply_regionally!(fill!, mrf, a)
>>>>>>> d6959697

compute!(mrf::GriddedMultiRegionField, time=nothing) = apply_regionally!(compute!, mrf, time)

# Disambiguation (same as computed_field.jl:64)
function compute!(comp::MultiRegionComputedField, time=nothing)
    # First compute `dependencies`:
    compute_at!(comp.operand, time)

    # Now perform the primary computation
    @apply_regionally compute_computed_field!(comp)

    fill_halo_regions!(comp)

    return comp
end

function interior(mrf::MultiRegionField)
    @apply_regionally interior_mrf = interior(mrf)
    return interior_mrf
end

function interior(mrf::MultiRegionField, I...)
    @apply_regionally interior_mrf = interior(mrf, I...)
    return interior_mrf
end

@inline hasnan(field::MultiRegionField) = (&)(construct_regionally(hasnan, field).regional_objects...)

validate_indices(indices, loc, mrg::MultiRegionGrids) =
    construct_regionally(validate_indices, indices, loc, mrg.region_grids)

communication_buffers(grid::MultiRegionGrid, data, bcs) =
    construct_regionally(CommunicationBuffers, grid, data, bcs)

communication_buffers(grid::MultiRegionGrid, data, ::Nothing) = nothing
communication_buffers(grid::MultiRegionGrid, data, ::Missing) = nothing

CommunicationBuffers(grid::MultiRegionGrids, args...; kwargs...) =
    construct_regionally(CommunicationBuffers, grid, args...; kwargs...)

function regularize_field_boundary_conditions(bcs::FieldBoundaryConditions,
                                              mrg::MultiRegionGrids,
                                              field_name::Symbol,
                                              prognostic_field_name=nothing)

  reg_bcs = regularize_field_boundary_conditions(bcs, mrg.region_grids[1], field_name, prognostic_field_name)
  loc = assumed_field_location(field_name)

  return FieldBoundaryConditions(mrg, loc; west = reg_bcs.west,
                                           east = reg_bcs.east,
                                           south = reg_bcs.south,
                                           north = reg_bcs.north,
                                           bottom = reg_bcs.bottom,
                                           top = reg_bcs.top,
                                           immersed = reg_bcs.immersed)
end

function inject_regional_bcs(grid, connectivity, loc, indices;
                             west = default_auxiliary_bc(grid, Val(:west), loc),
                             east = default_auxiliary_bc(grid, Val(:east), loc),
                             south = default_auxiliary_bc(grid, Val(:south), loc),
                             north = default_auxiliary_bc(grid, Val(:north), loc),
                             bottom = default_auxiliary_bc(grid, Val(:bottom),loc),
                             top = default_auxiliary_bc(grid, Val(:top), loc),
                             immersed = NoFluxBoundaryCondition())

    west  = inject_west_boundary(connectivity, west)
    east  = inject_east_boundary(connectivity, east)
    south = inject_south_boundary(connectivity, south)
    north = inject_north_boundary(connectivity, north)

    return FieldBoundaryConditions(indices, west, east, south, north, bottom, top, immersed)
end

function Base.show(io::IO, field::MultiRegionField)
    bcs = getregion(field, 1).boundary_conditions

    prefix =
        string("$(summary(field))\n",
                "├── grid: ", summary(field.grid), "\n",
                "├── boundary conditions: ", summary(bcs), "\n")
    middle = isnothing(field.operand) ? "" :
        string("├── operand: ", summary(field.operand), "\n",
                "├── status: ", summary(field.status), "\n")

    suffix = string("└── data: ", summary(field.data), "\n",
                    "    └── ", data_summary(field))

    print(io, prefix, middle, suffix)
end

xnodes(ψ::AbstractField{<:Any, <:Any, <:Any, <:OrthogonalSphericalShellGrid}) = xnodes((location(ψ, 1), location(ψ, 2)), ψ.grid)
ynodes(ψ::AbstractField{<:Any, <:Any, <:Any, <:OrthogonalSphericalShellGrid}) = ynodes((location(ψ, 1), location(ψ, 2)), ψ.grid)

# Convenience
@propagate_inbounds Base.getindex(mrf::MultiRegionField, r::Int) = getregion(mrf, r)
@propagate_inbounds Base.lastindex(mrf::MultiRegionField) = lastindex(mrf.grid)

import Base: ==

function ==(a::MultiRegionField, b::MultiRegionField)
    if regions(a) == regions(b)
        return all(a[r] == b[r] for r in regions(a))
    else
        return false
    end
end

import Base: isapprox    

function isapprox(a::MultiRegionField, b::MultiRegionField; kw...)
    if regions(a) == regions(b)
        return all(isapprox(a[r], b[r]; kw...) for r in regions(a))
    else
        return false
    end
end<|MERGE_RESOLUTION|>--- conflicted
+++ resolved
@@ -9,22 +9,8 @@
 import Oceananigans.BoundaryConditions: regularize_field_boundary_conditions, FieldBoundaryConditions
 import Oceananigans.Diagnostics: hasnan
 import Oceananigans.DistributedComputations: reconstruct_global_field, CommunicationBuffers
-<<<<<<< HEAD
-import Oceananigans.Fields: set_to_array!,
-                            set_to_field!,
-                            compute!, 
-                            compute_at!, 
-                            interior, 
-                            communication_buffers,
-                            validate_field_data, 
-                            validate_boundary_conditions, 
-                            validate_indices,
-                            set!
-
-=======
 import Oceananigans.Fields: set!, compute!, compute_at!, interior, communication_buffers,
                             validate_indices
->>>>>>> d6959697
 import Oceananigans.Grids: xnodes, ynodes
 
 # Field and FunctionField (both fields with "grids attached")
@@ -123,28 +109,12 @@
     return (idx_x, idx_y, idx_z)
 end
 
-<<<<<<< HEAD
-# Set fields regionally
-set_to_array!(mrf::MultiRegionField, a) = apply_regionally!(set_to_array!, mrf, a)
-set_to_field!(mrf::MultiRegionField, v) = apply_regionally!(set_to_field!, mrf, v)
-
-# Exporting some set! methods
-# set! a function field can be safely done regionally
-set!(mrf::MultiRegionField, f::FunctionField) = apply_regionally!(set!, mrf, f)
-set!(mrf::MultiRegionField, f::Function)      = set_to_function!(mrf, f)
-set!(mrf::MultiRegionField, mro::MultiRegionObject) = apply_regionally!(set!, mrf, mro)
-
-# Fill fields regionally
-fill!(mrf::MultiRegionField, v) = apply_regionally!(fill!, mrf, v)
-fill!(mrf::MultiRegionField, a::Number) = apply_regionally!(fill!, mrf, a)
-=======
 ## Functions applied regionally
 set!(mrf::MultiRegionField, v)  = apply_regionally!(set!,  mrf, v)
 Base.fill!(mrf::MultiRegionField, v) = apply_regionally!(fill!, mrf, v)
 
 set!(mrf::MultiRegionField, a::Number)  = apply_regionally!(set!,  mrf, a)
 Base.fill!(mrf::MultiRegionField, a::Number) = apply_regionally!(fill!, mrf, a)
->>>>>>> d6959697
 
 compute!(mrf::GriddedMultiRegionField, time=nothing) = apply_regionally!(compute!, mrf, time)
 
