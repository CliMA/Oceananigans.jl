--- conflicted
+++ resolved
@@ -169,23 +169,13 @@
 end
 
 function inject_regional_bcs(grid, connectivity, loc, indices;   
-<<<<<<< HEAD
-                              west = default_auxiliary_bc(grid, Val(:west),   loc),
-                              east = default_auxiliary_bc(grid, Val(:east),   loc),
+                             west = default_auxiliary_bc(grid, Val(:west),   loc),
+                             east = default_auxiliary_bc(grid, Val(:east),   loc),
                              south = default_auxiliary_bc(grid, Val(:south),  loc),
                              north = default_auxiliary_bc(grid, Val(:north),  loc),
-                            bottom = default_auxiliary_bc(grid, Val(:bottom), loc),
-                               top = default_auxiliary_bc(grid, Val(:top),    loc),
-                          immersed = NoFluxBoundaryCondition())
-=======
-                             west = default_auxiliary_bc(topology(grid, 1)(), loc[1]()),
-                             east = default_auxiliary_bc(topology(grid, 1)(), loc[1]()),
-                             south = default_auxiliary_bc(topology(grid, 2)(), loc[2]()),
-                             north = default_auxiliary_bc(topology(grid, 2)(), loc[2]()),
-                             bottom = default_auxiliary_bc(topology(grid, 3)(), loc[3]()),
-                             top = default_auxiliary_bc(topology(grid, 3)(), loc[3]()),
+                             bottom = default_auxiliary_bc(grid, Val(:bottom), loc),
+                             top = default_auxiliary_bc(grid, Val(:top),    loc),
                              immersed = NoFluxBoundaryCondition())
->>>>>>> a82c773e
 
     west  = inject_west_boundary(connectivity, west)
     east  = inject_east_boundary(connectivity, east)
