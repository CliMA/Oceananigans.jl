using Oceananigans.Solvers
using Oceananigans.Operators
using Oceananigans.Architectures
using Oceananigans.Grids: on_architecture
using Oceananigans.Fields: Field

using Oceananigans.Models.HydrostaticFreeSurfaceModels:
             compute_vertically_integrated_lateral_areas!,
             compute_matrix_coefficients,
             flux_div_xyᶜᶜᶠ  

import Oceananigans.Models.HydrostaticFreeSurfaceModels:
             build_implicit_step_solver,
             compute_implicit_free_surface_right_hand_side!

import Oceananigans.Solvers: solve!

import Oceananigans.Architectures: architecture

struct UnifiedImplicitFreeSurfaceSolver{S, R, T}
    unified_pcg_solver :: S
    right_hand_side :: R
    storage :: T
end

architecture(solver::UnifiedImplicitFreeSurfaceSolver) =
    architecture(solver.preconditioned_conjugate_gradient_solver)

function UnifiedImplicitFreeSurfaceSolver(mrg::MultiRegionGrid, settings, gravitational_acceleration::Number; multiple_devices = false)
    
    # Initialize vertically integrated lateral face areas
    grid = reconstruct_global_grid(mrg)

    ∫ᶻ_Axᶠᶜᶜ = Field((Face, Center, Nothing), grid)
    ∫ᶻ_Ayᶜᶠᶜ = Field((Center, Face, Nothing), grid)

    vertically_integrated_lateral_areas = (xᶠᶜᶜ = ∫ᶻ_Axᶠᶜᶜ, yᶜᶠᶜ = ∫ᶻ_Ayᶜᶠᶜ)

    compute_vertically_integrated_lateral_areas!(vertically_integrated_lateral_areas)
    fill_halo_regions!(vertically_integrated_lateral_areas)
    
    arch = architecture(mrg) 
    right_hand_side = unified_array(arch, zeros(eltype(grid), grid.Nx*grid.Ny))
    storage = deepcopy(right_hand_side)

    # Set maximum iterations to Nx * Ny if not set
    settings = Dict{Symbol, Any}(settings)
    maximum_iterations = get(settings, :maximum_iterations, grid.Nx * grid.Ny)
    settings[:maximum_iterations] = maximum_iterations

    coeffs = compute_matrix_coefficients(vertically_integrated_lateral_areas, grid, gravitational_acceleration)

    reduced_dim = (false, false, true)
    solver = multiple_devices ? UnifiedDiagonalIterativeSolver(coeffs; reduced_dim, grid, mrg, settings...) :
                                HeptadiagonalIterativeSolver(coeffs; reduced_dim, 
                                                             template = right_hand_side,
                                                             grid, 
                                                             settings...)

    return UnifiedImplicitFreeSurfaceSolver(solver, right_hand_side, storage)
end

build_implicit_step_solver(::Val{:HeptadiagonalIterativeSolver}, grid::MultiRegionGrid, settings, gravitational_acceleration) =
    UnifiedImplicitFreeSurfaceSolver(grid, settings, gravitational_acceleration)
build_implicit_step_solver(::Val{:Default}, grid::MultiRegionGrid, settings, gravitational_acceleration) =
    UnifiedImplicitFreeSurfaceSolver(grid, settings, gravitational_acceleration)   
build_implicit_step_solver(::Val{:PreconditionedConjugateGradient}, grid::MultiRegionGrid, settings, gravitational_acceleration) =
    throw(ArgumentError("Cannot use PCG solver with Multi-region grids!! Select :Default or :HeptadiagonalIterativeSolver as solver_method"))

function compute_implicit_free_surface_right_hand_side!(rhs, implicit_solver::UnifiedImplicitFreeSurfaceSolver, g, Δt, ∫ᶻQ, η)
    grid = ∫ᶻQ.u.grid
    M    = length(grid.partition)
    @apply_regionally compute_regional_rhs!(rhs, grid, g, Δt, ∫ᶻQ, η, Iterate(1:M), grid.partition)
    return nothing
end

compute_regional_rhs!(rhs, grid, g, Δt, ∫ᶻQ, η, region, partition) = 
    launch!(architecture(grid), grid, :xy,
                    implicit_linearized_unified_free_surface_right_hand_side!,
<<<<<<< HEAD
                    rhs, grid, g, Δt, ∫ᶻQ, η, region, partition)
=======
                    rhs, grid, g, Δt, ∫ᶻQ, η, region, partition,
		            dependencies = device_event(arch))

    wait(Oceananigans.Architectures.device(arch), event)
    return nothing
end
>>>>>>> 6cbe8cf3

# linearized right hand side
@kernel function implicit_linearized_unified_free_surface_right_hand_side!(rhs, grid, g, Δt, ∫ᶻQ, η, region, partition)
    i, j = @index(Global, NTuple)
    Az   = Azᶜᶜᶜ(i, j, 1, grid)
    δ_Q  = flux_div_xyᶜᶜᶠ(i, j, 1, grid, ∫ᶻQ.u, ∫ᶻQ.v)
    t    = displaced_xy_index(i, j, grid, region, partition)
    @inbounds rhs[t] = (δ_Q - Az * η[i, j, grid.Nz+1] / Δt) / (g * Δt)
end

function solve!(η, implicit_free_surface_solver::UnifiedImplicitFreeSurfaceSolver, rhs, g, Δt)

    solver = implicit_free_surface_solver.unified_pcg_solver
    storage = implicit_free_surface_solver.storage

    sync_all_devices!(η.grid.devices)

    switch_device!(getdevice(solver.matrix_constructors[1]))
    solve!(storage, solver, rhs, Δt)

    arch = architecture(solver)
    grid = η.grid
    
    @apply_regionally redistribute_lhs!(η, storage, arch, grid, Iterate(1:length(grid)), grid.partition)

    fill_halo_regions!(η)

    return nothing
end

<<<<<<< HEAD
redistribute_lhs!(η, sol, arch, grid, region, partition) = 
    launch!(arch, grid, :xy, _redistribute_lhs!, η, sol, region, grid, partition)
=======
function redistribute_lhs!(η, sol, arch, grid, region, partition)

    event = launch!(arch, grid, :xy, _redistribute_lhs!, η, sol, region, grid, partition,
		            dependencies = device_event(arch))

    wait(Oceananigans.Architectures.device(arch), event)
end
>>>>>>> 6cbe8cf3

# linearized right hand side
@kernel function _redistribute_lhs!(η, sol, region, grid, partition)
    i, j = @index(Global, NTuple)
    t = displaced_xy_index(i, j, grid, region, partition)
    @inbounds η[i, j, grid.Nz+1] = sol[t]
end<|MERGE_RESOLUTION|>--- conflicted
+++ resolved
@@ -77,16 +77,7 @@
 compute_regional_rhs!(rhs, grid, g, Δt, ∫ᶻQ, η, region, partition) = 
     launch!(architecture(grid), grid, :xy,
                     implicit_linearized_unified_free_surface_right_hand_side!,
-<<<<<<< HEAD
                     rhs, grid, g, Δt, ∫ᶻQ, η, region, partition)
-=======
-                    rhs, grid, g, Δt, ∫ᶻQ, η, region, partition,
-		            dependencies = device_event(arch))
-
-    wait(Oceananigans.Architectures.device(arch), event)
-    return nothing
-end
->>>>>>> 6cbe8cf3
 
 # linearized right hand side
 @kernel function implicit_linearized_unified_free_surface_right_hand_side!(rhs, grid, g, Δt, ∫ᶻQ, η, region, partition)
@@ -117,18 +108,8 @@
     return nothing
 end
 
-<<<<<<< HEAD
 redistribute_lhs!(η, sol, arch, grid, region, partition) = 
     launch!(arch, grid, :xy, _redistribute_lhs!, η, sol, region, grid, partition)
-=======
-function redistribute_lhs!(η, sol, arch, grid, region, partition)
-
-    event = launch!(arch, grid, :xy, _redistribute_lhs!, η, sol, region, grid, partition,
-		            dependencies = device_event(arch))
-
-    wait(Oceananigans.Architectures.device(arch), event)
-end
->>>>>>> 6cbe8cf3
 
 # linearized right hand side
 @kernel function _redistribute_lhs!(η, sol, region, grid, partition)
