using Oceananigans.BoundaryConditions
using Oceananigans.BoundaryConditions: fill_halo_size, fill_halo_offset, fill_halo_event!, get_boundary_kernels
using Oceananigans.Fields: reduced_dimensions
using Oceananigans.MultiRegion: number_of_regions

import Oceananigans.BoundaryConditions: fill_halo_regions!

function fill_halo_regions!(field::CubedSphereField{<:Center, <:Center}, args...; kwargs...)
    grid = field.grid

    multiregion_field = Reference(field.data.regional_objects)
    regions = Iterate(1:6)

    @apply_regionally fill_cubed_sphere_field_horizontal_halo_event!(grid, field, multiregion_field, regions,
        grid.connectivity.connections, WestAndEast(),
        _fill_cubed_sphere_center_center_field_east_west_halo_regions!)
    @apply_regionally fill_cubed_sphere_field_horizontal_halo_event!(grid, field, multiregion_field, regions,
        grid.connectivity.connections, SouthAndNorth(),
        _fill_cubed_sphere_center_center_field_north_south_halo_regions!)
<<<<<<< HEAD
    @apply_regionally fill_cubed_sphere_field_corner_halo_event!(grid, field,
        _fill_cubed_sphere_center_center_field_corner_halo_regions!)
=======
    @apply_regionally fill_cubed_sphere_field_vertical_halo_event!(grid, field)
>>>>>>> 0731c327

    return nothing
end

@inline function fill_cubed_sphere_field_horizontal_halo_event!(grid, field, multiregion_field, region, connections,
                                                                side, _fill_halo_kernel!)
    sz = fill_halo_size(field.data, side, field.indices, FullyConnected, instantiated_location(field), grid)
    of = fill_halo_offset(sz, side, field.indices)
    kernel_parameters = KernelParameters(sz, of)
    reduced_dims = reduced_dimensions(field)

    return launch!(grid.architecture, grid, kernel_parameters, _fill_halo_kernel!, field, multiregion_field, region,
                   connections, grid.Nx, grid.Hx; reduced_dimensions = reduced_dims)
end

@kernel function _fill_cubed_sphere_center_center_field_east_west_halo_regions!(field, multiregion_field, region,
                                                                                connections, Nc, Hc)
    j, k = @index(Global, NTuple)
    region_E = connections.east.from_rank
    region_W = connections.west.from_rank

    # The commented blocks below show the equivalent non-GPU vectorized implementation, which can be useful for visually
    # verifying halo filling against schematics or physical cubed sphere models.

    #- E + W Halo for field:
    for i in 1:Hc
        if isodd(region)
            @inbounds begin
                #=
                field[region][Nc+1:Nc+Hc, 1:Nc, k] .=         field[region_E][1:Hc, 1:Nc, k]
                field[region][1-Hc:0, 1:Nc, k]     .= reverse(field[region_W][1:Nc, Nc+1-Hc:Nc, k], dims=1)'
                =#
                field[Nc+i, j, k] = multiregion_field[region_E][i, j, k]
                field[i-Hc, j, k] = multiregion_field[region_W][Nc+1-j, Nc+i-Hc, k]
            end
        elseif iseven(region)
            @inbounds begin
                #=
                field[region][Nc+1:Nc+Hc, 1:Nc, k] .= reverse(field[region_E][1:Nc, 1:Hc, k], dims=1)'
                field[region][1-Hc:0, 1:Nc, k]     .=         field[region_W][Nc+1-Hc:Nc, 1:Nc, k]
                =#
                field[Nc+i, j, k] = multiregion_field[region_E][Nc+1-j, i, k]
                field[i-Hc, j, k] = multiregion_field[region_W][Nc+i-Hc, j, k]
            end
        end
    end
end

@kernel function _fill_cubed_sphere_center_center_field_north_south_halo_regions!(field, multiregion_field, region,
                                                                                  connections, Nc, Hc)
    i, k = @index(Global, NTuple)
    region_N = connections.north.from_rank
    region_S = connections.south.from_rank

    # The commented blocks below show the equivalent non-GPU vectorized implementation, which can be useful for visually
    # verifying halo filling against schematics or physical cubed sphere models.

    #- N + S Halo for field:
    for j in 1:Hc
        if isodd(region)
            @inbounds begin
                #=
                field[region][1:Nc, Nc+1:Nc+Hc, k] .= reverse(field[region_N][1:Hc, 1:Nc, k], dims=2)'
                field[region][1:Nc, 1-Hc:0, k]     .=         field[region_S][1:Nc, Nc+1-Hc:Nc, k]
                =#
                field[i, Nc+j, k] = multiregion_field[region_N][j, Nc+1-i, k]
                field[i, j-Hc, k] = multiregion_field[region_S][i, Nc+j-Hc, k]
            end
        elseif iseven(region)
            @inbounds begin
                #=
                field[region][1:Nc, Nc+1:Nc+Hc, k] .=         field[region_N][1:Nc, 1:Hc, k]
                field[region][1:Nc, 1-Hc:0, k]     .= reverse(field[region_S][Nc+1-Hc:Nc, 1:Nc, k], dims=2)'
                =#
                field[i, Nc+j, k] = multiregion_field[region_N][i, j, k]
                field[i, j-Hc, k] = multiregion_field[region_S][Nc+j-Hc, Nc+1-i, k]
            end
        end
    end
end

<<<<<<< HEAD
@inline vertical_offset(::Tuple{<:Any, <:Any, <:Colon}) = 0
@inline vertical_offset(indices) = first(indices[3]) - 1

@inline function fill_cubed_sphere_field_corner_halo_event!(grid, field, _fill_halo_kernel!)
    Nz = size(field, 3)
    of = vertical_offset(field.indices)
    kernel_parameters = KernelParameters(Nz, of)
    reduced_dims = reduced_dimensions(field)

    return launch!(grid.architecture, grid, kernel_parameters, _fill_halo_kernel!, field, grid.Nx, grid.Hx;
                   reduced_dimensions = reduced_dims)
end

@kernel function _fill_cubed_sphere_center_center_field_corner_halo_regions!(field, Nc, Hc)
    k_NTuple = @index(Global, NTuple)
    k = k_NTuple[1]

    # The commented blocks below show the equivalent non-GPU vectorized implementation, which can be useful for visually
    # verifying halo filling against schematics or physical cubed sphere models.

    for i in 1:Hc
        @inbounds begin
            #=
            #- SW corner:
            field[region][1-Hc:0, 0, k] .= field[region][1, 1-Hc:0, k]
            field[region][0, 1-Hc:0, k] .= field[region][1-Hc:0, 1, k]'
            =#
            field[i-Hc, 0, k] = field[1, i-Hc, k]
            field[0, i-Hc, k] = field[i-Hc, 1, k]
            #=
            #- SE corner:
            field[region][Nc+1:Nc+Hc, 0, k] .= reverse(field[region][Nc, 1-Hc:0, k])
            =#
            field[Nc+i, 0, k] = field[Nc, 1-i, k]
            #=
            #- NW corner:
            field[region][0, Nc+1:Nc+Hc, k] .= reverse(field[region][1-Hc:0, Nc, k])'
            =#
            field[0, Nc+i, k] = field[1-i, Nc, k]
        end
    end
=======
@inline function fill_cubed_sphere_field_vertical_halo_event!(grid, field)
    loc = instantiated_location(field)
    kernels!, bcs = get_boundary_kernels(field.boundary_conditions, field.data, grid, loc, field.indices)
    kernel! = kernels!.bottom_and_top
    bc = bcs.bottom_and_top

    fill_halo_event!(field.data, kernel!, bc, loc, grid)
>>>>>>> 0731c327
end

function fill_halo_regions!(field::CubedSphereField{<:Face, <:Face}; kwargs...)
    grid = field.grid

    multiregion_field = Reference(field.data.regional_objects)
    regions = Iterate(1:6)

    @apply_regionally fill_cubed_sphere_field_horizontal_halo_event!(grid, field, multiregion_field, regions,
        grid.connectivity.connections, WestAndEast(),
        _fill_cubed_sphere_face_face_field_east_west_halo_regions!)
    @apply_regionally fill_cubed_sphere_field_horizontal_halo_event!(grid, field, multiregion_field, regions,
        grid.connectivity.connections, SouthAndNorth(),
        _fill_cubed_sphere_face_face_field_north_south_halo_regions!)
    @apply_regionally fill_cubed_sphere_field_vertical_halo_event!(grid, field)

    return nothing
end

@kernel function _fill_cubed_sphere_face_face_field_east_west_halo_regions!(field, multiregion_field, region,
                                                                            connections, Nc, Hc)
    j, k = @index(Global, NTuple)
    region_E = connections.east.from_rank
    region_W = connections.west.from_rank
    region_S = connections.south.from_rank

    # The commented blocks below show the equivalent non-GPU vectorized implementation, which can be useful for visually
    # verifying halo filling against schematics or physical cubed sphere models.

    #- E + W Halo for field:
    for i in 1:Hc
        if isodd(region)
            @inbounds begin
                #=
                field[region][Nc+1:Nc+Hc, 1:Nc, k]   .=         field[region_E][1:Hc, 1:Nc, k]
                field[region][1-Hc:0, 2:Nc+1, k]     .= reverse(field[region_W][1:Nc, Nc+1-Hc:Nc, k], dims=1)'
                field[region][1-Hc:0, 1, k]          .=         field[region_S][1, Nc+1-Hc:Nc, k]
                =#
                field[Nc+i, j, k]   = multiregion_field[region_E][i, j, k]
                field[i-Hc, j+1, k] = multiregion_field[region_W][Nc+1-j, Nc+i-Hc, k]
                field[i-Hc, 1, k]   = multiregion_field[region_S][1, Nc+i-Hc, k]
            end
        elseif iseven(region)
            @inbounds begin
                #=
                field[region][Nc+1:Nc+Hc, 2:Nc, k]   .= reverse(field[region_E][2:Nc, 1:Hc, k], dims=1)'
                if Hc > 1
                    field[region][Nc+2:Nc+Hc, 1, k]  .= reverse(field[region_S][Nc+2-Hc:Nc, 1, k])
                end
                Note that the halo corresponding to the "missing" south-east corner of even panels, specifically
                field[region][Nc+1, 1, k], remains unfilled.
                =#
                j > 1 && (field[Nc+i, j, k] = multiregion_field[region_E][Nc+2-j, i, k])
                (Hc > 1 && i > 1) && (field[Nc+i, 1, k] = multiregion_field[region_S][Nc+2-i, 1, k])
                #=
                field[region][1-Hc:0, 1:Nc, k]       .=         field[region_W][Nc+1-Hc:Nc, 1:Nc, k]
                =#
                field[i-Hc, j, k] = multiregion_field[region_W][Nc+i-Hc, j, k]
            end
        end
    end
end

@kernel function _fill_cubed_sphere_face_face_field_north_south_halo_regions!(field, multiregion_field, region,
                                                                              connections, Nc, Hc)
    i, k = @index(Global, NTuple)
    region_E = connections.east.from_rank
    region_N = connections.north.from_rank
    region_W = connections.west.from_rank
    region_S = connections.south.from_rank

    # The commented blocks below show the equivalent non-GPU vectorized implementation, which can be useful for visually
    # verifying halo filling against schematics or physical cubed sphere models.

    #- N + S Halo for field:
    for j in 1:Hc
        if isodd(region)
            @inbounds begin
                #=
                field[region][2:Nc+1, Nc+1:Nc+Hc, k] .= reverse(field[region_N][1:Hc, 1:Nc, k], dims=2)'
                if Hc > 1
                    field[region][1, Nc+2:Nc+Hc, k]  .= reverse(field[region_W][1, Nc+2-Hc:Nc, k])'
                end
                Note that the halo corresponding to the "missing" north-west corner of odd panels, specifically
                field[region][1, Nc+1, k], remains unfilled.
                =#
                field[i+1, Nc+j, k] = multiregion_field[region_N][j, Nc+1-i, k]
                (Hc > 1 && j > 1) && (field[1, Nc+j, k] = multiregion_field[region_W][1, Nc+2-j, k])
                #=
                field[region][1:Nc, 1-Hc:0, k]       .=         field[region_S][1:Nc, Nc+1-Hc:Nc, k]
                field[region][Nc+1, 1-Hc:0, k]       .= reverse(field[region_E][2:Hc+1, 1, k])'
                =#
                field[i, j-Hc, k] = multiregion_field[region_S][i, Nc+j-Hc, k]
                field[Nc+1, j-Hc, k] = multiregion_field[region_E][Hc+2-j, 1, k]
            end
        elseif iseven(region)
            @inbounds begin
                #=
                field[region][1:Nc, Nc+1:Nc+Hc, k]   .=         field[region_N][1:Nc, 1:Hc, k]
                field[region][Nc+1, Nc+1:Nc+Hc, k]   .=         field[region_E][1, 1:Hc, k]'
                field[region][2:Nc+1, 1-Hc:0, k]     .= reverse(field[region_S][Nc+1-Hc:Nc, 1:Nc, k], dims=2)'
                field[region][1, 1-Hc:0, k]          .=         field[region_W][Nc+1-Hc:Nc, 1, k]'
                =#
                field[i, Nc+j, k] = multiregion_field[region_N][i, j, k]
                field[Nc+1, Nc+j, k] = multiregion_field[region_E][1, j, k]
                field[i+1, j-Hc, k] = multiregion_field[region_S][Nc+j-Hc, Nc+1-i, k]
                field[1, j-Hc, k] = multiregion_field[region_W][Nc+j-Hc, 1, k]
            end
        end
    end
end

fill_halo_regions!(fields::Tuple{CubedSphereField,CubedSphereField}; signed = true, kwargs...) = fill_halo_regions!(fields...; signed, kwargs...)

function fill_halo_regions!(field_1::CubedSphereField{<:Center, <:Center},
                            field_2::CubedSphereField{<:Center, <:Center}; signed = true, kwargs...)
    grid = field_1.grid

    plmn = signed ? -1 : 1

    multiregion_field_1 = Reference(field_1.data.regional_objects)
    multiregion_field_2 = Reference(field_2.data.regional_objects)
    regions = Iterate(1:6)

    @apply_regionally fill_cubed_sphere_field_pairs_horizontal_halo_event!(grid, field_1, multiregion_field_1, field_2,
        multiregion_field_2, regions, grid.connectivity.connections, plmn, WestAndEast(),
        _fill_cubed_sphere_center_center_center_center_field_pairs_east_west_halo_regions!)
    @apply_regionally fill_cubed_sphere_field_pairs_horizontal_halo_event!(grid, field_1, multiregion_field_1, field_2,
        multiregion_field_2, regions, grid.connectivity.connections, plmn, SouthAndNorth(),
        _fill_cubed_sphere_center_center_center_center_field_pairs_north_south_halo_regions!)
    @apply_regionally fill_cubed_sphere_field_vertical_halo_event!(grid, field_1, field_2)

    return nothing
end

@inline function fill_cubed_sphere_field_pairs_horizontal_halo_event!(grid, field_1, multiregion_field_1, field_2,
                                                                      multiregion_field_2, region, connections, plmn,
                                                                      side, _fill_halo_kernel!)

    sz = fill_halo_size(field_1.data, side, field_1.indices, FullyConnected, instantiated_location(field_1), grid)
    of = fill_halo_offset(sz, side, field_1.indices)
    kernel_parameters = KernelParameters(sz, of)
    reduced_dims = reduced_dimensions(field_1)

    return launch!(grid.architecture, grid, kernel_parameters, _fill_halo_kernel!, field_1, multiregion_field_1,
                   field_2, multiregion_field_2, region, connections, grid.Nx, grid.Hx, plmn;
                   reduced_dimensions = reduced_dims)
end

@kernel function _fill_cubed_sphere_center_center_center_center_field_pairs_east_west_halo_regions!(
field_1, multiregion_field_1, field_2, multiregion_field_2, region, connections, Nc, Hc, plmn)
    j, k = @index(Global, NTuple)
    region_E = connections.east.from_rank
    region_W = connections.west.from_rank

    # The commented blocks below show the equivalent non-GPU vectorized implementation, which can be useful for visually
    # verifying halo filling against schematics or physical cubed sphere models.

    #- E + W Halo for field:
    for i in 1:Hc
        if isodd(region)
            @inbounds begin
                #=
                #- E Halo:
                field_1[region][Nc+1:Nc+Hc, 1:Nc, k] .=         field_1[region_E][1:Hc, 1:Nc, k]
                field_2[region][Nc+1:Nc+Hc, 1:Nc, k] .=         field_2[region_E][1:Hc, 1:Nc, k]
                =#
                field_1[Nc+i, j, k] = multiregion_field_1[region_E][i, j, k]
                field_2[Nc+i, j, k] = multiregion_field_2[region_E][i, j, k]
                #=
                #- W Halo:
                field_1[region][1-Hc:0, 1:Nc, k]     .= reverse(field_2[region_W][1:Nc, Nc+1-Hc:Nc, k], dims=1)'
                field_2[region][1-Hc:0, 1:Nc, k]     .= reverse(field_1[region_W][1:Nc, Nc+1-Hc:Nc, k], dims=1)' * plmn
                =#
                field_1[i-Hc, j, k] = multiregion_field_2[region_W][Nc+1-j, Nc+i-Hc, k]
                field_2[i-Hc, j, k] = multiregion_field_1[region_W][Nc+1-j, Nc+i-Hc, k] * plmn
            end
        elseif iseven(region)
            @inbounds begin
                #=
                #- E Halo:
                field_1[region][Nc+1:Nc+Hc, 1:Nc, k] .= reverse(field_2[region_E][1:Nc, 1:Hc, k], dims=1)'
                field_2[region][Nc+1:Nc+Hc, 1:Nc, k] .= reverse(field_1[region_E][1:Nc, 1:Hc, k], dims=1)' * plmn
                =#
                field_1[Nc+i, j, k] = multiregion_field_2[region_E][Nc+1-j, i, k]
                field_2[Nc+i, j, k] = multiregion_field_1[region_E][Nc+1-j, i, k] * plmn
                #=
                #- W Halo:
                field_1[region][1-Hc:0, 1:Nc, k]     .=         field_1[region_W][Nc+1-Hc:Nc, 1:Nc, k]
                field_2[region][1-Hc:0, 1:Nc, k]     .=         field_2[region_W][Nc+1-Hc:Nc, 1:Nc, k]
                =#
                field_1[i-Hc, j, k] = multiregion_field_1[region_W][Nc+i-Hc, j, k]
                field_2[i-Hc, j, k] = multiregion_field_2[region_W][Nc+i-Hc, j, k]
            end
        end
    end
end

@kernel function _fill_cubed_sphere_center_center_center_center_field_pairs_north_south_halo_regions!(
field_1, multiregion_field_1, field_2, multiregion_field_2, region, connections, Nc, Hc, plmn)
    i, k = @index(Global, NTuple)
    region_N = connections.north.from_rank
    region_S = connections.south.from_rank

    # The commented blocks below show the equivalent non-GPU vectorized implementation, which can be useful for visually
    # verifying halo filling against schematics or physical cubed sphere models.

    #- N + S Halo for field:
    for j in 1:Hc
        if isodd(region)
            @inbounds begin
                #=
                #- N Halo:
                field_1[region][1:Nc, Nc+1:Nc+Hc, k] .= reverse(field_2[region_N][1:Hc, 1:Nc, k], dims=2)' * plmn
                field_2[region][1:Nc, Nc+1:Nc+Hc, k] .= reverse(field_1[region_N][1:Hc, 1:Nc, k], dims=2)'
                =#
                field_1[i, Nc+j, k] = multiregion_field_2[region_N][j, Nc+1-i, k] * plmn
                field_2[i, Nc+j, k] = multiregion_field_1[region_N][j, Nc+1-i, k]
                #=
                #- S Halo:
                field_1[region][1:Nc, 1-Hc:0, k]     .=         field_1[region_S][1:Nc, Nc+1-Hc:Nc, k]
                field_2[region][1:Nc, 1-Hc:0, k]     .=         field_2[region_S][1:Nc, Nc+1-Hc:Nc, k]
                =#
                field_1[i, j-Hc, k] = multiregion_field_1[region_S][i, Nc+j-Hc, k]
                field_2[i, j-Hc, k] = multiregion_field_2[region_S][i, Nc+j-Hc, k]
            end
        elseif iseven(region)
            @inbounds begin
                #=
                #- N Halo:
                field_1[region][1:Nc, Nc+1:Nc+Hc, k] .=         field_1[region_N][1:Nc, 1:Hc, k]
                field_2[region][1:Nc, Nc+1:Nc+Hc, k] .=         field_2[region_N][1:Nc, 1:Hc, k]
                =#
                field_1[i, Nc+j, k] = multiregion_field_1[region_N][i, j, k]
                field_2[i, Nc+j, k] = multiregion_field_2[region_N][i, j, k]
                #=
                #- S Halo:
                field_1[region][1:Nc, 1-Hc:0, k]     .= reverse(field_2[region_S][Nc+1-Hc:Nc, 1:Nc, k], dims=2)' * plmn
                field_2[region][1:Nc, 1-Hc:0, k]     .= reverse(field_1[region_S][Nc+1-Hc:Nc, 1:Nc, k], dims=2)'
                =#
                field_1[i, j-Hc, k] = multiregion_field_2[region_S][Nc+j-Hc, Nc+1-i, k] * plmn
                field_2[i, j-Hc, k] = multiregion_field_1[region_S][Nc+j-Hc, Nc+1-i, k]
            end
        end
    end
end

@inline function fill_cubed_sphere_field_vertical_halo_event!(grid, field_1, field_2)
    for field in (field_1, field_2)
        loc = instantiated_location(field)
        kernels!, bcs = get_boundary_kernels(field.boundary_conditions, field.data, grid, loc, field.indices)
        kernel! = kernels!.bottom_and_top
        bc = bcs.bottom_and_top

        fill_halo_event!(field.data, kernel!, bc, loc, grid)
    end
end

function fill_halo_regions!(field_1::CubedSphereField{<:Face, <:Center},
                            field_2::CubedSphereField{<:Center, <:Face}; signed = true, kwargs...)
    grid = field_1.grid

    plmn = signed ? -1 : 1

    multiregion_field_1 = Reference(field_1.data.regional_objects)
    multiregion_field_2 = Reference(field_2.data.regional_objects)
    regions = Iterate(1:6)

    @apply_regionally fill_cubed_sphere_field_pairs_horizontal_halo_event!(grid, field_1, multiregion_field_1, field_2,
        multiregion_field_2, regions, grid.connectivity.connections, plmn, WestAndEast(),
        _fill_cubed_sphere_face_center_center_face_field_pairs_east_west_halo_regions!)
    @apply_regionally fill_cubed_sphere_field_pairs_horizontal_halo_event!(grid, field_1, multiregion_field_1, field_2,
        multiregion_field_2, regions, grid.connectivity.connections, plmn, SouthAndNorth(),
        _fill_cubed_sphere_face_center_center_face_field_pairs_north_south_halo_regions!)

    #=
    Add one valid field_1, field_2 value next to the corner, that allows us to compute vorticity on a wider stencil
    (e.g., ζ[0, 1, k] and ζ[1, 0, k]).
    =#

    if grid.Hx > 1
        @apply_regionally fill_cubed_sphere_field_pairs_corner_halo_event!(grid, field_1, field_2, plmn,
            _fill_cubed_sphere_face_center_field_corner_halo_regions!)
        @apply_regionally fill_cubed_sphere_field_pairs_corner_halo_event!(grid, field_1, field_2, plmn,
            _fill_cubed_sphere_center_face_field_corner_halo_regions!)
    end

    @apply_regionally fill_cubed_sphere_field_vertical_halo_event!(grid, field_1, field_2)

    return nothing
end

@inline function fill_cubed_sphere_field_pairs_corner_halo_event!(grid, field_1, field_2, plmn, _fill_halo_kernel!)
    Nz = size(field_1, 3)
    of = vertical_offset(field_1.indices)
    kernel_parameters = KernelParameters(Nz, of)
    reduced_dims = reduced_dimensions(field_1)

    return launch!(grid.architecture, grid, kernel_parameters, _fill_halo_kernel!, field_1, field_2, grid.Nx, grid.Hx,
                   plmn; reduced_dimensions = reduced_dims)
end

@kernel function _fill_cubed_sphere_face_center_center_face_field_pairs_east_west_halo_regions!(
field_1, multiregion_field_1, field_2, multiregion_field_2, region, connections, Nc, Hc, plmn)
    j, k = @index(Global, NTuple)

    region_E = connections.east.from_rank
    region_N = connections.north.from_rank
    region_W = connections.west.from_rank
    region_S = connections.south.from_rank

    # The commented blocks below show the equivalent non-GPU vectorized implementation, which can be useful for visually
    # verifying halo filling against schematics or physical cubed sphere models.

    #- E + W Halo for field:
    for i in 1:Hc
        if isodd(region)
            @inbounds begin
                #=
                #- E + W Halo for field_1:
                field_1[region][Nc+1:Nc+Hc, 1:Nc, k]   .=         field_1[region_E][1:Hc, 1:Nc, k]
                field_1[region][1-Hc:0, 1:Nc, k]       .= reverse(field_2[region_W][1:Nc, Nc+1-Hc:Nc, k], dims=1)'
                =#
                field_1[Nc+i, j, k] = multiregion_field_1[region_E][i, j, k]
                field_1[i-Hc, j, k] = multiregion_field_2[region_W][Nc+1-j, Nc+i-Hc, k]
                #=
                #- E + W Halo for field_2:
                field_2[region][Nc+1:Nc+Hc, 1:Nc, k]   .=         field_2[region_E][1:Hc, 1:Nc, k]
                field_2[region][Nc+1:Nc+Hc, Nc+1, k]   .=         field_2[region_N][1:Hc, 1, k]
                field_2[region][1-Hc:0, 2:Nc+1, k]     .= reverse(field_1[region_W][1:Nc, Nc+1-Hc:Nc, k], dims=1)' * plmn
                field_2[region][1-Hc:0, 1, k]          .=         field_1[region_S][1, Nc+1-Hc:Nc, k] * plmn
                =#
                field_2[Nc+i, j, k] = multiregion_field_2[region_E][i, j, k]
                field_2[Nc+i, Nc+1, k] = multiregion_field_2[region_N][i, 1, k]
                field_2[i-Hc, j+1, k] = multiregion_field_1[region_W][Nc+1-j, Nc+i-Hc, k] * plmn
                field_2[i-Hc, 1, k] = multiregion_field_1[region_S][1, Nc+i-Hc, k] * plmn
            end
        elseif iseven(region)
            @inbounds begin
                #=
                #- E + W Halo for field_1:
                field_1[region][Nc+1:Nc+Hc, 1:Nc, k]   .= reverse(field_2[region_E][1:Nc, 1:Hc, k], dims=1)'
                field_1[region][1-Hc:0, 1:Nc, k]       .=         field_1[region_W][Nc+1-Hc:Nc, 1:Nc, k]
                =#
                field_1[Nc+i, j, k] = multiregion_field_2[region_E][Nc+1-j, i, k]
                field_1[i-Hc, j, k] = multiregion_field_1[region_W][Nc+i-Hc, j, k]
                #=
                #- E + W Halo for field_2:
                field_2[region][Nc+1:Nc+Hc, 2:Nc+1, k] .= reverse(field_1[region_E][1:Nc, 1:Hc, k], dims=1)' * plmn
                field_2[region][Nc+1:Nc+Hc, 1, k]      .= reverse(field_2[region_S][Nc+1-Hc:Nc, 1, k]) * plmn
                field_2[region][1-Hc:0, 1:Nc, k]       .=         field_2[region_W][Nc+1-Hc:Nc, 1:Nc, k]
                field_2[region][1-Hc:0, Nc+1, k]       .= reverse(field_1[region_N][1, 1:Hc, k])
                =#
                field_2[Nc+i, j+1, k] = multiregion_field_1[region_E][Nc+1-j, i, k] * plmn
                field_2[Nc+i, 1, k] = multiregion_field_2[region_S][Nc+1-i, 1, k] * plmn
                field_2[i-Hc, j, k] = multiregion_field_2[region_W][Nc+i-Hc, j, k]
                field_2[i-Hc, Nc+1, k] = multiregion_field_1[region_N][1, Hc+1-i, k]
            end
        end
    end
end

@kernel function _fill_cubed_sphere_face_center_center_face_field_pairs_north_south_halo_regions!(
field_1, multiregion_field_1, field_2, multiregion_field_2, region, connections, Nc, Hc, plmn)
    i, k = @index(Global, NTuple)

    region_E = connections.east.from_rank
    region_N = connections.north.from_rank
    region_W = connections.west.from_rank
    region_S = connections.south.from_rank

    # The commented blocks below show the equivalent non-GPU vectorized implementation, which can be useful for visually
    # verifying halo filling against schematics or physical cubed sphere models.

    #- N + S Halo for field:
    for j in 1:Hc
        if isodd(region)
            @inbounds begin
                #=
                #- N + S Halo for field_1:
                field_1[region][2:Nc+1, Nc+1:Nc+Hc, k] .= reverse(field_2[region_N][1:Hc, 1:Nc, k], dims=2)' * plmn
                field_1[region][1, Nc+1:Nc+Hc, k]      .= reverse(field_1[region_W][1, Nc+1-Hc:Nc, k])' * plmn
                field_1[region][1:Nc, 1-Hc:0, k]       .=         field_1[region_S][1:Nc, Nc+1-Hc:Nc, k]
                field_1[region][Nc+1, 1-Hc:0, k]       .= reverse(field_2[region_E][1:Hc, 1, k])'
                =#
                field_1[i+1, Nc+j, k] = multiregion_field_2[region_N][j, Nc+1-i, k] * plmn
                field_1[1, Nc+j, k] = multiregion_field_1[region_W][1, Nc+1-j, k] * plmn
                field_1[i, j-Hc, k] = multiregion_field_1[region_S][i, Nc+j-Hc, k]
                field_1[Nc+1, j-Hc, k] = multiregion_field_2[region_E][Hc+1-j, 1, k]
                #=
                #- N + S Halo for field_2:
                field_2[region][1:Nc, Nc+1:Nc+Hc, k]   .= reverse(field_1[region_N][1:Hc, 1:Nc, k], dims=2)'
                field_2[region][1:Nc, 1-Hc:0, k]       .=         field_2[region_S][1:Nc, Nc+1-Hc:Nc, k]
                =#
                field_2[i, Nc+j, k] = multiregion_field_1[region_N][j, Nc+1-i, k]
                field_2[i, j-Hc, k] = multiregion_field_2[region_S][i, Nc+j-Hc, k]
            end
        elseif iseven(region)
            @inbounds begin
                #=
                #- N + S Halo for field_1:
                field_1[region][1:Nc, Nc+1:Nc+Hc, k]   .=         field_1[region_N][1:Nc, 1:Hc, k]
                field_1[region][Nc+1, Nc+1:Nc+Hc, k]   .=         field_1[region_E][1, 1:Hc, k]'
                field_1[region][2:Nc+1, 1-Hc:0, k]     .= reverse(field_2[region_S][Nc+1-Hc:Nc, 1:Nc, k], dims=2)' * plmn
                field_1[region][1, 1-Hc:0, k]          .=         field_2[region_W][Nc+1-Hc:Nc, 1, k]' * plmn
                =#
                field_1[i, Nc+j, k] = multiregion_field_1[region_N][i, j, k]
                field_1[Nc+1, Nc+j, k] = multiregion_field_1[region_E][1, j, k]
                field_1[i+1, j-Hc, k] = multiregion_field_2[region_S][Nc+j-Hc, Nc+1-i, k] * plmn
                field_1[1, j-Hc, k] = multiregion_field_2[region_W][Nc+j-Hc, 1, k] * plmn
                #=
                #- N + S Halo for field_2:
                field_2[region][1:Nc, Nc+1:Nc+Hc, k]   .=         field_2[region_N][1:Nc, 1:Hc, k]
                field_2[region][1:Nc, 1-Hc:0, k]       .= reverse(field_1[region_S][Nc+1-Hc:Nc, 1:Nc, k], dims=2)'
                =#
                field_2[i, Nc+j, k] = multiregion_field_2[region_N][i, j, k]
                field_2[i, j-Hc, k] = multiregion_field_1[region_S][Nc+j-Hc, Nc+1-i, k]
            end
        end
    end
end

@kernel function _fill_cubed_sphere_face_center_field_corner_halo_regions!(field_1, field_2, Nc, Hc, plmn)
    k_NTuple = @index(Global, NTuple)
    k = k_NTuple[1]

    # The commented blocks below show the equivalent non-GPU vectorized implementation, which can be useful for visually
    # verifying halo filling against schematics or physical cubed sphere models.

    for i in 1:Hc
        @inbounds begin
            #=
            #- SW corner:
            field_1[region][1-Hc:0, 0, k] .= field_2[region][1, 1-Hc:0, k]
            =#
            field_1[i-Hc, 0, k] = field_2[1, i-Hc, k]
            #=
            #- NW corner:
            field_1[region][2-Hc:0, Nc+1, k] .= reverse(field_2[region][1, Nc+2:Nc+Hc, k]) * plmn
            =#
            (i > 1) && (field_1[i-Hc, Nc+1, k] = field_2[1, Nc+Hc+2-i, k] * plmn)
            #=
            #- SE corner:
            field_1[region][Nc+2:Nc+Hc, 0, k] .= reverse(field_2[region][Nc, 2-Hc:0, k]) * plmn
            =#
            (i > 1) && (field_1[Nc+i, 0, k] = field_2[Nc, 2-i, k] * plmn)
            #=
            #- NE corner:
            field_1[region][Nc+2:Nc+Hc, Nc+1, k] .= field_2[region][Nc, Nc+2:Nc+Hc, k]
            =#
            (i > 1) && (field_1[Nc+i, Nc+1, k] = field_2[Nc, Nc+i, k])
        end
    end
end

@kernel function _fill_cubed_sphere_center_face_field_corner_halo_regions!(field_1, field_2, Nc, Hc, plmn)
    k_NTuple = @index(Global, NTuple)
    k = k_NTuple[1]

    # The commented blocks below show the equivalent non-GPU vectorized implementation, which can be useful for visually
    # verifying halo filling against schematics or physical cubed sphere models.

    for j in 1:Hc
        @inbounds begin
            #=
            #- SW corner:
            field_2[region][0, 1-Hc:0, k] .= field_1[region][1-Hc:0, 1, k]'
            =#
            field_2[0, j-Hc, k] = field_1[j-Hc, 1, k]
            #=
            #- NW corner:
            field_2[region][0, Nc+2:Nc+Hc, k] .= reverse(field_1[region][2-Hc:0, Nc, k])' * plmn
            =#
            (j > 1) && (field_2[0, Nc+j, k] = field_1[2-j, Nc, k] * plmn)
            #=
            #- SE corner:
            field_2[region][Nc+1, 2-Hc:0, k] .= reverse(field_1[region][Nc+2:Nc+Hc, 1, k])' * plmn
            =#
            (j > 1) && (field_2[Nc+1, j-Hc, k] = field_1[Nc+Hc+2-j, 1, k] * plmn)
            #=
            #- NE corner:
            field_2[region][Nc+1, Nc+2:Nc+Hc, k] .= field_1[region][Nc+2:Nc+Hc, Nc, k]'
            =#
            (j > 1) && (field_2[Nc+1, Nc+j, k] = field_1[Nc+j, Nc, k])
        end
    end
end

function fill_halo_regions!(field_1::CubedSphereField{<:Face, <:Face},
                            field_2::CubedSphereField{<:Face, <:Face}; signed = true, kwargs...)
    grid = field_1.grid

    plmn = signed ? -1 : 1

    multiregion_field_1 = Reference(field_1.data.regional_objects)
    multiregion_field_2 = Reference(field_2.data.regional_objects)
    regions = Iterate(1:6)

    @apply_regionally fill_cubed_sphere_field_pairs_horizontal_halo_event!(grid, field_1, multiregion_field_1, field_2,
        multiregion_field_2, regions, grid.connectivity.connections, plmn, WestAndEast(),
        _fill_cubed_sphere_face_face_face_face_field_pairs_east_west_halo_regions!)
    @apply_regionally fill_cubed_sphere_field_pairs_horizontal_halo_event!(grid, field_1, multiregion_field_1, field_2,
        multiregion_field_2, regions, grid.connectivity.connections, plmn, SouthAndNorth(),
        _fill_cubed_sphere_face_face_face_face_field_pairs_north_south_halo_regions!)
    @apply_regionally fill_cubed_sphere_field_vertical_halo_event!(grid, field_1, field_2)

    return nothing
end

@kernel function _fill_cubed_sphere_face_face_face_face_field_pairs_east_west_halo_regions!(
field_1, multiregion_field_1, field_2, multiregion_field_2, region, connections, Nc, Hc, plmn)
    j, k = @index(Global, NTuple)

    region_E = connections.east.from_rank
    region_N = connections.north.from_rank
    region_W = connections.west.from_rank
    region_S = connections.south.from_rank

    # The commented blocks below show the equivalent non-GPU vectorized implementation, which can be useful for visually
    # verifying halo filling against schematics or physical cubed sphere models.

    #- E + W Halo for field:
    for i in 1:Hc
        if isodd(region)
            @inbounds begin
                #=
                #- E Halo:
                field_1[region][Nc+1:Nc+Hc, 1:Nc, k]   .=         field_1[region_E][1:Hc, 1:Nc, k]
                field_2[region][Nc+1:Nc+Hc, 1:Nc, k]   .=         field_2[region_E][1:Hc, 1:Nc, k]
                field_2[region][Nc+1:Nc+Hc, Nc+1, k]   .=         field_2[region_N][1:Hc, 1, k]
                =#
                field_1[Nc+i, j, k] = multiregion_field_1[region_E][i, j, k]
                field_2[Nc+i, j, k] = multiregion_field_2[region_E][i, j, k]
                field_2[Nc+i, Nc+1, k] = multiregion_field_2[region_N][i, 1, k]
                #=
                #- W Halo:
                field_1[region][1-Hc:0, 2:Nc+1, k]     .= reverse(field_2[region_W][1:Nc, Nc+1-Hc:Nc, k], dims=1)'
                field_2[region][1-Hc:0, 2:Nc+1, k]     .= reverse(field_1[region_W][1:Nc, Nc+1-Hc:Nc, k], dims=1)' * plmn
                field_1[region][1-Hc:0, 1, k]          .=         field_2[region_S][1, Nc+1-Hc:Nc, k]
                field_2[region][1-Hc:0, 1, k]          .=         field_1[region_S][1, Nc+1-Hc:Nc, k] * plmn
                =#
                field_1[i-Hc, j+1, k] = multiregion_field_2[region_W][Nc+1-j, Nc+i-Hc, k]
                field_2[i-Hc, j+1, k] = multiregion_field_1[region_W][Nc+1-j, Nc+i-Hc, k] * plmn
                field_1[i-Hc, 1, k] = multiregion_field_2[region_S][1, Nc+i-Hc, k]
                field_2[i-Hc, 1, k] = multiregion_field_1[region_S][1, Nc+i-Hc, k] * plmn
            end
        elseif iseven(region)
            @inbounds begin
                #=
                #- E Halo:
                field_1[region][Nc+1:Nc+Hc, 2:Nc, k]   .= reverse(field_2[region_E][2:Nc, 1:Hc, k], dims=1)'
                field_2[region][Nc+1:Nc+Hc, 2:Nc+1, k] .= reverse(field_1[region_E][1:Nc, 1:Hc, k], dims=1)' * plmn
                if Hc > 1
                    field_1[region][Nc+2:Nc+Hc, 1, k]  .= reverse(field_1[region_S][Nc+2-Hc:Nc, 1, k]) * plmn
                    field_2[region][Nc+2:Nc+Hc, 1, k]  .= reverse(field_2[region_S][Nc+2-Hc:Nc, 1, k]) * plmn
                end
                Note that the halos corresponding to the "missing" south-east corner of even panels, specifically
                field_1[region][Nc+1, 1, k] and field_2[region][Nc+1, 1, k], remain unfilled.
                =#
                j > 1 && (field_1[Nc+i, j, k] = multiregion_field_2[region_E][Nc+2-j, i, k])
                field_2[Nc+i, j+1, k] = multiregion_field_1[region_E][Nc+1-j, i, k] * plmn
                (Hc > 1 && i > 1) && (field_1[Nc+i, 1, k] = multiregion_field_1[region_S][Nc+2-i, 1, k]) * plmn
                (Hc > 1 && i > 1) && (field_2[Nc+i, 1, k] = multiregion_field_2[region_S][Nc+2-i, 1, k]) * plmn
                #=
                #- W Halo:
                field_1[region][1-Hc:0, 1:Nc, k]       .=         field_1[region_W][Nc+1-Hc:Nc, 1:Nc, k]
                field_2[region][1-Hc:0, 1:Nc, k]       .=         field_2[region_W][Nc+1-Hc:Nc, 1:Nc, k]
                field_2[region][1-Hc:0, Nc+1, k]       .= reverse(field_1[region_N][1, 2:Hc+1, k])
                =#
                field_1[i-Hc, j, k] = multiregion_field_1[region_W][Nc+i-Hc, j, k]
                field_2[i-Hc, j, k] = multiregion_field_2[region_W][Nc+i-Hc, j, k]
                field_2[i-Hc, Nc+1, k] = multiregion_field_1[region_N][1, Hc+2-i, k]
            end
        end
    end
end

@kernel function _fill_cubed_sphere_face_face_face_face_field_pairs_north_south_halo_regions!(
field_1, multiregion_field_1, field_2, multiregion_field_2, region, connections, Nc, Hc, plmn)
    i, k = @index(Global, NTuple)

    region_E = connections.east.from_rank
    region_N = connections.north.from_rank
    region_W = connections.west.from_rank
    region_S = connections.south.from_rank

    # The commented blocks below show the equivalent non-GPU vectorized implementation, which can be useful for visually
    # verifying halo filling against schematics or physical cubed sphere models.

    #- N + S Halo for field:
    for j in 1:Hc
        if isodd(region)
            @inbounds begin
                #=
                #- N Halo:
                field_1[region][2:Nc+1, Nc+1:Nc+Hc, k] .= reverse(field_2[region_N][1:Hc, 1:Nc, k], dims=2)' * plmn
                field_2[region][2:Nc, Nc+1:Nc+Hc, k]   .= reverse(field_1[region_N][1:Hc, 2:Nc, k], dims=2)'
                if Hc > 1
                    field_1[region][1, Nc+2:Nc+Hc, k]  .= reverse(field_1[region_W][1, Nc+2-Hc:Nc, k])' * plmn
                    field_2[region][1, Nc+2:Nc+Hc, k]  .= reverse(field_2[region_W][1, Nc+2-Hc:Nc, k])' * plmn
                end
                # Note that the halos corresponding to the "missing" north-west corner of odd panels, specifically
                # field_1[region][1, Nc+1, k] and field_2[region][1, Nc+1, k], remain unfilled.
                =#
                field_1[i+1, Nc+j, k] = multiregion_field_2[region_N][j, Nc+1-i, k] * plmn
                (i > 1) && (field_2[i, Nc+j, k] = multiregion_field_1[region_N][j, Nc+2-i, k])
                (Hc > 1 && j > 1) && (field_1[1, Nc+j, k] = multiregion_field_1[region_W][1, Nc+2-j, k]) * plmn
                (Hc > 1 && j > 1) && (field_2[1, Nc+j, k] = multiregion_field_2[region_W][1, Nc+2-j, k]) * plmn
                #=
                #- S Halo:
                field_1[region][1:Nc, 1-Hc:0, k]       .=         field_1[region_S][1:Nc, Nc+1-Hc:Nc, k]
                field_2[region][1:Nc, 1-Hc:0, k]       .=         field_2[region_S][1:Nc, Nc+1-Hc:Nc, k]
                field_1[region][Nc+1, 1-Hc:0, k]       .= reverse(field_2[region_E][2:Hc+1, 1, k])'
                =#
                field_1[i, j-Hc, k] = multiregion_field_1[region_S][i, Nc+j-Hc, k]
                field_2[i, j-Hc, k] = multiregion_field_2[region_S][i, Nc+j-Hc, k]
                field_1[Nc+1, j-Hc, k] = multiregion_field_2[region_E][Hc+2-j, 1, k]
            end
        elseif iseven(region)
            @inbounds begin
                #=
                #- N Halo:
                field_1[region][1:Nc, Nc+1:Nc+Hc, k]   .=         field_1[region_N][1:Nc, 1:Hc, k]
                field_2[region][1:Nc, Nc+1:Nc+Hc, k]   .=         field_2[region_N][1:Nc, 1:Hc, k]
                field_1[region][Nc+1, Nc+1:Nc+Hc, k]   .=         field_1[region_E][1, 1:Hc, k]'
                =#
                field_1[i, Nc+j, k] = multiregion_field_1[region_N][i, j, k]
                field_2[i, Nc+j, k] = multiregion_field_2[region_N][i, j, k]
                field_1[Nc+1, Nc+j, k] = multiregion_field_1[region_E][1, j, k]
                #=
                #- S Halo:
                field_1[region][2:Nc+1, 1-Hc:0, k]     .= reverse(field_2[region_S][Nc+1-Hc:Nc, 1:Nc, k], dims=2)' * plmn
                field_2[region][2:Nc, 1-Hc:0, k]       .= reverse(field_1[region_S][Nc+1-Hc:Nc, 2:Nc, k], dims=2)'
                field_1[region][1, 1-Hc:0, k]          .=         field_2[region_W][Nc+1-Hc:Nc, 1, k]' * plmn
                field_2[region][1, 1-Hc:0, k]          .=         field_1[region_W][Nc+1-Hc:Nc, 1, k]'
                =#
                field_1[i+1, j-Hc, k] = multiregion_field_2[region_S][Nc+j-Hc, Nc+1-i, k] * plmn
                (i > 1) && (field_2[i, j-Hc, k] = multiregion_field_1[region_S][Nc+j-Hc, Nc+2-i, k])
                field_1[1, j-Hc, k] = multiregion_field_2[region_W][Nc+j-Hc, 1, k] * plmn
                field_2[1, j-Hc, k] = multiregion_field_1[region_W][Nc+j-Hc, 1, k]
            end
        end
    end
end<|MERGE_RESOLUTION|>--- conflicted
+++ resolved
@@ -17,12 +17,7 @@
     @apply_regionally fill_cubed_sphere_field_horizontal_halo_event!(grid, field, multiregion_field, regions,
         grid.connectivity.connections, SouthAndNorth(),
         _fill_cubed_sphere_center_center_field_north_south_halo_regions!)
-<<<<<<< HEAD
-    @apply_regionally fill_cubed_sphere_field_corner_halo_event!(grid, field,
-        _fill_cubed_sphere_center_center_field_corner_halo_regions!)
-=======
     @apply_regionally fill_cubed_sphere_field_vertical_halo_event!(grid, field)
->>>>>>> 0731c327
 
     return nothing
 end
@@ -104,49 +99,6 @@
     end
 end
 
-<<<<<<< HEAD
-@inline vertical_offset(::Tuple{<:Any, <:Any, <:Colon}) = 0
-@inline vertical_offset(indices) = first(indices[3]) - 1
-
-@inline function fill_cubed_sphere_field_corner_halo_event!(grid, field, _fill_halo_kernel!)
-    Nz = size(field, 3)
-    of = vertical_offset(field.indices)
-    kernel_parameters = KernelParameters(Nz, of)
-    reduced_dims = reduced_dimensions(field)
-
-    return launch!(grid.architecture, grid, kernel_parameters, _fill_halo_kernel!, field, grid.Nx, grid.Hx;
-                   reduced_dimensions = reduced_dims)
-end
-
-@kernel function _fill_cubed_sphere_center_center_field_corner_halo_regions!(field, Nc, Hc)
-    k_NTuple = @index(Global, NTuple)
-    k = k_NTuple[1]
-
-    # The commented blocks below show the equivalent non-GPU vectorized implementation, which can be useful for visually
-    # verifying halo filling against schematics or physical cubed sphere models.
-
-    for i in 1:Hc
-        @inbounds begin
-            #=
-            #- SW corner:
-            field[region][1-Hc:0, 0, k] .= field[region][1, 1-Hc:0, k]
-            field[region][0, 1-Hc:0, k] .= field[region][1-Hc:0, 1, k]'
-            =#
-            field[i-Hc, 0, k] = field[1, i-Hc, k]
-            field[0, i-Hc, k] = field[i-Hc, 1, k]
-            #=
-            #- SE corner:
-            field[region][Nc+1:Nc+Hc, 0, k] .= reverse(field[region][Nc, 1-Hc:0, k])
-            =#
-            field[Nc+i, 0, k] = field[Nc, 1-i, k]
-            #=
-            #- NW corner:
-            field[region][0, Nc+1:Nc+Hc, k] .= reverse(field[region][1-Hc:0, Nc, k])'
-            =#
-            field[0, Nc+i, k] = field[1-i, Nc, k]
-        end
-    end
-=======
 @inline function fill_cubed_sphere_field_vertical_halo_event!(grid, field)
     loc = instantiated_location(field)
     kernels!, bcs = get_boundary_kernels(field.boundary_conditions, field.data, grid, loc, field.indices)
@@ -154,7 +106,6 @@
     bc = bcs.bottom_and_top
 
     fill_halo_event!(field.data, kernel!, bc, loc, grid)
->>>>>>> 0731c327
 end
 
 function fill_halo_regions!(field::CubedSphereField{<:Face, <:Face}; kwargs...)
