--- conflicted
+++ resolved
@@ -9,8 +9,6 @@
     Gᵁ = Field((Face,   Center, Nothing), grid)
     Gⱽ = Field((Center, Face,   Nothing), grid)
 
-<<<<<<< HEAD
-=======
     Hᶠᶜ = Field((Face,   Center, Nothing), grid)
     Hᶜᶠ = Field((Center, Face,   Nothing), grid)
 
@@ -19,16 +17,12 @@
 
     fill_halo_regions!((Hᶠᶜ, Hᶜᶠ))
 
->>>>>>> 643b484e
     # In a non-parallel grid we calculate only the interior
     @apply_regionally kernel_size    = augmented_kernel_size(grid, grid.partition)
     @apply_regionally kernel_offsets = augmented_kernel_offsets(grid, grid.partition)
     
     @apply_regionally kernel_parameters = KernelParameters(kernel_size, kernel_offsets)
 
-<<<<<<< HEAD
-    return SplitExplicitAuxiliaryFields(Gᵁ, Gⱽ, kernel_parameters)
-=======
     return SplitExplicitAuxiliaryFields(Gᵁ, Gⱽ, Hᶠᶜ, Hᶜᶠ, kernel_parameters)
 end
 
@@ -36,7 +30,6 @@
     dz = GridMetricOperation(location, Δz, height.grid)
     sum!(height, dz)
     return nothing
->>>>>>> 643b484e
 end
 
 @inline augmented_kernel_size(grid, ::XPartition)           = (size(grid, 1) + 2halo_size(grid)[1]-2, size(grid, 2))
