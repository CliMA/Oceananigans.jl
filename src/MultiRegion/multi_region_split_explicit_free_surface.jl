using Oceananigans.Utils
using Oceananigans.AbstractOperations: GridMetricOperation, Δz
using Oceananigans.Models.HydrostaticFreeSurfaceModels: SplitExplicitState, SplitExplicitFreeSurface

import Oceananigans.Models.HydrostaticFreeSurfaceModels: FreeSurface, SplitExplicitAuxiliaryFields

function SplitExplicitAuxiliaryFields(grid::MultiRegionGrid)

    Gᵁ = Field((Face,   Center, Nothing), grid)
    Gⱽ = Field((Center, Face,   Nothing), grid)

    Hᶠᶜ = Field((Face,   Center, Nothing), grid)
    Hᶜᶠ = Field((Center, Face,   Nothing), grid)
    Hᶜᶜ = Field((Center, Center, Nothing), grid)

    @apply_regionally calculate_column_height!(Hᶠᶜ, (Face, Center, Center))
    @apply_regionally calculate_column_height!(Hᶜᶠ, (Center, Face, Center))

    @apply_regionally calculate_column_height!(Hᶜᶜ, (Center, Center, Center))

    fill_halo_regions!((Hᶠᶜ, Hᶜᶠ, Hᶜᶜ))

    # In a non-parallel grid we calculate only the interior
    @apply_regionally kernel_size    = augmented_kernel_size(grid, grid.partition)
    @apply_regionally kernel_offsets = augmented_kernel_offsets(grid, grid.partition)
<<<<<<< HEAD
    
    @apply_regionally kernel_parameters = KernelParameters(kernel_size, kernel_offsets)

    return SplitExplicitAuxiliaryFields(Gᵁ, Gⱽ, Hᶠᶜ, Hᶜᶠ, Hᶜᶜ, kernel_parameters)
=======

    return SplitExplicitAuxiliaryFields(Gᵁ, Gⱽ, Hᶠᶜ, Hᶜᶠ, Hᶜᶜ, kernel_size, kernel_offsets)
>>>>>>> 2447ea7c
end

@inline function calculate_column_height!(height, location)
    dz = GridMetricOperation(location, Δz, height.grid)
    sum!(height, dz)
    return nothing
end

@inline augmented_kernel_size(grid, ::XPartition)           = (size(grid, 1) + 2halo_size(grid)[1]-2, size(grid, 2))
@inline augmented_kernel_size(grid, ::YPartition)           = (size(grid, 1), size(grid, 2) + 2halo_size(grid)[2]-2)
@inline augmented_kernel_size(grid, ::CubedSpherePartition) = (size(grid, 1) + 2halo_size(grid)[1]-2, size(grid, 2) + 2halo_size(grid)[2]-2)

<<<<<<< HEAD
@inline augmented_kernel_offsets(grid, ::XPartition) = (- halo_size(grid)[1] + 1, 0)
@inline augmented_kernel_offsets(grid, ::YPartition) = (0, - halo_size(grid)[2] + 1)
=======
@inline augmented_kernel_offsets(grid, ::XPartition)           = (halo_size(grid)[1]-1, 0)
@inline augmented_kernel_offsets(grid, ::YPartition)           = (0, halo_size(grid)[2]-1)
@inline augmented_kernel_offsets(grid, ::CubedSpherePartition) = (halo_size(grid)[2]-1, halo_size(grid)[2]-1)
>>>>>>> 2447ea7c

function FreeSurface(free_surface::SplitExplicitFreeSurface, velocities, grid::MultiRegionGrid)
    settings  = free_surface.settings 

    switch_device!(grid.devices[1])
    old_halos = halo_size(getregion(grid, 1))
    Nsubsteps = length(settings.substepping.averaging_weights)

    new_halos = multiregion_split_explicit_halos(old_halos, Nsubsteps+1, grid.partition)         
    new_grid  = with_halo(new_halos, grid)

    η = ZFaceField(new_grid, indices = (:, :, size(new_grid, 3)+1))

    return SplitExplicitFreeSurface(η,
                                    SplitExplicitState(new_grid),
                                    SplitExplicitAuxiliaryFields(new_grid),
                                    free_surface.gravitational_acceleration,
                                    free_surface.settings)
end

@inline multiregion_split_explicit_halos(old_halos, step_halo, ::XPartition) = (step_halo, old_halos[2], old_halos[3])
@inline multiregion_split_explicit_halos(old_halos, step_halo, ::YPartition) = (old_halos[1], step_halo, old_halos[3])<|MERGE_RESOLUTION|>--- conflicted
+++ resolved
@@ -23,15 +23,10 @@
     # In a non-parallel grid we calculate only the interior
     @apply_regionally kernel_size    = augmented_kernel_size(grid, grid.partition)
     @apply_regionally kernel_offsets = augmented_kernel_offsets(grid, grid.partition)
-<<<<<<< HEAD
     
     @apply_regionally kernel_parameters = KernelParameters(kernel_size, kernel_offsets)
 
     return SplitExplicitAuxiliaryFields(Gᵁ, Gⱽ, Hᶠᶜ, Hᶜᶠ, Hᶜᶜ, kernel_parameters)
-=======
-
-    return SplitExplicitAuxiliaryFields(Gᵁ, Gⱽ, Hᶠᶜ, Hᶜᶠ, Hᶜᶜ, kernel_size, kernel_offsets)
->>>>>>> 2447ea7c
 end
 
 @inline function calculate_column_height!(height, location)
@@ -44,14 +39,9 @@
 @inline augmented_kernel_size(grid, ::YPartition)           = (size(grid, 1), size(grid, 2) + 2halo_size(grid)[2]-2)
 @inline augmented_kernel_size(grid, ::CubedSpherePartition) = (size(grid, 1) + 2halo_size(grid)[1]-2, size(grid, 2) + 2halo_size(grid)[2]-2)
 
-<<<<<<< HEAD
 @inline augmented_kernel_offsets(grid, ::XPartition) = (- halo_size(grid)[1] + 1, 0)
 @inline augmented_kernel_offsets(grid, ::YPartition) = (0, - halo_size(grid)[2] + 1)
-=======
-@inline augmented_kernel_offsets(grid, ::XPartition)           = (halo_size(grid)[1]-1, 0)
-@inline augmented_kernel_offsets(grid, ::YPartition)           = (0, halo_size(grid)[2]-1)
-@inline augmented_kernel_offsets(grid, ::CubedSpherePartition) = (halo_size(grid)[2]-1, halo_size(grid)[2]-1)
->>>>>>> 2447ea7c
+@inline augmented_kernel_offsets(grid, ::CubedSpherePartition) = (- halo_size(grid)[2] + 1, - halo_size(grid)[2] + 1)
 
 function FreeSurface(free_surface::SplitExplicitFreeSurface, velocities, grid::MultiRegionGrid)
     settings  = free_surface.settings 
