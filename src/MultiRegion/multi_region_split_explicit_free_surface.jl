--- conflicted
+++ resolved
@@ -32,15 +32,10 @@
     V = Field{Center, Face, Nothing}(extended_grid, boundary_conditions = v_bcs)
     U̅ = Field{Face, Center, Nothing}(extended_grid, boundary_conditions = u_bcs)
     V̅ = Field{Center, Face, Nothing}(extended_grid, boundary_conditions = v_bcs)
-<<<<<<< HEAD
     Ũ = Field{Face, Center, Nothing}(extended_grid, boundary_conditions = u_bcs)
     Ṽ = Field{Center, Face, Nothing}(extended_grid, boundary_conditions = v_bcs)
 
     filtered_state = (η̅ = η̅, U̅ = U̅, V̅ = V̅, Ũ = Ũ, Ṽ = Ṽ)
-=======
-
-    filtered_state = (η = η̅, U = U̅, V = V̅)
->>>>>>> 4e9d709e
     barotropic_velocities = (U = U, V = V)
 
     gravitational_acceleration = convert(eltype(extended_grid), free_surface.gravitational_acceleration)
