--- conflicted
+++ resolved
@@ -9,13 +9,6 @@
 import Oceananigans.Models.HydrostaticFreeSurfaceModels: materialize_free_surface, SplitExplicitAuxiliaryFields
 
 function SplitExplicitAuxiliaryFields(grid::MultiRegionGrids)
-<<<<<<< HEAD
-    
-    Nz = size(grid, 3)
-
-    Gᵁ = XFaceField(grid; indices = (:, :, Nz))
-    Gⱽ = YFaceField(grid; indices = (:, :, Nz))
-=======
 
     Gᵁ = Field((Face,   Center, Nothing), grid)
     Gⱽ = Field((Center, Face,   Nothing), grid)
@@ -27,7 +20,6 @@
     @apply_regionally calculate_column_height!(Hᶜᶠ, (Center, Face, Center))
 
     fill_halo_regions!((Hᶠᶜ, Hᶜᶠ))
->>>>>>> e8ecccea
 
     # In a non-parallel grid we calculate only the interior
     @apply_regionally kernel_size    = augmented_kernel_size(grid, grid.partition)
@@ -35,11 +27,7 @@
 
     @apply_regionally kernel_parameters = KernelParameters(kernel_size, kernel_offsets)
 
-<<<<<<< HEAD
-    return SplitExplicitAuxiliaryFields(Gᵁ, Gⱽ, kernel_parameters)
-=======
     return SplitExplicitAuxiliaryFields(Gᵁ, Gⱽ, Hᶠᶜ, Hᶜᶠ, kernel_parameters)
->>>>>>> e8ecccea
 end
 
 @inline function calculate_column_height!(height, location)
