using Oceananigans.Utils
using Oceananigans.AbstractOperations: GridMetricOperation, Δz
using Oceananigans.Models.HydrostaticFreeSurfaceModels: SplitExplicitFreeSurface,
                                                        SplitExplicitSettings,
                                                        SplitExplicitState,
                                                        FixedSubstepNumber, FixedTimeStepSize,
                                                        calculate_substeps,
                                                        compute_column_height!

import Oceananigans.Models.HydrostaticFreeSurfaceModels: materialize_free_surface, SplitExplicitAuxiliaryFields

function SplitExplicitAuxiliaryFields(grid::MultiRegionGrids)

    Gᵁ = Field((Face,   Center, Nothing), grid)
    Gⱽ = Field((Center, Face,   Nothing), grid)

<<<<<<< HEAD
    Hᶠᶜ = Field((Face,   Center, Nothing), grid)
    Hᶜᶠ = Field((Center, Face,   Nothing), grid)
    Hᶜᶜ = Field((Center, Center, Nothing), grid)
    Hᶠᶠ = Field((Center, Center, Nothing), grid)

    @apply_regionally compute_column_height!(Hᶠᶜ, Hᶜᶠ, Hᶜᶜ, Hᶠᶠ, grid)

=======
>>>>>>> 45b5cd42
    # In a non-parallel grid we calculate only the interior
    @apply_regionally kernel_size    = augmented_kernel_size(grid, grid.partition)
    @apply_regionally kernel_offsets = augmented_kernel_offsets(grid, grid.partition)

    @apply_regionally kernel_parameters = KernelParameters(kernel_size, kernel_offsets)

<<<<<<< HEAD
    return SplitExplicitAuxiliaryFields(Gᵁ, Gⱽ, Hᶠᶜ, Hᶜᶠ, Hᶜᶜ, Hᶠᶠ, kernel_parameters)
=======
    return SplitExplicitAuxiliaryFields(Gᵁ, Gⱽ, kernel_parameters)
>>>>>>> 45b5cd42
end

@inline augmented_kernel_size(grid, ::XPartition)           = (size(grid, 1) + 2halo_size(grid)[1]-2, size(grid, 2))
@inline augmented_kernel_size(grid, ::YPartition)           = (size(grid, 1), size(grid, 2) + 2halo_size(grid)[2]-2)
@inline augmented_kernel_size(grid, ::CubedSpherePartition) = (size(grid, 1) + 2halo_size(grid)[1]-2, size(grid, 2) + 2halo_size(grid)[2]-2)

@inline augmented_kernel_offsets(grid, ::XPartition) = (- halo_size(grid)[1] + 1, 0)
@inline augmented_kernel_offsets(grid, ::YPartition) = (0, - halo_size(grid)[2] + 1)
@inline augmented_kernel_offsets(grid, ::CubedSpherePartition) = (- halo_size(grid)[2] + 1, - halo_size(grid)[2] + 1)

# Internal function for HydrostaticFreeSurfaceModel
function materialize_free_surface(free_surface::SplitExplicitFreeSurface, velocities, grid::MultiRegionGrids)
    settings = SplitExplicitSettings(grid; free_surface.settings.settings_kwargs...)

    settings.substepping isa FixedTimeStepSize &&
        throw(ArgumentError("SplitExplicitFreeSurface on MultiRegionGrids only suports FixedSubstepNumber; re-initialize SplitExplicitFreeSurface using substeps kwarg"))

    switch_device!(grid.devices[1])

    old_halos = halo_size(getregion(grid, 1))
    Nsubsteps = calculate_substeps(settings.substepping)

    new_halos = multiregion_split_explicit_halos(old_halos, Nsubsteps+1, grid.partition)
    new_grid  = with_halo(new_halos, grid)

    η = ZFaceField(new_grid, indices = (:, :, size(new_grid, 3)+1))

    return SplitExplicitFreeSurface(η,
                                    SplitExplicitState(new_grid, free_surface.settings.timestepper),
                                    SplitExplicitAuxiliaryFields(new_grid),
                                    free_surface.gravitational_acceleration,
                                    free_surface.settings)
end

@inline multiregion_split_explicit_halos(old_halos, step_halo, ::XPartition) = (max(step_halo, old_halos[1]), old_halos[2], old_halos[3])
@inline multiregion_split_explicit_halos(old_halos, step_halo, ::YPartition) = (old_halos[1], max(step_halo, old_halo[2]), old_halos[3])<|MERGE_RESOLUTION|>--- conflicted
+++ resolved
@@ -14,27 +14,13 @@
     Gᵁ = Field((Face,   Center, Nothing), grid)
     Gⱽ = Field((Center, Face,   Nothing), grid)
 
-<<<<<<< HEAD
-    Hᶠᶜ = Field((Face,   Center, Nothing), grid)
-    Hᶜᶠ = Field((Center, Face,   Nothing), grid)
-    Hᶜᶜ = Field((Center, Center, Nothing), grid)
-    Hᶠᶠ = Field((Center, Center, Nothing), grid)
-
-    @apply_regionally compute_column_height!(Hᶠᶜ, Hᶜᶠ, Hᶜᶜ, Hᶠᶠ, grid)
-
-=======
->>>>>>> 45b5cd42
     # In a non-parallel grid we calculate only the interior
     @apply_regionally kernel_size    = augmented_kernel_size(grid, grid.partition)
     @apply_regionally kernel_offsets = augmented_kernel_offsets(grid, grid.partition)
 
     @apply_regionally kernel_parameters = KernelParameters(kernel_size, kernel_offsets)
 
-<<<<<<< HEAD
-    return SplitExplicitAuxiliaryFields(Gᵁ, Gⱽ, Hᶠᶜ, Hᶜᶠ, Hᶜᶜ, Hᶠᶠ, kernel_parameters)
-=======
     return SplitExplicitAuxiliaryFields(Gᵁ, Gⱽ, kernel_parameters)
->>>>>>> 45b5cd42
 end
 
 @inline augmented_kernel_size(grid, ::XPartition)           = (size(grid, 1) + 2halo_size(grid)[1]-2, size(grid, 2))
