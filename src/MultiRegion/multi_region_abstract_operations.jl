using Oceananigans.AbstractOperations: UnaryOperation, BinaryOperation, MultiaryOperation, Derivative, KernelFunctionOperation, ConditionalOperation

# Field and FunctionField (both fields with "grids attached")
const MultiRegionUnaryOperation{LX, LY, LZ, O, A, I}          = UnaryOperation{LX, LY, LZ, O, A, I, <:MultiRegionGrids} where {LX, LY, LZ, O, A, I}
const MultiRegionBinaryOperation{LX, LY, LZ, O, A, B, IA, IB} = BinaryOperation{LX, LY, LZ, O, A, B, IA, IB, <:MultiRegionGrids} where {LX, LY, LZ, O, A, B, IA, IB}
const MultiRegionMultiaryOperation{LX, LY, LZ, N, O, A, I}    = MultiaryOperation{LX, LY, LZ, N, O, A, I, <:MultiRegionGrids} where {LX, LY, LZ, N, O, A, I}
const MultiRegionDerivative{LX, LY, LZ, D, A, IN, AD}         = Derivative{LX, LY, LZ, D, A, IN, AD, <:MultiRegionGrids} where {LX, LY, LZ, D, A, IN, AD}
const MultiRegionKernelFunctionOperation{LX, LY, LZ}          = KernelFunctionOperation{LX, LY, LZ, <:MultiRegionGrids} where {LX, LY, LZ, P}
const MultiRegionConditionalOperation{LX, LY, LZ, O, F}       = ConditionalOperation{LX, LY, LZ, O, F, <:MultiRegionGrids} where {LX, LY, LZ, O, F}

const MultiRegionAbstractOperation = Union{MultiRegionBinaryOperation, 
                                           MultiRegionUnaryOperation,
                                           MultiRegionMultiaryOperation,
                                           MultiRegionDerivative,
<<<<<<< HEAD
                                           MultiRegionKernelFunctionOperation,
                                           MultiRegionConditionalOperation}
=======
                                           MultiRegionKernelFunctionOperation}

>>>>>>> 2447ea7c
# Utils
Base.size(f::MultiRegionAbstractOperation) = size(getregion(f.grid, 1))

@inline isregional(f::MultiRegionAbstractOperation) = true
@inline devices(f::MultiRegionAbstractOperation)    = devices(f.grid)
sync_all_devices!(f::MultiRegionAbstractOperation)  = sync_all_devices!(devices(f.grid))

@inline switch_device!(f::MultiRegionAbstractOperation, d) = switch_device!(f.grid, d)
@inline getdevice(f::MultiRegionAbstractOperation, d)      = getdevice(f.grid, d)

<<<<<<< HEAD
## Functions applied regionally
compute_at!(f::MultiRegionAbstractOperation, time) = apply_regionally!(compute_at!, f, time)
compute!(f::MultiRegionAbstractOperation)          = apply_regionally!(compute!, f, time)

for T in [:BinaryOperation, :UnaryOperation, :MultiaryOperation, :Derivative, :KernelFunctionOperation, :ConditionalOperation]
=======
for T in [:BinaryOperation, :UnaryOperation, :MultiaryOperation, :Derivative, :KernelFunctionOperation]
>>>>>>> 2447ea7c
    @eval begin
        @inline getregion(f::$T{LX, LY, LZ}, r) where {LX, LY, LZ} =
                          $T{LX, LY, LZ}(Tuple(_getregion(getproperty(f, n), r) for n in fieldnames($T))...)

        @inline _getregion(f::$T{LX, LY, LZ}, r) where {LX, LY, LZ} =
                           $T{LX, LY, LZ}(Tuple(getregion(getproperty(f, n), r) for n in fieldnames($T))...)
    end
end<|MERGE_RESOLUTION|>--- conflicted
+++ resolved
@@ -12,13 +12,8 @@
                                            MultiRegionUnaryOperation,
                                            MultiRegionMultiaryOperation,
                                            MultiRegionDerivative,
-<<<<<<< HEAD
                                            MultiRegionKernelFunctionOperation,
                                            MultiRegionConditionalOperation}
-=======
-                                           MultiRegionKernelFunctionOperation}
-
->>>>>>> 2447ea7c
 # Utils
 Base.size(f::MultiRegionAbstractOperation) = size(getregion(f.grid, 1))
 
@@ -29,15 +24,7 @@
 @inline switch_device!(f::MultiRegionAbstractOperation, d) = switch_device!(f.grid, d)
 @inline getdevice(f::MultiRegionAbstractOperation, d)      = getdevice(f.grid, d)
 
-<<<<<<< HEAD
-## Functions applied regionally
-compute_at!(f::MultiRegionAbstractOperation, time) = apply_regionally!(compute_at!, f, time)
-compute!(f::MultiRegionAbstractOperation)          = apply_regionally!(compute!, f, time)
-
 for T in [:BinaryOperation, :UnaryOperation, :MultiaryOperation, :Derivative, :KernelFunctionOperation, :ConditionalOperation]
-=======
-for T in [:BinaryOperation, :UnaryOperation, :MultiaryOperation, :Derivative, :KernelFunctionOperation]
->>>>>>> 2447ea7c
     @eval begin
         @inline getregion(f::$T{LX, LY, LZ}, r) where {LX, LY, LZ} =
                           $T{LX, LY, LZ}(Tuple(_getregion(getproperty(f, n), r) for n in fieldnames($T))...)
