--- conflicted
+++ resolved
@@ -112,14 +112,8 @@
     # Calculate all direction (which might be stretched)
     # A direction is regular if the domain passed is a Tuple{<:Real, <:Real}, 
     # it is stretched if being passed is a function or vector (as for the VerticallyStretchedRectilinearGrid)
-<<<<<<< HEAD
-    Lλ, λᶠᵃᵃ, λᶜᵃᵃ, Δλᶠᵃᵃ, Δλᶜᵃᵃ = generate_coordinate(FT, TX, nλ, Hλ, λl, arch.child_architecture)
-    Lz, zᵃᵃᶠ, zᵃᵃᶜ, Δzᵃᵃᶠ, Δzᵃᵃᶜ = generate_coordinate(FT, TZ, nz, Hz, zl, arch.child_architecture)
-
-=======
     Lλ, λᶠᵃᵃ, λᶜᵃᵃ, Δλᶠᵃᵃ, Δλᶜᵃᵃ = generate_coordinate(FT, TX(), nλ, Hλ, λl, arch.child_architecture)
     Lz, zᵃᵃᶠ, zᵃᵃᶜ, Δzᵃᵃᶠ, Δzᵃᵃᶜ = generate_coordinate(FT, TZ(), nz, Hz, zl, arch.child_architecture)
->>>>>>> 8e6b5cd5
     # The Latitudinal direction is _special_ :
     # Preconmpute metrics assumes that `length(φᵃᶠᵃ) = length(φᵃᶜᵃ) + 1`, which is always the case in a 
     # serial grid because `LatitudeLongitudeGrid` should be always `Bounded`, but it is not true for a
