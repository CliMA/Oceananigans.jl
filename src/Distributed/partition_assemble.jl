--- conflicted
+++ resolved
@@ -28,15 +28,8 @@
 and `arch`itecture. Since we use a global reduction, only ranks at positions
 1 in the other two directions `r1 == 1` and `r2 == 1` fill the 1D array.
 """
-<<<<<<< HEAD
-function assemble(c_local::AbstractVector, Nc, Nr, r, arch) 
-    c_global = zeros(eltype(c_local), Nc * Nr + 1)
-    c_global[1 + (r-1) * Nc : Nc * r] .= c_local[1:end-1]
-    r == Nr && (c_global[end] = c_local[end])
-=======
 function assemble(c_local::AbstractVector, Nc, Nr, r, r1, r2, comm) 
     c_global = zeros(eltype(c_local), Nc*Nr+1)
->>>>>>> c4a91c11
 
     if r1 == 1 && r2 == 1
         c_global[1 + (r-1) * Nc : Nc * r] .= c_local[1:end-1]
