using KernelAbstractions: @kernel, @index, Event, MultiEvent
using OffsetArrays: OffsetArray
using Oceananigans.Fields: fill_west_and_east_send_buffers!, 
                           fill_south_and_north_send_buffers!, 
                           fill_west_send_buffers!,
                           fill_east_send_buffers!,
                           fill_south_send_buffers!,
                           fill_north_send_buffers!,
                           fill_recv_buffers!, 
                           reduced_dimensions, 
                           instantiated_location

import Oceananigans.Fields: tupled_fill_halo_regions!

using Oceananigans.BoundaryConditions:
    fill_halo_size,
    fill_halo_offset,
    permute_boundary_conditions,
    PBCT, HBCT, HBC

import Oceananigans.BoundaryConditions: 
    fill_halo_regions!, fill_first, fill_halo_event!,
    fill_west_halo!, fill_east_halo!, fill_south_halo!,
    fill_north_halo!, fill_bottom_halo!, fill_top_halo!,
    fill_west_and_east_halo!, 
    fill_south_and_north_halo!,
    fill_bottom_and_top_halo!

<<<<<<< HEAD
import Oceananigans.BoundaryConditions:
    fill_halo_regions!,
    fill_west_halo!, fill_east_halo!, fill_south_halo!,
    fill_north_halo!, fill_bottom_halo!, fill_top_halo!,
    _fill_west_halo!, _fill_east_halo!, _fill_south_halo!,
    _fill_north_halo!, _fill_bottom_halo!, _fill_top_halo!

=======
>>>>>>> c4a91c11
#####
##### MPI tags for halo communication BCs
#####

sides  = (:west, :east, :south, :north, :top, :bottom)
side_id = Dict(side => n for (n, side) in enumerate(sides))

opposite_side = Dict(
    :west => :east,
    :east => :west,
    :south => :north,
    :north => :south,
    :bottom => :top,
    :top => :bottom
)

# Define functions that return unique send and recv MPI tags for each side.
# It's an integer where
#   digit 1: the side
#   digits 2-4: the "from" rank
#   digits 5-7: the "to" rank

RANK_DIGITS = 3

for side in sides
    side_str = string(side)
    send_tag_fn_name = Symbol("$(side)_send_tag")
    recv_tag_fn_name = Symbol("$(side)_recv_tag")
    @eval begin
        function $send_tag_fn_name(local_rank, rank_to_send_to)
            from_digits = string(local_rank, pad=RANK_DIGITS)
            to_digits   = string(rank_to_send_to, pad=RANK_DIGITS)
            side_digit  = string(side_id[Symbol($side_str)])
            return parse(Int, side_digit * from_digits * to_digits)
        end

        function $recv_tag_fn_name(local_rank, rank_to_recv_from)
            from_digits = string(rank_to_recv_from, pad=RANK_DIGITS)
            to_digits   = string(local_rank, pad=RANK_DIGITS)
            side_digit  = string(side_id[opposite_side[Symbol($side_str)]])
            return parse(Int, side_digit * from_digits * to_digits)
        end
    end
end

#####
##### Filling halos for halo communication boundary conditions
#####

function tupled_fill_halo_regions!(full_fields, grid::DistributedGrid, args...; kwargs...) 
    for field in full_fields
        fill_halo_regions!(field, args...; kwargs...)
    end
end

function fill_halo_regions!(field::DistributedField, args...; kwargs...)
    reduced_dims = reduced_dimensions(field)

    return fill_halo_regions!(field.data,
                              field.boundary_conditions,
                              field.indices,
                              instantiated_location(field),
                              field.grid,
                              field.boundary_buffers,
                              args...;
                              reduced_dimensions = reduced_dims,
                              kwargs...)
end

function fill_halo_regions!(c::OffsetArray, bcs, indices, loc, grid::DistributedGrid, buffers, args...; kwargs...)
    arch       = architecture(grid)
    child_arch = child_architecture(arch)
    halo_tuple = permute_boundary_conditions(bcs)
    
    for task = 1:3
        barrier = device_event(child_arch)
        fill_halo_event!(task, halo_tuple, c, indices, loc, arch, barrier, grid, buffers, args...; kwargs...)
    end
    
    barrier = device_event(child_arch)

    fill_eventual_corners!(halo_tuple, c, indices, loc, arch, barrier, grid, buffers, args...; kwargs...)
    fill_recv_buffers!(c, buffers, grid)    

    return nothing
end

# If more than one direction is communicating we need to repeat one fill halo to fill the freaking corners!
function fill_eventual_corners!(halo_tuple, c, indices, loc, arch, barrier, grid, buffers, args...; kwargs...)
    hbc_left  = filter(bc -> bc isa HBC, halo_tuple[2])
    hbc_right = filter(bc -> bc isa HBC, halo_tuple[3])

    # 2D/3D Parallelization when `length(hbc_left) > 1 || length(hbc_right) > 1`
    if length(hbc_left) > 1 
        fill_recv_buffers!(c, buffers, grid)    

        idx = findfirst(bc -> bc isa HBC, halo_tuple[2])
        fill_halo_event!(idx, halo_tuple, c, indices, loc, arch, barrier, grid, buffers, args...; kwargs...)
        return nothing
    end

    if length(hbc_right) > 1 
        fill_recv_buffers!(c, buffers, grid)    

        idx = findfirst(bc -> bc isa HBC, halo_tuple[3])
        fill_halo_event!(idx, halo_tuple, c, indices, loc, arch, barrier, grid, buffers, args...; kwargs...)
        return nothing
    end
end

function fill_halo_event!(task, halo_tuple, c, indices, loc, arch::MultiArch, barrier, grid::DistributedGrid, args...; kwargs...)
    fill_halo!  = halo_tuple[1][task]
    bc_left     = halo_tuple[2][task]
    bc_right    = halo_tuple[3][task]

<<<<<<< HEAD
for (side, opposite_side) in zip((:west, :south, :bottom), (:east, :north, :top))
    fill_both_halos! = Symbol("fill_$(side)_and_$(opposite_side)_halos!")
    fill_both_halo!  = Symbol("fill_$(side)_and_$(opposite_side)_halo!")
=======
    # Calculate size and offset of the fill_halo kernel
    size   = fill_halo_size(c, fill_halo!, indices, bc_left, loc, grid)
    offset = fill_halo_offset(size, fill_halo!, indices)
>>>>>>> c4a91c11

    events_and_requests = fill_halo!(c, bc_left, bc_right, size, offset, loc, arch, barrier, grid, args...; kwargs...)
    
    if events_and_requests isa Event
        wait(device(child_architecture(arch)), events_and_requests)    
        return nothing
    end
    
    MPI.Waitall!(events_and_requests)

    return nothing
end

for side in (:west, :south, :bottom, :east, :north, :top)
    fill_one_halo! = Symbol("_fill_$(side)_halo!")
    @eval @inline $fill_one_halo!(c, i, j, grid, ::HaloCommunicationBC, args...) = nothing
end

#####
##### fill_west_and_east_halo!   }
##### fill_south_and_north_halo! } for when both halos are communicative (Single communicating halos are to be implemented)
##### fill_bottom_and_top_halo!  }
#####

for (side, opposite_side, dir) in zip([:west, :south, :bottom], [:east, :north, :top], [1, 2, 3])
    fill_both_halo! = Symbol("fill_$(side)_and_$(opposite_side)_halo!")
    fill_side_halo! = Symbol("fill_$(side)_halo!")
    send_side_halo  = Symbol("send_$(side)_halo")
    fill_opposite_side_halo! = Symbol("fill_$(opposite_side)_halo!")
    send_opposite_side_halo  = Symbol("send_$(opposite_side)_halo")
    recv_and_fill_side_halo! = Symbol("recv_and_fill_$(side)_halo!")
    recv_and_fill_opposite_side_halo! = Symbol("recv_and_fill_$(opposite_side)_halo!")
    fill_all_send_buffers! = Symbol("fill_$(side)_and_$(opposite_side)_send_buffers!")
    fill_side_send_buffers! = Symbol("fill_$(side)_send_buffers!")
    fill_opposite_side_send_buffers! = Symbol("fill_$(opposite_side)_send_buffers!")

    @eval begin
        function $fill_both_halo!(c, bc_side::HBCT, bc_opposite_side::HBCT, size, offset, loc, arch::MultiArch, 
                                   barrier, grid::DistributedGrid, buffers, args...; kwargs...)

            @assert bc_side.condition.from == bc_opposite_side.condition.from  # Extra protection in case of bugs
            local_rank = bc_side.condition.from

            $fill_all_send_buffers!(c, buffers, grid)

            send_req1 = $send_side_halo(c, grid, arch, loc[$dir], local_rank, bc_side.condition.to, buffers)
            send_req2 = $send_opposite_side_halo(c, grid, arch, loc[$dir], local_rank, bc_opposite_side.condition.to, buffers)

            recv_req1 = $recv_and_fill_side_halo!(c, grid, arch, loc[$dir], local_rank, bc_side.condition.to, buffers)
            recv_req2 = $recv_and_fill_opposite_side_halo!(c, grid, arch, loc[$dir], local_rank, bc_opposite_side.condition.to, buffers)

            return [send_req1, send_req2, recv_req1, recv_req2]
        end

        function $fill_both_halo!(c, bc_side::HBCT, bc_opposite_side, size, offset, loc, arch::MultiArch, 
            barrier, grid::DistributedGrid, buffers, args...; kwargs...)

            child_arch = child_architecture(arch)
            local_rank = bc_side.condition.from

            event = $fill_opposite_side_halo!(c, bc_opposite_side, size, offset, loc, arch, barrier, grid, buffers, args...; kwargs...)

            $fill_side_send_buffers!(c, buffers, grid)

            send_req = $send_side_halo(c, grid, arch, loc[$dir], local_rank, bc_side.condition.to, buffers)
            recv_req = $recv_and_fill_side_halo!(c, grid, arch, loc[$dir], local_rank, bc_side.condition.to, buffers)
            
            wait(device(child_arch), event)    

            return [send_req, recv_req]
        end

        function $fill_both_halo!(c, bc_side, bc_opposite_side::HBCT, size, offset, loc, arch::MultiArch, 
                barrier, grid::DistributedGrid, buffers, args...; kwargs...)

            child_arch = child_architecture(arch)
            local_rank = bc_opposite_side.condition.from

            event = $fill_side_halo!(c, bc_side, size, offset, loc, arch, barrier, grid, buffers, args...; kwargs...)

            $fill_opposite_side_send_buffers!(c, buffers, grid)

            send_req = $send_opposite_side_halo(c, grid, arch, loc[$dir], local_rank, bc_opposite_side.condition.to, buffers)
            recv_req = $recv_and_fill_opposite_side_halo!(c, grid, arch, loc[$dir], local_rank, bc_opposite_side.condition.to, buffers)

            wait(device(child_arch), event)    

            return [send_req, recv_req]
        end
    end
end

#####
##### Sending halos
#####

for side in sides
    side_str = string(side)
    send_side_halo = Symbol("send_$(side)_halo")
    underlying_side_boundary = Symbol("underlying_$(side)_boundary")
    side_send_tag = Symbol("$(side)_send_tag")
    get_side_send_buffer = Symbol("get_$(side)_send_buffer")

    @eval begin
        function $send_side_halo(c, grid, arch, side_location, local_rank, rank_to_send_to, buffers)
            send_buffer = $get_side_send_buffer(c, grid, side_location, buffers, arch)
            send_tag = $side_send_tag(local_rank, rank_to_send_to)

            @debug "Sending " * $side_str * " halo: local_rank=$local_rank, rank_to_send_to=$rank_to_send_to, send_tag=$send_tag"
            send_req = MPI.Isend(send_buffer, rank_to_send_to, send_tag, arch.communicator)

            return send_req
        end

        @inline $get_side_send_buffer(c, grid, side_location, buffers, ::ViewsMultiArch) = $underlying_side_boundary(c, grid, side_location)
        @inline $get_side_send_buffer(c, grid, side_location, buffers, arch)             = buffers.$side.send     
    end
end

#####
##### Receiving and filling halos (buffer is a view so it gets filled upon receive)
#####

for side in sides
    side_str = string(side)
    recv_and_fill_side_halo! = Symbol("recv_and_fill_$(side)_halo!")
    underlying_side_halo = Symbol("underlying_$(side)_halo")
    side_recv_tag = Symbol("$(side)_recv_tag")
    get_side_recv_buffer = Symbol("get_$(side)_recv_buffer")

    @eval begin
        function $recv_and_fill_side_halo!(c, grid, arch, side_location, local_rank, rank_to_recv_from, buffers)
            recv_buffer = $get_side_recv_buffer(c, grid, side_location, buffers, arch)
            recv_tag = $side_recv_tag(local_rank, rank_to_recv_from)

            @debug "Receiving " * $side_str * " halo: local_rank=$local_rank, rank_to_recv_from=$rank_to_recv_from, recv_tag=$recv_tag"
            recv_req = MPI.Irecv!(recv_buffer, rank_to_recv_from, recv_tag, arch.communicator)

            return recv_req
        end

        @inline $get_side_recv_buffer(c, grid, side_location, buffers, ::ViewsMultiArch) = $underlying_side_halo(c, grid, side_location)
        @inline $get_side_recv_buffer(c, grid, side_location, buffers, arch)             = buffers.$side.recv
    end
end<|MERGE_RESOLUTION|>--- conflicted
+++ resolved
@@ -26,7 +26,6 @@
     fill_south_and_north_halo!,
     fill_bottom_and_top_halo!
 
-<<<<<<< HEAD
 import Oceananigans.BoundaryConditions:
     fill_halo_regions!,
     fill_west_halo!, fill_east_halo!, fill_south_halo!,
@@ -34,8 +33,6 @@
     _fill_west_halo!, _fill_east_halo!, _fill_south_halo!,
     _fill_north_halo!, _fill_bottom_halo!, _fill_top_halo!
 
-=======
->>>>>>> c4a91c11
 #####
 ##### MPI tags for halo communication BCs
 #####
@@ -151,15 +148,9 @@
     bc_left     = halo_tuple[2][task]
     bc_right    = halo_tuple[3][task]
 
-<<<<<<< HEAD
-for (side, opposite_side) in zip((:west, :south, :bottom), (:east, :north, :top))
-    fill_both_halos! = Symbol("fill_$(side)_and_$(opposite_side)_halos!")
-    fill_both_halo!  = Symbol("fill_$(side)_and_$(opposite_side)_halo!")
-=======
     # Calculate size and offset of the fill_halo kernel
     size   = fill_halo_size(c, fill_halo!, indices, bc_left, loc, grid)
     offset = fill_halo_offset(size, fill_halo!, indices)
->>>>>>> c4a91c11
 
     events_and_requests = fill_halo!(c, bc_left, bc_right, size, offset, loc, arch, barrier, grid, args...; kwargs...)
     
