--- conflicted
+++ resolved
@@ -82,18 +82,6 @@
     end
 end
 
-<<<<<<< HEAD
-# REMEMBER! indices, kernel_size (:yz, :xz and :xy) and offset are not used in distributed halo filling because sliced fields are not supported yet
-# TODO: distributed halo filling does not support windowed fields at the moment
-# TODO: combination of communicating and other boundary conditions in one direction are not implemented yet!
-function fill_halo_regions!(c::OffsetArray, bcs, indices, loc, grid::DistributedGrid, args...; kwargs...)
-    arch    = architecture(grid)
-
-    offset = (0, 0)
-    x_events_requests = fill_west_and_east_halos!(c, bcs.west, bcs.east, :yz, offset, loc, arch, grid, args...; kwargs...)
-    y_events_requests = fill_south_and_north_halos!(c, bcs.south, bcs.north, :xz, offset, loc, arch, grid, args...; kwargs...)
-    z_events_requests = fill_bottom_and_top_halos!(c, bcs.bottom, bcs.top, :xy, offset, loc, arch, grid, args...; kwargs...)
-=======
 function fill_halo_regions!(field::DistributedField, args...; kwargs...)
     reduced_dims = reduced_dimensions(field)
 
@@ -115,66 +103,52 @@
     
     for task = 1:3
         barrier = device_event(child_arch)
-        fill_halo_event!(task, halo_tuple, c, indices, loc, arch, barrier, grid, buffers, args...; kwargs...)
+        fill_halo_event!(task, halo_tuple, c, indices, loc, arch, grid, buffers, args...; kwargs...)
     end
     
     barrier = device_event(child_arch)
->>>>>>> 6cbe8cf3
-
-    fill_eventual_corners!(halo_tuple, c, indices, loc, arch, barrier, grid, buffers, args...; kwargs...)
+
+    fill_eventual_corners!(halo_tuple, c, indices, loc, arch, grid, buffers, args...; kwargs...)
 
     return nothing
 end
 
-<<<<<<< HEAD
-    return nothing
-=======
 # If more than one direction is communicating we need to repeat one fill halo to fill the freaking corners!
-function fill_eventual_corners!(halo_tuple, c, indices, loc, arch, barrier, grid, buffers, args...; kwargs...)
+function fill_eventual_corners!(halo_tuple, c, indices, loc, arch, grid, buffers, args...; kwargs...)
     hbc_left  = filter(bc -> bc isa DCBC, halo_tuple[2])
     hbc_right = filter(bc -> bc isa DCBC, halo_tuple[3])
 
     # 2D/3D Parallelization when `length(hbc_left) > 1 || length(hbc_right) > 1`
     if length(hbc_left) > 1 
         idx = findfirst(bc -> bc isa DCBC, halo_tuple[2])
-        fill_halo_event!(idx, halo_tuple, c, indices, loc, arch, barrier, grid, buffers, args...; kwargs...)
+        fill_halo_event!(idx, halo_tuple, c, indices, loc, arch, grid, buffers, args...; kwargs...)
         return nothing
     end
 
     if length(hbc_right) > 1 
         idx = findfirst(bc -> bc isa DCBC, halo_tuple[3])
-        fill_halo_event!(idx, halo_tuple, c, indices, loc, arch, barrier, grid, buffers, args...; kwargs...)
+        fill_halo_event!(idx, halo_tuple, c, indices, loc, arch, grid, buffers, args...; kwargs...)
         return nothing
     end
->>>>>>> 6cbe8cf3
 end
 
 @inline mpi_communication_side(::Val{fill_west_and_east_halo!})   = :west_and_east
 @inline mpi_communication_side(::Val{fill_south_and_north_halo!}) = :south_and_north
 @inline mpi_communication_side(::Val{fill_bottom_and_top_halo!})  = :bottom_and_top
 
-function fill_halo_event!(task, halo_tuple, c, indices, loc, arch::DistributedArch, barrier, grid::DistributedGrid, buffers, args...; kwargs...)
+function fill_halo_event!(task, halo_tuple, c, indices, loc, arch::DistributedArch, grid::DistributedGrid, buffers, args...; kwargs...)
     fill_halo! = halo_tuple[1][task]
     bc_left    = halo_tuple[2][task]
     bc_right   = halo_tuple[3][task]
 
-<<<<<<< HEAD
-    @eval begin
-        function $fill_both_halos!(c, bc_side, bc_opposite_side, size, offset, loc, arch, grid, args...; kwargs...)
-                event = $fill_both_halo!(c, bc_side, bc_opposite_side, size, offset, loc, child_architecture(arch), grid, args...; kwargs...)
-            return [event]
-        end
-=======
     # Calculate size and offset of the fill_halo kernel
     size   = fill_halo_size(c, fill_halo!, indices, bc_left, loc, grid)
     offset = fill_halo_offset(size, fill_halo!, indices)
 
-    events_and_requests = fill_halo!(c, bc_left, bc_right, size, offset, loc, arch, barrier, grid, buffers, args...; kwargs...)
-    
-    if events_and_requests isa Event
-        wait(device(child_architecture(arch)), events_and_requests)    
+    events_and_requests = fill_halo!(c, bc_left, bc_right, size, offset, loc, arch, grid, buffers, args...; kwargs...)
+    
+    if isnothing(events_and_requests)
         return nothing
->>>>>>> 6cbe8cf3
     end
     
     MPI.Waitall(events_and_requests)
@@ -204,13 +178,8 @@
     fill_opposite_side_send_buffers! = Symbol("fill_$(opposite_side)_send_buffers!")
 
     @eval begin
-<<<<<<< HEAD
-        function $fill_both_halos!(c, bc_side::CBCT, bc_opposite_side::CBCT, size, offset, loc, arch, 
-                                   grid, args...; kwargs...)
-=======
         function $fill_both_halo!(c, bc_side::DCBCT, bc_opposite_side::DCBCT, size, offset, loc, arch::DistributedArch, 
-                                   barrier, grid::DistributedGrid, buffers, args...; kwargs...)
->>>>>>> 6cbe8cf3
+                                   grid::DistributedGrid, buffers, args...; kwargs...)
 
             @assert bc_side.condition.from == bc_opposite_side.condition.from  # Extra protection in case of bugs
             local_rank = bc_side.condition.from
@@ -230,12 +199,12 @@
         end
 
         function $fill_both_halo!(c, bc_side::DCBCT, bc_opposite_side, size, offset, loc, arch::DistributedArch, 
-            barrier, grid::DistributedGrid, buffers, args...; kwargs...)
+                                   grid::DistributedGrid, buffers, args...; kwargs...)
 
             child_arch = child_architecture(arch)
             local_rank = bc_side.condition.from
 
-            event = $fill_opposite_side_halo!(c, bc_opposite_side, size, offset, loc, arch, barrier, grid, buffers, args...; kwargs...)
+            event = $fill_opposite_side_halo!(c, bc_opposite_side, size, offset, loc, arch,  grid, buffers, args...; kwargs...)
 
             wait(device(child_arch), event)    
             
@@ -250,12 +219,12 @@
         end
 
         function $fill_both_halo!(c, bc_side, bc_opposite_side::DCBCT, size, offset, loc, arch::DistributedArch, 
-                barrier, grid::DistributedGrid, buffers, args...; kwargs...)
+                                   grid::DistributedGrid, buffers, args...; kwargs...)
 
             child_arch = child_architecture(arch)
             local_rank = bc_opposite_side.condition.from
 
-            event = $fill_side_halo!(c, bc_side, size, offset, loc, arch, barrier, grid, buffers, args...; kwargs...)
+            event = $fill_side_halo!(c, bc_side, size, offset, loc, arch, grid, buffers, args...; kwargs...)
 
             wait(device(child_arch), event)    
 
