--- conflicted
+++ resolved
@@ -112,17 +112,13 @@
 function fill_halo_regions!(c::OffsetArray, bcs, indices, loc, grid::DistributedGrid, buffers, args...; kwargs...)
     arch       = architecture(grid)
     halo_tuple = permute_boundary_conditions(bcs)
-
+    
     for task = 1:3
         fill_halo_event!(task, halo_tuple, c, indices, loc, arch, grid, buffers, args...; kwargs...)
     end
 
-<<<<<<< HEAD
     # fill_eventual_corners!(halo_tuple, c, indices, loc, arch, grid, buffers, args...; kwargs...)
     arch.mpi_tag[1] += 1
-=======
-    fill_eventual_corners!(halo_tuple, c, indices, loc, arch, grid, buffers, args...; kwargs...)
->>>>>>> a1c398d6
 
     return nothing
 end
@@ -150,47 +146,15 @@
 @inline mpi_communication_side(::Val{fill_south_and_north_halo!}) = :south_and_north
 @inline mpi_communication_side(::Val{fill_bottom_and_top_halo!})  = :bottom_and_top
 
-<<<<<<< HEAD
-### JUST TO TEST, EVENTUALLY IMPORT FROM MPI OR KA
-function cooperative_test!(req)
-    done = false
-    while !done
-        done, _ = MPI.Test(req, MPI.Status)
-        yield()
-    end
-end
-
-### JUST TO TEST, EVENTUALLY IMPORT FROM MPI OR KA
-function cooperative_wait(task::Task)
-    while !Base.istaskdone(task)
-        MPI.Iprobe(MPI.ANY_SOURCE, MPI.ANY_TAG, MPI.COMM_WORLD)
-        yield()
-    end
-    wait(task)
-end
-
-function cooperative_waitall!(tasks::Array{Task})
-    for task in tasks
-        cooperative_wait(task)
-    end
-end
-
 function fill_halo_event!(task, halo_tuple, c, indices, loc, arch::DistributedArch, grid::DistributedGrid, buffers, args...; blocking = true, kwargs...)
     fill_halo!  = halo_tuple[1][task]
     bc_left     = halo_tuple[2][task]
     bc_right    = halo_tuple[3][task]
-=======
-function fill_halo_event!(task, halo_tuple, c, indices, loc, arch::DistributedArch, grid::DistributedGrid, buffers, args...; kwargs...)
-    fill_halo! = halo_tuple[1][task]
-    bc_left    = halo_tuple[2][task]
-    bc_right   = halo_tuple[3][task]
->>>>>>> a1c398d6
 
     # Calculate size and offset of the fill_halo kernel
     size   = fill_halo_size(c, fill_halo!, indices, bc_left, loc, grid)
     offset = fill_halo_offset(size, fill_halo!, indices)
 
-<<<<<<< HEAD
     requests = fill_halo!(c, bc_left, bc_right, size, offset, loc, arch, grid, buffers, args...; kwargs...)
 
     # if `isnothing(requests)`, `fill_halo!` did not involve MPI 
@@ -206,18 +170,9 @@
     end
 
     # Syncronous MPI fill_halo_event!
-    MPI.Waitall!(requests)
+    MPI.Waitall(requests)
     # Reset MPI tag
     arch.mpi_tag[1] -= arch.mpi_tag[1]
-=======
-    events_and_requests = fill_halo!(c, bc_left, bc_right, size, offset, loc, arch, grid, buffers, args...; kwargs...)
-    
-    if isnothing(events_and_requests)
-        return nothing
-    end
-
-    MPI.Waitall(events_and_requests)
->>>>>>> a1c398d6
 
     buffer_side = mpi_communication_side(Val(fill_halo!))
     recv_from_buffers!(c, buffers, grid, Val(buffer_side))    
@@ -245,11 +200,7 @@
 
     @eval begin
         function $fill_both_halo!(c, bc_side::DCBCT, bc_opposite_side::DCBCT, size, offset, loc, arch::DistributedArch, 
-<<<<<<< HEAD
                                   grid::DistributedGrid, buffers, args...; kwargs...)
-=======
-                                   grid::DistributedGrid, buffers, args...; kwargs...)
->>>>>>> a1c398d6
 
             @assert bc_side.condition.from == bc_opposite_side.condition.from  # Extra protection in case of bugs
             local_rank = bc_side.condition.from
@@ -269,23 +220,14 @@
         end
 
         function $fill_both_halo!(c, bc_side::DCBCT, bc_opposite_side, size, offset, loc, arch::DistributedArch, 
-<<<<<<< HEAD
                                   grid::DistributedGrid, buffers, args...; kwargs...)
-=======
-                                   grid::DistributedGrid, buffers, args...; kwargs...)
->>>>>>> a1c398d6
 
             child_arch = child_architecture(arch)
             local_rank = bc_side.condition.from
 
-<<<<<<< HEAD
             recv_req = $recv_and_fill_side_halo!(c, grid, arch, loc[$dir], loc, local_rank, bc_side.condition.to, buffers)
 
             $fill_opposite_side_halo!(c, bc_opposite_side, size, offset, loc, arch, grid, buffers, args...; kwargs...)
-=======
-            event = $fill_opposite_side_halo!(c, bc_opposite_side, size, offset, loc, arch, grid, buffers, args...; kwargs...)
-            
->>>>>>> a1c398d6
             $fill_side_send_buffers!(c, buffers, grid)
 
             sync_device!(child_arch)
@@ -296,20 +238,12 @@
         end
 
         function $fill_both_halo!(c, bc_side, bc_opposite_side::DCBCT, size, offset, loc, arch::DistributedArch, 
-<<<<<<< HEAD
                                   grid::DistributedGrid, buffers, args...; kwargs...)
-=======
-                                   grid::DistributedGrid, buffers, args...; kwargs...)
->>>>>>> a1c398d6
 
             child_arch = child_architecture(arch)
             local_rank = bc_opposite_side.condition.from
 
-<<<<<<< HEAD
             recv_req = $recv_and_fill_opposite_side_halo!(c, grid, arch, loc[$dir], loc, local_rank, bc_opposite_side.condition.to, buffers)
-=======
-            event = $fill_side_halo!(c, bc_side, size, offset, loc, arch, grid, buffers, args...; kwargs...)
->>>>>>> a1c398d6
 
             $fill_side_halo!(c, bc_side, size, offset, loc, arch, grid, buffers, args...; kwargs...)
             $fill_opposite_side_send_buffers!(c, buffers, grid)
