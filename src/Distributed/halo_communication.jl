--- conflicted
+++ resolved
@@ -28,16 +28,7 @@
     fill_south_and_north_halo!,
     fill_bottom_and_top_halo!
 
-<<<<<<< HEAD
-import Oceananigans.BoundaryConditions:
-    fill_halo_regions!,
-    fill_west_halo!, fill_east_halo!, fill_south_halo!,
-    fill_north_halo!, fill_bottom_halo!, fill_top_halo!,
-    _fill_west_halo!, _fill_east_halo!, _fill_south_halo!,
-    _fill_north_halo!, _fill_bottom_halo!, _fill_top_halo!
-=======
 @inline sync_device!(::GPU) = synchronize()
->>>>>>> c3bd2d4e
 
 #####
 ##### MPI tags for halo communication BCs
