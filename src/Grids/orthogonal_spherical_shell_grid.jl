--- conflicted
+++ resolved
@@ -356,21 +356,12 @@
 
 """
     OrthogonalSphericalShellGrid(arch = CPU(), FT = Oceananigans.defaults.FloatType;
-<<<<<<< HEAD
                                  size,
                                  z,
                                  radius = R_Earth,
                                  conformal_mapping = nothing,
                                  halo = (3, 3, 3),
                                  topology = (Bounded, Bounded, Bounded))
-=======
-                                size,
-                                z,
-                                radius = Oceananigans.defaults.planet_radius,
-                                conformal_mapping = nothing,
-                                halo = (3, 3, 3),
-                                topology = (Bounded, Bounded, Bounded))
->>>>>>> 93d9a44a
 
 Return an OrthogonalSphericalShellGrid with empty horizontal metrics.
 """
