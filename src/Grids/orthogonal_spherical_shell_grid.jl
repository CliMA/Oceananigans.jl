--- conflicted
+++ resolved
@@ -9,670 +9,6 @@
 using Oceananigans
 using Oceananigans.Grids: prettysummary, coordinate_summary, BoundedTopology, length
 
-<<<<<<< HEAD
-struct OrthogonalSphericalShellGrid{FT, TX, TY, TZ, α, A, R, FR, C, Arch} <: AbstractHorizontallyCurvilinearGrid{FT, TX, TY, TZ, Arch}
-    architecture :: Arch
-    Nx :: Int
-    Ny :: Int
-    Nz :: Int
-    Hx :: Int
-    Hy :: Int
-    Hz :: Int
-    Lz :: FT
-    ξᶠᵃᵃ :: α
-    ηᵃᶠᵃ :: α
-    ξᶜᵃᵃ :: α
-    ηᵃᶜᵃ :: α
-    λᶜᶜᵃ :: A
-    λᶠᶜᵃ :: A
-    λᶜᶠᵃ :: A
-    λᶠᶠᵃ :: A
-    φᶜᶜᵃ :: A
-    φᶠᶜᵃ :: A
-    φᶜᶠᵃ :: A
-    φᶠᶠᵃ :: A
-    zᵃᵃᶜ :: R
-    zᵃᵃᶠ :: R
-    Δxᶜᶜᵃ :: A
-    Δxᶠᶜᵃ :: A
-    Δxᶜᶠᵃ :: A
-    Δxᶠᶠᵃ :: A
-    Δyᶜᶜᵃ :: A
-    Δyᶜᶠᵃ :: A
-    Δyᶠᶜᵃ :: A
-    Δyᶠᶠᵃ :: A
-    Δzᵃᵃᶜ :: FR
-    Δzᵃᵃᶠ :: FR
-    Azᶜᶜᵃ :: A
-    Azᶠᶜᵃ :: A
-    Azᶜᶠᵃ :: A
-    Azᶠᶠᵃ :: A
-    radius :: FT
-    conformal_mapping :: C
-
-    OrthogonalSphericalShellGrid{TX, TY, TZ}(architecture::Arch,
-                                             Nx, Ny, Nz,
-                                             Hx, Hy, Hz,
-                                                Lz :: FT,
-                                              ξᶠᵃᵃ :: α,  ηᵃᶠᵃ :: α,  ξᶜᵃᵃ :: α,  ηᵃᶜᵃ :: α,
-                                              λᶜᶜᵃ :: A,  λᶠᶜᵃ :: A,  λᶜᶠᵃ :: A,  λᶠᶠᵃ :: A,
-                                              φᶜᶜᵃ :: A,  φᶠᶜᵃ :: A,  φᶜᶠᵃ :: A,  φᶠᶠᵃ :: A, zᵃᵃᶜ :: R, zᵃᵃᶠ :: R,
-                                             Δxᶜᶜᵃ :: A, Δxᶠᶜᵃ :: A, Δxᶜᶠᵃ :: A, Δxᶠᶠᵃ :: A,
-                                             Δyᶜᶜᵃ :: A, Δyᶜᶠᵃ :: A, Δyᶠᶜᵃ :: A, Δyᶠᶠᵃ :: A, Δzᵃᵃᶜ :: FR, Δzᵃᵃᶠ :: FR,
-                                             Azᶜᶜᵃ :: A, Azᶠᶜᵃ :: A, Azᶜᶠᵃ :: A, Azᶠᶠᵃ :: A,
-                                             radius :: FT,
-                                             conformal_mapping :: C) where {TX, TY, TZ, FT, α, A, R, FR, C, Arch} =
-        new{FT, TX, TY, TZ, α, A, R, FR, C, Arch}(architecture,
-                                                  Nx, Ny, Nz,
-                                                  Hx, Hy, Hz,
-                                                  Lz,
-                                                  ξᶠᵃᵃ, ηᵃᶠᵃ, ξᶜᵃᵃ, ηᵃᶜᵃ,
-                                                  λᶜᶜᵃ, λᶠᶜᵃ, λᶜᶠᵃ, λᶠᶠᵃ,
-                                                  φᶜᶜᵃ, φᶠᶜᵃ, φᶜᶠᵃ, φᶠᶠᵃ, zᵃᵃᶜ, zᵃᵃᶠ,
-                                                  Δxᶜᶜᵃ, Δxᶠᶜᵃ, Δxᶜᶠᵃ, Δxᶠᶠᵃ,
-                                                  Δyᶜᶜᵃ, Δyᶜᶠᵃ, Δyᶠᶜᵃ, Δyᶠᶠᵃ, Δzᵃᵃᶜ, Δzᵃᵃᶠ,
-                                                  Azᶜᶜᵃ, Azᶠᶜᵃ, Azᶜᶠᵃ, Azᶠᶠᵃ, radius, conformal_mapping)
-end
-
-const OSSG = OrthogonalSphericalShellGrid
-const ZRegOSSG = OrthogonalSphericalShellGrid{<:Any, <:Any, <:Any, <:Any, <:Any, <:Any, <:Any, <:Number}
-const ZRegOrthogonalSphericalShellGrid = ZRegOSSG
-
-# convenience constructor for OSSG without any conformal_mapping properties
-OrthogonalSphericalShellGrid(architecture, Nx, Ny, Nz, Hx, Hy, Hz, Lz, ξᶠᵃᵃ, ηᵃᶠᵃ, ξᶜᵃᵃ, ηᵃᶜᵃ,
-                             λᶜᶜᵃ,  λᶠᶜᵃ,  λᶜᶠᵃ,  λᶠᶠᵃ, φᶜᶜᵃ,  φᶠᶜᵃ,  φᶜᶠᵃ,  φᶠᶠᵃ, zᵃᵃᶜ, zᵃᵃᶠ,
-                             Δxᶜᶜᵃ, Δxᶠᶜᵃ, Δxᶜᶠᵃ, Δxᶠᶠᵃ, Δyᶜᶜᵃ, Δyᶜᶠᵃ, Δyᶠᶜᵃ, Δyᶠᶠᵃ, Δzᵃᵃᶜ, Δzᵃᵃᶠ,
-                             Azᶜᶜᵃ, Azᶠᶜᵃ, Azᶜᶠᵃ, Azᶠᶠᵃ, radius) =
-    OrthogonalSphericalShellGrid(architecture, Nx, Ny, Nz, Hx, Hy, Hz, Lz, ξᶠᵃᵃ, ηᵃᶠᵃ, ξᶜᵃᵃ, ηᵃᶜᵃ,
-                                 λᶜᶜᵃ,  λᶠᶜᵃ,  λᶜᶠᵃ,  λᶠᶠᵃ, φᶜᶜᵃ,  φᶠᶜᵃ,  φᶜᶠᵃ,  φᶠᶠᵃ, zᵃᵃᶜ, zᵃᵃᶠ,
-                                 Δxᶜᶜᵃ, Δxᶠᶜᵃ, Δxᶜᶠᵃ, Δxᶠᶠᵃ, Δyᶜᶜᵃ, Δyᶜᶠᵃ, Δyᶠᶜᵃ, Δyᶠᶠᵃ, Δzᵃᵃᶜ, Δzᵃᵃᶠ,
-                                 Azᶜᶜᵃ, Azᶠᶜᵃ, Azᶜᶠᵃ, Azᶠᶠᵃ, radius, nothing)
-
-"""
-    conformal_cubed_sphere_panel(architecture::AbstractArchitecture = CPU(),
-                                 FT::DataType = Float64;
-                                 size,
-                                 z,
-                                 topology = (Bounded, Bounded, Bounded),
-                                 ξ = (-1, 1),
-                                 η = (-1, 1),
-                                 radius = R_Earth,
-                                 halo = (1, 1, 1),
-                                 rotation = nothing)
-
-Create a `OrthogonalSphericalShellGrid` that represents a section of a sphere after it has been 
-conformally mapped from the face of a cube. The cube's coordinates are `ξ` and `η` (which, by default,
-both take values in the range ``[-1, 1]``.
-
-The mapping from the face of the cube to the sphere is done via the [CubedSphere.jl](https://github.com/CliMA/CubedSphere.jl)
-package.
-
-Positional arguments
-====================
-
-- `architecture`: Specifies whether arrays of coordinates and spacings are stored
-                  on the CPU or GPU. Default: `CPU()`.
-
-- `FT` : Floating point data type. Default: `Float64`.
-
-Keyword arguments
-=================
-
-- `size` (required): A 3-tuple prescribing the number of grid points each direction.
-
-- `z` (required): Either a
-    1. 2-tuple that specify the end points of the ``z``-domain,
-    2. one-dimensional array specifying the cell interface locations, or
-    3. a single-argument function that takes an index and returns cell interface location.
-
-- `radius`: The radius of the sphere the grid lives on. By default this is equal to the radius of Earth.
-
-- `halo`: A 3-tuple of integers specifying the size of the halo region of cells surrounding
-          the physical interior. The default is 1 halo cells in every direction.
-
-- `rotation :: Rotation`: Rotation of the conformal cubed sphere panel about some axis that passes
-                          through the center of the sphere. If `nothing` is provided (default), then
-                          the panel includes the North Pole of the sphere in its center. For example,
-                          to construct a grid that includes tha South Pole we can pass either
-                          `rotation = RotX(π)` or `rotation = RotY(π)`.
-
-Examples
-========
-
-* The default conformal cubed sphere panel grid with `Float64` type:
-
-```jldoctest
-julia> using Oceananigans, Oceananigans.Grids
-
-julia> grid = conformal_cubed_sphere_panel(size=(36, 34, 25), z=(-1000, 0))
-36×34×25 OrthogonalSphericalShellGrid{Float64, Bounded, Bounded, Bounded} on CPU with 1×1×1 halo and with precomputed metrics
-├── centered at: North Pole, (λ, φ) = (0.0, 90.0)
-├── longitude: Bounded  extent 90.0 degrees variably spaced with min(Δλ)=0.616164, max(Δλ)=2.58892
-├── latitude:  Bounded  extent 90.0 degrees variably spaced with min(Δφ)=0.664958, max(Δφ)=2.74119
-└── z:         Bounded  z ∈ [-1000.0, 0.0]  regularly spaced with Δz=40.0
-```
-
-* The conformal cubed sphere panel that includes the South Pole with `Float32` type:
-
-```jldoctest
-julia> using Oceananigans, Oceananigans.Grids, Rotations
-
-julia> grid = conformal_cubed_sphere_panel(Float32, size=(36, 34, 25), z=(-1000, 0), rotation=RotY(π))
-36×34×25 OrthogonalSphericalShellGrid{Float32, Bounded, Bounded, Bounded} on CPU with 1×1×1 halo and with precomputed metrics
-├── centered at: South Pole, (λ, φ) = (0.0, -90.0)
-├── longitude: Bounded  extent 90.0 degrees variably spaced with min(Δλ)=0.616167, max(Δλ)=2.58891
-├── latitude:  Bounded  extent 90.0 degrees variably spaced with min(Δφ)=0.664956, max(Δφ)=2.7412
-└── z:         Bounded  z ∈ [-1000.0, 0.0]  regularly spaced with Δz=40.0
-```
-"""
-function conformal_cubed_sphere_panel(architecture::AbstractArchitecture = CPU(),
-                                      FT::DataType = Float64;
-                                      size,
-                                      z,
-                                      topology = (Bounded, Bounded, Bounded),
-                                      ξ = (-1, 1),
-                                      η = (-1, 1),
-                                      radius = R_Earth,
-                                      halo = (1, 1, 1),
-                                      rotation = nothing,
-                                      non_uniform_conformal_mapping = false,
-                                      spacing_type = "geometric",
-                                      use_existing_conformal_mapping = false,
-                                      ξᶠᵃᵃ = LinRange(-1.0, 1.0, size[1]+1),
-                                      ηᵃᶠᵃ = LinRange(-1.0, 1.0, size[2]+1),
-                                      ξᶜᵃᵃ = LinRange(-1.0 + 1.0/size[1], 1.0 - 1.0/size[1], size[1]),
-                                      ηᵃᶜᵃ = LinRange(-1.0 + 1.0/size[2], 1.0 - 1.0/size[2], size[2]))
-    if architecture == GPU() && !has_cuda() 
-        throw(ArgumentError("Cannot create a GPU grid. No CUDA-enabled GPU was detected!"))
-    end
-
-    radius = FT(radius)
-
-    TX, TY, TZ = topology
-    Nξ, Nη, Nz = size
-    Hx, Hy, Hz = halo
-
-    ## Use a regular rectilinear grid for the face of the cube
-
-    ξη_grid_topology = (Bounded, Bounded, topology[3])
-
-    # construct the grid on CPU and convert to architecture later...
-    ξη_grid = RectilinearGrid(CPU(), FT;
-                              size=(Nξ, Nη, Nz),
-                              topology = ξη_grid_topology,
-                              x=ξ, y=η, z, halo)
-
-    if !use_existing_conformal_mapping
-        if non_uniform_conformal_mapping
-            ξᶠᵃᵃ, ηᵃᶠᵃ, xᶠᶠᵃ, yᶠᶠᵃ, z = (
-            optimized_non_uniform_conformal_cubed_sphere_coordinates(Nξ+1, Nη+1, spacing_type))
-            ξᶜᵃᵃ = [0.5 * (ξᶠᵃᵃ[i] + ξᶠᵃᵃ[i+1]) for i in 1:Nξ]
-            ηᵃᶜᵃ = [0.5 * (ηᵃᶠᵃ[j] + ηᵃᶠᵃ[j+1]) for j in 1:Nη]
-        else
-            ξᶠᵃᵃ = xnodes(ξη_grid, Face())
-            ξᶜᵃᵃ = xnodes(ξη_grid, Center())
-            ηᵃᶠᵃ = ynodes(ξη_grid, Face())
-            ηᵃᶜᵃ = ynodes(ξη_grid, Center())
-        end
-    else
-        ξᶠᵃᵃ = on_architecture(CPU(), ξᶠᵃᵃ)
-        ηᵃᶠᵃ = on_architecture(CPU(), ηᵃᶠᵃ)
-        ξᶜᵃᵃ = on_architecture(CPU(), ξᶜᵃᵃ)
-        ηᵃᶜᵃ = on_architecture(CPU(), ηᵃᶜᵃ)
-    end
-
-    ## The vertical coordinates and metrics can come out of the regular rectilinear grid!
-     zᵃᵃᶠ = ξη_grid.zᵃᵃᶠ
-     zᵃᵃᶜ = ξη_grid.zᵃᵃᶜ
-    Δzᵃᵃᶜ = ξη_grid.Δzᵃᵃᶜ
-    Δzᵃᵃᶠ = ξη_grid.Δzᵃᵃᶠ
-    Lz    = ξη_grid.Lz
-
-
-    ## Compute staggered grid latitude-longitude (φ, λ) coordinates.
-
-    λᶜᶜᵃ = zeros(FT, Nξ  , Nη  )
-    λᶠᶜᵃ = zeros(FT, Nξ+1, Nη  )
-    λᶜᶠᵃ = zeros(FT, Nξ  , Nη+1)
-    λᶠᶠᵃ = zeros(FT, Nξ+1, Nη+1)
-
-    φᶜᶜᵃ = zeros(FT, Nξ  , Nη  )
-    φᶠᶜᵃ = zeros(FT, Nξ+1, Nη  )
-    φᶜᶠᵃ = zeros(FT, Nξ  , Nη+1)
-    φᶠᶠᵃ = zeros(FT, Nξ+1, Nη+1)
-
-    ξS = (ξᶜᵃᵃ, ξᶠᵃᵃ, ξᶜᵃᵃ, ξᶠᵃᵃ)
-    ηS = (ηᵃᶜᵃ, ηᵃᶜᵃ, ηᵃᶠᵃ, ηᵃᶠᵃ)
-    λS = (λᶜᶜᵃ, λᶠᶜᵃ, λᶜᶠᵃ, λᶠᶠᵃ)
-    φS = (φᶜᶜᵃ, φᶠᶜᵃ, φᶜᶠᵃ, φᶠᶠᵃ)
-
-    for (ξ, η, λ, φ) in zip(ξS, ηS, λS, φS)
-        for j in 1:length(η), i in 1:length(ξ)
-            x, y, z = @inbounds conformal_cubed_sphere_mapping(ξ[i], η[j])
-
-            if !isnothing(rotation)
-                x, y, z = rotation * [x, y, z]
-            end
-
-            @inbounds φ[i, j], λ[i, j] = cartesian_to_lat_lon(x, y, z)
-        end
-    end
-
-    any(any.(isnan, λS)) &&
-        @warn "OrthogonalSphericalShellGrid contains a grid point at a pole whose longitude is undefined (NaN)."
-
-    ## Grid metrics
-
-    # Horizontal distances
-
-    #=
-    Distances Δx and Δy are computed via the haversine formula provided by Distances.jl
-    package. For example, Δx = Δσ * radius, where Δσ is the central angle that corresponds
-    to the end points of distance Δx.
-
-    For cells near the boundary of the conformal cubed sphere panel, one of the points
-    defining, e.g., Δx might lie outside the grid! For example, the central angle
-    Δxᶠᶜᵃ[1, j] that corresponds to the cell centered at Face 1, Center j is
-
-        Δxᶠᶜᵃ[1, j] = haversine((λᶜᶜᵃ[1, j], φᶜᶜᵃ[1, j]), (λᶜᶜᵃ[0, j], φᶜᶜᵃ[0, j]), radius)
-
-    Notice that, e.g., point (φᶜᶜᵃ[0, j], λᶜᶜᵃ[0, j]) is outside the boundaries of the grid.
-    In those cases, we employ symmetry arguments and compute, e.g, Δxᶠᶜᵃ[1, j] via
-
-        Δxᶠᶜᵃ[1, j] = 2 * haversine((λᶜᶜᵃ[1, j], φᶜᶜᵃ[1, j]), (λᶠᶜᵃ[1, j], φᶠᶜᵃ[1, j]), radius)
-    =#
-
-
-    Δxᶜᶜᵃ = zeros(FT, Nξ  , Nη  )
-    Δxᶠᶜᵃ = zeros(FT, Nξ+1, Nη  )
-    Δxᶜᶠᵃ = zeros(FT, Nξ  , Nη+1)
-    Δxᶠᶠᵃ = zeros(FT, Nξ+1, Nη+1)
-
-    @inbounds begin
-        #Δxᶜᶜᵃ
-
-        for i in 1:Nξ, j in 1:Nη
-            Δxᶜᶜᵃ[i, j] = haversine((λᶠᶜᵃ[i+1, j], φᶠᶜᵃ[i+1, j]), (λᶠᶜᵃ[i, j], φᶠᶜᵃ[i, j]), radius)
-        end
-
-
-        # Δxᶠᶜᵃ
-
-        for j in 1:Nη, i in 2:Nξ
-            Δxᶠᶜᵃ[i, j] = haversine((λᶜᶜᵃ[i, j], φᶜᶜᵃ[i, j]), (λᶜᶜᵃ[i-1, j], φᶜᶜᵃ[i-1, j]), radius)
-        end
-
-        for j in 1:Nη
-            i = 1
-            Δxᶠᶜᵃ[i, j] = 2haversine((λᶜᶜᵃ[i, j], φᶜᶜᵃ[i, j]), (λᶠᶜᵃ[ i , j], φᶠᶜᵃ[ i , j]), radius)
-        end
-
-        for j in 1:Nη
-            i = Nξ+1
-            Δxᶠᶜᵃ[i, j] = 2haversine((λᶠᶜᵃ[i, j], φᶠᶜᵃ[i, j]), (λᶜᶜᵃ[i-1, j], φᶜᶜᵃ[i-1, j]), radius)
-        end
-
-
-        # Δxᶜᶠᵃ
-
-        for j in 1:Nη+1, i in 1:Nξ
-            Δxᶜᶠᵃ[i, j] = haversine((λᶠᶠᵃ[i+1, j], φᶠᶠᵃ[i+1, j]), (λᶠᶠᵃ[i, j], φᶠᶠᵃ[i, j]), radius)
-        end
-
-
-        # Δxᶠᶠᵃ
-
-        for j in 1:Nη+1, i in 2:Nξ
-            Δxᶠᶠᵃ[i, j] = haversine((λᶜᶠᵃ[i, j], φᶜᶠᵃ[i, j]), (λᶜᶠᵃ[i-1, j], φᶜᶠᵃ[i-1, j]), radius)
-        end
-
-        for j in 1:Nη+1
-            i = 1
-            Δxᶠᶠᵃ[i, j] = 2haversine((λᶜᶠᵃ[i, j], φᶜᶠᵃ[i, j]), (λᶠᶠᵃ[ i , j], φᶠᶠᵃ[ i , j]), radius)
-        end
-
-        for j in 1:Nη+1
-            i = Nξ+1
-            Δxᶠᶠᵃ[i, j] = 2haversine((λᶠᶠᵃ[i, j], φᶠᶠᵃ[i, j]), (λᶜᶠᵃ[i-1, j], φᶜᶠᵃ[i-1, j]), radius)
-        end
-    end
-
-    Δyᶜᶜᵃ = zeros(FT, Nξ  , Nη  )
-    Δyᶠᶜᵃ = zeros(FT, Nξ+1, Nη  )
-    Δyᶜᶠᵃ = zeros(FT, Nξ  , Nη+1)
-    Δyᶠᶠᵃ = zeros(FT, Nξ+1, Nη+1)
-
-    @inbounds begin
-        # Δyᶜᶜᵃ
-
-        for j in 1:Nη, i in 1:Nξ
-            Δyᶜᶜᵃ[i, j] = haversine((λᶜᶠᵃ[i, j+1], φᶜᶠᵃ[i, j+1]), (λᶜᶠᵃ[i, j], φᶜᶠᵃ[i, j]), radius)
-        end
-
-
-        # Δyᶜᶠᵃ
-
-        for j in 2:Nη, i in 1:Nξ
-            Δyᶜᶠᵃ[i, j] = haversine((λᶜᶜᵃ[i, j], φᶜᶜᵃ[i, j]), (λᶜᶜᵃ[i, j-1], φᶜᶜᵃ[i, j-1]), radius)
-        end
-
-        for i in 1:Nξ
-            j = 1
-            Δyᶜᶠᵃ[i, j] = 2haversine((λᶜᶜᵃ[i, j], φᶜᶜᵃ[i, j]), (λᶜᶠᵃ[i,  j ], φᶜᶠᵃ[i,  j ]), radius)
-        end
-
-        for i in 1:Nξ
-            j = Nη+1
-            Δyᶜᶠᵃ[i, j] = 2haversine((λᶜᶠᵃ[i, j], φᶜᶠᵃ[i, j]), (λᶜᶜᵃ[i, j-1], φᶜᶜᵃ[i, j-1]), radius)
-        end
-
-
-        # Δyᶠᶜᵃ
-
-        for j in 1:Nη, i in 1:Nξ+1
-            Δyᶠᶜᵃ[i, j] = haversine((λᶠᶠᵃ[i, j+1], φᶠᶠᵃ[i, j+1]), (λᶠᶠᵃ[i, j], φᶠᶠᵃ[i, j]), radius)
-        end
-
-
-        # Δyᶠᶠᵃ
-
-        for j in 2:Nη, i in 1:Nξ+1
-            Δyᶠᶠᵃ[i, j] = haversine((λᶠᶜᵃ[i, j], φᶠᶜᵃ[i, j]), (λᶠᶜᵃ[i, j-1], φᶠᶜᵃ[i, j-1]), radius)
-        end
-
-        for i in 1:Nξ+1
-            j = 1
-            Δyᶠᶠᵃ[i, j] = 2haversine((λᶠᶜᵃ[i, j], φᶠᶜᵃ[i, j]), (λᶠᶠᵃ[i,  j ], φᶠᶠᵃ[i,  j ]), radius)
-        end
-        
-        for i in 1:Nξ+1
-            j = Nη+1  
-            Δyᶠᶠᵃ[i, j] = 2haversine((λᶠᶠᵃ[i, j], φᶠᶠᵃ[i, j]), (λᶠᶜᵃ[i, j-1], φᶠᶜᵃ[i, j-1]), radius)
-        end
-    end
-
-    # Area metrics
-
-    #=
-    The areas Az correspond to spherical quadrilaterals. To compute Az first we
-    find the vertices a, b, c, d of the corresponding quadrilateral and then use
-
-        Az = spherical_area_quadrilateral(a, b, c, d) * radius^2
-
-    For quadrilaterals near the boundary of the conformal cubed sphere panel, some of the
-    vertices lie outside the grid! For example, the area Azᶠᶜᵃ[1, j] corresponds to a
-    quadrilateral with vertices:
-
-        a = (φᶜᶠᵃ[0,  j ], λᶜᶠᵃ[0,  j ])
-        b = (φᶜᶠᵃ[1,  j ], λᶜᶠᵃ[1,  j ])
-        c = (φᶜᶠᵃ[1, j+1], λᶜᶠᵃ[1, j+1])
-        d = (φᶜᶠᵃ[0, j+1], λᶜᶠᵃ[0, j+1])
-
-    Notice that vertices a and d are outside the boundaries of the grid. In those cases, we
-    employ symmetry arguments and, e.g., compute Azᶠᶜᵃ[1, j] as
-
-        2 * spherical_area_quadrilateral(ã, b, c, d̃) * radius^2
-
-    where, ã = (φᶠᶠᵃ[1, j], λᶠᶠᵃ[1, j]) and d̃ = (φᶠᶠᵃ[1, j+1], λᶠᶠᵃ[1, j+1])
-    =#
-
-    Azᶜᶜᵃ = zeros(FT, Nξ  , Nη  )
-    Azᶠᶜᵃ = zeros(FT, Nξ+1, Nη  )
-    Azᶜᶠᵃ = zeros(FT, Nξ  , Nη+1)
-    Azᶠᶠᵃ = zeros(FT, Nξ+1, Nη+1)
-
-    @inbounds begin
-        # Azᶜᶜᵃ
-
-        for j in 1:Nη, i in 1:Nξ
-            a = lat_lon_to_cartesian(φᶠᶠᵃ[ i ,  j ], λᶠᶠᵃ[ i ,  j ], 1)
-            b = lat_lon_to_cartesian(φᶠᶠᵃ[i+1,  j ], λᶠᶠᵃ[i+1,  j ], 1)
-            c = lat_lon_to_cartesian(φᶠᶠᵃ[i+1, j+1], λᶠᶠᵃ[i+1, j+1], 1)
-            d = lat_lon_to_cartesian(φᶠᶠᵃ[ i , j+1], λᶠᶠᵃ[ i , j+1], 1)
-
-            Azᶜᶜᵃ[i, j] = spherical_area_quadrilateral(a, b, c, d) * radius^2
-        end
-
-
-        # Azᶠᶜᵃ
-
-        for j in 1:Nη, i in 2:Nξ
-            a = lat_lon_to_cartesian(φᶜᶠᵃ[i-1,  j ], λᶜᶠᵃ[i-1,  j ], 1)
-            b = lat_lon_to_cartesian(φᶜᶠᵃ[ i ,  j ], λᶜᶠᵃ[ i ,  j ], 1)
-            c = lat_lon_to_cartesian(φᶜᶠᵃ[ i , j+1], λᶜᶠᵃ[ i , j+1], 1)
-            d = lat_lon_to_cartesian(φᶜᶠᵃ[i-1, j+1], λᶜᶠᵃ[i-1, j+1], 1)
-
-            Azᶠᶜᵃ[i, j] = spherical_area_quadrilateral(a, b, c, d) * radius^2
-        end
-
-        for j in 1:Nη
-            i = 1
-            a = lat_lon_to_cartesian(φᶠᶠᵃ[ i ,  j ], λᶠᶠᵃ[ i ,  j ], 1)
-            b = lat_lon_to_cartesian(φᶜᶠᵃ[ i ,  j ], λᶜᶠᵃ[ i ,  j ], 1)
-            c = lat_lon_to_cartesian(φᶜᶠᵃ[ i , j+1], λᶜᶠᵃ[ i , j+1], 1)
-            d = lat_lon_to_cartesian(φᶠᶠᵃ[ i , j+1], λᶠᶠᵃ[ i , j+1], 1)
-
-            Azᶠᶜᵃ[i, j] = 2 * spherical_area_quadrilateral(a, b, c, d) * radius^2
-        end
-
-        for j in 1:Nη
-            i = Nξ+1
-            a = lat_lon_to_cartesian(φᶜᶠᵃ[i-1,  j ], λᶜᶠᵃ[i-1,  j ], 1)
-            b = lat_lon_to_cartesian(φᶠᶠᵃ[ i ,  j ], λᶠᶠᵃ[ i ,  j ], 1)
-            c = lat_lon_to_cartesian(φᶠᶠᵃ[ i , j+1], λᶠᶠᵃ[ i , j+1], 1)
-            d = lat_lon_to_cartesian(φᶜᶠᵃ[i-1, j+1], λᶜᶠᵃ[i-1, j+1], 1)
-
-            Azᶠᶜᵃ[i, j] = 2 * spherical_area_quadrilateral(a, b, c, d) * radius^2
-        end
-
-
-        # Azᶜᶠᵃ
-
-        for j in 2:Nη, i in 1:Nξ
-            a = lat_lon_to_cartesian(φᶠᶜᵃ[ i , j-1], λᶠᶜᵃ[ i , j-1], 1)
-            b = lat_lon_to_cartesian(φᶠᶜᵃ[i+1, j-1], λᶠᶜᵃ[i+1, j-1], 1)
-            c = lat_lon_to_cartesian(φᶠᶜᵃ[i+1,  j ], λᶠᶜᵃ[i+1,  j ], 1)
-            d = lat_lon_to_cartesian(φᶠᶜᵃ[ i ,  j ], λᶠᶜᵃ[ i ,  j ], 1)
-
-            Azᶜᶠᵃ[i, j] = spherical_area_quadrilateral(a, b, c, d) * radius^2
-        end
-
-        for i in 1:Nξ
-            j = 1
-            a = lat_lon_to_cartesian(φᶠᶠᵃ[ i , j ], λᶠᶠᵃ[ i , j ], 1)
-            b = lat_lon_to_cartesian(φᶠᶠᵃ[i+1, j ], λᶠᶠᵃ[i+1, j ], 1)
-            c = lat_lon_to_cartesian(φᶠᶜᵃ[i+1, j ], λᶠᶜᵃ[i+1, j ], 1)
-            d = lat_lon_to_cartesian(φᶠᶜᵃ[ i , j ], λᶠᶜᵃ[ i , j ], 1)
-
-            Azᶜᶠᵃ[i, j] = 2 * spherical_area_quadrilateral(a, b, c, d) * radius^2
-        end
-
-        for i in 1:Nξ
-            j = Nη+1
-            a = lat_lon_to_cartesian(φᶠᶜᵃ[ i , j-1], λᶠᶜᵃ[ i , j-1], 1)
-            b = lat_lon_to_cartesian(φᶠᶜᵃ[i+1, j-1], λᶠᶜᵃ[i+1, j-1], 1)
-            c = lat_lon_to_cartesian(φᶠᶠᵃ[i+1,  j ], λᶠᶠᵃ[i+1,  j ], 1)
-            d = lat_lon_to_cartesian(φᶠᶠᵃ[ i ,  j ], λᶠᶠᵃ[ i ,  j ], 1)
-
-            Azᶜᶠᵃ[i, j] = 2 * spherical_area_quadrilateral(a, b, c, d) * radius^2
-        end
-
-
-        # Azᶠᶠᵃ
-
-        for j in 2:Nη, i in 2:Nξ
-            a = lat_lon_to_cartesian(φᶜᶜᵃ[i-1, j-1], λᶜᶜᵃ[i-1, j-1], 1)
-            b = lat_lon_to_cartesian(φᶜᶜᵃ[ i , j-1], λᶜᶜᵃ[ i , j-1], 1)
-            c = lat_lon_to_cartesian(φᶜᶜᵃ[ i ,  j ], λᶜᶜᵃ[ i ,  j ], 1)
-            d = lat_lon_to_cartesian(φᶜᶜᵃ[i-1,  j ], λᶜᶜᵃ[i-1,  j ], 1)
-
-            Azᶠᶠᵃ[i, j] = spherical_area_quadrilateral(a, b, c, d) * radius^2
-        end
-
-        for i in 2:Nξ
-            j = 1
-            a = lat_lon_to_cartesian(φᶜᶠᵃ[i-1, j ], λᶜᶠᵃ[i-1, j ], 1)
-            b = lat_lon_to_cartesian(φᶜᶠᵃ[ i , j ], λᶜᶠᵃ[ i , j ], 1)
-            c = lat_lon_to_cartesian(φᶜᶜᵃ[ i , j ], λᶜᶜᵃ[ i , j ], 1)
-            d = lat_lon_to_cartesian(φᶜᶜᵃ[i-1, j ], λᶜᶜᵃ[i-1, j ], 1)
-
-            Azᶠᶠᵃ[i, j] = 2 * spherical_area_quadrilateral(a, b, c, d) * radius^2
-        end
-
-        for i in 2:Nξ
-            j = Nη+1
-            a = lat_lon_to_cartesian(φᶜᶜᵃ[i-1, j-1], λᶜᶜᵃ[i-1, j-1], 1)
-            b = lat_lon_to_cartesian(φᶜᶜᵃ[ i , j-1], λᶜᶜᵃ[ i , j-1], 1)
-            c = lat_lon_to_cartesian(φᶜᶠᵃ[ i ,  j ], λᶜᶠᵃ[ i ,  j ], 1)
-            d = lat_lon_to_cartesian(φᶜᶠᵃ[i-1,  j ], λᶜᶠᵃ[i-1,  j ], 1)
-
-            Azᶠᶠᵃ[i, j] = 2 * spherical_area_quadrilateral(a, b, c, d) * radius^2
-        end
-
-        for j in 2:Nη
-            i = 1
-            a = lat_lon_to_cartesian(φᶠᶜᵃ[ i , j-1], λᶠᶜᵃ[ i , j-1], 1)
-            b = lat_lon_to_cartesian(φᶜᶜᵃ[ i , j-1], λᶜᶜᵃ[ i , j-1], 1)
-            c = lat_lon_to_cartesian(φᶜᶜᵃ[ i ,  j ], λᶜᶜᵃ[ i ,  j ], 1)
-            d = lat_lon_to_cartesian(φᶠᶜᵃ[ i ,  j ], λᶠᶜᵃ[ i ,  j ], 1)
-
-            Azᶠᶠᵃ[i, j] = 2 * spherical_area_quadrilateral(a, b, c, d) * radius^2
-        end
-
-        for j in 2:Nη
-            i = Nξ+1
-            a = lat_lon_to_cartesian(φᶜᶜᵃ[i-1, j-1], λᶜᶜᵃ[i-1, j-1], 1)
-            b = lat_lon_to_cartesian(φᶠᶜᵃ[ i , j-1], λᶠᶜᵃ[ i , j-1], 1)
-            c = lat_lon_to_cartesian(φᶠᶜᵃ[ i ,  j ], λᶠᶜᵃ[ i ,  j ], 1)
-            d = lat_lon_to_cartesian(φᶜᶜᵃ[i-1,  j ], λᶜᶜᵃ[i-1,  j ], 1)
-
-            Azᶠᶠᵃ[i, j] = 2 * spherical_area_quadrilateral(a, b, c, d) * radius^2
-        end
-
-        i = 1
-        j = 1
-        a = lat_lon_to_cartesian(φᶠᶠᵃ[i, j], λᶠᶠᵃ[i, j], 1)
-        b = lat_lon_to_cartesian(φᶜᶠᵃ[i, j], λᶜᶠᵃ[i, j], 1)
-        c = lat_lon_to_cartesian(φᶜᶜᵃ[i, j], λᶜᶜᵃ[i, j], 1)
-        d = lat_lon_to_cartesian(φᶠᶜᵃ[i, j], λᶠᶜᵃ[i, j], 1)
-
-        Azᶠᶠᵃ[i, j] = 4 * spherical_area_quadrilateral(a, b, c, d) * radius^2
-
-        i = Nξ+1
-        j = Nη+1
-        a = lat_lon_to_cartesian(φᶜᶜᵃ[i-1, j-1], λᶜᶜᵃ[i-1, j-1], 1)
-        b = lat_lon_to_cartesian(φᶠᶜᵃ[ i , j-1], λᶠᶜᵃ[ i , j-1], 1)
-        c = lat_lon_to_cartesian(φᶠᶠᵃ[ i ,  j ], λᶠᶠᵃ[ i ,  j ], 1)
-        d = lat_lon_to_cartesian(φᶜᶠᵃ[i-1,  j ], λᶜᶠᵃ[i-1,  j ], 1)
-
-        Azᶠᶠᵃ[i, j] = 4 * spherical_area_quadrilateral(a, b, c, d) * radius^2
-
-        i = Nξ+1
-        j = 1
-        a = lat_lon_to_cartesian(φᶜᶠᵃ[i-1, j ], λᶜᶠᵃ[i-1, j], 1)
-        b = lat_lon_to_cartesian(φᶠᶠᵃ[ i , j ], λᶠᶠᵃ[ i , j], 1)
-        c = lat_lon_to_cartesian(φᶠᶜᵃ[ i , j ], λᶠᶜᵃ[ i , j ], 1)
-        d = lat_lon_to_cartesian(φᶜᶜᵃ[i-1, j ], λᶜᶜᵃ[i-1, j ], 1)
-
-        Azᶠᶠᵃ[i, j] = 4 * spherical_area_quadrilateral(a, b, c, d) * radius^2
-
-        i = 1
-        j = Nη+1
-        a = lat_lon_to_cartesian(φᶠᶜᵃ[ i , j-1], λᶠᶜᵃ[ i , j-1], 1)
-        b = lat_lon_to_cartesian(φᶜᶜᵃ[ i , j-1], λᶜᶜᵃ[ i , j-1], 1)
-        c = lat_lon_to_cartesian(φᶜᶠᵃ[ i ,  j ], λᶜᶠᵃ[ i ,  j ], 1)
-        d = lat_lon_to_cartesian(φᶠᶠᵃ[ i ,  j ], λᶠᶠᵃ[ i ,  j ], 1)
-
-        Azᶠᶠᵃ[i, j] = 4 * spherical_area_quadrilateral(a, b, c, d) * radius^2
-    end
-
-    # In all computations above we used (Bounded, Bounded, topology[3]) for ξ-η grid.
-    # This was done to ensure that we had information for the faces at the boundary of
-    # the grid.
-    #
-    # Now we take care the coordinate and metric arrays given the `topology` prescribed.
-
-    warnings = false
-
-    args = topology, (Nξ, Nη, Nz), (Hx, Hy, Hz)
-
-     λᶜᶜᵃ = add_halos(λᶜᶜᵃ,  (Center, Center, Nothing), args...; warnings)
-     λᶠᶜᵃ = add_halos(λᶠᶜᵃ,  (Face,   Center, Nothing), args...; warnings)
-     λᶜᶠᵃ = add_halos(λᶜᶠᵃ,  (Center, Face,   Nothing), args...; warnings)
-     λᶠᶠᵃ = add_halos(λᶠᶠᵃ,  (Face,   Face,   Nothing), args...; warnings)
-
-     φᶜᶜᵃ = add_halos(φᶜᶜᵃ,  (Center, Center, Nothing), args...; warnings)
-     φᶠᶜᵃ = add_halos(φᶠᶜᵃ,  (Face,   Center, Nothing), args...; warnings)
-     φᶜᶠᵃ = add_halos(φᶜᶠᵃ,  (Center, Face,   Nothing), args...; warnings)
-     φᶠᶠᵃ = add_halos(φᶠᶠᵃ,  (Face,   Face,   Nothing), args...; warnings)
-
-    Δxᶜᶜᵃ = add_halos(Δxᶜᶜᵃ, (Center, Center, Nothing), args...; warnings)
-    Δxᶠᶜᵃ = add_halos(Δxᶠᶜᵃ, (Face,   Center, Nothing), args...; warnings)
-    Δxᶜᶠᵃ = add_halos(Δxᶜᶠᵃ, (Center, Face,   Nothing), args...; warnings)
-    Δxᶠᶠᵃ = add_halos(Δxᶠᶠᵃ, (Face,   Face,   Nothing), args...; warnings)
-
-    Δyᶜᶜᵃ = add_halos(Δyᶜᶜᵃ, (Center, Center, Nothing), args...; warnings)
-    Δyᶠᶜᵃ = add_halos(Δyᶠᶜᵃ, (Face,   Center, Nothing), args...; warnings)
-    Δyᶜᶠᵃ = add_halos(Δyᶜᶠᵃ, (Center, Face,   Nothing), args...; warnings)
-    Δyᶠᶠᵃ = add_halos(Δyᶠᶠᵃ, (Face,   Face,   Nothing), args...; warnings)
-
-    Azᶜᶜᵃ = add_halos(Azᶜᶜᵃ, (Center, Center, Nothing), args...; warnings)
-    Azᶠᶜᵃ = add_halos(Azᶠᶜᵃ, (Face,   Center, Nothing), args...; warnings)
-    Azᶜᶠᵃ = add_halos(Azᶜᶠᵃ, (Center, Face,   Nothing), args...; warnings)
-    Azᶠᶠᵃ = add_halos(Azᶠᶠᵃ, (Face,   Face,   Nothing), args...; warnings)
-
-    computational_coordinate_arrays = (ξᶠᵃᵃ, ηᵃᶠᵃ, ξᶜᵃᵃ, ηᵃᶜᵃ)
-
-    coordinate_arrays = (λᶜᶜᵃ, λᶠᶜᵃ, λᶜᶠᵃ, λᶠᶠᵃ,
-                         φᶜᶜᵃ, φᶠᶜᵃ, φᶜᶠᵃ, φᶠᶠᵃ,
-                         zᵃᵃᶜ, zᵃᵃᶠ)
-
-    metric_arrays = (Δxᶜᶜᵃ, Δxᶠᶜᵃ, Δxᶜᶠᵃ, Δxᶠᶠᵃ,
-                     Δyᶜᶜᵃ, Δyᶜᶠᵃ, Δyᶠᶜᵃ, Δyᶠᶠᵃ,
-                     Δzᵃᵃᶜ, Δzᵃᵃᶠ,
-                     Azᶜᶜᵃ, Azᶠᶜᵃ, Azᶜᶠᵃ, Azᶠᶠᵃ)
-
-    conformal_mapping = (; ξ, η, rotation)
-
-    grid = OrthogonalSphericalShellGrid{TX, TY, TZ}(CPU(), Nξ, Nη, Nz, Hx, Hy, Hz, Lz,
-                                                    computational_coordinate_arrays...,
-                                                    coordinate_arrays...,
-                                                    metric_arrays...,
-                                                    radius,
-                                                    conformal_mapping)
-
-    fill_metric_halo_regions!(grid)
-
-    # now convert to proper architecture
-
-    computational_coordinate_arrays = (grid.ξᶠᵃᵃ, grid.ηᵃᶠᵃ, grid.ξᶜᵃᵃ, grid.ηᵃᶜᵃ)
-
-    coordinate_arrays = (grid.λᶜᶜᵃ, grid.λᶠᶜᵃ, grid.λᶜᶠᵃ, grid.λᶠᶠᵃ,
-                         grid.φᶜᶜᵃ, grid.φᶠᶜᵃ, grid.φᶜᶠᵃ, grid.φᶠᶠᵃ,
-                         grid.zᵃᵃᶜ, grid.zᵃᵃᶠ)
-
-    metric_arrays = (grid.Δxᶜᶜᵃ, grid.Δxᶠᶜᵃ, grid.Δxᶜᶠᵃ, grid.Δxᶠᶠᵃ,
-                     grid.Δyᶜᶜᵃ, grid.Δyᶜᶠᵃ, grid.Δyᶠᶜᵃ, grid.Δyᶠᶠᵃ,
-                     grid.Δzᵃᵃᶜ, grid.Δzᵃᵃᶠ,
-                     grid.Azᶜᶜᵃ, grid.Azᶠᶜᵃ, grid.Azᶜᶠᵃ, grid.Azᶠᶠᵃ)
-
-    computational_coordinate_arrays = map(a -> on_architecture(architecture, a), computational_coordinate_arrays)
-
-    coordinate_arrays = map(a -> on_architecture(architecture, a), coordinate_arrays)
-
-    metric_arrays = map(a -> on_architecture(architecture, a), metric_arrays)
-
-    grid = OrthogonalSphericalShellGrid{TX, TY, TZ}(architecture, Nξ, Nη, Nz, Hx, Hy, Hz, Lz,
-                                                    computational_coordinate_arrays...,
-                                                    coordinate_arrays...,
-                                                    metric_arrays...,
-                                                    radius,
-                                                    conformal_mapping)
-    return grid
-end
-
-"""
-=======
 const AHCG = AbstractHorizontallyCurvilinearGrid
 
 struct OrthogonalSphericalShellGrid{FT, TX, TY, TZ, Z, Map, CC, FC, CF, FF, Arch, FT2} <: AHCG{FT, TX, TY, TZ, Z, Arch}
@@ -779,7 +115,6 @@
                                  Azᶜᶜᵃ, Azᶠᶜᵃ, Azᶜᶠᵃ, Azᶠᶠᵃ, radius, nothing)
 
 """
->>>>>>> c4f47e64
     fill_metric_halo_regions_x!(metric, ℓx, ℓy, tx, ty, Nx, Ny, Hx, Hy)
 
 Fill the `x`-halo regions of the `metric` that lives on locations `ℓx`, `ℓy`, with halo size `Hx`, `Hy`,
@@ -938,120 +273,7 @@
 lat_lon_to_y(lat, lon, radius) = radius * sind(lon) * cosd(lat)
 lat_lon_to_z(lat, lon, radius) = radius * sind(lat)
 
-<<<<<<< HEAD
-# architecture = CPU() default, assuming that a DataType positional arg
-# is specifying the floating point type.
-conformal_cubed_sphere_panel(FT::DataType; kwargs...) = conformal_cubed_sphere_panel(CPU(), FT; kwargs...)
-
-function load_and_offset_cubed_sphere_data(file, FT, arch, field_name, loc, topo, N, H)
-
-    data = on_architecture(arch, file[field_name])
-    data = convert.(FT, data)
-
-    return offset_data(data, loc[1:2], topo[1:2], N[1:2], H[1:2])
-end
-
-function conformal_cubed_sphere_panel(filepath::AbstractString, architecture = CPU(), FT = Float64;
-                                      panel, Nz, z,
-                                      topology = (FullyConnected, FullyConnected, Bounded),
-                                        radius = R_Earth,
-                                          halo = (4, 4, 4),
-                                      rotation = nothing)
-
-    TX, TY, TZ = topology
-    Hx, Hy, Hz = halo
-
-    ## The vertical coordinates can come out of the regular rectilinear grid!
-
-    z_grid = RectilinearGrid(architecture, FT; size = Nz, z, topology=(Flat, Flat, topology[3]), halo=halo[3])
-
-     zᵃᵃᶠ = z_grid.zᵃᵃᶠ
-     zᵃᵃᶜ = z_grid.zᵃᵃᶜ
-    Δzᵃᵃᶜ = z_grid.Δzᵃᵃᶜ
-    Δzᵃᵃᶠ = z_grid.Δzᵃᵃᶠ
-    Lz    = z_grid.Lz
-
-    ## Read everything else from the file
-
-    file = jldopen(filepath, "r")["panel$panel"]
-
-    Nξ, Nη = size(file["λᶠᶠᵃ"])
-    Hξ, Hη = halo[1], halo[2]
-    Nξ -= 2Hξ
-    Nη -= 2Hη
-
-    N = (Nξ, Nη, Nz)
-    H = halo
-
-    loc_cc = (Center, Center)
-    loc_fc = (Face,   Center)
-    loc_cf = (Center, Face)
-    loc_ff = (Face,   Face)
-
-     ξᶠᵃᵃ = on_architecture(architecture, file["ξᶠᵃᵃ"])
-     ξᶠᵃᵃ = convert.(FT, ξᶠᵃᵃ)
-     ηᵃᶠᵃ = on_architecture(architecture, file["ηᵃᶠᵃ"])
-     ηᵃᶠᵃ = convert.(FT, ηᵃᶠᵃ)
-
-     ξᶜᵃᵃ = on_architecture(architecture, file["ξᶜᵃᵃ"])
-     ξᶜᵃᵃ = convert.(FT, ξᶜᵃᵃ)
-     ηᵃᶜᵃ = on_architecture(architecture, file["ηᵃᶜᵃ"])
-     ηᵃᶜᵃ = convert.(FT, ηᵃᶜᵃ)
-
-     λᶜᶜᵃ = load_and_offset_cubed_sphere_data(file, FT, architecture, "λᶜᶜᵃ", loc_cc, topology, N, H)
-     λᶠᶠᵃ = load_and_offset_cubed_sphere_data(file, FT, architecture, "λᶠᶠᵃ", loc_ff, topology, N, H)
-
-     φᶜᶜᵃ = load_and_offset_cubed_sphere_data(file, FT, architecture, "φᶜᶜᵃ", loc_cc, topology, N, H)
-     φᶠᶠᵃ = load_and_offset_cubed_sphere_data(file, FT, architecture, "φᶠᶠᵃ", loc_ff, topology, N, H)
-
-    Δxᶜᶜᵃ = load_and_offset_cubed_sphere_data(file, FT, architecture, "Δxᶜᶜᵃ", loc_cc, topology, N, H)
-    Δxᶠᶜᵃ = load_and_offset_cubed_sphere_data(file, FT, architecture, "Δxᶠᶜᵃ", loc_fc, topology, N, H)
-    Δxᶜᶠᵃ = load_and_offset_cubed_sphere_data(file, FT, architecture, "Δxᶜᶠᵃ", loc_cf, topology, N, H)
-    Δxᶠᶠᵃ = load_and_offset_cubed_sphere_data(file, FT, architecture, "Δxᶠᶠᵃ", loc_ff, topology, N, H)
-
-    Δyᶜᶜᵃ = load_and_offset_cubed_sphere_data(file, FT, architecture, "Δyᶜᶜᵃ", loc_cc, topology, N, H)
-    Δyᶠᶜᵃ = load_and_offset_cubed_sphere_data(file, FT, architecture, "Δyᶠᶜᵃ", loc_fc, topology, N, H)
-    Δyᶜᶠᵃ = load_and_offset_cubed_sphere_data(file, FT, architecture, "Δyᶜᶠᵃ", loc_cf, topology, N, H)
-    Δyᶠᶠᵃ = load_and_offset_cubed_sphere_data(file, FT, architecture, "Δyᶠᶠᵃ", loc_ff, topology, N, H)
-
-    Azᶜᶜᵃ = load_and_offset_cubed_sphere_data(file, FT, architecture, "Azᶜᶜᵃ", loc_cc, topology, N, H)
-    Azᶠᶜᵃ = load_and_offset_cubed_sphere_data(file, FT, architecture, "Azᶠᶜᵃ", loc_fc, topology, N, H)
-    Azᶜᶠᵃ = load_and_offset_cubed_sphere_data(file, FT, architecture, "Azᶜᶠᵃ", loc_cf, topology, N, H)
-    Azᶠᶠᵃ = load_and_offset_cubed_sphere_data(file, FT, architecture, "Azᶠᶠᵃ", loc_ff, topology, N, H)
-
-    ## Maybe we won't need these?
-    Txᶠᶜ = total_length(loc_fc[1](), topology[1](), N[1], H[1])
-    Txᶜᶠ = total_length(loc_cf[1](), topology[1](), N[1], H[1])
-    Tyᶠᶜ = total_length(loc_fc[2](), topology[2](), N[2], H[2])
-    Tyᶜᶠ = total_length(loc_cf[2](), topology[2](), N[2], H[2])
-
-    λᶠᶜᵃ = offset_data(zeros(FT, architecture, Txᶠᶜ, Tyᶠᶜ), loc_fc, topology[1:2], N[1:2], H[1:2])
-    λᶜᶠᵃ = offset_data(zeros(FT, architecture, Txᶜᶠ, Tyᶜᶠ), loc_cf, topology[1:2], N[1:2], H[1:2])
-    φᶠᶜᵃ = offset_data(zeros(FT, architecture, Txᶠᶜ, Tyᶠᶜ), loc_fc, topology[1:2], N[1:2], H[1:2])
-    φᶜᶠᵃ = offset_data(zeros(FT, architecture, Txᶜᶠ, Tyᶜᶠ), loc_cf, topology[1:2], N[1:2], H[1:2])
-
-    conformal_mapping = (ξ = (-1, 1), η = (-1, 1))
-
-    return OrthogonalSphericalShellGrid{TX, TY, TZ}(architecture, Nξ, Nη, Nz, Hx, Hy, Hz, Lz,
-                                                     ξᶠᵃᵃ, ηᵃᶠᵃ, ξᶜᵃᵃ, ηᵃᶜᵃ,
-                                                     λᶜᶜᵃ,  λᶠᶜᵃ,  λᶜᶠᵃ,  λᶠᶠᵃ,
-                                                     φᶜᶜᵃ,  φᶠᶜᵃ,  φᶜᶠᵃ,  φᶠᶠᵃ,
-                                                     zᵃᵃᶜ,  zᵃᵃᶠ,
-                                                    Δxᶜᶜᵃ, Δxᶠᶜᵃ, Δxᶜᶠᵃ, Δxᶠᶠᵃ,
-                                                    Δyᶜᶜᵃ, Δyᶜᶠᵃ, Δyᶠᶜᵃ, Δyᶠᶠᵃ,
-                                                    Δzᵃᵃᶜ, Δzᵃᵃᶠ,
-                                                    Azᶜᶜᵃ, Azᶠᶜᵃ, Azᶜᶠᵃ, Azᶠᶠᵃ,
-                                                    radius,
-                                                    conformal_mapping)
-end
-
-=======
->>>>>>> c4f47e64
 function on_architecture(arch::AbstractSerialArchitecture, grid::OrthogonalSphericalShellGrid)
-    computational_coordinates = (:ξᶠᵃᵃ,
-                                 :ηᵃᶠᵃ,
-                                 :ξᶜᵃᵃ,
-                                 :ηᵃᶜᵃ)
 
     coordinates = (:λᶜᶜᵃ,
                    :λᶠᶜᵃ,
@@ -1077,8 +299,6 @@
                         :Azᶜᶠᵃ,
                         :Azᶠᶠᵃ)
 
-    computational_coordinate_data = Tuple(on_architecture(arch, getproperty(grid, name))
-                                          for name in computational_coordinates)
     coordinate_data = Tuple(on_architecture(arch, getproperty(grid, name)) for name in coordinates)
     grid_spacing_data = Tuple(on_architecture(arch, getproperty(grid, name)) for name in grid_spacings)
     horizontal_area_data = Tuple(on_architecture(arch, getproperty(grid, name)) for name in horizontal_areas)
@@ -1089,7 +309,6 @@
                                                         grid.Nx, grid.Ny, grid.Nz,
                                                         grid.Hx, grid.Hy, grid.Hz,
                                                         grid.Lz,
-                                                        computational_coordinate_data...,
                                                         coordinate_data...,
                                                         grid_spacing_data...,
                                                         horizontal_area_data...,
@@ -1102,42 +321,6 @@
 function Adapt.adapt_structure(to, grid::OrthogonalSphericalShellGrid)
     TX, TY, TZ = topology(grid)
 
-<<<<<<< HEAD
-    return OrthogonalSphericalShellGrid{TX, TY, TZ}(nothing,
-                                                    grid.Nx, grid.Ny, grid.Nz,
-                                                    grid.Hx, grid.Hy, grid.Hz,
-                                                    grid.Lz,
-                                                    adapt(to, grid.ξᶠᵃᵃ),
-                                                    adapt(to, grid.ηᵃᶠᵃ),
-                                                    adapt(to, grid.ξᶜᵃᵃ),
-                                                    adapt(to, grid.ηᵃᶜᵃ),
-                                                    adapt(to, grid.λᶜᶜᵃ),
-                                                    adapt(to, grid.λᶠᶜᵃ),
-                                                    adapt(to, grid.λᶜᶠᵃ),
-                                                    adapt(to, grid.λᶠᶠᵃ),
-                                                    adapt(to, grid.φᶜᶜᵃ),
-                                                    adapt(to, grid.φᶠᶜᵃ),
-                                                    adapt(to, grid.φᶜᶠᵃ),
-                                                    adapt(to, grid.φᶠᶠᵃ),
-                                                    adapt(to, grid.zᵃᵃᶜ),
-                                                    adapt(to, grid.zᵃᵃᶠ),
-                                                    adapt(to, grid.Δxᶜᶜᵃ),
-                                                    adapt(to, grid.Δxᶠᶜᵃ),
-                                                    adapt(to, grid.Δxᶜᶠᵃ),
-                                                    adapt(to, grid.Δxᶠᶠᵃ),
-                                                    adapt(to, grid.Δyᶜᶜᵃ),
-                                                    adapt(to, grid.Δyᶜᶠᵃ),
-                                                    adapt(to, grid.Δyᶠᶜᵃ),
-                                                    adapt(to, grid.Δyᶠᶠᵃ),
-                                                    adapt(to, grid.Δzᵃᵃᶜ),
-                                                    adapt(to, grid.Δzᵃᵃᶠ),
-                                                    adapt(to, grid.Azᶜᶜᵃ),
-                                                    adapt(to, grid.Azᶠᶜᵃ),
-                                                    adapt(to, grid.Azᶜᶠᵃ),
-                                                    adapt(to, grid.Azᶠᶠᵃ),
-                                                    grid.radius,
-                                                    adapt(to, grid.conformal_mapping))
-=======
     return OrthogonalSphericalShellGrid{TX, TY, TZ}(
         nothing,
         grid.Nx, grid.Ny, grid.Nz,
@@ -1149,7 +332,6 @@
         adapt(to, grid.Δyᶜᶜᵃ), adapt(to, grid.Δyᶠᶜᵃ), adapt(to, grid.Δyᶜᶠᵃ), adapt(to, grid.Δyᶠᶠᵃ),
         adapt(to, grid.Azᶜᶜᵃ), adapt(to, grid.Azᶠᶜᵃ), adapt(to, grid.Azᶜᶠᵃ), adapt(to, grid.Azᶠᶠᵃ),
         adapt(to, grid.radius), adapt(to, grid.conformal_mapping))
->>>>>>> c4f47e64
 end
 
 function Base.summary(grid::OrthogonalSphericalShellGrid)
@@ -1345,38 +527,6 @@
                      "└── ", z_summary)
 end
 
-<<<<<<< HEAD
-@inline z_domain(grid::OrthogonalSphericalShellGrid{FT, TX, TY, TZ}) where {FT, TX, TY, TZ} = domain(TZ, grid.Nz, grid.zᵃᵃᶠ)
-@inline cpu_face_constructor_z(grid::ZRegOrthogonalSphericalShellGrid) = z_domain(grid)
-
-function with_halo(new_halo, old_grid::OrthogonalSphericalShellGrid; arch=architecture(old_grid), rotation=nothing)
-    size = (old_grid.Nx, old_grid.Ny, old_grid.Nz)
-    topo = topology(old_grid)
-
-    ξ = old_grid.conformal_mapping.ξ
-    η = old_grid.conformal_mapping.η
-
-    z = cpu_face_constructor_z(old_grid)
-
-    ξᶠᵃᵃ = old_grid.ξᶠᵃᵃ
-    ηᵃᶠᵃ = old_grid.ηᵃᶠᵃ
-    ξᶜᵃᵃ = old_grid.ξᶜᵃᵃ
-    ηᵃᶜᵃ = old_grid.ηᵃᶜᵃ
-
-    new_grid = conformal_cubed_sphere_panel(arch, eltype(old_grid);
-                                            size, z, ξ, η,
-                                            topology = topo,
-                                            radius = old_grid.radius,
-                                            halo = new_halo,
-                                            rotation,
-                                            use_existing_conformal_mapping = true,
-                                            ξᶠᵃᵃ, ηᵃᶠᵃ, ξᶜᵃᵃ, ηᵃᶜᵃ)
-
-    return new_grid
-end
-
-=======
->>>>>>> c4f47e64
 function nodes(grid::OSSG, ℓx, ℓy, ℓz; reshape=false, with_halos=false)
     λ = λnodes(grid, ℓx, ℓy, ℓz; with_halos)
     φ = φnodes(grid, ℓx, ℓy, ℓz; with_halos)
