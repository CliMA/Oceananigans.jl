--- conflicted
+++ resolved
@@ -45,8 +45,6 @@
     conformal_mapping :: Map
 end
 
-
-<<<<<<< HEAD
 function OrthogonalSphericalShellGrid{FT, TX, TY, TZ}(
     architecture::Arch, Nx, Ny, Nz, Hx, Hy, Hz, Lz :: FT2,
      λᶜᶜᵃ :: CC,  λᶠᶜᵃ :: FC,  λᶜᶠᵃ :: CF,  λᶠᶠᵃ :: FF,
@@ -83,56 +81,6 @@
         Δyᶜᶜᵃ, Δyᶠᶜᵃ, Δyᶜᶠᵃ, Δyᶠᶠᵃ, 
         Azᶜᶜᵃ, Azᶠᶜᵃ, Azᶜᶠᵃ, Azᶠᶠᵃ,
         radius, conformal_mapping)
-=======
-function OrthogonalSphericalShellGrid{FT, TX, TY, TZ}(architecture::Arch,
-                                                  Nx, Ny, Nz,
-                                                  Hx, Hy, Hz,
-                                                  Lz :: FT2,
-                                                   λᶜᶜᵃ :: CC,  λᶠᶜᵃ :: FC,  λᶜᶠᵃ :: CF,  λᶠᶠᵃ :: FF,
-                                                   φᶜᶜᵃ :: CC,  φᶠᶜᵃ :: FC,  φᶜᶠᵃ :: CF,  φᶠᶠᵃ :: FF, z :: Z,
-                                                  Δxᶜᶜᵃ :: CC, Δxᶠᶜᵃ :: FC, Δxᶜᶠᵃ :: CF, Δxᶠᶠᵃ :: FF,
-                                                  Δyᶜᶜᵃ :: CC, Δyᶠᶜᵃ :: FC, Δyᶜᶠᵃ :: CF, Δyᶠᶠᵃ :: FF,
-                                                  Azᶜᶜᵃ :: CC, Azᶠᶜᵃ :: FC, Azᶜᶠᵃ :: CF, Azᶠᶠᵃ :: FF,
-                                                  radius :: FT2,
-                                                  conformal_mapping :: Map) where {TX, TY, TZ, FT, Z, Map,
-                                                                                   CC, FC, CF, FF, Arch, FT2}
-    return OrthogonalSphericalShellGrid{FT, TX, TY, TZ, Z, Map, CC, FC, CF, FF, Arch, FT2}(architecture,
-                                                  Nx, Ny, Nz,
-                                                  Hx, Hy, Hz,
-                                                  Lz,
-                                                   λᶜᶜᵃ,  λᶠᶜᵃ,  λᶜᶠᵃ,  λᶠᶠᵃ,
-                                                   φᶜᶜᵃ,  φᶠᶜᵃ,  φᶜᶠᵃ,  φᶠᶠᵃ, z,
-                                                  Δxᶜᶜᵃ, Δxᶠᶜᵃ, Δxᶜᶠᵃ, Δxᶠᶠᵃ,
-                                                  Δyᶜᶜᵃ, Δyᶠᶜᵃ, Δyᶜᶠᵃ, Δyᶠᶠᵃ,
-                                                  Azᶜᶜᵃ, Azᶠᶜᵃ, Azᶜᶠᵃ, Azᶠᶠᵃ,
-                                                  radius,
-                                                  conformal_mapping)
-end
-
-function OrthogonalSphericalShellGrid{TX, TY, TZ}(architecture::Arch,
-                                                  Nx, Ny, Nz,
-                                                  Hx, Hy, Hz,
-                                                  Lz :: FT,
-                                                   λᶜᶜᵃ :: CC,  λᶠᶜᵃ :: FC,  λᶜᶠᵃ :: CF,  λᶠᶠᵃ :: FF,
-                                                   φᶜᶜᵃ :: CC,  φᶠᶜᵃ :: FC,  φᶜᶠᵃ :: CF,  φᶠᶠᵃ :: FF, z :: Z,
-                                                  Δxᶜᶜᵃ :: CC, Δxᶠᶜᵃ :: FC, Δxᶜᶠᵃ :: CF, Δxᶠᶠᵃ :: FF,
-                                                  Δyᶜᶜᵃ :: CC, Δyᶠᶜᵃ :: FC, Δyᶜᶠᵃ :: CF, Δyᶠᶠᵃ :: FF,
-                                                  Azᶜᶜᵃ :: CC, Azᶠᶜᵃ :: FC, Azᶜᶠᵃ :: CF, Azᶠᶠᵃ :: FF,
-                                                  radius :: FT,
-                                                  conformal_mapping :: Map) where {TX, TY, TZ, FT, Z, Map,
-                                                                                   CC, FC, CF, FF, Arch}
-
-    return OrthogonalSphericalShellGrid{FT, TX, TY, TZ}(architecture,
-                                                        Nx, Ny, Nz,
-                                                        Hx, Hy, Hz,
-                                                        Lz,
-                                                         λᶜᶜᵃ,  λᶠᶜᵃ,  λᶜᶠᵃ,  λᶠᶠᵃ,
-                                                         φᶜᶜᵃ,  φᶠᶜᵃ,  φᶜᶠᵃ,  φᶠᶠᵃ, z,
-                                                        Δxᶜᶜᵃ, Δxᶠᶜᵃ, Δxᶜᶠᵃ, Δxᶠᶠᵃ,
-                                                        Δyᶜᶜᵃ, Δyᶠᶜᵃ, Δyᶜᶠᵃ, Δyᶠᶠᵃ, 
-                                                        Azᶜᶜᵃ, Azᶠᶜᵃ, Azᶜᶠᵃ, Azᶠᶠᵃ,
-                                                        radius, conformal_mapping)
->>>>>>> 322ef3c4
 end
 
 const OSSG = OrthogonalSphericalShellGrid
