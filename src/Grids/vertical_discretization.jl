####
#### Vertical coordinates
####

# This file implements everything related to vertical coordinates in Oceananigans.
# Vertical coordinates are independent of the underlying grid type since only grids that are
# "unstructured" or "curvilinear" in the horizontal directions are supported in Oceananigans.
# Thus the vertical coordinate is _special_, and it can be implemented once for all grid types.

abstract type AbstractVerticalCoordinate end

"""
    struct StaticVerticalDiscretization{C, D, E, F} <: AbstractVerticalCoordinate

Represent a static one-dimensional vertical coordinate.

Fields
======

- `cᶜ::C`: Cell-centered coordinate.
- `cᶠ::D`: Face-centered coordinate.
- `Δᶜ::E`: Cell-centered grid spacing.
- `Δᶠ::F`: Face-centered grid spacing.
"""
struct StaticVerticalDiscretization{C, D, E, F} <: AbstractVerticalCoordinate
    cᵃᵃᶠ :: C
    cᵃᵃᶜ :: D
    Δᵃᵃᶠ :: E
    Δᵃᵃᶜ :: F
end

# Summaries
const RegularStaticVerticalDiscretization  = StaticVerticalDiscretization{<:Any, <:Any, <:Number}
const AbstractStaticGrid  = AbstractUnderlyingGrid{<:Any, <:Any, <:Any, <:Any, <:StaticVerticalDiscretization}

coordinate_summary(topo, z::StaticVerticalDiscretization, name) = coordinate_summary(topo, z.Δᵃᵃᶜ, name)

struct MutableVerticalDiscretization{C, D, E, F, H, CC, FC, CF, FF} <: AbstractVerticalCoordinate
    cᵃᵃᶠ :: C
    cᵃᵃᶜ :: D
    Δᵃᵃᶠ :: E
    Δᵃᵃᶜ :: F
      ηⁿ :: H
    σᶜᶜⁿ :: CC
    σᶠᶜⁿ :: FC
    σᶜᶠⁿ :: CF
    σᶠᶠⁿ :: FF
    σᶜᶜ⁻ :: CC
    ∂t_σ :: CC
end

####
#### Some useful aliases
####

const RegularMutableVerticalDiscretization = MutableVerticalDiscretization{<:Any, <:Any, <:Number}
const RegularVerticalCoordinate = Union{RegularStaticVerticalDiscretization, RegularMutableVerticalDiscretization}

const AbstractMutableGrid = AbstractUnderlyingGrid{<:Any, <:Any, <:Any, <:Bounded, <:MutableVerticalDiscretization}
const RegularVerticalGrid = AbstractUnderlyingGrid{<:Any, <:Any, <:Any, <:Any,     <:RegularVerticalCoordinate}


"""
    MutableVerticalDiscretization(r_faces)

Construct a `MutableVerticalDiscretization` from `r_faces` that can be a `Tuple`,
a function of an index `k`, or an `AbstractArray`. A `MutableVerticalDiscretization`
defines a vertical coordinate that might evolve in time following certain rules.
Examples of `MutableVerticalDiscretization`s are the free-surface following coordinates
(also known as "zee-star") or the terrain following coordinates (also known as "sigma"
coordinates).
"""
<<<<<<< HEAD
MutableVerticalDiscretization(r_faces) =
    MutableVerticalDiscretization(r_faces, r_faces, (nothing for i in 1:10)...)
=======
MutableVerticalDiscretization(r) = MutableVerticalDiscretization(r, r, (nothing for i in 1:9)...)
>>>>>>> 667bbd0b

coordinate_summary(::Bounded, z::RegularMutableVerticalDiscretization, name) =
    @sprintf("regularly spaced with mutable Δr=%s", prettysummary(z.Δᵃᵃᶜ))

coordinate_summary(::Bounded, z::MutableVerticalDiscretization, name) =
    @sprintf("variably and mutably spaced with min(Δr)=%s, max(Δr)=%s",
             prettysummary(minimum(parent(z.Δᵃᵃᶜ))),
             prettysummary(maximum(parent(z.Δᵃᵃᶜ))))

function Base.show(io::IO, z::MutableVerticalDiscretization)
    print(io, "MutableVerticalDiscretization with reference interfaces r:\n")
    Base.show(io, z.cᵃᵃᶠ)
end

#####
##### Coordinate generation for grid constructors
#####

generate_coordinate(FT, ::Periodic, N, H, ::MutableVerticalDiscretization, coordinate_name, arch, args...) =
    throw(ArgumentError("Periodic domains are not supported for MutableVerticalDiscretization"))

# Generate a vertical coordinate with a scaling (`σ`) with respect to a reference coordinate `r` with spacing `Δr`.
# The grid might move with time, so the coordinate includes the time-derivative of the scaling `∂t_σ`.
# The value of the vertical coordinate at `Nz+1` is saved in `ηⁿ`.
function generate_coordinate(FT, topo, size, halo, coordinate::MutableVerticalDiscretization, coordinate_name, dim::Int, arch)

    Nx, Ny, Nz = size
    Hx, Hy, Hz = halo

    if dim != 3
        msg = "MutableVerticalDiscretization is supported only in the third dimension (z)"
        throw(ArgumentError(msg))
    end

    if coordinate_name != :z
        msg = "MutableVerticalDiscretization is supported only for the z-coordinate"
        throw(ArgumentError(msg))
    end

    r_faces = coordinate.cᵃᵃᶠ

    LR, rᵃᵃᶠ, rᵃᵃᶜ, Δrᵃᵃᶠ, Δrᵃᵃᶜ = generate_coordinate(FT, topo[3](), Nz, Hz, r_faces, :r, arch)

    args = (topo, (Nx, Ny, Nz), (Hx, Hy, Hz))

    σᶜᶜ⁻ = new_data(FT, arch, (Center, Center, Nothing), args...)
    σᶜᶜⁿ = new_data(FT, arch, (Center, Center, Nothing), args...)
    σᶠᶜⁿ = new_data(FT, arch, (Face,   Center, Nothing), args...)
    σᶜᶠⁿ = new_data(FT, arch, (Center, Face,   Nothing), args...)
    σᶠᶠⁿ = new_data(FT, arch, (Face,   Face,   Nothing), args...)
    ηⁿ   = new_data(FT, arch, (Center, Center, Nothing), args...)
<<<<<<< HEAD
    Gⁿ   = new_data(FT, arch, (Center, Center, Nothing), args...)
=======
>>>>>>> 667bbd0b
    ∂t_σ = new_data(FT, arch, (Center, Center, Nothing), args...)

    # Fill all the scalings with one for now (i.e. z == r)
    for σ in (σᶜᶜ⁻, σᶜᶜⁿ, σᶠᶜⁿ, σᶜᶠⁿ, σᶠᶠⁿ)
        fill!(σ, 1)
    end

    return LR, MutableVerticalDiscretization(rᵃᵃᶠ, rᵃᵃᶜ, Δrᵃᵃᶠ, Δrᵃᵃᶜ, ηⁿ, σᶜᶜⁿ, σᶠᶜⁿ, σᶜᶠⁿ, σᶠᶠⁿ, σᶜᶜ⁻, ∂t_σ)
end


####
#### Adapt and on_architecture
####

Adapt.adapt_structure(to, coord::StaticVerticalDiscretization) =
    StaticVerticalDiscretization(Adapt.adapt(to, coord.cᵃᵃᶠ),
                                 Adapt.adapt(to, coord.cᵃᵃᶜ),
                                 Adapt.adapt(to, coord.Δᵃᵃᶠ),
                                 Adapt.adapt(to, coord.Δᵃᵃᶜ))

on_architecture(arch, coord::StaticVerticalDiscretization) =
    StaticVerticalDiscretization(on_architecture(arch, coord.cᵃᵃᶠ),
                                 on_architecture(arch, coord.cᵃᵃᶜ),
                                 on_architecture(arch, coord.Δᵃᵃᶠ),
                                 on_architecture(arch, coord.Δᵃᵃᶜ))

Adapt.adapt_structure(to, coord::MutableVerticalDiscretization) =
    MutableVerticalDiscretization(Adapt.adapt(to, coord.cᵃᵃᶠ),
                                  Adapt.adapt(to, coord.cᵃᵃᶜ),
                                  Adapt.adapt(to, coord.Δᵃᵃᶠ),
                                  Adapt.adapt(to, coord.Δᵃᵃᶜ),
                                  Adapt.adapt(to, coord.ηⁿ),
                                  Adapt.adapt(to, coord.σᶜᶜⁿ),
                                  Adapt.adapt(to, coord.σᶠᶜⁿ),
                                  Adapt.adapt(to, coord.σᶜᶠⁿ),
                                  Adapt.adapt(to, coord.σᶠᶠⁿ),
                                  Adapt.adapt(to, coord.σᶜᶜ⁻),
                                  Adapt.adapt(to, coord.∂t_σ))

on_architecture(arch, coord::MutableVerticalDiscretization) =
    MutableVerticalDiscretization(on_architecture(arch, coord.cᵃᵃᶠ),
                                  on_architecture(arch, coord.cᵃᵃᶜ),
                                  on_architecture(arch, coord.Δᵃᵃᶠ),
                                  on_architecture(arch, coord.Δᵃᵃᶜ),
                                  on_architecture(arch, coord.ηⁿ),
                                  on_architecture(arch, coord.σᶜᶜⁿ),
                                  on_architecture(arch, coord.σᶠᶜⁿ),
                                  on_architecture(arch, coord.σᶜᶠⁿ),
                                  on_architecture(arch, coord.σᶠᶠⁿ),
                                  on_architecture(arch, coord.σᶜᶜ⁻),
                                  on_architecture(arch, coord.∂t_σ))

#####
##### Nodes and spacings (common to every grid)...
#####

AUG = AbstractUnderlyingGrid

@inline rnode(i, j, k, grid, ℓx, ℓy, ℓz) = rnode(k, grid, ℓz)

@inline function rnode(i::AbstractArray, j::AbstractArray, k, grid, ℓx, ℓy, ℓz)
    res = rnode(k, grid, ℓz)
    toperm = Base.stack(collect(Base.stack(collect(res for _ in 1:size(j, 2))) for _ in 1:size(i, 1)))
    permutedims(toperm, (3, 2, 1))
end

@inline rnode(k, grid, ::Center) = getnode(grid.z.cᵃᵃᶜ, k)
@inline rnode(k, grid, ::Face)   = getnode(grid.z.cᵃᵃᶠ, k)

# These will be extended in the Operators module
@inline znode(k, grid, ℓz) = rnode(k, grid, ℓz)
@inline znode(i, j, k, grid, ℓx, ℓy, ℓz) = rnode(i, j, k, grid, ℓx, ℓy, ℓz)

@inline rnodes(grid::AUG, ℓz::F; with_halos=false) = _property(grid.z.cᵃᵃᶠ, ℓz, topology(grid, 3), grid.Nz, grid.Hz, with_halos)
@inline rnodes(grid::AUG, ℓz::C; with_halos=false) = _property(grid.z.cᵃᵃᶜ, ℓz, topology(grid, 3), grid.Nz, grid.Hz, with_halos)
@inline rnodes(grid::AUG, ℓx, ℓy, ℓz; with_halos=false) = rnodes(grid, ℓz; with_halos)

rnodes(grid::AUG, ::Nothing; kwargs...) = 1:1
znodes(grid::AUG, ::Nothing; kwargs...) = 1:1

# TODO: extend in the Operators module
@inline znodes(grid::AUG, ℓz; kwargs...) = rnodes(grid, ℓz; kwargs...)
@inline znodes(grid::AUG, ℓx, ℓy, ℓz; kwargs...) = rnodes(grid, ℓx, ℓy, ℓz; kwargs...)

function rspacings end
function zspacings end

@inline rspacings(grid, ℓz) = rspacings(grid, nothing, nothing, ℓz)
@inline zspacings(grid, ℓz) = zspacings(grid, nothing, nothing, ℓz)

####
#### `z_domain` and `cpu_face_constructor_z`
####

z_domain(grid) = domain(topology(grid, 3)(), grid.Nz, grid.z.cᵃᵃᶠ)

@inline cpu_face_constructor_r(grid::RegularVerticalGrid) = z_domain(grid)

@inline function cpu_face_constructor_r(grid)
    Nz = size(grid, 3)
    nodes = rnodes(grid, Face(); with_halos=true)
    cpu_nodes = on_architecture(CPU(), nodes)
    return cpu_nodes[1:Nz+1]
end

@inline cpu_face_constructor_z(grid) = cpu_face_constructor_r(grid)
@inline cpu_face_constructor_z(grid::AbstractMutableGrid) = MutableVerticalDiscretization(cpu_face_constructor_r(grid))

####
#### Utilities
####

function validate_dimension_specification(T, ξ::MutableVerticalDiscretization, dir, N, FT)
    cᶠ = validate_dimension_specification(T, ξ.cᵃᵃᶠ, dir, N, FT)
    cᶜ = validate_dimension_specification(T, ξ.cᵃᵃᶜ, dir, N, FT)
    args = Tuple(getproperty(ξ, prop) for prop in propertynames(ξ))
    return MutableVerticalDiscretization(cᶠ, cᶜ, args[3:end]...)
end<|MERGE_RESOLUTION|>--- conflicted
+++ resolved
@@ -65,17 +65,13 @@
 
 Construct a `MutableVerticalDiscretization` from `r_faces` that can be a `Tuple`,
 a function of an index `k`, or an `AbstractArray`. A `MutableVerticalDiscretization`
-defines a vertical coordinate that might evolve in time following certain rules.
+defines a vertical coordinate that can evolve in time following certain rules.
 Examples of `MutableVerticalDiscretization`s are the free-surface following coordinates
 (also known as "zee-star") or the terrain following coordinates (also known as "sigma"
 coordinates).
 """
-<<<<<<< HEAD
 MutableVerticalDiscretization(r_faces) =
-    MutableVerticalDiscretization(r_faces, r_faces, (nothing for i in 1:10)...)
-=======
-MutableVerticalDiscretization(r) = MutableVerticalDiscretization(r, r, (nothing for i in 1:9)...)
->>>>>>> 667bbd0b
+    MutableVerticalDiscretization(r_faces, r_faces, (nothing for i in 1:9)...)
 
 coordinate_summary(::Bounded, z::RegularMutableVerticalDiscretization, name) =
     @sprintf("regularly spaced with mutable Δr=%s", prettysummary(z.Δᵃᵃᶜ))
@@ -127,10 +123,6 @@
     σᶜᶠⁿ = new_data(FT, arch, (Center, Face,   Nothing), args...)
     σᶠᶠⁿ = new_data(FT, arch, (Face,   Face,   Nothing), args...)
     ηⁿ   = new_data(FT, arch, (Center, Center, Nothing), args...)
-<<<<<<< HEAD
-    Gⁿ   = new_data(FT, arch, (Center, Center, Nothing), args...)
-=======
->>>>>>> 667bbd0b
     ∂t_σ = new_data(FT, arch, (Center, Center, Nothing), args...)
 
     # Fill all the scalings with one for now (i.e. z == r)
