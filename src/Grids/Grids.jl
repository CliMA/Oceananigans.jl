module Grids

export
    Cell, Face,
    AbstractTopology, Periodic, Bounded, Flat, topology,
    AbstractGrid, RegularCartesianGrid, VerticallyStretchedCartesianGrid,
    xnode, ynode, znode, xnodes, ynodes, znodes, nodes,
    xC, xF, yC, yF, zC, zF

import Base: size, length, eltype, show

<<<<<<< HEAD
using OffsetArrays

using Oceananigans
=======
using Oceananigans, Oceananigans.Architectures

using OffsetArrays

#####
##### Abstract types
#####

"""
    Cell

A type describing the location at the center of a grid cell.
"""
struct Cell end

"""
	Face

A type describing the location at the face of a grid cell.
"""
struct Face end
>>>>>>> 9ef95e7b

"""
    AbstractTopology

Abstract supertype for grid topologies.
"""
abstract type AbstractTopology end

"""
    Periodic

Grid topology for periodic dimensions.
"""
struct Periodic <: AbstractTopology end

"""
    Bounded

Grid topology for bounded dimensions. These could be wall-bounded dimensions
or dimensions
"""
struct Bounded <: AbstractTopology end

"""
    Flat

Grid topology for flat dimensions, generally with one grid point, along which the solution
is uniform and does not vary.
"""
struct Flat <: AbstractTopology end

"""
    AbstractGrid{FT, TX, TY, TZ}

Abstract supertype for grids with elements of type `FT` and topology `{TX, TY, TZ}`.
"""
abstract type AbstractGrid{FT, TX, TY, TZ} end

eltype(::AbstractGrid{FT}) where FT = FT
topology(::AbstractGrid{FT, TX, TY, TZ}) where {FT, TX, TY, TZ} = (TX, TY, TZ)
topology(grid, dim) = topology(grid)[dim]

size(grid::AbstractGrid) = (grid.Nx, grid.Ny, grid.Nz)
length(grid::AbstractGrid) = (grid.Lx, grid.Ly, grid.Lz)
halo_size(grid) = (grid.Hx, grid.Hy, grid.Hz)

total_size(a) = size(a) # fallback

total_size(grid::AbstractGrid) = (grid.Nx + grid.Hx, 
                                  grid.Ny + grid.Hy, 
                                  grid.Nz + grid.Hz)

include("grid_utils.jl")
include("regular_cartesian_grid.jl")
include("vertically_stretched_cartesian_grid.jl")

end<|MERGE_RESOLUTION|>--- conflicted
+++ resolved
@@ -9,11 +9,6 @@
 
 import Base: size, length, eltype, show
 
-<<<<<<< HEAD
-using OffsetArrays
-
-using Oceananigans
-=======
 using Oceananigans, Oceananigans.Architectures
 
 using OffsetArrays
@@ -35,7 +30,6 @@
 A type describing the location at the face of a grid cell.
 """
 struct Face end
->>>>>>> 9ef95e7b
 
 """
     AbstractTopology
