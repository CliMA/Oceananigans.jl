--- conflicted
+++ resolved
@@ -5,10 +5,6 @@
 
 export AbstractGrid, AbstractUnderlyingGrid, halo_size, total_size
 export RectilinearGrid
-<<<<<<< HEAD
-=======
-export AbstractCurvilinearGrid, AbstractHorizontallyCurvilinearGrid
->>>>>>> 7291ada0
 export XFlatGrid, YFlatGrid, ZFlatGrid
 export XRegularRG, YRegularRG, ZRegularRG, XYRegularRG, XYZRegularRG
 export LatitudeLongitudeGrid, XRegularLLG, YRegularLLG, ZRegularLLG
@@ -121,23 +117,6 @@
 """
 abstract type AbstractUnderlyingGrid{FT, TX, TY, TZ, Arch} <: AbstractGrid{FT, TX, TY, TZ, Arch} end
 
-<<<<<<< HEAD
-=======
-"""
-    AbstractCurvilinearGrid{FT, TX, TY, TZ}
-
-Abstract supertype for curvilinear grids with elements of type `FT` and topology `{TX, TY, TZ}`.
-"""
-abstract type AbstractCurvilinearGrid{FT, TX, TY, TZ, Arch} <: AbstractUnderlyingGrid{FT, TX, TY, TZ, Arch} end
-
-"""
-    AbstractHorizontallyCurvilinearGrid{FT, TX, TY, TZ}
-
-Abstract supertype for horizontally-curvilinear grids with elements of type `FT` and topology `{TX, TY, TZ}`.
-"""
-abstract type AbstractHorizontallyCurvilinearGrid{FT, TX, TY, TZ, Arch} <: AbstractCurvilinearGrid{FT, TX, TY, TZ, Arch} end
-
->>>>>>> 7291ada0
 #####
 ##### Directions (for tilted domains)
 #####
