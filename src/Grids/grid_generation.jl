--- conflicted
+++ resolved
@@ -13,18 +13,6 @@
 get_coord_face(coord::AbstractVector, i) = CUDA.@allowscalar coord[i]
 
 lower_exterior_Δcoordᶠ(topology, Fi, Hcoord) = [Fi[end - Hcoord + i] - Fi[end - Hcoord + i - 1] for i = 1:Hcoord]
-<<<<<<< HEAD
-lower_exterior_Δcoordᶠ(::Type{<:Bounded}, Fi, Hcoord) = [Fi[2]  - Fi[1] for i = 1:Hcoord]
-
-upper_exterior_Δcoordᶠ(topology, Fi, Hcoord) = [Fi[i + 1] - Fi[i] for i = 1:Hcoord]
-upper_exterior_Δcoordᶠ(::Type{<:Bounded}, Fi, Hcoord) = [Fi[end]   - Fi[end - 1] for i = 1:Hcoord]
-
-upper_interior_F(topology, coord, Δ)       = coord - Δ
-upper_interior_F(::Type{<:Bounded}, coord) = coord
-
-total_interior_length(topology, N)          = N
-total_interior_length(::Type{<:Bounded}, N) = N + 1
-=======
 lower_exterior_Δcoordᶠ(::Type{<:BoundedTopology}, Fi, Hcoord) = [Fi[2]  - Fi[1] for i = 1:Hcoord]
 
 upper_exterior_Δcoordᶠ(topology, Fi, Hcoord) = [Fi[i + 1] - Fi[i] for i = 1:Hcoord]
@@ -35,7 +23,6 @@
 
 total_interior_length(topology, N)                  = N
 total_interior_length(::Type{<:BoundedTopology}, N) = N + 1
->>>>>>> 31ffa28e
 
 # generate a stretched coordinate passing the explicit coord faces as vector of functionL
 function generate_coordinate(FT, topology, N, H, coord, arch)
@@ -94,22 +81,12 @@
 
     @assert length(coord) == 2
 
-<<<<<<< HEAD
-    c₁, c₂ = @. FT(coord)
-=======
     c₁, c₂ = @. BigFloat(coord)
->>>>>>> 31ffa28e
     @assert c₁ < c₂
     L = c₂ - c₁
 
     # Convert to get the correct type also when using single precision
     Δᶠ = Δᶜ = Δ = L / N
-<<<<<<< HEAD
-    
-    F₋ = c₁
-    F₊ = upper_interior_F(topology, c₂, Δ)
-=======
->>>>>>> 31ffa28e
 
     F = range(c₁, c₂, length = total_interior_length(topology, N))
     F = StepRangeLen(F.ref, F.step, F.len + 2 * H, F.offset + H)
@@ -117,13 +94,8 @@
     C₋ = c₁ + Δ / 2
     C₊ = c₂ - Δ / 2
 
-<<<<<<< HEAD
     C = range(C₋, C₊, length = N)
     C = StepRangeLen(C.ref, C.step, C.len + 2 * H, C.offset + H)
-=======
-    F = range(FT(F₋), FT(F₊), length = TF)
-    C = range(FT(C₋), FT(C₊), length = TC)
->>>>>>> 31ffa28e
 
     F = OffsetArray(FT.(F), -H)
     C = OffsetArray(FT.(C), -H)
