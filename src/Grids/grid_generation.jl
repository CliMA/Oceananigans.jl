# Utilities to generate a grid with the following inputs
get_domain_extent(::Nothing, N)             = (1, 1)
get_domain_extent(coord, N)                 = (coord[1], coord[2])
get_domain_extent(coord::Function, N)       = (coord(1), coord(N+1))
get_domain_extent(coord::AbstractVector, N) = CUDA.@allowscalar (coord[1], coord[N+1])
get_domain_extent(coord::Number, N)         = (coord, coord)

get_face_node(coord::Nothing, i) = 1
get_face_node(coord::Function, i) = coord(i)
get_face_node(coord::AbstractVector, i) = CUDA.@allowscalar coord[i]

const AT = AbstractTopology

lower_exterior_Δcoordᶠ(::AT,              Fi, Hcoord) = [Fi[end - Hcoord + i] - Fi[end - Hcoord + i - 1] for i = 1:Hcoord]
lower_exterior_Δcoordᶠ(::BoundedTopology, Fi, Hcoord) = [Fi[2]  - Fi[1] for _ = 1:Hcoord]

upper_exterior_Δcoordᶠ(::AT,              Fi, Hcoord) = [Fi[i + 1] - Fi[i] for i = 1:Hcoord]
upper_exterior_Δcoordᶠ(::BoundedTopology, Fi, Hcoord) = [Fi[end]   - Fi[end - 1] for _ = 1:Hcoord]

upper_interior_F(::AT, coord, Δ)           = coord - Δ
upper_interior_F(::BoundedTopology, coord) = coord

total_interior_length(::AT, N)              = N
total_interior_length(::BoundedTopology, N) = N + 1

bad_coordinate_message(ξ::Function, name) = "The values of $name(index) must increase as the index increases!"
bad_coordinate_message(ξ::AbstractArray, name) = "The elements of $name must be increasing!"

# General generate_coordinate
generate_coordinate(FT, topology, size, halo, nodes, coordinate_name, dim::Int, arch) = 
    generate_coordinate(FT, topology[dim](), size[dim], halo[dim], nodes, coordinate_name, arch)

# generate a variably-spaced coordinate passing the explicit coord faces as vector or function
function generate_coordinate(FT, topo::AT, N, H, node_generator, coordinate_name, arch)

    # Ensure correct type for F and derived quantities
    interior_face_nodes = zeros(FT, N+1)

    # Use the user-supplied "generator" to build the interior nodes
    for idx = 1:N+1
        interior_face_nodes[idx] = get_face_node(node_generator, idx)
    end

    # Check that the interior nodes are increasing
    if !issorted(interior_face_nodes)
        msg = bad_coordinate_message(node_generator, coordinate_name)
        throw(ArgumentError(msg))
    end

    # Get domain extent
    L = interior_face_nodes[N+1] - interior_face_nodes[1]

    # Build halo regions: spacings first
    Δᶠ₋ = lower_exterior_Δcoordᶠ(topo, interior_face_nodes, H)
    Δᶠ₊ = reverse(upper_exterior_Δcoordᶠ(topo, interior_face_nodes, H))

    c¹, cᴺ⁺¹ = interior_face_nodes[1], interior_face_nodes[N+1]

    F₋ =         [c¹   - sum(Δᶠ₋[i:H]) for i = 1:H]  # locations of faces in lower halo
    F₊ = reverse([cᴺ⁺¹ + sum(Δᶠ₊[i:H]) for i = 1:H]) # locations of faces in top halo

    F = vcat(F₋, interior_face_nodes, F₊)

    # Build cell centers, cell center spacings, and cell interface spacings
    TC = total_length(Center(), topo, N, H)
     C = [(F[i + 1] + F[i]) / 2 for i = 1:TC]
    Δᶠ = [ C[i] - C[i - 1]      for i = 2:TC]

    # Trim face locations for periodic domains
    TF = total_length(Face(), topo, N, H)
    F  = F[1:TF]

    Δᶜ = [F[i + 1] - F[i] for i = 1:TF-1]

    Δᶠ = [Δᶠ[1], Δᶠ..., Δᶠ[end]]
    for i = length(Δᶠ):-1:2
        Δᶠ[i] = Δᶠ[i-1]
    end

    Δᶜ = OffsetArray(on_architecture(arch, Δᶜ), -H)
    Δᶠ = OffsetArray(on_architecture(arch, Δᶠ), -H-1)

    F = OffsetArray(F, -H)
    C = OffsetArray(C, -H)

    # Convert to appropriate array type for arch
    F = OffsetArray(on_architecture(arch, F.parent), F.offsets...)
    C = OffsetArray(on_architecture(arch, C.parent), C.offsets...)

    if coordinate_name == :z
        return L, StaticVerticalDiscretization(F, C, Δᶠ, Δᶜ)
    else    
        return L, F, C, Δᶠ, Δᶜ
    end
end

# Generate a regularly-spaced coordinate passing the domain extent (2-tuple) and number of points
function generate_coordinate(FT, topo::AT, N, H, node_interval::Tuple{<:Number, <:Number}, coordinate_name, arch)

    if node_interval[2] < node_interval[1]
        msg = "$coordinate_name must be an increasing interval!"
        throw(ArgumentError(msg))
    end

    c₁, c₂ = @. BigFloat(node_interval)
    @assert c₁ < c₂
    L = c₂ - c₁

    # Convert to get the correct type also when using single precision
    Δᶠ = Δᶜ = Δ = L / N

    F₋ = c₁ - H * Δ
    F₊ = F₋ + total_extent(topo, H, Δ, L)

    C₋ = F₋ + Δ / 2
    C₊ = C₋ + L + Δ * (2H - 1)

    TF = total_length(Face(),   topo, N, H)
    TC = total_length(Center(), topo, N, H)

    F = range(FT(F₋), FT(F₊), length = TF)
    C = range(FT(C₋), FT(C₊), length = TC)

    F = OffsetArray(F, -H)
    C = OffsetArray(C, -H)

    if coordinate_name == :z
        return FT(L), StaticVerticalDiscretization(F, C, FT(Δᶠ), FT(Δᶜ))
    else    
        return FT(L), F, C, FT(Δᶠ), FT(Δᶜ)
    end
end

# Flat domains
function generate_coordinate(FT, ::Flat, N, H, c::Number, coordinate_name, arch) 
    if coordinate_name == :z
        return FT(1), StaticVerticalDiscretization(range(FT(c), FT(c), length=N), range(FT(c), FT(c), length=N), FT(1), FT(1))
    else    
        return FT(1), range(FT(c), FT(c), length=N), range(FT(c), FT(c), length=N), FT(1), FT(1)
    end
end

# What's the use case for this?
# generate_coordinate(FT, ::Flat, N, H, c::Tuple{Number, Number}, coordinate_name, arch) =
#     FT(1), c, c, FT(1), FT(1)
function generate_coordinate(FT, ::Flat, N, H, ::Nothing, coordinate_name, arch) 
    if coordinate_name == :z
        return FT(1), StaticVerticalDiscretization(nothing, nothing, FT(1), FT(1))
    else    
        return FT(1), nothing, nothing, FT(1), FT(1)
    end
end    

#####
<<<<<<< HEAD
##### MutableVerticalCoordinate
#####

generate_coordinate(FT, ::Periodic, N, H, ::MutableVerticalCoordinate, coordinate_name, arch, args...) = 
    throw(ArgumentError("Periodic domains are not supported for MutableVerticalCoordinate"))
=======
##### MutableVerticalDiscretization
#####

generate_coordinate(FT, ::Periodic, N, H, ::MutableVerticalDiscretization, coordinate_name, arch, args...) = 
    throw(ArgumentError("Periodic domains are not supported for MutableVerticalDiscretization"))
>>>>>>> 8b4c1ad4

# Generate a vertical coordinate with a scaling (`σ`) with respect to a reference coordinate `r` with spacing `Δr`.
# The grid might move with time, so the coordinate includes the time-derivative of the scaling `∂t_σ`.
# The value of the vertical coordinate at `Nz+1` is saved in `ηⁿ`.
<<<<<<< HEAD
function generate_coordinate(FT, topo, size, halo, coordinate::MutableVerticalCoordinate, coordinate_name, dim::Int, arch)
=======
function generate_coordinate(FT, topo, size, halo, coordinate::MutableVerticalDiscretization, coordinate_name, dim::Int, arch)
>>>>>>> 8b4c1ad4

    Nx, Ny, Nz = size
    Hx, Hy, Hz = halo

    if dim != 3 
<<<<<<< HEAD
        msg = "MutableVerticalCoordinate is supported only in the third dimension (z)"
=======
        msg = "MutableVerticalDiscretization is supported only in the third dimension (z)"
>>>>>>> 8b4c1ad4
        throw(ArgumentError(msg))
    end

    if coordinate_name != :z
<<<<<<< HEAD
        msg = "MutableVerticalCoordinate is supported only for the z-coordinate"
=======
        msg = "MutableVerticalDiscretization is supported only for the z-coordinate"
>>>>>>> 8b4c1ad4
        throw(ArgumentError(msg))
    end

    r_faces = coordinate.cᵃᵃᶠ

    Lr, rᵃᵃᶠ, rᵃᵃᶜ, Δrᵃᵃᶠ, Δrᵃᵃᶜ = generate_coordinate(FT, topo[3](), Nz, Hz, r_faces, :r, arch)

    args = (topo, (Nx, Ny, Nz), (Hx, Hy, Hz))

    σᶜᶜ⁻ = new_data(FT, arch, (Center, Center, Nothing), args...)
    σᶜᶜⁿ = new_data(FT, arch, (Center, Center, Nothing), args...)
    σᶠᶜⁿ = new_data(FT, arch, (Face,   Center, Nothing), args...)
    σᶜᶠⁿ = new_data(FT, arch, (Center, Face,   Nothing), args...)
    σᶠᶠⁿ = new_data(FT, arch, (Face,   Face,   Nothing), args...)
    ηⁿ   = new_data(FT, arch, (Center, Center, Nothing), args...)
    ∂t_σ = new_data(FT, arch, (Center, Center, Nothing), args...)

    # Fill all the scalings with one for now (i.e. z == r)
    for σ in (σᶜᶜ⁻, σᶜᶜⁿ, σᶠᶜⁿ, σᶜᶠⁿ, σᶠᶠⁿ)
        fill!(σ, 1)
    end
    
<<<<<<< HEAD
    return Lr, MutableVerticalCoordinate(rᵃᵃᶠ, rᵃᵃᶜ, Δrᵃᵃᶠ, Δrᵃᵃᶜ, ηⁿ, σᶜᶜⁿ, σᶠᶜⁿ, σᶜᶠⁿ, σᶠᶠⁿ, σᶜᶜ⁻, ∂t_σ)
=======
    return Lr, MutableVerticalDiscretization(rᵃᵃᶠ, rᵃᵃᶜ, Δrᵃᵃᶠ, Δrᵃᵃᶜ, ηⁿ, σᶜᶜⁿ, σᶠᶜⁿ, σᶜᶠⁿ, σᶠᶠⁿ, σᶜᶜ⁻, ∂t_σ)
>>>>>>> 8b4c1ad4
end<|MERGE_RESOLUTION|>--- conflicted
+++ resolved
@@ -152,47 +152,27 @@
 end    
 
 #####
-<<<<<<< HEAD
-##### MutableVerticalCoordinate
-#####
-
-generate_coordinate(FT, ::Periodic, N, H, ::MutableVerticalCoordinate, coordinate_name, arch, args...) = 
-    throw(ArgumentError("Periodic domains are not supported for MutableVerticalCoordinate"))
-=======
 ##### MutableVerticalDiscretization
 #####
 
 generate_coordinate(FT, ::Periodic, N, H, ::MutableVerticalDiscretization, coordinate_name, arch, args...) = 
     throw(ArgumentError("Periodic domains are not supported for MutableVerticalDiscretization"))
->>>>>>> 8b4c1ad4
 
 # Generate a vertical coordinate with a scaling (`σ`) with respect to a reference coordinate `r` with spacing `Δr`.
 # The grid might move with time, so the coordinate includes the time-derivative of the scaling `∂t_σ`.
 # The value of the vertical coordinate at `Nz+1` is saved in `ηⁿ`.
-<<<<<<< HEAD
-function generate_coordinate(FT, topo, size, halo, coordinate::MutableVerticalCoordinate, coordinate_name, dim::Int, arch)
-=======
 function generate_coordinate(FT, topo, size, halo, coordinate::MutableVerticalDiscretization, coordinate_name, dim::Int, arch)
->>>>>>> 8b4c1ad4
 
     Nx, Ny, Nz = size
     Hx, Hy, Hz = halo
 
     if dim != 3 
-<<<<<<< HEAD
-        msg = "MutableVerticalCoordinate is supported only in the third dimension (z)"
-=======
         msg = "MutableVerticalDiscretization is supported only in the third dimension (z)"
->>>>>>> 8b4c1ad4
         throw(ArgumentError(msg))
     end
 
     if coordinate_name != :z
-<<<<<<< HEAD
-        msg = "MutableVerticalCoordinate is supported only for the z-coordinate"
-=======
         msg = "MutableVerticalDiscretization is supported only for the z-coordinate"
->>>>>>> 8b4c1ad4
         throw(ArgumentError(msg))
     end
 
@@ -215,9 +195,5 @@
         fill!(σ, 1)
     end
     
-<<<<<<< HEAD
-    return Lr, MutableVerticalCoordinate(rᵃᵃᶠ, rᵃᵃᶜ, Δrᵃᵃᶠ, Δrᵃᵃᶜ, ηⁿ, σᶜᶜⁿ, σᶠᶜⁿ, σᶜᶠⁿ, σᶠᶠⁿ, σᶜᶜ⁻, ∂t_σ)
-=======
     return Lr, MutableVerticalDiscretization(rᵃᵃᶠ, rᵃᵃᶜ, Δrᵃᵃᶠ, Δrᵃᵃᶜ, ηⁿ, σᶜᶜⁿ, σᶠᶜⁿ, σᶜᶠⁿ, σᶠᶠⁿ, σᶜᶜ⁻, ∂t_σ)
->>>>>>> 8b4c1ad4
 end