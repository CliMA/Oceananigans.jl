--- conflicted
+++ resolved
@@ -155,16 +155,6 @@
 end    
 
 #####
-<<<<<<< HEAD
-##### ZStarVerticalCoordinate
-#####
-
-generate_coordinate(FT, ::Periodic, N, H, ::ZStarVerticalCoordinate, coordinate_name, arch, args...) = 
-    throw(ArgumentError("Periodic domains are not supported for ZStarVerticalCoordinate"))
-
-# Generate a moving coordinate with evolving scaling (`σ`) for spacings and znodes
-function generate_coordinate(FT, topo, size, halo, coordinate::ZStarVerticalCoordinate, coordinate_name, dim::Int, arch)
-=======
 ##### MutableVerticalDiscretization
 #####
 
@@ -175,26 +165,17 @@
 # The grid might move with time, so the coordinate includes the time-derivative of the scaling `∂t_σ`.
 # The value of the vertical coordinate at `Nz+1` is saved in `ηⁿ`.
 function generate_coordinate(FT, topo, size, halo, coordinate::MutableVerticalDiscretization, coordinate_name, dim::Int, arch)
->>>>>>> c0a35e85
 
     Nx, Ny, Nz = size
     Hx, Hy, Hz = halo
 
     if dim != 3 
-<<<<<<< HEAD
-        msg = "ZStarVerticalCoordinate is supported only in the third dimension (z)"
-=======
         msg = "MutableVerticalDiscretization is supported only in the third dimension (z)"
->>>>>>> c0a35e85
         throw(ArgumentError(msg))
     end
 
     if coordinate_name != :z
-<<<<<<< HEAD
-        msg = "ZStarVerticalCoordinate is supported only for the z-coordinate"
-=======
         msg = "MutableVerticalDiscretization is supported only for the z-coordinate"
->>>>>>> c0a35e85
         throw(ArgumentError(msg))
     end
 
@@ -212,18 +193,10 @@
     ηⁿ   = new_data(FT, arch, (Center, Center, Nothing), args...)
     ∂t_σ = new_data(FT, arch, (Center, Center, Nothing), args...)
 
-<<<<<<< HEAD
-    # Fill all the scalings with one (at rest coordinate)
-=======
     # Fill all the scalings with one for now (i.e. z == r)
->>>>>>> c0a35e85
     for σ in (σᶜᶜ⁻, σᶜᶜⁿ, σᶠᶜⁿ, σᶜᶠⁿ, σᶠᶠⁿ)
         fill!(σ, 1)
     end
     
-<<<<<<< HEAD
-    return Lr, ZStarVerticalCoordinate(rᵃᵃᶠ, rᵃᵃᶜ, Δrᵃᵃᶠ, Δrᵃᵃᶜ, ηⁿ, σᶜᶜⁿ, σᶠᶜⁿ, σᶜᶠⁿ, σᶠᶠⁿ, σᶜᶜ⁻, ∂t_σ)
-=======
     return Lr, MutableVerticalDiscretization(rᵃᵃᶠ, rᵃᵃᶜ, Δrᵃᵃᶠ, Δrᵃᵃᶜ, ηⁿ, σᶜᶜⁿ, σᶠᶜⁿ, σᶜᶠⁿ, σᶠᶠⁿ, σᶜᶜ⁻, ∂t_σ)
->>>>>>> c0a35e85
 end