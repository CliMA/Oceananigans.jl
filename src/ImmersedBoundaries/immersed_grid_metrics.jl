using Oceananigans.AbstractOperations: GridMetricOperation

import Oceananigans.Grids: coordinates
<<<<<<< HEAD
import Oceananigans.Operators: Δrᵃᵃᶜ, Δrᵃᵃᶠ, Δzᵃᵃᶜ, Δzᵃᵃᶠ
=======
import Oceananigans.Operators: Δzᵃᵃᶠ, Δzᵃᵃᶜ
import Oceananigans.Operators: Δxᶠᵃᵃ, Δxᶜᵃᵃ, Δxᶠᶜᵃ, Δxᶜᶠᵃ, Δxᶠᶠᵃ, Δxᶜᶜᵃ
import Oceananigans.Operators: Δyᵃᶠᵃ, Δyᵃᶜᵃ, Δyᶠᶜᵃ, Δyᶜᶠᵃ, Δyᶠᶠᵃ, Δyᶜᶜᵃ
import Oceananigans.Operators: Azᶠᶜᵃ, Azᶜᶠᵃ, Azᶠᶠᵃ, Azᶜᶜᵃ

>>>>>>> e37ea173
import Oceananigans.Operators: intrinsic_vector, extrinsic_vector

# Grid metrics for ImmersedBoundaryGrid
#
# The grid metric functions "specialized" for the underlying grids in the
# Operators module are extended for immersed boundary grids here.
#
# The other grid metric functions (for example 3D metrics) are general and do not need 
# extension for "full-cell" immersed boundaries.
#
# However, for non "full-cell" immersed boundaries, grid metric functions
# must be extended for the specific immersed boundary grid in question.

<<<<<<< HEAD
for LX in (:ᶜ, :ᶠ), LY in (:ᶜ, :ᶠ), LZ in (:ᶜ, :ᶠ)
    for dir in (:x, :y, :z), operator in (:Δ, :A)
        metric = Symbol(operator, dir, LX, LY, LZ)
        @eval begin
            import Oceananigans.Operators: $metric
            @inline $metric(i, j, k, ibg::IBG) = $metric(i, j, k, ibg.underlying_grid)
        end
    end

    metric = Symbol(:Δr, LX, LY, LZ)
    @eval begin
        import Oceananigans.Operators: $metric
        @inline $metric(i, j, k, ibg::IBG) = $metric(i, j, k, ibg.underlying_grid)
    end

    volume = Symbol(:V, LX, LY, LZ)
    @eval begin
        import Oceananigans.Operators: $volume
        @inline $volume(i, j, k, ibg::IBG) = $volume(i, j, k, ibg.underlying_grid)
    end
end

@inline Δrᵃᵃᶜ(i, j, k, ibg::IBG) = Δrᵃᵃᶜ(i, j, k, ibg.underlying_grid)
@inline Δrᵃᵃᶠ(i, j, k, ibg::IBG) = Δrᵃᵃᶠ(i, j, k, ibg.underlying_grid)
=======
coordinates(grid::IBG) = coordinates(grid.underlying_grid)

# Vertical spacings

@inline Δzᵃᵃᶠ(i, j, k, ibg::IBG) = Δzᵃᵃᶠ(i, j, k, ibg.underlying_grid)
>>>>>>> e37ea173
@inline Δzᵃᵃᶜ(i, j, k, ibg::IBG) = Δzᵃᵃᶜ(i, j, k, ibg.underlying_grid)
@inline Δzᵃᵃᶠ(i, j, k, ibg::IBG) = Δzᵃᵃᶠ(i, j, k, ibg.underlying_grid)

coordinates(grid::IBG) = coordinates(grid.underlying_grid)

# 1D Horizontal spacings

@inline Δxᶠᵃᵃ(i, j, k, ibg::RGIBG) = Δxᶠᵃᵃ(i, j, k, ibg.underlying_grid)
@inline Δxᶜᵃᵃ(i, j, k, ibg::RGIBG) = Δxᶜᵃᵃ(i, j, k, ibg.underlying_grid)

@inline Δyᵃᶠᵃ(i, j, k, ibg::Union{RGIBG, LLIBG}) = Δyᵃᶠᵃ(i, j, k, ibg.underlying_grid)
@inline Δyᵃᶜᵃ(i, j, k, ibg::Union{RGIBG, LLIBG}) = Δyᵃᶜᵃ(i, j, k, ibg.underlying_grid)

@inline Δλᶜᵃᵃ(i, j, k, ibg::LLIBG) = Δλᶜᵃᵃ(i, j, k, ibg.underlying_grid)
@inline Δλᶠᵃᵃ(i, j, k, ibg::LLIBG) = Δλᶠᵃᵃ(i, j, k, ibg.underlying_grid)
@inline Δφᵃᶜᵃ(i, j, k, ibg::LLIBG) = Δφᵃᶜᵃ(i, j, k, ibg.underlying_grid)
@inline Δφᵃᶠᵃ(i, j, k, ibg::LLIBG) = Δφᵃᶠᵃ(i, j, k, ibg.underlying_grid)

# 2D Horizontal spacings

@inline Δxᶜᶠᵃ(i, j, k, ibg::Union{LLIBG, OSIBG}) = Δxᶜᶠᵃ(i, j, k, ibg.underlying_grid)
@inline Δxᶠᶜᵃ(i, j, k, ibg::Union{LLIBG, OSIBG}) = Δxᶠᶜᵃ(i, j, k, ibg.underlying_grid)
@inline Δxᶠᶠᵃ(i, j, k, ibg::Union{LLIBG, OSIBG}) = Δxᶠᶠᵃ(i, j, k, ibg.underlying_grid)
@inline Δxᶜᶜᵃ(i, j, k, ibg::Union{LLIBG, OSIBG}) = Δxᶜᶜᵃ(i, j, k, ibg.underlying_grid)

@inline Δyᶜᶜᵃ(i, j, k, ibg::OSIBG) = Δyᶜᶜᵃ(i, j, k, ibg.underlying_grid)
@inline Δyᶠᶜᵃ(i, j, k, ibg::OSIBG) = Δyᶠᶜᵃ(i, j, k, ibg.underlying_grid)
@inline Δyᶜᶠᵃ(i, j, k, ibg::OSIBG) = Δyᶜᶠᵃ(i, j, k, ibg.underlying_grid)
@inline Δyᶠᶠᵃ(i, j, k, ibg::OSIBG) = Δyᶠᶠᵃ(i, j, k, ibg.underlying_grid)

@inline Δλᶜᶜᵃ(i, j, k, ibg::OSIBG) = Δλᶜᶜᵃ(i, j, k, ibg.underlying_grid)
@inline Δλᶠᶜᵃ(i, j, k, ibg::OSIBG) = Δλᶠᶜᵃ(i, j, k, ibg.underlying_grid)
@inline Δλᶜᶠᵃ(i, j, k, ibg::OSIBG) = Δλᶜᶠᵃ(i, j, k, ibg.underlying_grid)
@inline Δλᶠᶠᵃ(i, j, k, ibg::OSIBG) = Δλᶠᶠᵃ(i, j, k, ibg.underlying_grid)

@inline Δφᶜᶜᵃ(i, j, k, ibg::OSIBG) = Δφᶜᶜᵃ(i, j, k, ibg.underlying_grid)
@inline Δφᶠᶜᵃ(i, j, k, ibg::OSIBG) = Δφᶠᶜᵃ(i, j, k, ibg.underlying_grid)
@inline Δφᶜᶠᵃ(i, j, k, ibg::OSIBG) = Δφᶜᶠᵃ(i, j, k, ibg.underlying_grid)
@inline Δφᶠᶠᵃ(i, j, k, ibg::OSIBG) = Δφᶠᶠᵃ(i, j, k, ibg.underlying_grid)

# Areas

@inline Azᶠᶜᵃ(i, j, k, ibg::Union{LLIBG, OSIBG}) = Azᶠᶜᵃ(i, j, k, ibg.underlying_grid)
@inline Azᶜᶠᵃ(i, j, k, ibg::Union{LLIBG, OSIBG}) = Azᶜᶠᵃ(i, j, k, ibg.underlying_grid)
@inline Azᶠᶠᵃ(i, j, k, ibg::Union{LLIBG, OSIBG}) = Azᶠᶠᵃ(i, j, k, ibg.underlying_grid)
@inline Azᶜᶜᵃ(i, j, k, ibg::Union{LLIBG, OSIBG}) = Azᶜᶜᵃ(i, j, k, ibg.underlying_grid)

# Extend both 2D and 3D methods
@inline intrinsic_vector(i, j, k, ibg::IBG, u, v) = intrinsic_vector(i, j, k, ibg.underlying_grid, u, v)
@inline extrinsic_vector(i, j, k, ibg::IBG, u, v) = extrinsic_vector(i, j, k, ibg.underlying_grid, u, v)

@inline intrinsic_vector(i, j, k, ibg::IBG, u, v, w) = intrinsic_vector(i, j, k, ibg.underlying_grid, u, v, w)
@inline extrinsic_vector(i, j, k, ibg::IBG, u, v, w) = extrinsic_vector(i, j, k, ibg.underlying_grid, u, v, w)<|MERGE_RESOLUTION|>--- conflicted
+++ resolved
@@ -1,15 +1,11 @@
 using Oceananigans.AbstractOperations: GridMetricOperation
 
 import Oceananigans.Grids: coordinates
-<<<<<<< HEAD
-import Oceananigans.Operators: Δrᵃᵃᶜ, Δrᵃᵃᶠ, Δzᵃᵃᶜ, Δzᵃᵃᶠ
-=======
-import Oceananigans.Operators: Δzᵃᵃᶠ, Δzᵃᵃᶜ
+import Oceananigans.Operators: Δrᵃᵃᶠ, Δrᵃᵃᶜ
 import Oceananigans.Operators: Δxᶠᵃᵃ, Δxᶜᵃᵃ, Δxᶠᶜᵃ, Δxᶜᶠᵃ, Δxᶠᶠᵃ, Δxᶜᶜᵃ
 import Oceananigans.Operators: Δyᵃᶠᵃ, Δyᵃᶜᵃ, Δyᶠᶜᵃ, Δyᶜᶠᵃ, Δyᶠᶠᵃ, Δyᶜᶜᵃ
 import Oceananigans.Operators: Azᶠᶜᵃ, Azᶜᶠᵃ, Azᶠᶠᵃ, Azᶜᶜᵃ
 
->>>>>>> e37ea173
 import Oceananigans.Operators: intrinsic_vector, extrinsic_vector
 
 # Grid metrics for ImmersedBoundaryGrid
@@ -23,40 +19,14 @@
 # However, for non "full-cell" immersed boundaries, grid metric functions
 # must be extended for the specific immersed boundary grid in question.
 
-<<<<<<< HEAD
-for LX in (:ᶜ, :ᶠ), LY in (:ᶜ, :ᶠ), LZ in (:ᶜ, :ᶠ)
-    for dir in (:x, :y, :z), operator in (:Δ, :A)
-        metric = Symbol(operator, dir, LX, LY, LZ)
-        @eval begin
-            import Oceananigans.Operators: $metric
-            @inline $metric(i, j, k, ibg::IBG) = $metric(i, j, k, ibg.underlying_grid)
-        end
-    end
-
-    metric = Symbol(:Δr, LX, LY, LZ)
-    @eval begin
-        import Oceananigans.Operators: $metric
-        @inline $metric(i, j, k, ibg::IBG) = $metric(i, j, k, ibg.underlying_grid)
-    end
-
-    volume = Symbol(:V, LX, LY, LZ)
-    @eval begin
-        import Oceananigans.Operators: $volume
-        @inline $volume(i, j, k, ibg::IBG) = $volume(i, j, k, ibg.underlying_grid)
-    end
-end
-
-@inline Δrᵃᵃᶜ(i, j, k, ibg::IBG) = Δrᵃᵃᶜ(i, j, k, ibg.underlying_grid)
-@inline Δrᵃᵃᶠ(i, j, k, ibg::IBG) = Δrᵃᵃᶠ(i, j, k, ibg.underlying_grid)
-=======
 coordinates(grid::IBG) = coordinates(grid.underlying_grid)
 
 # Vertical spacings
 
+@inline Δrᵃᵃᶠ(i, j, k, ibg::IBG) = Δrᵃᵃᶠ(i, j, k, ibg.underlying_grid)
+@inline Δrᵃᵃᶜ(i, j, k, ibg::IBG) = Δrᵃᵃᶜ(i, j, k, ibg.underlying_grid)
 @inline Δzᵃᵃᶠ(i, j, k, ibg::IBG) = Δzᵃᵃᶠ(i, j, k, ibg.underlying_grid)
->>>>>>> e37ea173
 @inline Δzᵃᵃᶜ(i, j, k, ibg::IBG) = Δzᵃᵃᶜ(i, j, k, ibg.underlying_grid)
-@inline Δzᵃᵃᶠ(i, j, k, ibg::IBG) = Δzᵃᵃᶠ(i, j, k, ibg.underlying_grid)
 
 coordinates(grid::IBG) = coordinates(grid.underlying_grid)
 
