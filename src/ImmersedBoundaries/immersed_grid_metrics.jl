using Oceananigans.AbstractOperations: GridMetricOperation

import Oceananigans.Grids: coordinates
<<<<<<< HEAD
import Oceananigans.Operators: Δrᵃᵃᶜ, Δrᵃᵃᶠ, Δzᵃᵃᶜ, Δzᵃᵃᶠ

const c = Center()
const f = Face()
const IBG = ImmersedBoundaryGrid
=======
import Oceananigans.Operators: Δzᵃᵃᶠ, Δzᵃᵃᶜ
>>>>>>> cb9e6d26

# Grid metrics for ImmersedBoundaryGrid
#
# All grid metrics are defined here.
#
# For non "full-cell" immersed boundaries, grid metric functions
# must be extended for the specific immersed boundary grid in question.

for LX in (:ᶜ, :ᶠ), LY in (:ᶜ, :ᶠ), LZ in (:ᶜ, :ᶠ)
    for dir in (:x, :y, :z), operator in (:Δ, :A)

        metric = Symbol(operator, dir, LX, LY, LZ)
        @eval begin
            import Oceananigans.Operators: $metric
            @inline $metric(i, j, k, ibg::IBG) = $metric(i, j, k, ibg.underlying_grid)
        end
    end

    metric = Symbol(:Δr, LX, LY, LZ)
    @eval begin
        import Oceananigans.Operators: $metric
        @inline $metric(i, j, k, ibg::IBG) = $metric(i, j, k, ibg.underlying_grid)
    end

    volume = Symbol(:V, LX, LY, LZ)
    @eval begin
        import Oceananigans.Operators: $volume
        @inline $volume(i, j, k, ibg::IBG) = $volume(i, j, k, ibg.underlying_grid)
    end
end

<<<<<<< HEAD
@inline Δrᵃᵃᶜ(i, j, k, ibg::IBG) = Δrᵃᵃᶜ(i, j, k, ibg.underlying_grid)
@inline Δrᵃᵃᶠ(i, j, k, ibg::IBG) = Δrᵃᵃᶠ(i, j, k, ibg.underlying_grid)
@inline Δzᵃᵃᶜ(i, j, k, ibg::IBG) = Δzᵃᵃᶜ(i, j, k, ibg.underlying_grid)
@inline Δzᵃᵃᶠ(i, j, k, ibg::IBG) = Δzᵃᵃᶠ(i, j, k, ibg.underlying_grid)

=======
>>>>>>> cb9e6d26
coordinates(grid::IBG) = coordinates(grid.underlying_grid)

@inline Δzᵃᵃᶠ(i, j, k, ibg::IBG) = Δzᵃᵃᶠ(i, j, k, ibg.underlying_grid)
@inline Δzᵃᵃᶜ(i, j, k, ibg::IBG) = Δzᵃᵃᶜ(i, j, k, ibg.underlying_grid)<|MERGE_RESOLUTION|>--- conflicted
+++ resolved
@@ -1,15 +1,7 @@
 using Oceananigans.AbstractOperations: GridMetricOperation
 
 import Oceananigans.Grids: coordinates
-<<<<<<< HEAD
 import Oceananigans.Operators: Δrᵃᵃᶜ, Δrᵃᵃᶠ, Δzᵃᵃᶜ, Δzᵃᵃᶠ
-
-const c = Center()
-const f = Face()
-const IBG = ImmersedBoundaryGrid
-=======
-import Oceananigans.Operators: Δzᵃᵃᶠ, Δzᵃᵃᶜ
->>>>>>> cb9e6d26
 
 # Grid metrics for ImmersedBoundaryGrid
 #
@@ -41,14 +33,11 @@
     end
 end
 
-<<<<<<< HEAD
 @inline Δrᵃᵃᶜ(i, j, k, ibg::IBG) = Δrᵃᵃᶜ(i, j, k, ibg.underlying_grid)
 @inline Δrᵃᵃᶠ(i, j, k, ibg::IBG) = Δrᵃᵃᶠ(i, j, k, ibg.underlying_grid)
 @inline Δzᵃᵃᶜ(i, j, k, ibg::IBG) = Δzᵃᵃᶜ(i, j, k, ibg.underlying_grid)
 @inline Δzᵃᵃᶠ(i, j, k, ibg::IBG) = Δzᵃᵃᶠ(i, j, k, ibg.underlying_grid)
 
-=======
->>>>>>> cb9e6d26
 coordinates(grid::IBG) = coordinates(grid.underlying_grid)
 
 @inline Δzᵃᵃᶠ(i, j, k, ibg::IBG) = Δzᵃᵃᶠ(i, j, k, ibg.underlying_grid)
