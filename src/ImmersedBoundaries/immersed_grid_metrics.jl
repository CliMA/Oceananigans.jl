--- conflicted
+++ resolved
@@ -1,12 +1,8 @@
 using Oceananigans.AbstractOperations: GridMetricOperation
 
-<<<<<<< HEAD
-import Oceananigans.Grids: return_metrics,
+import Oceananigans.Grids: coordinates, return_metrics,
                            xspacing, yspacing, zspacing,
                            xspacings, yspacings, zspacings
-=======
-import Oceananigans.Grids: coordinates
->>>>>>> 13bf4096
 
 const c = Center()
 const f = Face()
@@ -39,15 +35,12 @@
 @inline Δzᵃᵃᶜ(i, j, k, ibg::IBG) = Δzᵃᵃᶜ(i, j, k, ibg.underlying_grid)
 @inline Δzᵃᵃᶠ(i, j, k, ibg::IBG) = Δzᵃᵃᶠ(i, j, k, ibg.underlying_grid)
 
-<<<<<<< HEAD
 return_metrics(grid::IBG) = return_metrics(grid.underlying_grid)
 
 xspacings(grid::IBG, args...; kwargs...) = xspacings(grid.underlying_grid, args...; kwargs...)
 yspacings(grid::IBG, args...; kwargs...) = yspacings(grid.underlying_grid, args...; kwargs...)
 zspacings(grid::IBG, args...; kwargs...) = zspacings(grid.underlying_grid, args...; kwargs...)
-=======
 coordinates(grid::IBG) = coordinates(grid.underlying_grid)
 xspacings(X, grid::IBG) = xspacings(X, grid.underlying_grid)
 yspacings(Y, grid::IBG) = yspacings(Y, grid.underlying_grid)
-zspacings(Z, grid::IBG) = zspacings(Z, grid.underlying_grid)
->>>>>>> 13bf4096
+zspacings(Z, grid::IBG) = zspacings(Z, grid.underlying_grid)