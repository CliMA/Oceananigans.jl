--- conflicted
+++ resolved
@@ -107,11 +107,7 @@
     return z <= h
 end
 
-<<<<<<< HEAD
-@inline z_bottom(i, j, k, ibg::GFIBG) = @inbounds ibg.immersed_boundary.bottom_height[i, j]
-=======
 @inline z_bottom(i, j, ibg::GFIBG) = @inbounds ibg.immersed_boundary.bottom_height[i, j]
->>>>>>> 8e6b5cd5
 
 on_architecture(arch, ib::GridFittedBottom) = GridFittedBottom(arch_array(arch, ib.bottom_height))
 Adapt.adapt_structure(to, ib::GridFittedBottom) = GridFittedBottom(adapt(to, ib.bottom_height))     
