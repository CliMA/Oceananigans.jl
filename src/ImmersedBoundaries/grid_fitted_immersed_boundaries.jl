using Adapt
using CUDA: CuArray
using OffsetArrays: OffsetArray
using Oceananigans.Fields: fill_halo_regions!
using Oceananigans.Architectures: arch_array
using Oceananigans.BoundaryConditions: FBC

import Oceananigans.TurbulenceClosures: ivd_upper_diagonal,
                                        ivd_lower_diagonal

import Oceananigans.TurbulenceClosures: immersed_∂ⱼ_τ₁ⱼ,
                                        immersed_∂ⱼ_τ₂ⱼ,
                                        immersed_∂ⱼ_τ₃ⱼ,
                                        immersed_∇_dot_qᶜ

#####
##### Some conveniences for grid fitted boundaries
#####

abstract type AbstractGridFittedBoundary <: AbstractImmersedBoundary end
const GFIBG = ImmersedBoundaryGrid{<:Any, <:Any, <:Any, <:Any, <:Any, <:AbstractGridFittedBoundary}

#####
##### GridFittedBottom (2.5D immersed boundary with modified bottom height)
#####

"""
    GridFittedBottom(bottom)

Return an immersed boundary with an irregular bottom fit to the underlying grid.
"""
struct GridFittedBottom{B} <: AbstractGridFittedBoundary
    bottom_height :: B
end

"""
    ImmersedBoundaryGrid(grid, ib::GridFittedBottom)

Return a grid with `GridFittedBottom` immersed boundary.

Computes ib.bottom_height and wraps in an array.
"""
function ImmersedBoundaryGrid(grid, ib::GridFittedBottom)
    arch = grid.architecture
    bottom_field = Field{Center, Center, Nothing}(grid)
    set!(bottom_field, ib.bottom_height)
    fill_halo_regions!(bottom_field)
    offset_bottom_array = dropdims(bottom_field.data, dims=3)
    new_ib = GridFittedBottom(offset_bottom_array)
    return ImmersedBoundaryGrid(grid, new_ib)
end

function ImmersedBoundaryGrid(grid, ib::GridFittedBottom{<:OffsetArray})
    TX, TY, TZ = topology(grid)
    # TODO: check size
    return ImmersedBoundaryGrid{TX, TY, TZ}(grid, ib)
end

@inline function immersed_cell(i, j, k, underlying_grid, ib::GridFittedBottom)
    z = znode(c, c, c, i, j, k, underlying_grid)
    return @inbounds z < ib.bottom_height[i, j]
end

on_architecture(arch, ib::GridFittedBottom) = GridFittedBottom(arch_array(arch, ib.bottom_height))
Adapt.adapt_structure(to, ib::GridFittedBottom) = GridFittedBottom(adapt(to, ib.bottom_height))     

#####
##### Implicit vertical diffusion
#####

####
#### For a center solver we have to check the interface "solidity" at faces k+1 in both the
#### Upper diagonal and the Lower diagonal 
#### (because of tridiagonal convention where lower_diagonal on row k is found at k-1)
#### Same goes for the face solver, where we check at centers k in both Upper and lower diagonal
####

@inline immersed_ivd_peripheral_node(LX, LY, ::Center, i, j, k, ibg) = immersed_peripheral_node(LX, LY, Face(), i, j, k+1, ibg)
@inline immersed_ivd_peripheral_node(LX, LY, ::Face, i, j, k, ibg)   = immersed_peripheral_node(LX, LY, Center(), i, j, k, ibg)

# Extend the upper and lower diagonal functions of the batched tridiagonal solver

for location in (:upper_, :lower_)
    immersed_func = Symbol(:immersed_ivd_, location, :diagonal)
    ordinary_func = Symbol(:ivd_ ,         location, :diagonal)
    @eval begin
        # Disambiguation
        @inline $ordinary_func(i, j, k, ibg::GFIBG, closure, K, id, ℓx, ℓy, ℓz::Face, clock, Δt, κz) =
                $immersed_func(i, j, k, ibg::GFIBG, closure, K, id, ℓx, ℓy, ℓz, clock, Δt, κz)

        @inline $ordinary_func(i, j, k, ibg::GFIBG, closure, K, id, ℓx, ℓy, ℓz::Center, clock, Δt, κz) =
                $immersed_func(i, j, k, ibg::GFIBG, closure, K, id, ℓx, ℓy, ℓz, clock, Δt, κz)

        @inline function $immersed_func(i, j, k, ibg::GFIBG, closure, K, id, ℓx, ℓy, ℓz, clock, Δt, κz)
            return ifelse(immersed_ivd_peripheral_node(ℓx, ℓy, ℓz, i, j, k, ibg),
                          zero(eltype(ibg.underlying_grid)),
                          $ordinary_func(i, j, k, ibg.underlying_grid, closure, K, id, ℓx, ℓy, ℓz, clock, Δt, κz))
        end
    end
end

#####
##### GridFittedBoundary (experimental 3D immersed boundary)
#####

struct GridFittedBoundary{M} <: AbstractGridFittedBoundary
    mask :: M
end

@inline immersed_cell(i, j, k, underlying_grid, ib::GridFittedBoundary{<:AbstractArray}) = @inbounds ib.mask[i, j, k]

@inline function immersed_cell(i, j, k, underlying_grid, ib::GridFittedBoundary)
    x, y, z = node(c, c, c, i, j, k, underlying_grid)
    return ib.mask(x, y, z)
end

function compute_mask(grid, ib)
    arch = grid.architecture
    mask_field = Field{Center, Center, Center}(grid, Bool)
    set!(mask_field, ib.mask)
    fill_halo_regions!(mask_field)
    return mask_field
end

<<<<<<< HEAD

@inline is_immersed(i, j, k, underlying_grid, ib::GridFittedBoundary) = ib.mask(node(c, c, c, i, j, k, underlying_grid)...)
Adapt.adapt_structure(to, ib::GridFittedBoundary) = GridFittedBoundary(adapt(to, ib.mask))     
=======
function ImmersedBoundaryGrid(grid, ib::GridFittedBoundary; precompute_mask=true)
    TX, TY, TZ = topology(grid)

    if precompute_mask
        mask_field = compute_mask(grid, ib)
        new_ib = GridFittedBoundary(mask_field)
        return ImmersedBoundaryGrid{TX, TY, TZ}(grid, new_ib)
    else
        return ImmersedBoundaryGrid{TX, TY, TZ}(grid, ib)
    end
end

on_architecture(arch, ib::GridFittedBoundary{<:AbstractArray}) = GridFittedBoundary(arch_array(arch, ib.mask))
on_architecture(arch, ib::GridFittedBoundary{<:Field}) = GridFittedBoundary(compute_mask(on_architecture(arch, ib.mask.grid), ib))
on_architecture(arch, ib::GridFittedBoundary) = ib # need a workaround...

Adapt.adapt_structure(to, ib::GridFittedBoundary) = GridFittedBoundary(adapt(to, ib.mask))
>>>>>>> 001ec56d
<|MERGE_RESOLUTION|>--- conflicted
+++ resolved
@@ -122,11 +122,6 @@
     return mask_field
 end
 
-<<<<<<< HEAD
-
-@inline is_immersed(i, j, k, underlying_grid, ib::GridFittedBoundary) = ib.mask(node(c, c, c, i, j, k, underlying_grid)...)
-Adapt.adapt_structure(to, ib::GridFittedBoundary) = GridFittedBoundary(adapt(to, ib.mask))     
-=======
 function ImmersedBoundaryGrid(grid, ib::GridFittedBoundary; precompute_mask=true)
     TX, TY, TZ = topology(grid)
 
@@ -144,4 +139,3 @@
 on_architecture(arch, ib::GridFittedBoundary) = ib # need a workaround...
 
 Adapt.adapt_structure(to, ib::GridFittedBoundary) = GridFittedBoundary(adapt(to, ib.mask))
->>>>>>> 001ec56d
