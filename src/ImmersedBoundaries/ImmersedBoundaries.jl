module ImmersedBoundaries

export ImmersedBoundaryGrid, GridFittedBoundary, GridFittedBottom, PartialCellBottom, ImmersedBoundaryCondition

using Adapt

using Oceananigans.Grids
using Oceananigans.Operators
using Oceananigans.Fields
using Oceananigans.Utils
using Oceananigans.Architectures

using Oceananigans.Grids: size_summary, inactive_node, peripheral_node, AbstractGrid

import Base: show, summary

import Oceananigans.Grids: cpu_face_constructor_x, cpu_face_constructor_y, cpu_face_constructor_z,
                           x_domain, y_domain, z_domain

import Oceananigans.Grids: architecture, with_halo, inflate_halo_size_one_dimension,
                           xnode, ynode, znode, λnode, φnode, node,
                           ξnode, ηnode, rnode,
                           ξname, ηname, rname, node_names,
                           xnodes, ynodes, znodes, λnodes, φnodes, nodes,
                           ξnodes, ηnodes, rnodes,
                           static_column_depthᶜᶜᵃ, static_column_depthᶠᶜᵃ, static_column_depthᶜᶠᵃ, static_column_depthᶠᶠᵃ,
                           inactive_cell


import Oceananigans.Architectures: on_architecture

<<<<<<< HEAD
       c           c
      i-1          i

 | ========= |           |
 × === ∘ === ×     ∘     ×
 | ========= |           |

i-1          i
 f           f           f
```

We then have

* `inactive_node(i, 1, 1, grid, f, c, c) = false`

As well as

* `inactive_node(i,   1, 1, grid, c, c, c) = false`
* `inactive_node(i-1, 1, 1, grid, c, c, c) = true`
* `inactive_node(i-1, 1, 1, grid, f, c, c) = true`
"""
@inline inactive_cell(i, j, k, ibg::IBG) = immersed_cell(i, j, k, ibg) | inactive_cell(i, j, k, ibg.underlying_grid)

# Isolate periphery of the immersed boundary
@inline immersed_peripheral_node(i, j, k, ibg::IBG, LX, LY, LZ) =  peripheral_node(i, j, k, ibg, LX, LY, LZ) &
                                                                  !peripheral_node(i, j, k, ibg.underlying_grid, LX, LY, LZ)

@inline immersed_inactive_node(i, j, k, ibg::IBG, LX, LY, LZ) =  inactive_node(i, j, k, ibg, LX, LY, LZ) &
                                                                !inactive_node(i, j, k, ibg.underlying_grid, LX, LY, LZ)

#####
##### Utilities
#####

const c = Center()
const f = Face()

@inline Base.zero(ibg::IBG) = zero(ibg.underlying_grid)

@inline xnode(i, j, k, ibg::IBG, ℓx, ℓy, ℓz) = xnode(i, j, k, ibg.underlying_grid, ℓx, ℓy, ℓz)
@inline ynode(i, j, k, ibg::IBG, ℓx, ℓy, ℓz) = ynode(i, j, k, ibg.underlying_grid, ℓx, ℓy, ℓz)
@inline znode(i, j, k, ibg::IBG, ℓx, ℓy, ℓz) = znode(i, j, k, ibg.underlying_grid, ℓx, ℓy, ℓz)

@inline λnode(i, j, k, ibg::IBG, ℓx, ℓy, ℓz) = λnode(i, j, k, ibg.underlying_grid, ℓx, ℓy, ℓz)
@inline φnode(i, j, k, ibg::IBG, ℓx, ℓy, ℓz) = φnode(i, j, k, ibg.underlying_grid, ℓx, ℓy, ℓz)

@inline ξnode(i, j, k, ibg::IBG, ℓx, ℓy, ℓz) = ξnode(i, j, k, ibg.underlying_grid, ℓx, ℓy, ℓz)
@inline ηnode(i, j, k, ibg::IBG, ℓx, ℓy, ℓz) = ηnode(i, j, k, ibg.underlying_grid, ℓx, ℓy, ℓz)
@inline rnode(i, j, k, ibg::IBG, ℓx, ℓy, ℓz) = rnode(i, j, k, ibg.underlying_grid, ℓx, ℓy, ℓz)

@inline node(i, j, k, ibg::IBG, ℓx, ℓy, ℓz) = node(i, j, k, ibg.underlying_grid, ℓx, ℓy, ℓz)

nodes(ibg::IBG, ℓx, ℓy, ℓz; kwargs...) = nodes(ibg.underlying_grid, ℓx, ℓy, ℓz; kwargs...)
nodes(ibg::IBG, (ℓx, ℓy, ℓz); kwargs...) = nodes(ibg, ℓx, ℓy, ℓz; kwargs...)

xnodes(ibg::IBG, loc; kwargs...) = xnodes(ibg.underlying_grid, loc; kwargs...)
ynodes(ibg::IBG, loc; kwargs...) = ynodes(ibg.underlying_grid, loc; kwargs...)
znodes(ibg::IBG, loc; kwargs...) = znodes(ibg.underlying_grid, loc; kwargs...)

λnodes(ibg::IBG, loc; kwargs...) = λnodes(ibg.underlying_grid, loc; kwargs...)
φnodes(ibg::IBG, loc; kwargs...) = φnodes(ibg.underlying_grid, loc; kwargs...)

ξnodes(ibg::IBG, loc; kwargs...) = ξnodes(ibg.underlying_grid, loc; kwargs...)
ηnodes(ibg::IBG, loc; kwargs...) = ηnodes(ibg.underlying_grid, loc; kwargs...)
rnodes(ibg::IBG, loc; kwargs...) = rnodes(ibg.underlying_grid, loc; kwargs...)

xnodes(ibg::IBG, ℓx, ℓy, ℓz; kwargs...) = xnodes(ibg.underlying_grid, ℓx, ℓy, ℓz; kwargs...)
ynodes(ibg::IBG, ℓx, ℓy, ℓz; kwargs...) = ynodes(ibg.underlying_grid, ℓx, ℓy, ℓz; kwargs...)
znodes(ibg::IBG, ℓx, ℓy, ℓz; kwargs...) = znodes(ibg.underlying_grid, ℓx, ℓy, ℓz; kwargs...)

λnodes(ibg::IBG, ℓx, ℓy, ℓz; kwargs...) = λnodes(ibg.underlying_grid, ℓx, ℓy, ℓz; kwargs...)
φnodes(ibg::IBG, ℓx, ℓy, ℓz; kwargs...) = φnodes(ibg.underlying_grid, ℓx, ℓy, ℓz; kwargs...)

ξnodes(ibg::IBG, ℓx, ℓy, ℓz; kwargs...) = ξnodes(ibg.underlying_grid, ℓx, ℓy, ℓz; kwargs...)
ηnodes(ibg::IBG, ℓx, ℓy, ℓz; kwargs...) = ηnodes(ibg.underlying_grid, ℓx, ℓy, ℓz; kwargs...)
rnodes(ibg::IBG, ℓx, ℓy, ℓz; kwargs...) = rnodes(ibg.underlying_grid, ℓx, ℓy, ℓz; kwargs...)

@inline cpu_face_constructor_x(ibg::IBG) = cpu_face_constructor_x(ibg.underlying_grid)
@inline cpu_face_constructor_y(ibg::IBG) = cpu_face_constructor_y(ibg.underlying_grid)
@inline cpu_face_constructor_z(ibg::IBG) = cpu_face_constructor_z(ibg.underlying_grid)

node_names(ibg::IBG, ℓx, ℓy, ℓz) = node_names(ibg.underlying_grid, ℓx, ℓy, ℓz)
ξname(ibg::IBG) = ξname(ibg.underlying_grid)
ηname(ibg::IBG) = ηname(ibg.underlying_grid)
rname(ibg::IBG) = rname(ibg.underlying_grid)

function on_architecture(arch, ibg::IBG)
    underlying_grid   = on_architecture(arch, ibg.underlying_grid)
    immersed_boundary = on_architecture(arch, ibg.immersed_boundary)
    return ImmersedBoundaryGrid(underlying_grid, immersed_boundary)
end

isrectilinear(ibg::IBG) = isrectilinear(ibg.underlying_grid)

# TODO: eliminate when ImmersedBoundaries precedes Solvers
# This is messy because IBG does _not_ have a Poisson solver, only the underlying grid does
import Oceananigans.Solvers: has_fft_poisson_solver, fft_poisson_solver
has_fft_poisson_solver(ibg::IBG) = has_fft_poisson_solver(ibg.underlying_grid)
fft_poisson_solver(ibg::IBG) = fft_poisson_solver(ibg.underlying_grid)

@inline fractional_x_index(x, locs, grid::ImmersedBoundaryGrid) = fractional_x_index(x, locs, grid.underlying_grid)
@inline fractional_y_index(x, locs, grid::ImmersedBoundaryGrid) = fractional_y_index(x, locs, grid.underlying_grid)
@inline fractional_z_index(x, locs, grid::ImmersedBoundaryGrid) = fractional_z_index(x, locs, grid.underlying_grid)
=======
import Oceananigans.Fields: fractional_x_index, fractional_y_index, fractional_z_index
>>>>>>> a8b33060

include("immersed_boundary_grid.jl")
include("immersed_boundary_interface.jl")
include("immersed_boundary_nodes.jl")
include("active_cells_map.jl")
include("immersed_grid_metrics.jl")
include("abstract_grid_fitted_boundary.jl")
include("grid_fitted_boundary.jl")
include("grid_fitted_bottom.jl")
include("partial_cell_bottom.jl")
include("immersed_boundary_condition.jl")
include("conditional_differences.jl")
include("mask_immersed_field.jl")
include("immersed_reductions.jl")

end # module<|MERGE_RESOLUTION|>--- conflicted
+++ resolved
@@ -26,116 +26,8 @@
                            static_column_depthᶜᶜᵃ, static_column_depthᶠᶜᵃ, static_column_depthᶜᶠᵃ, static_column_depthᶠᶠᵃ,
                            inactive_cell
 
-
 import Oceananigans.Architectures: on_architecture
-
-<<<<<<< HEAD
-       c           c
-      i-1          i
-
- | ========= |           |
- × === ∘ === ×     ∘     ×
- | ========= |           |
-
-i-1          i
- f           f           f
-```
-
-We then have
-
-* `inactive_node(i, 1, 1, grid, f, c, c) = false`
-
-As well as
-
-* `inactive_node(i,   1, 1, grid, c, c, c) = false`
-* `inactive_node(i-1, 1, 1, grid, c, c, c) = true`
-* `inactive_node(i-1, 1, 1, grid, f, c, c) = true`
-"""
-@inline inactive_cell(i, j, k, ibg::IBG) = immersed_cell(i, j, k, ibg) | inactive_cell(i, j, k, ibg.underlying_grid)
-
-# Isolate periphery of the immersed boundary
-@inline immersed_peripheral_node(i, j, k, ibg::IBG, LX, LY, LZ) =  peripheral_node(i, j, k, ibg, LX, LY, LZ) &
-                                                                  !peripheral_node(i, j, k, ibg.underlying_grid, LX, LY, LZ)
-
-@inline immersed_inactive_node(i, j, k, ibg::IBG, LX, LY, LZ) =  inactive_node(i, j, k, ibg, LX, LY, LZ) &
-                                                                !inactive_node(i, j, k, ibg.underlying_grid, LX, LY, LZ)
-
-#####
-##### Utilities
-#####
-
-const c = Center()
-const f = Face()
-
-@inline Base.zero(ibg::IBG) = zero(ibg.underlying_grid)
-
-@inline xnode(i, j, k, ibg::IBG, ℓx, ℓy, ℓz) = xnode(i, j, k, ibg.underlying_grid, ℓx, ℓy, ℓz)
-@inline ynode(i, j, k, ibg::IBG, ℓx, ℓy, ℓz) = ynode(i, j, k, ibg.underlying_grid, ℓx, ℓy, ℓz)
-@inline znode(i, j, k, ibg::IBG, ℓx, ℓy, ℓz) = znode(i, j, k, ibg.underlying_grid, ℓx, ℓy, ℓz)
-
-@inline λnode(i, j, k, ibg::IBG, ℓx, ℓy, ℓz) = λnode(i, j, k, ibg.underlying_grid, ℓx, ℓy, ℓz)
-@inline φnode(i, j, k, ibg::IBG, ℓx, ℓy, ℓz) = φnode(i, j, k, ibg.underlying_grid, ℓx, ℓy, ℓz)
-
-@inline ξnode(i, j, k, ibg::IBG, ℓx, ℓy, ℓz) = ξnode(i, j, k, ibg.underlying_grid, ℓx, ℓy, ℓz)
-@inline ηnode(i, j, k, ibg::IBG, ℓx, ℓy, ℓz) = ηnode(i, j, k, ibg.underlying_grid, ℓx, ℓy, ℓz)
-@inline rnode(i, j, k, ibg::IBG, ℓx, ℓy, ℓz) = rnode(i, j, k, ibg.underlying_grid, ℓx, ℓy, ℓz)
-
-@inline node(i, j, k, ibg::IBG, ℓx, ℓy, ℓz) = node(i, j, k, ibg.underlying_grid, ℓx, ℓy, ℓz)
-
-nodes(ibg::IBG, ℓx, ℓy, ℓz; kwargs...) = nodes(ibg.underlying_grid, ℓx, ℓy, ℓz; kwargs...)
-nodes(ibg::IBG, (ℓx, ℓy, ℓz); kwargs...) = nodes(ibg, ℓx, ℓy, ℓz; kwargs...)
-
-xnodes(ibg::IBG, loc; kwargs...) = xnodes(ibg.underlying_grid, loc; kwargs...)
-ynodes(ibg::IBG, loc; kwargs...) = ynodes(ibg.underlying_grid, loc; kwargs...)
-znodes(ibg::IBG, loc; kwargs...) = znodes(ibg.underlying_grid, loc; kwargs...)
-
-λnodes(ibg::IBG, loc; kwargs...) = λnodes(ibg.underlying_grid, loc; kwargs...)
-φnodes(ibg::IBG, loc; kwargs...) = φnodes(ibg.underlying_grid, loc; kwargs...)
-
-ξnodes(ibg::IBG, loc; kwargs...) = ξnodes(ibg.underlying_grid, loc; kwargs...)
-ηnodes(ibg::IBG, loc; kwargs...) = ηnodes(ibg.underlying_grid, loc; kwargs...)
-rnodes(ibg::IBG, loc; kwargs...) = rnodes(ibg.underlying_grid, loc; kwargs...)
-
-xnodes(ibg::IBG, ℓx, ℓy, ℓz; kwargs...) = xnodes(ibg.underlying_grid, ℓx, ℓy, ℓz; kwargs...)
-ynodes(ibg::IBG, ℓx, ℓy, ℓz; kwargs...) = ynodes(ibg.underlying_grid, ℓx, ℓy, ℓz; kwargs...)
-znodes(ibg::IBG, ℓx, ℓy, ℓz; kwargs...) = znodes(ibg.underlying_grid, ℓx, ℓy, ℓz; kwargs...)
-
-λnodes(ibg::IBG, ℓx, ℓy, ℓz; kwargs...) = λnodes(ibg.underlying_grid, ℓx, ℓy, ℓz; kwargs...)
-φnodes(ibg::IBG, ℓx, ℓy, ℓz; kwargs...) = φnodes(ibg.underlying_grid, ℓx, ℓy, ℓz; kwargs...)
-
-ξnodes(ibg::IBG, ℓx, ℓy, ℓz; kwargs...) = ξnodes(ibg.underlying_grid, ℓx, ℓy, ℓz; kwargs...)
-ηnodes(ibg::IBG, ℓx, ℓy, ℓz; kwargs...) = ηnodes(ibg.underlying_grid, ℓx, ℓy, ℓz; kwargs...)
-rnodes(ibg::IBG, ℓx, ℓy, ℓz; kwargs...) = rnodes(ibg.underlying_grid, ℓx, ℓy, ℓz; kwargs...)
-
-@inline cpu_face_constructor_x(ibg::IBG) = cpu_face_constructor_x(ibg.underlying_grid)
-@inline cpu_face_constructor_y(ibg::IBG) = cpu_face_constructor_y(ibg.underlying_grid)
-@inline cpu_face_constructor_z(ibg::IBG) = cpu_face_constructor_z(ibg.underlying_grid)
-
-node_names(ibg::IBG, ℓx, ℓy, ℓz) = node_names(ibg.underlying_grid, ℓx, ℓy, ℓz)
-ξname(ibg::IBG) = ξname(ibg.underlying_grid)
-ηname(ibg::IBG) = ηname(ibg.underlying_grid)
-rname(ibg::IBG) = rname(ibg.underlying_grid)
-
-function on_architecture(arch, ibg::IBG)
-    underlying_grid   = on_architecture(arch, ibg.underlying_grid)
-    immersed_boundary = on_architecture(arch, ibg.immersed_boundary)
-    return ImmersedBoundaryGrid(underlying_grid, immersed_boundary)
-end
-
-isrectilinear(ibg::IBG) = isrectilinear(ibg.underlying_grid)
-
-# TODO: eliminate when ImmersedBoundaries precedes Solvers
-# This is messy because IBG does _not_ have a Poisson solver, only the underlying grid does
-import Oceananigans.Solvers: has_fft_poisson_solver, fft_poisson_solver
-has_fft_poisson_solver(ibg::IBG) = has_fft_poisson_solver(ibg.underlying_grid)
-fft_poisson_solver(ibg::IBG) = fft_poisson_solver(ibg.underlying_grid)
-
-@inline fractional_x_index(x, locs, grid::ImmersedBoundaryGrid) = fractional_x_index(x, locs, grid.underlying_grid)
-@inline fractional_y_index(x, locs, grid::ImmersedBoundaryGrid) = fractional_y_index(x, locs, grid.underlying_grid)
-@inline fractional_z_index(x, locs, grid::ImmersedBoundaryGrid) = fractional_z_index(x, locs, grid.underlying_grid)
-=======
 import Oceananigans.Fields: fractional_x_index, fractional_y_index, fractional_z_index
->>>>>>> a8b33060
 
 include("immersed_boundary_grid.jl")
 include("immersed_boundary_interface.jl")
