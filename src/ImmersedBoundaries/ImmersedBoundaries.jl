module ImmersedBoundaries

export ImmersedBoundaryGrid, GridFittedBoundary, GridFittedBottom, PartialCellBottom, ImmersedBoundaryCondition

using Adapt

using Oceananigans.Grids
using Oceananigans.Operators
using Oceananigans.Fields
using Oceananigans.Utils
using Oceananigans.Architectures

using Oceananigans.Grids: size_summary, inactive_node, peripheral_node, AbstractGrid

import Base: show, summary

import Oceananigans.Grids: cpu_face_constructor_x, cpu_face_constructor_y, cpu_face_constructor_z,
                           x_domain, y_domain, z_domain

import Oceananigans.Grids: architecture, with_halo, inflate_halo_size_one_dimension,
                           xnode, ynode, znode, λnode, φnode, node,
                           ξnode, ηnode, rnode,
                           ξname, ηname, rname, node_names,
                           xnodes, ynodes, znodes, λnodes, φnodes, nodes,
                           ξnodes, ηnodes, rnodes,
                           static_column_depthᶜᶜᵃ, static_column_depthᶠᶜᵃ, static_column_depthᶜᶠᵃ, static_column_depthᶠᶠᵃ,
                           inactive_cell


import Oceananigans.Architectures: on_architecture

import Oceananigans.Fields: fractional_x_index, fractional_y_index, fractional_z_index

<<<<<<< HEAD
include("immersed_boundary_grid.jl")
include("immersed_boundary_interface.jl")
include("immersed_boundary_nodes.jl")
=======
"""
    abstract type AbstractImmersedBoundary

Abstract supertype for immersed boundary grids.
"""
abstract type AbstractImmersedBoundary end

#####
##### ImmersedBoundaryGrid
#####

struct ImmersedBoundaryGrid{FT, TX, TY, TZ, G, I, M, S, Arch} <: AbstractGrid{FT, TX, TY, TZ, Arch}
    architecture :: Arch
    underlying_grid :: G
    immersed_boundary :: I
    interior_active_cells :: M
    active_z_columns :: S

    # Internal interface
    function ImmersedBoundaryGrid{TX, TY, TZ}(grid::G, ib::I, mi::M, ms::S) where {TX, TY, TZ, G <: AbstractUnderlyingGrid, I, M, S}
        FT = eltype(grid)
        arch = architecture(grid)
        Arch = typeof(arch)
        return new{FT, TX, TY, TZ, G, I, M, S, Arch}(arch, grid, ib, mi, ms)
    end

    # Constructor with no active map
    function ImmersedBoundaryGrid{TX, TY, TZ}(grid::G, ib::I) where {TX, TY, TZ, G <: AbstractUnderlyingGrid, I}
        FT = eltype(grid)
        arch = architecture(grid)
        Arch = typeof(arch)
        return new{FT, TX, TY, TZ, G, I, Nothing, Nothing, Arch}(arch, grid, ib, nothing, nothing)
    end
end

const IBG = ImmersedBoundaryGrid

@inline Base.getproperty(ibg::IBG, property::Symbol) = get_ibg_property(ibg, Val(property))
@inline get_ibg_property(ibg::IBG, ::Val{property}) where property = getfield(getfield(ibg, :underlying_grid), property)
@inline get_ibg_property(ibg::IBG, ::Val{:immersed_boundary})      = getfield(ibg, :immersed_boundary)
@inline get_ibg_property(ibg::IBG, ::Val{:underlying_grid})        = getfield(ibg, :underlying_grid)
@inline get_ibg_property(ibg::IBG, ::Val{:interior_active_cells})  = getfield(ibg, :interior_active_cells)
@inline get_ibg_property(ibg::IBG, ::Val{:active_z_columns})       = getfield(ibg, :active_z_columns)

@inline architecture(ibg::IBG) = architecture(ibg.underlying_grid)

@inline x_domain(ibg::IBG) = x_domain(ibg.underlying_grid)
@inline y_domain(ibg::IBG) = y_domain(ibg.underlying_grid)
@inline z_domain(ibg::IBG) = z_domain(ibg.underlying_grid)

Adapt.adapt_structure(to, ibg::IBG{FT, TX, TY, TZ}) where {FT, TX, TY, TZ} =
    ImmersedBoundaryGrid{TX, TY, TZ}(adapt(to, ibg.underlying_grid),
                                     adapt(to, ibg.immersed_boundary),
                                     nothing,
                                     nothing)

with_halo(halo, ibg::ImmersedBoundaryGrid) =
    ImmersedBoundaryGrid(with_halo(halo, ibg.underlying_grid), ibg.immersed_boundary)

# ImmersedBoundaryGrids require an extra halo point to check the "inactivity" of a `Face` node at N + H
# (which requires checking `Center` nodes at N + H and N + H + 1)
inflate_halo_size_one_dimension(req_H, old_H, _, ::IBG)            = max(req_H + 1, old_H)
inflate_halo_size_one_dimension(req_H, old_H, ::Type{Flat}, ::IBG) = 0

function Base.summary(grid::ImmersedBoundaryGrid)
    FT = eltype(grid)
    TX, TY, TZ = topology(grid)

    return string(size_summary(size(grid)),
                  " ImmersedBoundaryGrid{$FT, $TX, $TY, $TZ} on ", summary(architecture(grid)),
                  " with ", size_summary(halo_size(grid)), " halo")
end

function show(io::IO, ibg::ImmersedBoundaryGrid)
    print(io, summary(ibg), ":", "\n",
             "├── immersed_boundary: ", summary(ibg.immersed_boundary), "\n",
             "├── underlying_grid: ", summary(ibg.underlying_grid), "\n")

    return show(io, ibg.underlying_grid, false)
end

#####
##### Interface for immersed_boundary
#####

"""
    immersed_cell(i, j, k, grid)

Return true if a `cell` is "completely" immersed, and thus
is not part of the prognostic state.
"""
@inline immersed_cell(i, j, k, grid) = false

# Unpack to make defining new immersed boundaries more convenient
@inline immersed_cell(i, j, k, grid::ImmersedBoundaryGrid) =
    immersed_cell(i, j, k, grid.underlying_grid, grid.immersed_boundary)

"""
    inactive_cell(i, j, k, grid::ImmersedBoundaryGrid)

Return `true` if the tracer cell at `i, j, k` either (i) lies outside the `Bounded` domain
or (ii) lies within the immersed region of `ImmersedBoundaryGrid`.

Example
=======

Consider the configuration

```
   Immersed      Fluid
  =========== ⋅⋅⋅⋅⋅⋅⋅⋅⋅⋅⋅⋅

       c           c
      i-1          i

 | ========= |           |
 × === ∘ === ×     ∘     ×
 | ========= |           |

i-1          i
 f           f           f
```

We then have

* `inactive_node(i, 1, 1, grid, f, c, c) = false`

As well as

* `inactive_node(i,   1, 1, grid, c, c, c) = false`
* `inactive_node(i-1, 1, 1, grid, c, c, c) = true`
* `inactive_node(i-1, 1, 1, grid, f, c, c) = true`
"""
@inline inactive_cell(i, j, k, ibg::IBG) = immersed_cell(i, j, k, ibg) | inactive_cell(i, j, k, ibg.underlying_grid)

# Isolate periphery of the immersed boundary
@inline immersed_peripheral_node(i, j, k, ibg::IBG, LX, LY, LZ) =  peripheral_node(i, j, k, ibg, LX, LY, LZ) &
                                                                  !peripheral_node(i, j, k, ibg.underlying_grid, LX, LY, LZ)

@inline immersed_inactive_node(i, j, k, ibg::IBG, LX, LY, LZ) =  inactive_node(i, j, k, ibg, LX, LY, LZ) &
                                                                !inactive_node(i, j, k, ibg.underlying_grid, LX, LY, LZ)

#####
##### Utilities
#####

const c = Center()
const f = Face()

@inline Base.zero(ibg::IBG) = zero(ibg.underlying_grid)

@inline xnode(i, j, k, ibg::IBG, ℓx, ℓy, ℓz) = xnode(i, j, k, ibg.underlying_grid, ℓx, ℓy, ℓz)
@inline ynode(i, j, k, ibg::IBG, ℓx, ℓy, ℓz) = ynode(i, j, k, ibg.underlying_grid, ℓx, ℓy, ℓz)
@inline znode(i, j, k, ibg::IBG, ℓx, ℓy, ℓz) = znode(i, j, k, ibg.underlying_grid, ℓx, ℓy, ℓz)

@inline λnode(i, j, k, ibg::IBG, ℓx, ℓy, ℓz) = λnode(i, j, k, ibg.underlying_grid, ℓx, ℓy, ℓz)
@inline φnode(i, j, k, ibg::IBG, ℓx, ℓy, ℓz) = φnode(i, j, k, ibg.underlying_grid, ℓx, ℓy, ℓz)

@inline ξnode(i, j, k, ibg::IBG, ℓx, ℓy, ℓz) = ξnode(i, j, k, ibg.underlying_grid, ℓx, ℓy, ℓz)
@inline ηnode(i, j, k, ibg::IBG, ℓx, ℓy, ℓz) = ηnode(i, j, k, ibg.underlying_grid, ℓx, ℓy, ℓz)
@inline rnode(i, j, k, ibg::IBG, ℓx, ℓy, ℓz) = rnode(i, j, k, ibg.underlying_grid, ℓx, ℓy, ℓz)

@inline node(i, j, k, ibg::IBG, ℓx, ℓy, ℓz) = node(i, j, k, ibg.underlying_grid, ℓx, ℓy, ℓz)

nodes(ibg::IBG, ℓx, ℓy, ℓz; kwargs...) = nodes(ibg.underlying_grid, ℓx, ℓy, ℓz; kwargs...)
nodes(ibg::IBG, (ℓx, ℓy, ℓz); kwargs...) = nodes(ibg, ℓx, ℓy, ℓz; kwargs...)

xnodes(ibg::IBG, loc; kwargs...) = xnodes(ibg.underlying_grid, loc; kwargs...)
ynodes(ibg::IBG, loc; kwargs...) = ynodes(ibg.underlying_grid, loc; kwargs...)
znodes(ibg::IBG, loc; kwargs...) = znodes(ibg.underlying_grid, loc; kwargs...)

λnodes(ibg::IBG, loc; kwargs...) = λnodes(ibg.underlying_grid, loc; kwargs...)
φnodes(ibg::IBG, loc; kwargs...) = φnodes(ibg.underlying_grid, loc; kwargs...)

ξnodes(ibg::IBG, loc; kwargs...) = ξnodes(ibg.underlying_grid, loc; kwargs...)
ηnodes(ibg::IBG, loc; kwargs...) = ηnodes(ibg.underlying_grid, loc; kwargs...)
rnodes(ibg::IBG, loc; kwargs...) = rnodes(ibg.underlying_grid, loc; kwargs...)

xnodes(ibg::IBG, ℓx, ℓy, ℓz; kwargs...) = xnodes(ibg.underlying_grid, ℓx, ℓy, ℓz; kwargs...)
ynodes(ibg::IBG, ℓx, ℓy, ℓz; kwargs...) = ynodes(ibg.underlying_grid, ℓx, ℓy, ℓz; kwargs...)
znodes(ibg::IBG, ℓx, ℓy, ℓz; kwargs...) = znodes(ibg.underlying_grid, ℓx, ℓy, ℓz; kwargs...)

λnodes(ibg::IBG, ℓx, ℓy, ℓz; kwargs...) = λnodes(ibg.underlying_grid, ℓx, ℓy, ℓz; kwargs...)
φnodes(ibg::IBG, ℓx, ℓy, ℓz; kwargs...) = φnodes(ibg.underlying_grid, ℓx, ℓy, ℓz; kwargs...)

ξnodes(ibg::IBG, ℓx, ℓy, ℓz; kwargs...) = ξnodes(ibg.underlying_grid, ℓx, ℓy, ℓz; kwargs...)
ηnodes(ibg::IBG, ℓx, ℓy, ℓz; kwargs...) = ηnodes(ibg.underlying_grid, ℓx, ℓy, ℓz; kwargs...)
rnodes(ibg::IBG, ℓx, ℓy, ℓz; kwargs...) = rnodes(ibg.underlying_grid, ℓx, ℓy, ℓz; kwargs...)

@inline cpu_face_constructor_x(ibg::IBG) = cpu_face_constructor_x(ibg.underlying_grid)
@inline cpu_face_constructor_y(ibg::IBG) = cpu_face_constructor_y(ibg.underlying_grid)
@inline cpu_face_constructor_z(ibg::IBG) = cpu_face_constructor_z(ibg.underlying_grid)

node_names(ibg::IBG, ℓx, ℓy, ℓz) = node_names(ibg.underlying_grid, ℓx, ℓy, ℓz)
ξname(ibg::IBG) = ξname(ibg.underlying_grid)
ηname(ibg::IBG) = ηname(ibg.underlying_grid)
rname(ibg::IBG) = rname(ibg.underlying_grid)

function on_architecture(arch, ibg::IBG)
    underlying_grid   = on_architecture(arch, ibg.underlying_grid)
    immersed_boundary = on_architecture(arch, ibg.immersed_boundary)
    return ImmersedBoundaryGrid(underlying_grid, immersed_boundary)
end

isrectilinear(ibg::IBG) = isrectilinear(ibg.underlying_grid)

@inline fractional_x_index(x, locs, grid::ImmersedBoundaryGrid) = fractional_x_index(x, locs, grid.underlying_grid)
@inline fractional_y_index(x, locs, grid::ImmersedBoundaryGrid) = fractional_y_index(x, locs, grid.underlying_grid)
@inline fractional_z_index(x, locs, grid::ImmersedBoundaryGrid) = fractional_z_index(x, locs, grid.underlying_grid)

>>>>>>> 37d0e29a
include("active_cells_map.jl")
include("immersed_grid_metrics.jl")
include("abstract_grid_fitted_boundary.jl")
include("grid_fitted_boundary.jl")
include("grid_fitted_bottom.jl")
include("partial_cell_bottom.jl")
include("immersed_boundary_condition.jl")
include("conditional_differences.jl")
include("mask_immersed_field.jl")
include("immersed_reductions.jl")

end # module<|MERGE_RESOLUTION|>--- conflicted
+++ resolved
@@ -31,222 +31,9 @@
 
 import Oceananigans.Fields: fractional_x_index, fractional_y_index, fractional_z_index
 
-<<<<<<< HEAD
 include("immersed_boundary_grid.jl")
 include("immersed_boundary_interface.jl")
 include("immersed_boundary_nodes.jl")
-=======
-"""
-    abstract type AbstractImmersedBoundary
-
-Abstract supertype for immersed boundary grids.
-"""
-abstract type AbstractImmersedBoundary end
-
-#####
-##### ImmersedBoundaryGrid
-#####
-
-struct ImmersedBoundaryGrid{FT, TX, TY, TZ, G, I, M, S, Arch} <: AbstractGrid{FT, TX, TY, TZ, Arch}
-    architecture :: Arch
-    underlying_grid :: G
-    immersed_boundary :: I
-    interior_active_cells :: M
-    active_z_columns :: S
-
-    # Internal interface
-    function ImmersedBoundaryGrid{TX, TY, TZ}(grid::G, ib::I, mi::M, ms::S) where {TX, TY, TZ, G <: AbstractUnderlyingGrid, I, M, S}
-        FT = eltype(grid)
-        arch = architecture(grid)
-        Arch = typeof(arch)
-        return new{FT, TX, TY, TZ, G, I, M, S, Arch}(arch, grid, ib, mi, ms)
-    end
-
-    # Constructor with no active map
-    function ImmersedBoundaryGrid{TX, TY, TZ}(grid::G, ib::I) where {TX, TY, TZ, G <: AbstractUnderlyingGrid, I}
-        FT = eltype(grid)
-        arch = architecture(grid)
-        Arch = typeof(arch)
-        return new{FT, TX, TY, TZ, G, I, Nothing, Nothing, Arch}(arch, grid, ib, nothing, nothing)
-    end
-end
-
-const IBG = ImmersedBoundaryGrid
-
-@inline Base.getproperty(ibg::IBG, property::Symbol) = get_ibg_property(ibg, Val(property))
-@inline get_ibg_property(ibg::IBG, ::Val{property}) where property = getfield(getfield(ibg, :underlying_grid), property)
-@inline get_ibg_property(ibg::IBG, ::Val{:immersed_boundary})      = getfield(ibg, :immersed_boundary)
-@inline get_ibg_property(ibg::IBG, ::Val{:underlying_grid})        = getfield(ibg, :underlying_grid)
-@inline get_ibg_property(ibg::IBG, ::Val{:interior_active_cells})  = getfield(ibg, :interior_active_cells)
-@inline get_ibg_property(ibg::IBG, ::Val{:active_z_columns})       = getfield(ibg, :active_z_columns)
-
-@inline architecture(ibg::IBG) = architecture(ibg.underlying_grid)
-
-@inline x_domain(ibg::IBG) = x_domain(ibg.underlying_grid)
-@inline y_domain(ibg::IBG) = y_domain(ibg.underlying_grid)
-@inline z_domain(ibg::IBG) = z_domain(ibg.underlying_grid)
-
-Adapt.adapt_structure(to, ibg::IBG{FT, TX, TY, TZ}) where {FT, TX, TY, TZ} =
-    ImmersedBoundaryGrid{TX, TY, TZ}(adapt(to, ibg.underlying_grid),
-                                     adapt(to, ibg.immersed_boundary),
-                                     nothing,
-                                     nothing)
-
-with_halo(halo, ibg::ImmersedBoundaryGrid) =
-    ImmersedBoundaryGrid(with_halo(halo, ibg.underlying_grid), ibg.immersed_boundary)
-
-# ImmersedBoundaryGrids require an extra halo point to check the "inactivity" of a `Face` node at N + H
-# (which requires checking `Center` nodes at N + H and N + H + 1)
-inflate_halo_size_one_dimension(req_H, old_H, _, ::IBG)            = max(req_H + 1, old_H)
-inflate_halo_size_one_dimension(req_H, old_H, ::Type{Flat}, ::IBG) = 0
-
-function Base.summary(grid::ImmersedBoundaryGrid)
-    FT = eltype(grid)
-    TX, TY, TZ = topology(grid)
-
-    return string(size_summary(size(grid)),
-                  " ImmersedBoundaryGrid{$FT, $TX, $TY, $TZ} on ", summary(architecture(grid)),
-                  " with ", size_summary(halo_size(grid)), " halo")
-end
-
-function show(io::IO, ibg::ImmersedBoundaryGrid)
-    print(io, summary(ibg), ":", "\n",
-             "├── immersed_boundary: ", summary(ibg.immersed_boundary), "\n",
-             "├── underlying_grid: ", summary(ibg.underlying_grid), "\n")
-
-    return show(io, ibg.underlying_grid, false)
-end
-
-#####
-##### Interface for immersed_boundary
-#####
-
-"""
-    immersed_cell(i, j, k, grid)
-
-Return true if a `cell` is "completely" immersed, and thus
-is not part of the prognostic state.
-"""
-@inline immersed_cell(i, j, k, grid) = false
-
-# Unpack to make defining new immersed boundaries more convenient
-@inline immersed_cell(i, j, k, grid::ImmersedBoundaryGrid) =
-    immersed_cell(i, j, k, grid.underlying_grid, grid.immersed_boundary)
-
-"""
-    inactive_cell(i, j, k, grid::ImmersedBoundaryGrid)
-
-Return `true` if the tracer cell at `i, j, k` either (i) lies outside the `Bounded` domain
-or (ii) lies within the immersed region of `ImmersedBoundaryGrid`.
-
-Example
-=======
-
-Consider the configuration
-
-```
-   Immersed      Fluid
-  =========== ⋅⋅⋅⋅⋅⋅⋅⋅⋅⋅⋅⋅
-
-       c           c
-      i-1          i
-
- | ========= |           |
- × === ∘ === ×     ∘     ×
- | ========= |           |
-
-i-1          i
- f           f           f
-```
-
-We then have
-
-* `inactive_node(i, 1, 1, grid, f, c, c) = false`
-
-As well as
-
-* `inactive_node(i,   1, 1, grid, c, c, c) = false`
-* `inactive_node(i-1, 1, 1, grid, c, c, c) = true`
-* `inactive_node(i-1, 1, 1, grid, f, c, c) = true`
-"""
-@inline inactive_cell(i, j, k, ibg::IBG) = immersed_cell(i, j, k, ibg) | inactive_cell(i, j, k, ibg.underlying_grid)
-
-# Isolate periphery of the immersed boundary
-@inline immersed_peripheral_node(i, j, k, ibg::IBG, LX, LY, LZ) =  peripheral_node(i, j, k, ibg, LX, LY, LZ) &
-                                                                  !peripheral_node(i, j, k, ibg.underlying_grid, LX, LY, LZ)
-
-@inline immersed_inactive_node(i, j, k, ibg::IBG, LX, LY, LZ) =  inactive_node(i, j, k, ibg, LX, LY, LZ) &
-                                                                !inactive_node(i, j, k, ibg.underlying_grid, LX, LY, LZ)
-
-#####
-##### Utilities
-#####
-
-const c = Center()
-const f = Face()
-
-@inline Base.zero(ibg::IBG) = zero(ibg.underlying_grid)
-
-@inline xnode(i, j, k, ibg::IBG, ℓx, ℓy, ℓz) = xnode(i, j, k, ibg.underlying_grid, ℓx, ℓy, ℓz)
-@inline ynode(i, j, k, ibg::IBG, ℓx, ℓy, ℓz) = ynode(i, j, k, ibg.underlying_grid, ℓx, ℓy, ℓz)
-@inline znode(i, j, k, ibg::IBG, ℓx, ℓy, ℓz) = znode(i, j, k, ibg.underlying_grid, ℓx, ℓy, ℓz)
-
-@inline λnode(i, j, k, ibg::IBG, ℓx, ℓy, ℓz) = λnode(i, j, k, ibg.underlying_grid, ℓx, ℓy, ℓz)
-@inline φnode(i, j, k, ibg::IBG, ℓx, ℓy, ℓz) = φnode(i, j, k, ibg.underlying_grid, ℓx, ℓy, ℓz)
-
-@inline ξnode(i, j, k, ibg::IBG, ℓx, ℓy, ℓz) = ξnode(i, j, k, ibg.underlying_grid, ℓx, ℓy, ℓz)
-@inline ηnode(i, j, k, ibg::IBG, ℓx, ℓy, ℓz) = ηnode(i, j, k, ibg.underlying_grid, ℓx, ℓy, ℓz)
-@inline rnode(i, j, k, ibg::IBG, ℓx, ℓy, ℓz) = rnode(i, j, k, ibg.underlying_grid, ℓx, ℓy, ℓz)
-
-@inline node(i, j, k, ibg::IBG, ℓx, ℓy, ℓz) = node(i, j, k, ibg.underlying_grid, ℓx, ℓy, ℓz)
-
-nodes(ibg::IBG, ℓx, ℓy, ℓz; kwargs...) = nodes(ibg.underlying_grid, ℓx, ℓy, ℓz; kwargs...)
-nodes(ibg::IBG, (ℓx, ℓy, ℓz); kwargs...) = nodes(ibg, ℓx, ℓy, ℓz; kwargs...)
-
-xnodes(ibg::IBG, loc; kwargs...) = xnodes(ibg.underlying_grid, loc; kwargs...)
-ynodes(ibg::IBG, loc; kwargs...) = ynodes(ibg.underlying_grid, loc; kwargs...)
-znodes(ibg::IBG, loc; kwargs...) = znodes(ibg.underlying_grid, loc; kwargs...)
-
-λnodes(ibg::IBG, loc; kwargs...) = λnodes(ibg.underlying_grid, loc; kwargs...)
-φnodes(ibg::IBG, loc; kwargs...) = φnodes(ibg.underlying_grid, loc; kwargs...)
-
-ξnodes(ibg::IBG, loc; kwargs...) = ξnodes(ibg.underlying_grid, loc; kwargs...)
-ηnodes(ibg::IBG, loc; kwargs...) = ηnodes(ibg.underlying_grid, loc; kwargs...)
-rnodes(ibg::IBG, loc; kwargs...) = rnodes(ibg.underlying_grid, loc; kwargs...)
-
-xnodes(ibg::IBG, ℓx, ℓy, ℓz; kwargs...) = xnodes(ibg.underlying_grid, ℓx, ℓy, ℓz; kwargs...)
-ynodes(ibg::IBG, ℓx, ℓy, ℓz; kwargs...) = ynodes(ibg.underlying_grid, ℓx, ℓy, ℓz; kwargs...)
-znodes(ibg::IBG, ℓx, ℓy, ℓz; kwargs...) = znodes(ibg.underlying_grid, ℓx, ℓy, ℓz; kwargs...)
-
-λnodes(ibg::IBG, ℓx, ℓy, ℓz; kwargs...) = λnodes(ibg.underlying_grid, ℓx, ℓy, ℓz; kwargs...)
-φnodes(ibg::IBG, ℓx, ℓy, ℓz; kwargs...) = φnodes(ibg.underlying_grid, ℓx, ℓy, ℓz; kwargs...)
-
-ξnodes(ibg::IBG, ℓx, ℓy, ℓz; kwargs...) = ξnodes(ibg.underlying_grid, ℓx, ℓy, ℓz; kwargs...)
-ηnodes(ibg::IBG, ℓx, ℓy, ℓz; kwargs...) = ηnodes(ibg.underlying_grid, ℓx, ℓy, ℓz; kwargs...)
-rnodes(ibg::IBG, ℓx, ℓy, ℓz; kwargs...) = rnodes(ibg.underlying_grid, ℓx, ℓy, ℓz; kwargs...)
-
-@inline cpu_face_constructor_x(ibg::IBG) = cpu_face_constructor_x(ibg.underlying_grid)
-@inline cpu_face_constructor_y(ibg::IBG) = cpu_face_constructor_y(ibg.underlying_grid)
-@inline cpu_face_constructor_z(ibg::IBG) = cpu_face_constructor_z(ibg.underlying_grid)
-
-node_names(ibg::IBG, ℓx, ℓy, ℓz) = node_names(ibg.underlying_grid, ℓx, ℓy, ℓz)
-ξname(ibg::IBG) = ξname(ibg.underlying_grid)
-ηname(ibg::IBG) = ηname(ibg.underlying_grid)
-rname(ibg::IBG) = rname(ibg.underlying_grid)
-
-function on_architecture(arch, ibg::IBG)
-    underlying_grid   = on_architecture(arch, ibg.underlying_grid)
-    immersed_boundary = on_architecture(arch, ibg.immersed_boundary)
-    return ImmersedBoundaryGrid(underlying_grid, immersed_boundary)
-end
-
-isrectilinear(ibg::IBG) = isrectilinear(ibg.underlying_grid)
-
-@inline fractional_x_index(x, locs, grid::ImmersedBoundaryGrid) = fractional_x_index(x, locs, grid.underlying_grid)
-@inline fractional_y_index(x, locs, grid::ImmersedBoundaryGrid) = fractional_y_index(x, locs, grid.underlying_grid)
-@inline fractional_z_index(x, locs, grid::ImmersedBoundaryGrid) = fractional_z_index(x, locs, grid.underlying_grid)
-
->>>>>>> 37d0e29a
 include("active_cells_map.jl")
 include("immersed_grid_metrics.jl")
 include("abstract_grid_fitted_boundary.jl")
