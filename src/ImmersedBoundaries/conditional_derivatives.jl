--- conflicted
+++ resolved
@@ -33,13 +33,8 @@
         end
         
         @eval begin
-<<<<<<< HEAD
-            @inline $der(i, j, k, ibg::IBG, args...)              = $conditional_der($(loc[1]), $(loc[2]), i, j, k, ibg, $der, args...)
-            @inline $der(i, j, k, ibg::IBG, f::Function, args...) = $conditional_der($(loc[1]), $(loc[2]), i, j, k, ibg, $der, f::Function, args...)
-=======
             @inline $∂ξ(i, j, k, ibg::IBG, args...)              = $conditional_∂ξ($(other_locs[1]), $(other_locs[2]), i, j, k, ibg, $∂ξ, args...)
             @inline $∂ξ(i, j, k, ibg::IBG, f::Function, args...) = $conditional_∂ξ($(other_locs[1]), $(other_locs[2]), i, j, k, ibg, $∂ξ, f::Function, args...)
->>>>>>> 0163628e
         end
     end
 end
@@ -57,12 +52,6 @@
 end
 
 @inline function div_xyᶜᶜᶠ(i, j, k, ibg::IBG, u, v)  
-<<<<<<< HEAD
-    return 1 / Azᶜᶜᶠ(i, j, k, ibg) * (conditional_x_derivative_c(c, f, i, j, k, ibg, δxᶜᵃᵃ, Δy_qᶠᶜᶠ, u) +
-                                      conditional_y_derivative_c(c, f, i, j, k, ibg, δyᵃᶜᵃ, Δx_qᶜᶠᶠ, v))
-end
-=======
     return 1 / Azᶜᶜᶠ(i, j, k, ibg) * (conditional_∂x_c(c, f, i, j, k, ibg, δxᶜᵃᵃ, Δy_qᶠᶜᶠ, u) +
                                       conditional_∂y_c(c, f, i, j, k, ibg, δyᵃᶜᵃ, Δx_qᶜᶠᶠ, v))
-end
->>>>>>> 0163628e
+end