using KernelAbstractions: @kernel, @index
using Statistics
using Oceananigans.Architectures: architecture
using Oceananigans.Fields: location, ZReducedField, Field

instantiate(X) = X()

mask_immersed_field!(field, grid, loc, value) = nothing
mask_immersed_field!(field::Field, value=zero(eltype(field.grid))) =
    mask_immersed_field!(field, field.grid, location(field), value)

"""
    mask_immersed_field!(field::Field, grid::ImmersedBoundaryGrid, loc, value)

masks `field` defined on `grid` with a value `val` at locations where `peripheral_node` evaluates to `true`
"""
function mask_immersed_field!(field::Field, grid::ImmersedBoundaryGrid, loc, value)
    arch = architecture(field)
    loc = instantiate.(loc)
    launch!(arch, grid, :xyz, _mask_immersed_field!, field, loc, grid, value)
    return nothing
end

@kernel function _mask_immersed_field!(field, loc, grid, value)
    i, j, k = @index(Global, NTuple)
    @inbounds field[i, j, k] = scalar_mask(i, j, k, grid, grid.immersed_boundary, loc..., value, field)
end

<<<<<<< HEAD
mask_immersed_reduced_field_xy!(field,     args...; kw...) = nothing
mask_immersed_reduced_field_xy!(field::ZReducedField, value=zero(eltype(field.grid)); k) =
    mask_immersed_reduced_field_xy!(field, field.grid, location(field), value; k)
=======
mask_immersed_reduced_field_xy!(field,     args...; kw...) = NoneEvent()
mask_immersed_reduced_field_xy!(::Nothing, args...; kw...) = NoneEvent()
mask_immersed_reduced_field_xy!(field, value=zero(eltype(field.grid)); k, immersed_function = peripheral_node) =
    mask_immersed_reduced_field_xy!(field, field.grid, location(field), value; k, immersed_function)

"""
    mask_immersed_reduced_field_xy!(field::Field, grid::ImmersedBoundaryGrid, loc, value; k, immersed_function = peripheral_node)
>>>>>>> 6cbe8cf3

masks a `field` defined on `grid` with a value `val` at locations in the plane `[:, :, k]` where `immersed_function` evaluates to `true`
"""
function mask_immersed_reduced_field_xy!(field, grid::ImmersedBoundaryGrid, loc, value; k, immersed_function)
    arch = architecture(field)
    loc = instantiate.(loc)
<<<<<<< HEAD
    launch!(arch, grid, :xy, _mask_immersed_reduced_field_xy!, field, loc, grid, value, k)
    return nothing
=======
    return launch!(arch, grid, :xy,
                   _mask_immersed_reduced_field_xy!, field, loc, grid, value, k, immersed_function;
                   dependencies = device_event(arch))
>>>>>>> 6cbe8cf3
end

@kernel function _mask_immersed_reduced_field_xy!(field, loc, grid, value, k, immersed_function)
    i, j = @index(Global, NTuple)
    @inbounds field[i, j, k] = scalar_mask(i, j, k, grid, grid.immersed_boundary, loc..., value, field, immersed_function)
end

#####
##### mask_immersed_velocities for NonhydrostaticModel
#####

mask_immersed_velocities!(U, arch, grid) = nothing

#####
##### Masking for GridFittedBoundary
#####

@inline function scalar_mask(i, j, k, grid, ::AbstractGridFittedBoundary, LX, LY, LZ, value, field, immersed_function = peripheral_node)
    return @inbounds ifelse(immersed_function(i, j, k, grid, LX, LY, LZ),
                            value,
                            field[i, j, k])
end

mask_immersed_velocities!(U, arch, grid::ImmersedBoundaryGrid) = Tuple(mask_immersed_field!(q) for q in U)<|MERGE_RESOLUTION|>--- conflicted
+++ resolved
@@ -26,11 +26,6 @@
     @inbounds field[i, j, k] = scalar_mask(i, j, k, grid, grid.immersed_boundary, loc..., value, field)
 end
 
-<<<<<<< HEAD
-mask_immersed_reduced_field_xy!(field,     args...; kw...) = nothing
-mask_immersed_reduced_field_xy!(field::ZReducedField, value=zero(eltype(field.grid)); k) =
-    mask_immersed_reduced_field_xy!(field, field.grid, location(field), value; k)
-=======
 mask_immersed_reduced_field_xy!(field,     args...; kw...) = NoneEvent()
 mask_immersed_reduced_field_xy!(::Nothing, args...; kw...) = NoneEvent()
 mask_immersed_reduced_field_xy!(field, value=zero(eltype(field.grid)); k, immersed_function = peripheral_node) =
@@ -38,21 +33,14 @@
 
 """
     mask_immersed_reduced_field_xy!(field::Field, grid::ImmersedBoundaryGrid, loc, value; k, immersed_function = peripheral_node)
->>>>>>> 6cbe8cf3
 
 masks a `field` defined on `grid` with a value `val` at locations in the plane `[:, :, k]` where `immersed_function` evaluates to `true`
 """
 function mask_immersed_reduced_field_xy!(field, grid::ImmersedBoundaryGrid, loc, value; k, immersed_function)
     arch = architecture(field)
     loc = instantiate.(loc)
-<<<<<<< HEAD
-    launch!(arch, grid, :xy, _mask_immersed_reduced_field_xy!, field, loc, grid, value, k)
-    return nothing
-=======
     return launch!(arch, grid, :xy,
-                   _mask_immersed_reduced_field_xy!, field, loc, grid, value, k, immersed_function;
-                   dependencies = device_event(arch))
->>>>>>> 6cbe8cf3
+                   _mask_immersed_reduced_field_xy!, field, loc, grid, value, k, immersed_function)
 end
 
 @kernel function _mask_immersed_reduced_field_xy!(field, loc, grid, value, k, immersed_function)
