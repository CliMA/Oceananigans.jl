using KernelAbstractions: @kernel, @index
using Statistics
<<<<<<< HEAD
using Oceananigans.Architectures: architecture
using Oceananigans.Fields: location, ZReducedField, Field

instantiate(X) = X()

mask_immersed_field!(field, grid, loc, value) = nothing
mask_immersed_field!(field::Field, value=zero(eltype(field.grid))) =
    mask_immersed_field!(field, field.grid, location(field), value)
=======
using Oceananigans.Architectures: architecture, device_event
using Oceananigans.Fields: location, Field

instantiate(X) = X()

#####
##### Outer functions
#####

function mask_immersed_field!(field::Field, value=zero(field.grid); blocking=true)
    if blocking
        event = mask_immersed_field!(field, field.grid, location(field), value)
        wait(device(architecture(field)), event)
        return nothing
    else
        return mask_immersed_field!(field, field.grid, location(field), value)
    end
end

function mask_immersed_field_xy!(field::Field, value=zero(field.grid); k, blocking=true, mask=peripheral_node)
    if blocking
        event = mask_immersed_field_xy!(field, field.grid, location(field), value; k, mask)
        wait(device(architecture(field)), event)
        return nothing
    else
        return mask_immersed_field_xy!(field, field.grid, location(field), value; k, mask)
    end
end

#####
##### Implementations
#####

mask_immersed_field!(field; kw...) = NoneEvent()
mask_immersed_field!(field, value; kw...) = NoneEvent()
mask_immersed_field!(field, grid, loc, value; kw...) = NoneEvent()
mask_immersed_field_xy!(field; kw...) = NoneEvent()
mask_immersed_field_xy!(field, value; kw...) = NoneEvent()
mask_immersed_field_xy!(field, grid, loc, value; kw...) = NoneEvent()
>>>>>>> f70d0949

"""
    mask_immersed_field!(field::Field, grid::ImmersedBoundaryGrid, loc, value)

masks `field` defined on `grid` with a value `val` at locations where `peripheral_node` evaluates to `true`
"""
function mask_immersed_field!(field::Field, grid::ImmersedBoundaryGrid, loc, value)
    arch = architecture(field)
    loc = instantiate.(loc)
    launch!(arch, grid, :xyz, _mask_immersed_field!, field, loc, grid, value)
    return nothing
end


@kernel function _mask_immersed_field!(field, loc, grid, value)
    i, j, k = @index(Global, NTuple)
    @inbounds field[i, j, k] = scalar_mask(i, j, k, grid, grid.immersed_boundary, loc..., value, field)
end

<<<<<<< HEAD
mask_immersed_reduced_field_xy!(field,     args...; kw...) = nothing
mask_immersed_reduced_field_xy!(::Nothing, args...; kw...) = nothing
mask_immersed_reduced_field_xy!(field, value=zero(eltype(field.grid)); k, immersed_function = peripheral_node) =
    mask_immersed_reduced_field_xy!(field, field.grid, location(field), value; k, immersed_function)
=======
>>>>>>> f70d0949

"""
    mask_immersed_field_xy!(field::Field, grid::ImmersedBoundaryGrid, loc, value; k, mask=peripheral_node)

Mask `field` on `grid` with a `value` on the slices `[:, :, k]` where `mask` is `true`.
"""
function mask_immersed_field_xy!(field::Field, grid::ImmersedBoundaryGrid, loc, value; k, mask)
    arch = architecture(field)
    loc = instantiate.(loc)
    return launch!(arch, grid, :xy,
<<<<<<< HEAD
                   _mask_immersed_reduced_field_xy!, field, loc, grid, value, k, immersed_function)
=======
                   _mask_immersed_field_xy!, field, loc, grid, value, k, mask;
                   dependencies = device_event(arch))
>>>>>>> f70d0949
end

@kernel function _mask_immersed_field_xy!(field, loc, grid, value, k, mask)
    i, j = @index(Global, NTuple)
    @inbounds field[i, j, k] = scalar_mask(i, j, k, grid, grid.immersed_boundary, loc..., value, field, mask)
end

#####
##### mask_immersed_velocities for NonhydrostaticModel
#####

<<<<<<< HEAD
mask_immersed_velocities!(U, arch, grid) = nothing
=======
mask_immersed_velocities!(U, arch, grid) = tuple(NoneEvent())
mask_immersed_velocities!(U, arch, grid::ImmersedBoundaryGrid) = Tuple(mask_immersed_field!(q; blocking=false) for q in U)
>>>>>>> f70d0949

#####
##### Masking for GridFittedBoundary
#####

@inline scalar_mask(i, j, k, grid, ::AbstractGridFittedBoundary, LX, LY, LZ, value, field, mask=peripheral_node) =
    @inbounds ifelse(mask(i, j, k, grid, LX, LY, LZ), value, field[i, j, k])
<|MERGE_RESOLUTION|>--- conflicted
+++ resolved
@@ -1,6 +1,5 @@
 using KernelAbstractions: @kernel, @index
 using Statistics
-<<<<<<< HEAD
 using Oceananigans.Architectures: architecture
 using Oceananigans.Fields: location, ZReducedField, Field
 
@@ -9,47 +8,6 @@
 mask_immersed_field!(field, grid, loc, value) = nothing
 mask_immersed_field!(field::Field, value=zero(eltype(field.grid))) =
     mask_immersed_field!(field, field.grid, location(field), value)
-=======
-using Oceananigans.Architectures: architecture, device_event
-using Oceananigans.Fields: location, Field
-
-instantiate(X) = X()
-
-#####
-##### Outer functions
-#####
-
-function mask_immersed_field!(field::Field, value=zero(field.grid); blocking=true)
-    if blocking
-        event = mask_immersed_field!(field, field.grid, location(field), value)
-        wait(device(architecture(field)), event)
-        return nothing
-    else
-        return mask_immersed_field!(field, field.grid, location(field), value)
-    end
-end
-
-function mask_immersed_field_xy!(field::Field, value=zero(field.grid); k, blocking=true, mask=peripheral_node)
-    if blocking
-        event = mask_immersed_field_xy!(field, field.grid, location(field), value; k, mask)
-        wait(device(architecture(field)), event)
-        return nothing
-    else
-        return mask_immersed_field_xy!(field, field.grid, location(field), value; k, mask)
-    end
-end
-
-#####
-##### Implementations
-#####
-
-mask_immersed_field!(field; kw...) = NoneEvent()
-mask_immersed_field!(field, value; kw...) = NoneEvent()
-mask_immersed_field!(field, grid, loc, value; kw...) = NoneEvent()
-mask_immersed_field_xy!(field; kw...) = NoneEvent()
-mask_immersed_field_xy!(field, value; kw...) = NoneEvent()
-mask_immersed_field_xy!(field, grid, loc, value; kw...) = NoneEvent()
->>>>>>> f70d0949
 
 """
     mask_immersed_field!(field::Field, grid::ImmersedBoundaryGrid, loc, value)
@@ -69,13 +27,10 @@
     @inbounds field[i, j, k] = scalar_mask(i, j, k, grid, grid.immersed_boundary, loc..., value, field)
 end
 
-<<<<<<< HEAD
-mask_immersed_reduced_field_xy!(field,     args...; kw...) = nothing
-mask_immersed_reduced_field_xy!(::Nothing, args...; kw...) = nothing
-mask_immersed_reduced_field_xy!(field, value=zero(eltype(field.grid)); k, immersed_function = peripheral_node) =
-    mask_immersed_reduced_field_xy!(field, field.grid, location(field), value; k, immersed_function)
-=======
->>>>>>> f70d0949
+mask_immersed_field_xy!(field,     args...; kw...) = nothing
+mask_immersed_field_xy!(::Nothing, args...; kw...) = nothing
+mask_immersed_field_xy!(field, value=zero(eltype(field.grid)); k, immersed_function = peripheral_node) =
+    mask_immersed_field_xy!(field, field.grid, location(field), value; k, immersed_function)
 
 """
     mask_immersed_field_xy!(field::Field, grid::ImmersedBoundaryGrid, loc, value; k, mask=peripheral_node)
@@ -86,12 +41,7 @@
     arch = architecture(field)
     loc = instantiate.(loc)
     return launch!(arch, grid, :xy,
-<<<<<<< HEAD
-                   _mask_immersed_reduced_field_xy!, field, loc, grid, value, k, immersed_function)
-=======
-                   _mask_immersed_field_xy!, field, loc, grid, value, k, mask;
-                   dependencies = device_event(arch))
->>>>>>> f70d0949
+                   _mask_immersed_field_xy!, field, loc, grid, value, k, mask)
 end
 
 @kernel function _mask_immersed_field_xy!(field, loc, grid, value, k, mask)
@@ -103,12 +53,8 @@
 ##### mask_immersed_velocities for NonhydrostaticModel
 #####
 
-<<<<<<< HEAD
 mask_immersed_velocities!(U, arch, grid) = nothing
-=======
-mask_immersed_velocities!(U, arch, grid) = tuple(NoneEvent())
-mask_immersed_velocities!(U, arch, grid::ImmersedBoundaryGrid) = Tuple(mask_immersed_field!(q; blocking=false) for q in U)
->>>>>>> f70d0949
+mask_immersed_velocities!(U, arch, grid::ImmersedBoundaryGrid) = Tuple(mask_immersed_field!(q) for q in U)
 
 #####
 ##### Masking for GridFittedBoundary
