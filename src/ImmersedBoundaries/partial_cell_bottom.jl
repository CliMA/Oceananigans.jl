using Oceananigans.Utils: prettysummary
using Oceananigans.Fields: fill_halo_regions!
using Printf

<<<<<<< HEAD
import Oceananigans.Architectures: on_architecture
=======
import Oceananigans.Operators: Δzᶜᶜᶜ, Δzᶜᶜᶠ, Δzᶜᶠᶜ, Δzᶜᶠᶠ, Δzᶠᶜᶜ, Δzᶠᶜᶠ, Δzᶠᶠᶜ, Δzᶠᶠᶠ
>>>>>>> e37ea173

#####
##### PartialCellBottom
#####

struct PartialCellBottom{H, E} <: AbstractGridFittedBottom{H}
    bottom_height :: H
    minimum_fractional_cell_height :: E
end

const PCBIBG{FT, TX, TY, TZ} = ImmersedBoundaryGrid{FT, TX, TY, TZ, <:Any, <:PartialCellBottom} where {FT, TX, TY, TZ}

function Base.summary(ib::PartialCellBottom)
    zmax = maximum(parent(ib.bottom_height))
    zmin = minimum(parent(ib.bottom_height))
    zmean = mean(parent(ib.bottom_height))

    summary1 = "PartialCellBottom("

    summary2 = string("mean(zb)=", prettysummary(zmean),
                      ", min(zb)=", prettysummary(zmin),
                      ", max(zb)=", prettysummary(zmax),
                      ", ϵ=", prettysummary(ib.minimum_fractional_cell_height))

    summary3 = ")"

    return summary1 * summary2 * summary3
end

Base.summary(ib::PartialCellBottom{<:Function}) = @sprintf("PartialCellBottom(%s, ϵ=%.1f)",
                                                           prettysummary(ib.bottom_height, false),
                                                           prettysummary(ib.minimum_fractional_cell_height))

function Base.show(io::IO, ib::PartialCellBottom)
    print(io, summary(ib), '\n')
    print(io, "├── bottom_height: ", prettysummary(ib.bottom_height), '\n')
    print(io, "└── minimum_fractional_cell_height: ", prettysummary(ib.minimum_fractional_cell_height))
end

"""
    PartialCellBottom(bottom_height; minimum_fractional_cell_height=0.2)

Return `PartialCellBottom` representing an immersed boundary with "partial"
bottom cells. That is, the height of the bottommost cell in each column is reduced
to fit the provided `bottom_height`, which may be a `Field`, `Array`, or function
of `(x, y)`.

The height of partial bottom cells is greater than

```
minimum_fractional_cell_height * Δz,
```

where `Δz` is the original height of the bottom cell underlying grid.
"""
function PartialCellBottom(bottom_height; minimum_fractional_cell_height=0.2)
    return PartialCellBottom(bottom_height, minimum_fractional_cell_height)
end

function ImmersedBoundaryGrid(grid, ib::PartialCellBottom)
    bottom_field = Field{Center, Center, Nothing}(grid)
    set!(bottom_field, ib.bottom_height)
    @apply_regionally compute_numerical_bottom_height!(bottom_field, grid, ib)
    fill_halo_regions!(bottom_field)
    new_ib = PartialCellBottom(bottom_field, ib.minimum_fractional_cell_height)
    TX, TY, TZ = topology(grid)
    return ImmersedBoundaryGrid{TX, TY, TZ}(grid, new_ib)
end

@kernel function _compute_numerical_bottom_height!(bottom_field, grid, ib::PartialCellBottom)
    i, j = @index(Global, NTuple)

    # Save analytical bottom height
    zb = @inbounds bottom_field[i, j, 1]

    # Cap bottom height at Lz and at rnode(i, j, grid.Nz+1, grid, c, c, f)

    domain_bottom = rnode(i, j, 1, grid, c, c, f)
    domain_top    = rnode(i, j, grid.Nz+1, grid, c, c, f)
    @inbounds bottom_field[i, j, 1] = clamp(zb, domain_bottom, domain_top)
    adjusted_zb = bottom_field[i, j, 1]

    ϵ  = ib.minimum_fractional_cell_height

    for k in 1:grid.Nz
        z⁻ = rnode(i, j, k,   grid, c, c, f)
        z⁺ = rnode(i, j, k+1, grid, c, c, f)
        Δz = Δrᶜᶜᶜ(i, j, k, grid)
        bottom_cell = (z⁻ ≤ zb) & (z⁺ ≥ zb)
        capped_zb   = min(z⁺ - ϵ * Δz, zb)

        # If the size of the bottom cell is less than ϵ Δz,
        # we enforce a minimum size of ϵ Δz.
        adjusted_zb = ifelse(bottom_cell, capped_zb, zb)
    end

    @inbounds bottom_field[i, j, 1] = adjusted_zb
end

function on_architecture(arch, ib::PartialCellBottom{<:Field})
    architecture(ib.bottom_height) == arch && return ib
    arch_grid = on_architecture(arch, ib.bottom_height.grid)
    new_bottom_height = Field{Center, Center, Nothing}(arch_grid)
    copyto!(parent(new_bottom_height), parent(ib.bottom_height))
    return PartialCellBottom(new_bottom_height, ib.minimum_fractional_cell_height)
end

Adapt.adapt_structure(to, ib::PartialCellBottom) = PartialCellBottom(adapt(to, ib.bottom_height),
                                                                     ib.minimum_fractional_cell_height)

on_architecture(to, ib::PartialCellBottom) = PartialCellBottom(on_architecture(to, ib.bottom_height),
                                                               on_architecture(to, ib.minimum_fractional_cell_height))

"""
    immersed     underlying

      --x--        --x--


        ∘   ↑        ∘   k+1
            |
            |
  k+1 --x-- |  k+1 --x--    ↑      <- node z
        ∘   ↓               |
   zb ⋅⋅x⋅⋅                 |
                            |
                     ∘   k  | Δz
                            |
                            |
                 k --x--    ↓

Criterion is zb ≥ z - ϵ Δz

"""
@inline function _immersed_cell(i, j, k, underlying_grid, ib::PartialCellBottom)
    z⁺ = rnode(i, j, k+1, underlying_grid, c, c, f)
    ϵ  = ib.minimum_fractional_cell_height
    Δz = Δrᶜᶜᶜ(i, j, k, underlying_grid)
    z★ = z⁺ - Δz * ϵ
    zb = @inbounds ib.bottom_height[i, j, 1]
    return z★ < zb
end

@inline function bottom_cell(i, j, k, ibg::PCBIBG)
    grid = ibg.underlying_grid
    ib = ibg.immersed_boundary
    # This one's not immersed, but the next one down is
    return !immersed_cell(i, j, k, grid, ib) & immersed_cell(i, j, k-1, grid, ib)
end

@inline function Δrᶜᶜᶜ(i, j, k, ibg::PCBIBG)
    underlying_grid = ibg.underlying_grid
    ib = ibg.immersed_boundary

    # Get node at face above and defining nodes on c,c,f
    z = rnode(i, j, k+1, underlying_grid, c, c, f)

    # Get bottom z-coordinate and fractional Δz parameter
    zb = @inbounds ib.bottom_height[i, j, 1]

    # Are we in a bottom cell?
    at_the_bottom = bottom_cell(i, j, k, ibg)

    full_Δz    = Δrᶜᶜᶜ(i, j, k, ibg.underlying_grid)
    partial_Δz = z - zb

    return ifelse(at_the_bottom, partial_Δz, full_Δz)
end

@inline function Δrᶜᶜᶠ(i, j, k, ibg::PCBIBG)
    just_above_bottom = bottom_cell(i, j, k-1, ibg)
    zc = rnode(i, j, k, ibg.underlying_grid, c, c, c)
    zf = rnode(i, j, k, ibg.underlying_grid, c, c, f)

    full_Δz = Δrᶜᶜᶠ(i, j, k, ibg.underlying_grid)
    partial_Δz = zc - zf + Δrᶜᶜᶜ(i, j, k-1, ibg) / 2

    Δz = ifelse(just_above_bottom, partial_Δz, full_Δz)

    return Δz
end

@inline Δrᶠᶜᶜ(i, j, k, ibg::PCBIBG) = min(Δrᶜᶜᶜ(i-1, j, k, ibg), Δrᶜᶜᶜ(i, j, k, ibg))
@inline Δrᶜᶠᶜ(i, j, k, ibg::PCBIBG) = min(Δrᶜᶜᶜ(i, j-1, k, ibg), Δrᶜᶜᶜ(i, j, k, ibg))
@inline Δrᶠᶠᶜ(i, j, k, ibg::PCBIBG) = min(Δrᶠᶜᶜ(i, j-1, k, ibg), Δrᶠᶜᶜ(i, j, k, ibg))
      
@inline Δrᶠᶜᶠ(i, j, k, ibg::PCBIBG) = min(Δrᶜᶜᶠ(i-1, j, k, ibg), Δrᶜᶜᶠ(i, j, k, ibg))
@inline Δrᶜᶠᶠ(i, j, k, ibg::PCBIBG) = min(Δrᶜᶜᶠ(i, j-1, k, ibg), Δrᶜᶜᶠ(i, j, k, ibg))      
@inline Δrᶠᶠᶠ(i, j, k, ibg::PCBIBG) = min(Δrᶠᶜᶠ(i, j-1, k, ibg), Δrᶠᶜᶠ(i, j, k, ibg))

# Make sure Δz works for horizontally-Flat topologies.
# (There's no point in using z-Flat with PartialCellBottom).
XFlatPCBIBG = ImmersedBoundaryGrid{<:Any, <:Flat, <:Any, <:Any, <:Any, <:PartialCellBottom}
YFlatPCBIBG = ImmersedBoundaryGrid{<:Any, <:Any, <:Flat, <:Any, <:Any, <:PartialCellBottom}

@inline Δrᶠᶜᶜ(i, j, k, ibg::XFlatPCBIBG) = Δrᶜᶜᶜ(i, j, k, ibg)
@inline Δrᶠᶜᶠ(i, j, k, ibg::XFlatPCBIBG) = Δrᶜᶜᶠ(i, j, k, ibg)
@inline Δrᶜᶠᶜ(i, j, k, ibg::YFlatPCBIBG) = Δrᶜᶜᶜ(i, j, k, ibg)

@inline Δrᶜᶠᶠ(i, j, k, ibg::YFlatPCBIBG) = Δrᶜᶜᶠ(i, j, k, ibg)
@inline Δrᶠᶠᶜ(i, j, k, ibg::XFlatPCBIBG) = Δrᶜᶠᶜ(i, j, k, ibg)
@inline Δrᶠᶠᶜ(i, j, k, ibg::YFlatPCBIBG) = Δrᶠᶜᶜ(i, j, k, ibg)<|MERGE_RESOLUTION|>--- conflicted
+++ resolved
@@ -2,11 +2,7 @@
 using Oceananigans.Fields: fill_halo_regions!
 using Printf
 
-<<<<<<< HEAD
-import Oceananigans.Architectures: on_architecture
-=======
-import Oceananigans.Operators: Δzᶜᶜᶜ, Δzᶜᶜᶠ, Δzᶜᶠᶜ, Δzᶜᶠᶠ, Δzᶠᶜᶜ, Δzᶠᶜᶠ, Δzᶠᶠᶜ, Δzᶠᶠᶠ
->>>>>>> e37ea173
+import Oceananigans.Operators: Δrᶜᶜᶜ, Δrᶜᶜᶠ, Δrᶜᶠᶜ, Δrᶜᶠᶠ, Δrᶠᶜᶜ, Δrᶠᶜᶠ, Δrᶠᶠᶜ, Δrᶠᶠᶠ
 
 #####
 ##### PartialCellBottom
