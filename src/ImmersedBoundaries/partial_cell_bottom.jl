using Oceananigans.Utils: prettysummary
using Oceananigans.Fields: fill_halo_regions!
using Printf

<<<<<<< HEAD
import Oceananigans.Architectures: on_architecture
=======
import Oceananigans.Operators: Δrᶜᶜᶜ, Δrᶜᶜᶠ, Δrᶜᶠᶜ, Δrᶜᶠᶠ, Δrᶠᶜᶜ, Δrᶠᶜᶠ, Δrᶠᶠᶜ, Δrᶠᶠᶠ
>>>>>>> d20e8d02

#####
##### PartialCellBottom
#####

struct PartialCellBottom{H, E} <: AbstractGridFittedBottom{H}
    bottom_height :: H
    minimum_fractional_cell_height :: E
end

const PCBIBG{FT, TX, TY, TZ} = ImmersedBoundaryGrid{FT, TX, TY, TZ, <:Any, <:PartialCellBottom} where {FT, TX, TY, TZ}

function Base.summary(ib::PartialCellBottom)
    zmax = maximum(parent(ib.bottom_height))
    zmin = minimum(parent(ib.bottom_height))
    zmean = mean(parent(ib.bottom_height))

    summary1 = "PartialCellBottom("

    summary2 = string("mean(zb)=", prettysummary(zmean),
                      ", min(zb)=", prettysummary(zmin),
                      ", max(zb)=", prettysummary(zmax),
                      ", ϵ=", prettysummary(ib.minimum_fractional_cell_height))

    summary3 = ")"

    return summary1 * summary2 * summary3
end

Base.summary(ib::PartialCellBottom{<:Function}) = @sprintf("PartialCellBottom(%s, ϵ=%.1f)",
                                                           prettysummary(ib.bottom_height, false),
                                                           prettysummary(ib.minimum_fractional_cell_height))

function Base.show(io::IO, ib::PartialCellBottom)
    print(io, summary(ib), '\n')
    print(io, "├── bottom_height: ", prettysummary(ib.bottom_height), '\n')
    print(io, "└── minimum_fractional_cell_height: ", prettysummary(ib.minimum_fractional_cell_height))
end

"""
    PartialCellBottom(bottom_height; minimum_fractional_cell_height=0.2)

Return `PartialCellBottom` representing an immersed boundary with "partial"
bottom cells. That is, the height of the bottommost cell in each column is reduced
to fit the provided `bottom_height`, which may be a `Field`, `Array`, or function
of `(x, y)`.

The height of partial bottom cells is greater than

```
minimum_fractional_cell_height * Δz,
```

where `Δz` is the original height of the bottom cell underlying grid.
"""
function PartialCellBottom(bottom_height; minimum_fractional_cell_height=0.2)
    return PartialCellBottom(bottom_height, minimum_fractional_cell_height)
end

function ImmersedBoundaryGrid(grid, ib::PartialCellBottom)
    bottom_field = Field{Center, Center, Nothing}(grid)
    set!(bottom_field, ib.bottom_height)
    @apply_regionally compute_numerical_bottom_height!(bottom_field, grid, ib)
    fill_halo_regions!(bottom_field)
    new_ib = PartialCellBottom(bottom_field, ib.minimum_fractional_cell_height)
    TX, TY, TZ = topology(grid)
    return ImmersedBoundaryGrid{TX, TY, TZ}(grid, new_ib)
end

@kernel function _compute_numerical_bottom_height!(bottom_field, grid, ib::PartialCellBottom)
    i, j = @index(Global, NTuple)

    # Save analytical bottom height
    zb = @inbounds bottom_field[i, j, 1]

    # Cap bottom height at Lz and at rnode(i, j, grid.Nz+1, grid, c, c, f)

    domain_bottom = rnode(i, j, 1, grid, c, c, f)
    domain_top    = rnode(i, j, grid.Nz+1, grid, c, c, f)
    @inbounds bottom_field[i, j, 1] = clamp(zb, domain_bottom, domain_top)
    adjusted_zb = bottom_field[i, j, 1]

    ϵ  = ib.minimum_fractional_cell_height

    for k in 1:grid.Nz
        z⁻ = rnode(i, j, k,   grid, c, c, f)
        z⁺ = rnode(i, j, k+1, grid, c, c, f)
        Δz = Δrᶜᶜᶜ(i, j, k, grid)
        bottom_cell = (z⁻ ≤ zb) & (z⁺ ≥ zb)
        capped_zb   = min(z⁺ - ϵ * Δz, zb)

        # If the size of the bottom cell is less than ϵ Δz,
        # we enforce a minimum size of ϵ Δz.
        adjusted_zb = ifelse(bottom_cell, capped_zb, zb)
    end

    @inbounds bottom_field[i, j, 1] = adjusted_zb
end

function on_architecture(arch, ib::PartialCellBottom{<:Field})
    architecture(ib.bottom_height) == arch && return ib
    arch_grid = on_architecture(arch, ib.bottom_height.grid)
    new_bottom_height = Field{Center, Center, Nothing}(arch_grid)
    copyto!(parent(new_bottom_height), parent(ib.bottom_height))
    return PartialCellBottom(new_bottom_height, ib.minimum_fractional_cell_height)
end

Adapt.adapt_structure(to, ib::PartialCellBottom) = PartialCellBottom(adapt(to, ib.bottom_height),
                                                                     ib.minimum_fractional_cell_height)

on_architecture(to, ib::PartialCellBottom) = PartialCellBottom(on_architecture(to, ib.bottom_height),
                                                               on_architecture(to, ib.minimum_fractional_cell_height))

"""
    immersed     underlying

      --x--        --x--


        ∘   ↑        ∘   k+1
            |
            |
  k+1 --x-- |  k+1 --x--    ↑      <- node z
        ∘   ↓               |
   zb ⋅⋅x⋅⋅                 |
                            |
                     ∘   k  | Δz
                            |
                            |
                 k --x--    ↓

Criterion is zb ≥ z - ϵ Δz

"""
@inline function _immersed_cell(i, j, k, underlying_grid, ib::PartialCellBottom)
    z⁺ = rnode(i, j, k+1, underlying_grid, c, c, f)
    ϵ  = ib.minimum_fractional_cell_height
    Δz = Δrᶜᶜᶜ(i, j, k, underlying_grid)
    z★ = z⁺ - Δz * ϵ
    zb = @inbounds ib.bottom_height[i, j, 1]
    return z★ < zb
end

@inline function bottom_cell(i, j, k, ibg::PCBIBG)
    grid = ibg.underlying_grid
    ib = ibg.immersed_boundary
    # This one's not immersed, but the next one down is
    return !immersed_cell(i, j, k, grid, ib) & immersed_cell(i, j, k-1, grid, ib)
end

@inline function Δrᶜᶜᶜ(i, j, k, ibg::PCBIBG)
    underlying_grid = ibg.underlying_grid
    ib = ibg.immersed_boundary

    # Get node at face above and defining nodes on c,c,f
    z = rnode(i, j, k+1, underlying_grid, c, c, f)

    # Get bottom z-coordinate and fractional Δz parameter
    zb = @inbounds ib.bottom_height[i, j, 1]

    # Are we in a bottom cell?
    at_the_bottom = bottom_cell(i, j, k, ibg)

    full_Δz    = Δrᶜᶜᶜ(i, j, k, ibg.underlying_grid)
    partial_Δz = z - zb

    return ifelse(at_the_bottom, partial_Δz, full_Δz)
end

@inline function Δrᶜᶜᶠ(i, j, k, ibg::PCBIBG)
    just_above_bottom = bottom_cell(i, j, k-1, ibg)
    zc = rnode(i, j, k, ibg.underlying_grid, c, c, c)
    zf = rnode(i, j, k, ibg.underlying_grid, c, c, f)

    full_Δz = Δrᶜᶜᶠ(i, j, k, ibg.underlying_grid)
    partial_Δz = zc - zf + Δrᶜᶜᶜ(i, j, k-1, ibg) / 2

    Δz = ifelse(just_above_bottom, partial_Δz, full_Δz)

    return Δz
end

@inline Δrᶠᶜᶜ(i, j, k, ibg::PCBIBG) = min(Δrᶜᶜᶜ(i-1, j, k, ibg), Δrᶜᶜᶜ(i, j, k, ibg))
@inline Δrᶜᶠᶜ(i, j, k, ibg::PCBIBG) = min(Δrᶜᶜᶜ(i, j-1, k, ibg), Δrᶜᶜᶜ(i, j, k, ibg))
@inline Δrᶠᶠᶜ(i, j, k, ibg::PCBIBG) = min(Δrᶠᶜᶜ(i, j-1, k, ibg), Δrᶠᶜᶜ(i, j, k, ibg))
      
@inline Δrᶠᶜᶠ(i, j, k, ibg::PCBIBG) = min(Δrᶜᶜᶠ(i-1, j, k, ibg), Δrᶜᶜᶠ(i, j, k, ibg))
@inline Δrᶜᶠᶠ(i, j, k, ibg::PCBIBG) = min(Δrᶜᶜᶠ(i, j-1, k, ibg), Δrᶜᶜᶠ(i, j, k, ibg))      
@inline Δrᶠᶠᶠ(i, j, k, ibg::PCBIBG) = min(Δrᶠᶜᶠ(i, j-1, k, ibg), Δrᶠᶜᶠ(i, j, k, ibg))

# Make sure Δz works for horizontally-Flat topologies.
# (There's no point in using z-Flat with PartialCellBottom).
XFlatPCBIBG = ImmersedBoundaryGrid{<:Any, <:Flat, <:Any, <:Any, <:Any, <:PartialCellBottom}
YFlatPCBIBG = ImmersedBoundaryGrid{<:Any, <:Any, <:Flat, <:Any, <:Any, <:PartialCellBottom}

@inline Δrᶠᶜᶜ(i, j, k, ibg::XFlatPCBIBG) = Δrᶜᶜᶜ(i, j, k, ibg)
@inline Δrᶠᶜᶠ(i, j, k, ibg::XFlatPCBIBG) = Δrᶜᶜᶠ(i, j, k, ibg)
@inline Δrᶜᶠᶜ(i, j, k, ibg::YFlatPCBIBG) = Δrᶜᶜᶜ(i, j, k, ibg)

@inline Δrᶜᶠᶠ(i, j, k, ibg::YFlatPCBIBG) = Δrᶜᶜᶠ(i, j, k, ibg)
@inline Δrᶠᶠᶜ(i, j, k, ibg::XFlatPCBIBG) = Δrᶜᶠᶜ(i, j, k, ibg)
@inline Δrᶠᶠᶜ(i, j, k, ibg::YFlatPCBIBG) = Δrᶠᶜᶜ(i, j, k, ibg)<|MERGE_RESOLUTION|>--- conflicted
+++ resolved
@@ -2,11 +2,7 @@
 using Oceananigans.Fields: fill_halo_regions!
 using Printf
 
-<<<<<<< HEAD
-import Oceananigans.Architectures: on_architecture
-=======
 import Oceananigans.Operators: Δrᶜᶜᶜ, Δrᶜᶜᶠ, Δrᶜᶠᶜ, Δrᶜᶠᶠ, Δrᶠᶜᶜ, Δrᶠᶜᶠ, Δrᶠᶠᶜ, Δrᶠᶠᶠ
->>>>>>> d20e8d02
 
 #####
 ##### PartialCellBottom
