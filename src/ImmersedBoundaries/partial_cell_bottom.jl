--- conflicted
+++ resolved
@@ -91,7 +91,7 @@
         bottom_cell = (z⁻ ≤ zb) & (z⁺ ≥ zb)
         capped_zb   = min(z⁺ - ϵ * Δz, zb)
 
-        # If the size of the bottom cell is less than ϵ Δz, 
+        # If the size of the bottom cell is less than ϵ Δz,
         # we enforce a minimum size of ϵ Δz.
         adjusted_zb = ifelse(bottom_cell, capped_zb, zb)
     end
@@ -201,10 +201,4 @@
 
 @inline Δzᶜᶠᶠ(i, j, k, ibg::YFlatPCBIBG) = Δzᶜᶜᶠ(i, j, k, ibg)
 @inline Δzᶠᶠᶜ(i, j, k, ibg::XFlatPCBIBG) = Δzᶜᶠᶜ(i, j, k, ibg)
-<<<<<<< HEAD
-@inline Δzᶠᶠᶜ(i, j, k, ibg::YFlatPCBIBG) = Δzᶠᶜᶜ(i, j, k, ibg)
-
-@inline z_bottom(i, j, ibg::PCBIBG) = @inbounds ibg.immersed_boundary.bottom_height[i, j, 1]
-=======
-@inline Δzᶠᶠᶜ(i, j, k, ibg::YFlatPCBIBG) = Δzᶠᶜᶜ(i, j, k, ibg)
->>>>>>> 37d0e29a
+@inline Δzᶠᶠᶜ(i, j, k, ibg::YFlatPCBIBG) = Δzᶠᶜᶜ(i, j, k, ibg)