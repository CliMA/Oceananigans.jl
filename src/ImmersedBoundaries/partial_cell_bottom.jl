--- conflicted
+++ resolved
@@ -79,40 +79,18 @@
     zb = @inbounds bottom_field[i, j, 1]
 
     # Cap bottom height at Lz and at rnode(i, j, grid.Nz+1, grid, c, c, f)
-<<<<<<< HEAD
+
     domain_bottom = rnode(i, j, 1, grid, c, c, f)
     domain_top    = rnode(i, j, grid.Nz+1, grid, c, c, f)
     @inbounds bottom_field[i, j, 1] = clamp(zb, domain_bottom, domain_top)
+    adjusted_zb = bottom_field[i, j, 1]
 
     ϵ  = ib.minimum_fractional_cell_height
+
     for k in 1:grid.Nz
-        # We use `rnode` (reference vertical coordinate) instead of `znode`
-        # because we do not want to possibly using a moving grid to compute the bottom height
         z⁻ = rnode(i, j, k,   grid, c, c, f)
         z⁺ = rnode(i, j, k+1, grid, c, c, f)
         Δz = Δrᶜᶜᶜ(i, j, k, grid)
-        
-        bottom_cell = (z⁻ ≤ zb) & (z⁺ ≥ zb)
-
-        # If the size of the bottom cell is less than ϵ Δz, use 
-        # a simple `GridFittedBottom` approach where the bottom 
-        # height is the top interface of cell k.
-        capped_zb = ifelse(zb < z⁻ + Δz * (1 - ϵ), zb, z⁺)
-
-        @inbounds bottom_field[i, j, 1] = ifelse(bottom_cell, capped_zb, bottom_field[i, j, 1])
-    end
-=======
-    domain_bottom = znode(i, j, 1, grid, c, c, f)
-    domain_top    = znode(i, j, grid.Nz+1, grid, c, c, f)
-    @inbounds bottom_field[i, j, 1] = clamp(zb, domain_bottom, domain_top)
-    adjusted_zb = bottom_field[i, j, 1]
-
-    ϵ  = ib.minimum_fractional_cell_height
-
-    for k in 1:grid.Nz
-        z⁻ = znode(i, j, k,   grid, c, c, f)
-        z⁺ = znode(i, j, k+1, grid, c, c, f)
-        Δz = Δzᶜᶜᶜ(i, j, k, grid)
         bottom_cell = (z⁻ ≤ zb) & (z⁺ ≥ zb)
         capped_zb   = min(z⁺ - ϵ * Δz, zb)
 
@@ -122,7 +100,6 @@
     end
 
     @inbounds bottom_field[i, j, 1] = adjusted_zb
->>>>>>> ec4ac22d
 end
 
 function on_architecture(arch, ib::PartialCellBottom{<:Field})
@@ -161,17 +138,10 @@
 
 """
 @inline function _immersed_cell(i, j, k, underlying_grid, ib::PartialCellBottom)
-<<<<<<< HEAD
-    z⁻ = rnode(i, j, k, underlying_grid, c, c, f)
+    z⁺ = rnode(i, j, k+1, underlying_grid, c, c, f)
     ϵ  = ib.minimum_fractional_cell_height
-    Δr = Δrᶜᶜᶜ(i, j, k, underlying_grid)
-    z★ = z⁻ + Δr * (1 - ϵ)
-=======
-    z⁺ = znode(i, j, k+1, underlying_grid, c, c, f)
-    ϵ  = ib.minimum_fractional_cell_height
-    Δz = Δzᶜᶜᶜ(i, j, k, underlying_grid)
+    Δz = Δrᶜᶜᶜ(i, j, k, underlying_grid)
     z★ = z⁺ - Δz * ϵ
->>>>>>> ec4ac22d
     zb = @inbounds ib.bottom_height[i, j, 1]
     return z★ < zb
 end
@@ -196,11 +166,7 @@
     # Are we in a bottom cell?
     at_the_bottom = bottom_cell(i, j, k, ibg)
 
-<<<<<<< HEAD
     full_Δz    = Δrᶜᶜᶜ(i, j, k, ibg.underlying_grid)
-=======
-    full_Δz    = Δzᶜᶜᶜ(i, j, k, ibg.underlying_grid)
->>>>>>> ec4ac22d
     partial_Δz = z - zb
 
     return ifelse(at_the_bottom, partial_Δz, full_Δz)
@@ -232,20 +198,10 @@
 XFlatPCBIBG = ImmersedBoundaryGrid{<:Any, <:Flat, <:Any, <:Any, <:Any, <:PartialCellBottom}
 YFlatPCBIBG = ImmersedBoundaryGrid{<:Any, <:Any, <:Flat, <:Any, <:Any, <:PartialCellBottom}
 
-<<<<<<< HEAD
 @inline Δrᶠᶜᶜ(i, j, k, ibg::XFlatPCBIBG) = Δrᶜᶜᶜ(i, j, k, ibg)
 @inline Δrᶠᶜᶠ(i, j, k, ibg::XFlatPCBIBG) = Δrᶜᶜᶠ(i, j, k, ibg)
 @inline Δrᶜᶠᶜ(i, j, k, ibg::YFlatPCBIBG) = Δrᶜᶜᶜ(i, j, k, ibg)
 
 @inline Δrᶜᶠᶠ(i, j, k, ibg::YFlatPCBIBG) = Δrᶜᶜᶠ(i, j, k, ibg)
 @inline Δrᶠᶠᶜ(i, j, k, ibg::XFlatPCBIBG) = Δrᶜᶠᶜ(i, j, k, ibg)
-@inline Δrᶠᶠᶜ(i, j, k, ibg::YFlatPCBIBG) = Δrᶠᶜᶜ(i, j, k, ibg)
-=======
-@inline Δzᶠᶜᶜ(i, j, k, ibg::XFlatPCBIBG) = Δzᶜᶜᶜ(i, j, k, ibg)
-@inline Δzᶠᶜᶠ(i, j, k, ibg::XFlatPCBIBG) = Δzᶜᶜᶠ(i, j, k, ibg)
-@inline Δzᶜᶠᶜ(i, j, k, ibg::YFlatPCBIBG) = Δzᶜᶜᶜ(i, j, k, ibg)
-
-@inline Δzᶜᶠᶠ(i, j, k, ibg::YFlatPCBIBG) = Δzᶜᶜᶠ(i, j, k, ibg)
-@inline Δzᶠᶠᶜ(i, j, k, ibg::XFlatPCBIBG) = Δzᶜᶠᶜ(i, j, k, ibg)
-@inline Δzᶠᶠᶜ(i, j, k, ibg::YFlatPCBIBG) = Δzᶠᶜᶜ(i, j, k, ibg)
->>>>>>> ec4ac22d
+@inline Δrᶠᶠᶜ(i, j, k, ibg::YFlatPCBIBG) = Δrᶠᶜᶜ(i, j, k, ibg)