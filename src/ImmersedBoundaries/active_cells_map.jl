using Oceananigans
using Oceananigans.Utils
using Oceananigans.Grids: AbstractGrid

using KernelAbstractions: @kernel, @index

import Oceananigans.Grids: retrieve_surface_active_cells_map, retrieve_interior_active_cells_map
import Oceananigans.Utils: active_cells_work_layout

using Oceananigans.Solvers: solve_batched_tridiagonal_system_z!, ZDirection
using Oceananigans.DistributedComputations: DistributedGrid, SynchronizedDistributed

import Oceananigans.Solvers: solve_batched_tridiagonal_system_kernel!

# REMEMBER: since the active map is stripped out of the grid when `Adapt`ing to the GPU, 
# The following types cannot be used to dispatch in kernels!!!

# An IBG with a single interior active cells map that includes the whole :xyz domain
const WholeActiveCellsMapIBG = ImmersedBoundaryGrid{<:Any, <:Any, <:Any, <:Any, <:Any, <:Any, <:AbstractArray}

# An IBG with an interior active cells map subdivided in 5 different sub-maps.
# Only used (for the moment) in the case of distributed architectures where the boundary adjacent region 
# has to be computed separately, these maps hold the active region in the "halo-independent" part of the domain
# (; halo_independent_cells), and the "halo-dependent" regions in the west, east, north, and south, respectively
const SplitActiveCellsMapIBG = ImmersedBoundaryGrid{<:Any, <:Any, <:Any, <:Any, <:Any, <:Any, <:NamedTuple}

# A distributed grid with split interior map
const DistributedActiveCellsIBG = ImmersedBoundaryGrid{<:Any, <:Any, <:Any, <:Any, <:DistributedGrid, <:Any, <:NamedTuple} 

"""
A constant representing an immersed boundary grid, where interior active cells are mapped to linear indices in grid.interior_active_cells
"""
const ActiveCellsIBG = Union{DistributedActiveCellsIBG, WholeActiveCellsMapIBG, SplitActiveCellsMapIBG}

"""
A constant representing an immersed boundary grid, where active columns in the Z-direction are mapped to linear indices in grid.active_z_columns
"""
const ActiveZColumnsIBG = ImmersedBoundaryGrid{<:Any, <:Any, <:Any, <:Any, <:Any, <:Any, <:Any, <:AbstractArray}

@inline retrieve_surface_active_cells_map(grid::ActiveZColumnsIBG) = grid.active_z_columns

@inline retrieve_interior_active_cells_map(grid::WholeActiveCellsMapIBG, ::Val{:interior}) = grid.interior_active_cells
@inline retrieve_interior_active_cells_map(grid::SplitActiveCellsMapIBG, ::Val{:interior}) = grid.interior_active_cells.halo_independent_cells
@inline retrieve_interior_active_cells_map(grid::SplitActiveCellsMapIBG, ::Val{:west})     = grid.interior_active_cells.west_halo_dependent_cells
@inline retrieve_interior_active_cells_map(grid::SplitActiveCellsMapIBG, ::Val{:east})     = grid.interior_active_cells.east_halo_dependent_cells
@inline retrieve_interior_active_cells_map(grid::SplitActiveCellsMapIBG, ::Val{:south})    = grid.interior_active_cells.south_halo_dependent_cells
@inline retrieve_interior_active_cells_map(grid::SplitActiveCellsMapIBG, ::Val{:north})    = grid.interior_active_cells.north_halo_dependent_cells
@inline retrieve_interior_active_cells_map(grid::ActiveZColumnsIBG,      ::Val{:surface})  = grid.active_z_columns

"""
    active_cells_work_layout(group, size, map_type, grid)

Compute the work layout for active cells based on the given map type and grid.

# Arguments
- `group`: The previous workgroup.
- `size`: The previous worksize.
- `active_cells_map`: The map containing the index of the active cells

# Returns
- A tuple `(workgroup, worksize)` representing the work layout for active cells.
"""
@inline active_cells_work_layout(group, size, active_cells_map) = min(length(active_cells_map), 256), length(active_cells_map)

"""
    active_linear_index_to_tuple(idx, map, grid)

Converts a linear index to a tuple of indices based on the given map and grid.

# Arguments
- `idx`: The linear index to convert.
- `active_cells_map`: The map containing the N-dimensional index of the active cells

# Returns
A tuple of indices corresponding to the linear index.
"""
@inline active_linear_index_to_tuple(idx, active_cells_map) = @inbounds Base.map(Int, active_cells_map[idx])

function ImmersedBoundaryGrid(grid, ib; active_cells_map::Bool = true) 

    ibg = ImmersedBoundaryGrid(grid, ib)
    TX, TY, TZ = topology(ibg)
    
    # Create the cells map on the CPU, then switch it to the GPU
    if active_cells_map 
        interior_map = map_interior_active_cells(ibg)
        column_map   = map_active_z_columns(ibg)
    else
        interior_map = nothing
        column_map  = nothing
    end

    return ImmersedBoundaryGrid{TX, TY, TZ}(ibg.underlying_grid, 
                                            ibg.immersed_boundary, 
                                            interior_map,
                                            column_map)
end

with_halo(halo, ibg::ActiveCellsIBG) =
    ImmersedBoundaryGrid(with_halo(halo, ibg.underlying_grid), ibg.immersed_boundary; active_cells_map = true)

@inline active_cell(i, j, k, ibg) = !immersed_cell(i, j, k, ibg)
@inline active_column(i, j, k, grid, column) = column[i, j, k] != 0

@kernel function _set_active_indices!(active_cells_field, grid)
    i, j, k = @index(Global, NTuple)
    @inbounds active_cells_field[i, j, k] = active_cell(i, j, k, grid)
end

function compute_interior_active_cells(ibg; parameters = :xyz)
    active_cells_field = Field{Center, Center, Center}(ibg, Bool)
    fill!(active_cells_field, false)
    launch!(architecture(ibg), ibg, parameters, _set_active_indices!, active_cells_field, ibg)
    return active_cells_field
end

function compute_active_z_columns(ibg)
    one_field = OneField(Int)
    condition = NotImmersed(truefunc)
    mask = 0

    # Compute all the active cells in a z-column using a ConditionalOperation
    conditional_active_cells = ConditionalOperation{Center, Center, Center}(one_field, identity, ibg, condition, mask)
    active_cells_in_column   = sum(conditional_active_cells, dims = 3)

    # Check whether the column ``i, j`` is immersed, which would correspond to `active_cells_in_column[i, j, 1] == 0`
    is_immersed_column = KernelFunctionOperation{Center, Center, Nothing}(active_column, ibg, active_cells_in_column)
    active_z_columns = Field{Center, Center, Nothing}(ibg, Bool)
    set!(active_z_columns, is_immersed_column)

    return active_z_columns
end

# Maximum integer represented by the 
# `UInt8`, `UInt16` and `UInt32` types
const MAXUInt8  = 2^8  - 1
const MAXUInt16 = 2^16 - 1
const MAXUInt32 = 2^32 - 1

"""
    interior_active_indices(ibg; parameters = :xyz)

Compute the indices of the active interior cells in the given immersed boundary grid within the indices
specified by the `parameters` keyword argument

# Arguments
- `ibg`: The immersed boundary grid.
- `parameters`: (optional) The parameters to be used for computing the active cells. Default is `:xyz`.

# Returns
An array of tuples representing the indices of the active interior cells.
"""
function interior_active_indices(ibg; parameters = :xyz)
    active_cells_field = compute_interior_active_cells(ibg; parameters)
    
    N = maximum(size(ibg))
    IntType = N > MAXUInt8 ? (N > MAXUInt16 ? (N > MAXUInt32 ? UInt64 : UInt32) : UInt16) : UInt8
   
    IndicesType = Tuple{IntType, IntType, IntType}

    # Cannot findall on the entire field because we could incur on OOM errors
    # For this reason, we split the computation in vertical levels and `findall` the active indices in 
    # subsequent xy planes, then stitch them back together
    active_indices = IndicesType[]
    active_indices = findall_active_indices!(active_indices, active_cells_field, ibg, IndicesType)
    active_indices = on_architecture(architecture(ibg), active_indices)

    return active_indices
end

# Cannot `findall` on very large grids, so we split the computation in levels.
# This makes the computation a little heavier but avoids OOM errors (this computation
# is performed only once on setup)
function findall_active_indices!(active_indices, active_cells_field, ibg, IndicesType)
    
    for k in 1:size(ibg, 3)
        interior_indices = findall(on_architecture(CPU(), interior(active_cells_field, :, :, k:k)))
        interior_indices = convert_interior_indices(interior_indices, k, IndicesType)
        active_indices   = vcat(active_indices, interior_indices)
        GC.gc()
    end

    return active_indices
end

function convert_interior_indices(interior_indices, k, IndicesType)
    interior_indices =   getproperty.(interior_indices, :I) 
    interior_indices = add_3rd_index.(interior_indices, k) |> Array{IndicesType}
    return interior_indices
end

@inline add_3rd_index(ij::Tuple, k) = (ij[1], ij[2], k) 

# In case of a serial grid, the interior computations are performed over the whole three-dimensional
# domain. Therefore, the `interior_active_cells` field contains the indices of all the active cells in 
# the range 1:Nx, 1:Ny and 1:Nz (i.e., we construct the map with parameters :xyz)
map_interior_active_cells(ibg) = interior_active_indices(ibg; parameters = :xyz)

# In case of a `DistributedGrid` we want to have different maps depending on the partitioning of the domain:
#
# If we partition the domain in the x-direction, we typically want to have the option to split three-dimensional 
# kernels in a `halo-independent` part in the range Hx+1:Nx-Hx, 1:Ny, 1:Nz and two `halo-dependent` computations:
# a west one spanning 1:Hx, 1:Ny, 1:Nz and an east one spanning Nx-Hx+1:Nx, 1:Ny, 1:Nz. 
# For this reason we need three different maps, one containing the `halo_independent` active region, a `west` map and an `east` map. 
# For the same reason we need to construct `south` and `north` maps if we partition the domain in the y-direction.
# Therefore, the `interior_active_cells` in this case is a `NamedTuple` containing 5 elements.
# Note that boundary-adjacent maps corresponding to non-partitioned directions are set to `nothing`
function map_interior_active_cells(ibg::ImmersedBoundaryGrid{<:Any, <:Any, <:Any, <:Any, <:DistributedGrid})

    arch = architecture(ibg)

    # If we using a synchronized architecture, nothing
    # changes with serial execution.
    if arch isa SynchronizedDistributed
        return interior_active_indices(ibg; parameters = :xyz)
    end

    Rx, Ry, _  = arch.ranks
    Tx, Ty, _  = topology(ibg)
    Nx, Ny, Nz = size(ibg)
    Hx, Hy, _  = halo_size(ibg)
    
    x_boundary = (Hx, Ny, Nz)
    y_boundary = (Nx, Hy, Nz)
         
    left_offsets    = (0,  0,  0)
    right_x_offsets = (Nx-Hx, 0,     0)
    right_y_offsets = (0,     Ny-Hy, 0)

    include_west  = !isa(ibg, XFlatGrid) && (Rx != 1) && !(Tx == RightConnected)
    include_east  = !isa(ibg, XFlatGrid) && (Rx != 1) && !(Tx == LeftConnected)
    include_south = !isa(ibg, YFlatGrid) && (Ry != 1) && !(Ty == RightConnected)
    include_north = !isa(ibg, YFlatGrid) && (Ry != 1) && !(Ty == LeftConnected)

<<<<<<< HEAD
    west  = interior_active_indices(ibg; parameters = KernelParameters(x_boundary, left_offsets))    
    east  = interior_active_indices(ibg; parameters = KernelParameters(x_boundary, right_x_offsets)) 
    south = interior_active_indices(ibg; parameters = KernelParameters(y_boundary, left_offsets))    
    north = interior_active_indices(ibg; parameters = KernelParameters(y_boundary, right_y_offsets)) 
=======
    west_halo_dependent_cells  = include_west  ? interior_active_indices(ibg; parameters = KernelParameters(x_boundary, left_offsets))    : nothing
    east_halo_dependent_cells  = include_east  ? interior_active_indices(ibg; parameters = KernelParameters(x_boundary, right_x_offsets)) : nothing
    south_halo_dependent_cells = include_south ? interior_active_indices(ibg; parameters = KernelParameters(y_boundary, left_offsets))    : nothing
    north_halo_dependent_cells = include_north ? interior_active_indices(ibg; parameters = KernelParameters(y_boundary, right_y_offsets)) : nothing
>>>>>>> 10e9fb08
    
    west  = include_west  ? west  : nothing
    east  = include_east  ? east  : nothing
    south = include_south ? south : nothing
    north = include_north ? north : nothing

    nx = Rx == 1 ? Nx : (Tx == RightConnected || Tx == LeftConnected ? Nx - Hx : Nx - 2Hx)
    ny = Ry == 1 ? Ny : (Ty == RightConnected || Ty == LeftConnected ? Ny - Hy : Ny - 2Hy)

    ox = Rx == 1 || Tx == RightConnected ? 0 : Hx
    oy = Ry == 1 || Ty == RightConnected ? 0 : Hy
     
    halo_independent_cells = interior_active_indices(ibg; parameters = KernelParameters((nx, ny, Nz), (ox, oy, 0)))

    return (; halo_independent_cells, 
              west_halo_dependent_cells, 
              east_halo_dependent_cells, 
              south_halo_dependent_cells, 
              north_halo_dependent_cells)
end

# If we eventually want to perform also barotropic step, `w` computation and `p` 
# computation only on active `columns`
function map_active_z_columns(ibg)
    active_cells_field = compute_active_z_columns(ibg)
    interior_cells     = on_architecture(CPU(), interior(active_cells_field, :, :, 1))
  
    full_indices = findall(interior_cells)

    Nx, Ny, _ = size(ibg)
    # Reduce the size of the active_cells_map (originally a tuple of Int64)
    N = max(Nx, Ny)
    IntType = N > MAXUInt8 ? (N > MAXUInt16 ? (N > MAXUInt32 ? UInt64 : UInt32) : UInt16) : UInt8
    surface_map = getproperty.(full_indices, Ref(:I)) .|> Tuple{IntType, IntType}
    surface_map = on_architecture(architecture(ibg), surface_map)

    return surface_map
end<|MERGE_RESOLUTION|>--- conflicted
+++ resolved
@@ -232,17 +232,10 @@
     include_south = !isa(ibg, YFlatGrid) && (Ry != 1) && !(Ty == RightConnected)
     include_north = !isa(ibg, YFlatGrid) && (Ry != 1) && !(Ty == LeftConnected)
 
-<<<<<<< HEAD
     west  = interior_active_indices(ibg; parameters = KernelParameters(x_boundary, left_offsets))    
     east  = interior_active_indices(ibg; parameters = KernelParameters(x_boundary, right_x_offsets)) 
     south = interior_active_indices(ibg; parameters = KernelParameters(y_boundary, left_offsets))    
     north = interior_active_indices(ibg; parameters = KernelParameters(y_boundary, right_y_offsets)) 
-=======
-    west_halo_dependent_cells  = include_west  ? interior_active_indices(ibg; parameters = KernelParameters(x_boundary, left_offsets))    : nothing
-    east_halo_dependent_cells  = include_east  ? interior_active_indices(ibg; parameters = KernelParameters(x_boundary, right_x_offsets)) : nothing
-    south_halo_dependent_cells = include_south ? interior_active_indices(ibg; parameters = KernelParameters(y_boundary, left_offsets))    : nothing
-    north_halo_dependent_cells = include_north ? interior_active_indices(ibg; parameters = KernelParameters(y_boundary, right_y_offsets)) : nothing
->>>>>>> 10e9fb08
     
     west  = include_west  ? west  : nothing
     east  = include_east  ? east  : nothing
