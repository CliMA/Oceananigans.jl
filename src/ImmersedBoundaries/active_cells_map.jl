using Oceananigans
using Oceananigans.Utils
using Oceananigans.Grids: AbstractGrid

using KernelAbstractions: @kernel, @index

import Oceananigans.Grids: get_active_column_map, get_active_cells_map

# REMEMBER: since the active map is stripped out of the grid when `Adapt`ing to the GPU, 
# The following types cannot be used to dispatch in kernels!!!

# An IBG with a single interior active cells map that includes the whole :xyz domain
const WholeActiveCellsMapIBG = ImmersedBoundaryGrid{<:Any, <:Any, <:Any, <:Any, <:Any, <:Any, <:AbstractArray}

# An IBG with an interior active cells map subdivided in 5 different sub-maps.
# Only used (for the moment) in the case of distributed architectures where the boundary adjacent region 
# has to be computed separately, these maps hold the active region in the "halo-independent" part of the domain
# (; halo_independent_cells), and the "halo-dependent" regions in the west, east, north, and south, respectively
const SplitActiveCellsMapIBG = ImmersedBoundaryGrid{<:Any, <:Any, <:Any, <:Any, <:Any, <:Any, <:NamedTuple}

"""
A constant representing an immersed boundary grid, where interior active cells are mapped to linear indices in grid.interior_active_cells
"""
const ActiveCellsIBG = ImmersedBoundaryGrid{<:Any, <:Any, <:Any, <:Any, <:Any, <:Any, <:Union{AbstractArray, NamedTuple}}

"""
A constant representing an immersed boundary grid, where active columns in the Z-direction are mapped to linear indices in grid.active_z_columns
"""
const ActiveZColumnsIBG = ImmersedBoundaryGrid{<:Any, <:Any, <:Any, <:Any, <:Any, <:Any, <:Any, <:AbstractArray}

@inline get_active_column_map(grid::ActiveZColumnsIBG) = grid.active_z_columns

@inline get_active_cells_map(grid::WholeActiveCellsMapIBG, ::Val{:interior}) = grid.interior_active_cells
@inline get_active_cells_map(grid::SplitActiveCellsMapIBG, ::Val{:interior}) = grid.interior_active_cells.halo_independent_cells
@inline get_active_cells_map(grid::SplitActiveCellsMapIBG, ::Val{:west})     = grid.interior_active_cells.west_halo_dependent_cells
@inline get_active_cells_map(grid::SplitActiveCellsMapIBG, ::Val{:east})     = grid.interior_active_cells.east_halo_dependent_cells
@inline get_active_cells_map(grid::SplitActiveCellsMapIBG, ::Val{:south})    = grid.interior_active_cells.south_halo_dependent_cells
@inline get_active_cells_map(grid::SplitActiveCellsMapIBG, ::Val{:north})    = grid.interior_active_cells.north_halo_dependent_cells
@inline get_active_cells_map(grid::ActiveZColumnsIBG,      ::Val{:surface})  = grid.active_z_columns

"""
    linear_index_to_tuple(idx, map, grid)

Converts a linear index to a tuple of indices based on the given map and grid.

# Arguments
- `idx`: The linear index to convert.
- `active_cells_map`: The map containing the N-dimensional index of the active cells

# Returns
A tuple of indices corresponding to the linear index.
"""
@inline linear_index_to_tuple(idx, active_cells_map) = @inbounds Base.map(Int, active_cells_map[idx])

@inline function linear_index_to_tuple(idx, active_cells_map::Tuple)
    @inbounds begin
        i = active_cells_map[1][idx]
        j = active_cells_map[2][idx]
    end
    return i, j
end

<<<<<<< HEAD
function ImmersedBoundaryGrid(grid, ib; active_cells_map::Bool=true) 
    ibg = ImmersedBoundaryGrid(grid, ib)
    TX, TY, TZ = topology(ibg)
    
    # Create the cells map on the CPU, then switch it to the GPU
    if active_cells_map 
        interior_active_cells = compute_active_cells(ibg)
        active_z_columns = compute_active_z_columns(ibg)
    else
        interior_active_cells = nothing
        active_z_columns = nothing
    end

    return ImmersedBoundaryGrid{TX, TY, TZ}(ibg.underlying_grid, 
                                            ibg.immersed_boundary, 
                                            interior_active_cells,
                                            active_z_columns)
end

=======
>>>>>>> 3fe5e9e6
with_halo(halo, ibg::ActiveCellsIBG) =
    ImmersedBoundaryGrid(with_halo(halo, ibg.underlying_grid), ibg.immersed_boundary; active_cells_map=true)

<<<<<<< HEAD
@inline active_cell(i, j, k, ibg) = !immersed_cell(i, j, k, ibg)
@inline active_column(i, j, k, grid, column) = @inbounds column[i, j, k] != 0
=======
@inline active_cell(i, j, k, grid, ib) = !immersed_cell(i, j, k, grid, ib)
>>>>>>> 3fe5e9e6

@kernel function _set_active_indices!(active_cells_field, grid, ib)
    i, j, k = @index(Global, NTuple)
    @inbounds active_cells_field[i, j, k] = active_cell(i, j, k, grid, ib)
end

function compute_interior_active_cells(grid, ib; parameters = :xyz)
    active_cells_field = Field{Center, Center, Center}(grid, Bool)
    fill!(active_cells_field, false)
    launch!(architecture(grid), grid, parameters, _set_active_indices!, active_cells_field, grid, ib)
    return active_cells_field
end

<<<<<<< HEAD
function active_z_columns_field(ibg)
    one_field = OneField(Int)
    condition = NotImmersed(truefunc)
    mask = 0
=======
@kernel function _set_active_columns!(active_z_columns, grid, ib)
    i, j = @index(Global, NTuple)
    active_column = false
    for k in 1:size(grid, 3)
        active_column = active_column | active_cell(i, j, k, grid, ib)
    end
    @inbounds active_z_columns[i, j, 1] = active_column
end
>>>>>>> 3fe5e9e6

function compute_active_z_columns(grid, ib)
    active_z_columns = Field{Center, Center, Nothing}(grid, Bool)
    fill!(active_z_columns, false)

    # Compute the active cells in the column
    launch!(architecture(grid), grid, :xy, _set_active_columns!, active_z_columns, grid, ib)

    return active_z_columns
end

# Maximum integer represented by the 
# `UInt8`, `UInt16` and `UInt32` types
const MAXUInt8  = 2^8  - 1
const MAXUInt16 = 2^16 - 1
const MAXUInt32 = 2^32 - 1

"""
<<<<<<< HEAD
    serially_compute_active_cells(ibg; parameters = :xyz)
=======
    interior_active_indices(grid, ib; parameters = :xyz)
>>>>>>> 3fe5e9e6

Compute the indices of the active interior cells in the given immersed boundary grid within the indices
specified by the `parameters` keyword argument

# Arguments
- `grid`: The underlying grid.
- `ib`: The immersed boundary.
- `parameters`: (optional) The parameters to be used for computing the active cells. Default is `:xyz`.

# Returns
An array of tuples representing the indices of the active interior cells.
"""
<<<<<<< HEAD
function serially_compute_active_cells(ibg; parameters = :xyz)
    active_cells_field = compute_interior_active_cells(ibg; parameters)
=======
function interior_active_indices(grid, ib; parameters = :xyz)
    active_cells_field = compute_interior_active_cells(grid, ib; parameters)
>>>>>>> 3fe5e9e6
    
    N = maximum(size(grid))
    IntType = N > MAXUInt8 ? (N > MAXUInt16 ? (N > MAXUInt32 ? UInt64 : UInt32) : UInt16) : UInt8
   
    IndicesType = Tuple{IntType, IntType, IntType}

    # Cannot findall on the entire field because we could incur on OOM errors
    # For this reason, we split the computation in vertical levels and `findall` the active indices in 
    # subsequent xy planes, then stitch them back together
    active_indices = IndicesType[]
    active_indices = findall_active_indices!(active_indices, active_cells_field, grid, IndicesType)
    active_indices = on_architecture(architecture(grid), active_indices)

    return active_indices
end

# Cannot `findall` on very large grids, so we split the computation in levels.
# This makes the computation a little heavier but avoids OOM errors (this computation
# is performed only once on setup)
function findall_active_indices!(active_indices, active_cells_field, grid, IndicesType)
    
    for k in 1:size(grid, 3)
        interior_indices = findall(on_architecture(CPU(), interior(active_cells_field, :, :, k:k)))
        interior_indices = convert_interior_indices(interior_indices, k, IndicesType)
        active_indices = vcat(active_indices, interior_indices)
        GC.gc()
    end

    return active_indices
end

function convert_interior_indices(interior_indices, k, IndicesType)
    interior_indices =   getproperty.(interior_indices, :I) 
    interior_indices = add_3rd_index.(interior_indices, k) |> Array{IndicesType}
    return interior_indices
end

@inline add_3rd_index(ij::Tuple, k) = (ij[1], ij[2], k) 

# In case of a serial grid, the interior computations are performed over the whole three-dimensional
# domain. Therefore, the `interior_active_cells` field contains the indices of all the active cells in 
# the range 1:Nx, 1:Ny and 1:Nz (i.e., we construct the map with parameters :xyz)
<<<<<<< HEAD
compute_active_cells(ibg) = serially_compute_active_cells(ibg; parameters = :xyz)

# If we eventually want to perform also barotropic step, `w` computation and `p` 
# computation only on active `columns`
function compute_active_z_columns(ibg)
    field = active_z_columns_field(ibg)
    field_interior = on_architecture(CPU(), interior(field, :, :, 1))
=======
map_interior_active_cells(grid, ib) = interior_active_indices(grid, ib; parameters = :xyz)

# If we eventually want to perform also barotropic step, `w` computation and `p` 
# computation only on active `columns`
function map_active_z_columns(grid, ib)
    active_cells_field = compute_active_z_columns(grid, ib)
    interior_cells     = on_architecture(CPU(), interior(active_cells_field, :, :, 1))
>>>>>>> 3fe5e9e6
  
    full_indices = findall(field_interior)

    Nx, Ny, _ = size(grid)
    # Reduce the size of the active_cells_map (originally a tuple of Int64)
    N = max(Nx, Ny)
    IntType = N > MAXUInt8 ? (N > MAXUInt16 ? (N > MAXUInt32 ? UInt64 : UInt32) : UInt16) : UInt8
<<<<<<< HEAD
    columns_map = getproperty.(full_indices, Ref(:I)) .|> Tuple{IntType, IntType}
    columns_map = on_architecture(architecture(ibg), columns_map)
=======
    surface_map = getproperty.(full_indices, Ref(:I)) .|> Tuple{IntType, IntType}
    surface_map = on_architecture(architecture(grid), surface_map)
>>>>>>> 3fe5e9e6

    return columns_map
end<|MERGE_RESOLUTION|>--- conflicted
+++ resolved
@@ -60,37 +60,10 @@
     return i, j
 end
 
-<<<<<<< HEAD
-function ImmersedBoundaryGrid(grid, ib; active_cells_map::Bool=true) 
-    ibg = ImmersedBoundaryGrid(grid, ib)
-    TX, TY, TZ = topology(ibg)
-    
-    # Create the cells map on the CPU, then switch it to the GPU
-    if active_cells_map 
-        interior_active_cells = compute_active_cells(ibg)
-        active_z_columns = compute_active_z_columns(ibg)
-    else
-        interior_active_cells = nothing
-        active_z_columns = nothing
-    end
-
-    return ImmersedBoundaryGrid{TX, TY, TZ}(ibg.underlying_grid, 
-                                            ibg.immersed_boundary, 
-                                            interior_active_cells,
-                                            active_z_columns)
-end
-
-=======
->>>>>>> 3fe5e9e6
 with_halo(halo, ibg::ActiveCellsIBG) =
     ImmersedBoundaryGrid(with_halo(halo, ibg.underlying_grid), ibg.immersed_boundary; active_cells_map=true)
 
-<<<<<<< HEAD
-@inline active_cell(i, j, k, ibg) = !immersed_cell(i, j, k, ibg)
-@inline active_column(i, j, k, grid, column) = @inbounds column[i, j, k] != 0
-=======
 @inline active_cell(i, j, k, grid, ib) = !immersed_cell(i, j, k, grid, ib)
->>>>>>> 3fe5e9e6
 
 @kernel function _set_active_indices!(active_cells_field, grid, ib)
     i, j, k = @index(Global, NTuple)
@@ -104,12 +77,6 @@
     return active_cells_field
 end
 
-<<<<<<< HEAD
-function active_z_columns_field(ibg)
-    one_field = OneField(Int)
-    condition = NotImmersed(truefunc)
-    mask = 0
-=======
 @kernel function _set_active_columns!(active_z_columns, grid, ib)
     i, j = @index(Global, NTuple)
     active_column = false
@@ -118,9 +85,8 @@
     end
     @inbounds active_z_columns[i, j, 1] = active_column
 end
->>>>>>> 3fe5e9e6
 
-function compute_active_z_columns(grid, ib)
+function active_z_columns_field(grid, ib)
     active_z_columns = Field{Center, Center, Nothing}(grid, Bool)
     fill!(active_z_columns, false)
 
@@ -137,11 +103,7 @@
 const MAXUInt32 = 2^32 - 1
 
 """
-<<<<<<< HEAD
-    serially_compute_active_cells(ibg; parameters = :xyz)
-=======
-    interior_active_indices(grid, ib; parameters = :xyz)
->>>>>>> 3fe5e9e6
+    serially_compute_active_cells(grid, ib; parameters = :xyz)
 
 Compute the indices of the active interior cells in the given immersed boundary grid within the indices
 specified by the `parameters` keyword argument
@@ -154,13 +116,8 @@
 # Returns
 An array of tuples representing the indices of the active interior cells.
 """
-<<<<<<< HEAD
-function serially_compute_active_cells(ibg; parameters = :xyz)
-    active_cells_field = compute_interior_active_cells(ibg; parameters)
-=======
-function interior_active_indices(grid, ib; parameters = :xyz)
+function serially_compute_active_cells(grid, ib; parameters = :xyz)
     active_cells_field = compute_interior_active_cells(grid, ib; parameters)
->>>>>>> 3fe5e9e6
     
     N = maximum(size(grid))
     IntType = N > MAXUInt8 ? (N > MAXUInt16 ? (N > MAXUInt32 ? UInt64 : UInt32) : UInt16) : UInt8
@@ -203,23 +160,13 @@
 # In case of a serial grid, the interior computations are performed over the whole three-dimensional
 # domain. Therefore, the `interior_active_cells` field contains the indices of all the active cells in 
 # the range 1:Nx, 1:Ny and 1:Nz (i.e., we construct the map with parameters :xyz)
-<<<<<<< HEAD
-compute_active_cells(ibg) = serially_compute_active_cells(ibg; parameters = :xyz)
+compute_active_cells(grid, ib) = serially_compute_active_cells(grid, ib; parameters = :xyz)
 
 # If we eventually want to perform also barotropic step, `w` computation and `p` 
 # computation only on active `columns`
-function compute_active_z_columns(ibg)
-    field = active_z_columns_field(ibg)
+function compute_active_z_columns(grid, ib)
+    field = active_z_columns_field(grid, ib)
     field_interior = on_architecture(CPU(), interior(field, :, :, 1))
-=======
-map_interior_active_cells(grid, ib) = interior_active_indices(grid, ib; parameters = :xyz)
-
-# If we eventually want to perform also barotropic step, `w` computation and `p` 
-# computation only on active `columns`
-function map_active_z_columns(grid, ib)
-    active_cells_field = compute_active_z_columns(grid, ib)
-    interior_cells     = on_architecture(CPU(), interior(active_cells_field, :, :, 1))
->>>>>>> 3fe5e9e6
   
     full_indices = findall(field_interior)
 
@@ -227,13 +174,8 @@
     # Reduce the size of the active_cells_map (originally a tuple of Int64)
     N = max(Nx, Ny)
     IntType = N > MAXUInt8 ? (N > MAXUInt16 ? (N > MAXUInt32 ? UInt64 : UInt32) : UInt16) : UInt8
-<<<<<<< HEAD
     columns_map = getproperty.(full_indices, Ref(:I)) .|> Tuple{IntType, IntType}
     columns_map = on_architecture(architecture(ibg), columns_map)
-=======
-    surface_map = getproperty.(full_indices, Ref(:I)) .|> Tuple{IntType, IntType}
-    surface_map = on_architecture(architecture(grid), surface_map)
->>>>>>> 3fe5e9e6
 
     return columns_map
 end