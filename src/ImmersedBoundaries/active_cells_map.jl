using Oceananigans
using Oceananigans.Utils
using Oceananigans.Grids: AbstractGrid

using KernelAbstractions: @kernel, @index

import Oceananigans.Grids: retrieve_surface_active_cells_map, retrieve_interior_active_cells_map

# REMEMBER: since the active map is stripped out of the grid when `Adapt`ing to the GPU, 
# The following types cannot be used to dispatch in kernels!!!

# An IBG with a single interior active cells map that includes the whole :xyz domain
const WholeActiveCellsMapIBG = ImmersedBoundaryGrid{<:Any, <:Any, <:Any, <:Any, <:Any, <:Any, <:AbstractArray}

# An IBG with an interior active cells map subdivided in 5 different sub-maps.
# Only used (for the moment) in the case of distributed architectures where the boundary adjacent region 
# has to be computed separately, these maps hold the active region in the "halo-independent" part of the domain
# (; halo_independent_cells), and the "halo-dependent" regions in the west, east, north, and south, respectively
const SplitActiveCellsMapIBG = ImmersedBoundaryGrid{<:Any, <:Any, <:Any, <:Any, <:Any, <:Any, <:NamedTuple}

"""
A constant representing an immersed boundary grid, where interior active cells are mapped to linear indices in grid.interior_active_cells
"""
const ActiveCellsIBG = ImmersedBoundaryGrid{<:Any, <:Any, <:Any, <:Any, <:Any, <:Any, <:Union{AbstractArray, NamedTuple}}

"""
A constant representing an immersed boundary grid, where active columns in the Z-direction are mapped to linear indices in grid.active_z_columns
"""
const ActiveZColumnsIBG = ImmersedBoundaryGrid{<:Any, <:Any, <:Any, <:Any, <:Any, <:Any, <:Any, <:AbstractArray}

@inline retrieve_surface_active_cells_map(grid::ActiveZColumnsIBG) = grid.active_z_columns

@inline retrieve_interior_active_cells_map(grid::WholeActiveCellsMapIBG, ::Val{:interior}) = grid.interior_active_cells
@inline retrieve_interior_active_cells_map(grid::SplitActiveCellsMapIBG, ::Val{:interior}) = grid.interior_active_cells.halo_independent_cells
@inline retrieve_interior_active_cells_map(grid::SplitActiveCellsMapIBG, ::Val{:west})     = grid.interior_active_cells.west_halo_dependent_cells
@inline retrieve_interior_active_cells_map(grid::SplitActiveCellsMapIBG, ::Val{:east})     = grid.interior_active_cells.east_halo_dependent_cells
@inline retrieve_interior_active_cells_map(grid::SplitActiveCellsMapIBG, ::Val{:south})    = grid.interior_active_cells.south_halo_dependent_cells
@inline retrieve_interior_active_cells_map(grid::SplitActiveCellsMapIBG, ::Val{:north})    = grid.interior_active_cells.north_halo_dependent_cells
@inline retrieve_interior_active_cells_map(grid::ActiveZColumnsIBG,      ::Val{:surface})  = grid.active_z_columns

"""
    active_linear_index_to_tuple(idx, map, grid)

Converts a linear index to a tuple of indices based on the given map and grid.

# Arguments
- `idx`: The linear index to convert.
- `active_cells_map`: The map containing the N-dimensional index of the active cells

# Returns
A tuple of indices corresponding to the linear index.
"""
@inline active_linear_index_to_tuple(idx, active_cells_map) = @inbounds Base.map(Int, active_cells_map[idx])

function ImmersedBoundaryGrid(grid, ib; active_cells_map::Bool=true) 
    ibg = ImmersedBoundaryGrid(grid, ib)
    TX, TY, TZ = topology(ibg)
    
    # Create the cells map on the CPU, then switch it to the GPU
    if active_cells_map 
        interior_active_cells = map_interior_active_cells(ibg)
        active_z_columns = map_active_z_columns(ibg)
    else
        interior_active_cells = nothing
        active_z_columns = nothing
    end

    return ImmersedBoundaryGrid{TX, TY, TZ}(ibg.underlying_grid, 
                                            ibg.immersed_boundary, 
                                            interior_active_cells,
                                            active_z_columns)
end

with_halo(halo, ibg::ActiveCellsIBG) =
    ImmersedBoundaryGrid(with_halo(halo, ibg.underlying_grid), ibg.immersed_boundary; active_cells_map = true)

@inline active_cell(i, j, k, ibg) = !immersed_cell(i, j, k, ibg)
@inline active_column(i, j, k, grid, column) = column[i, j, k] != 0

@kernel function _set_active_indices!(active_cells_field, grid)
    i, j, k = @index(Global, NTuple)
    @inbounds active_cells_field[i, j, k] = active_cell(i, j, k, grid)
end

function compute_interior_active_cells(ibg; parameters = :xyz)
    active_cells_field = Field{Center, Center, Center}(ibg, Bool)
    fill!(active_cells_field, false)
    launch!(architecture(ibg), ibg, parameters, _set_active_indices!, active_cells_field, ibg)
    return active_cells_field
end

function compute_active_z_columns(ibg)
    one_field = OneField(Int)
    condition = NotImmersed(truefunc)
    mask = 0

    # Compute all the active cells in a z-column using a ConditionalOperation
    conditional_active_cells = ConditionalOperation{Center, Center, Center}(one_field, identity, ibg, condition, mask)
    active_cells_in_column   = sum(conditional_active_cells, dims = 3)

    # Check whether the column ``i, j`` is immersed, which would correspond to `active_cells_in_column[i, j, 1] == 0`
    is_immersed_column = KernelFunctionOperation{Center, Center, Nothing}(active_column, ibg, active_cells_in_column)
    active_z_columns = Field{Center, Center, Nothing}(ibg, Bool)
    set!(active_z_columns, is_immersed_column)

    return active_z_columns
end

# Maximum integer represented by the 
# `UInt8`, `UInt16` and `UInt32` types
const MAXUInt8  = 2^8  - 1
const MAXUInt16 = 2^16 - 1
const MAXUInt32 = 2^32 - 1

"""
    interior_active_indices(ibg; parameters = :xyz)

Compute the indices of the active interior cells in the given immersed boundary grid within the indices
specified by the `parameters` keyword argument

# Arguments
- `ibg`: The immersed boundary grid.
- `parameters`: (optional) The parameters to be used for computing the active cells. Default is `:xyz`.

# Returns
An array of tuples representing the indices of the active interior cells.
"""
function interior_active_indices(ibg; parameters = :xyz)
    active_cells_field = compute_interior_active_cells(ibg; parameters)
    
    N = maximum(size(ibg))
    IntType = N > MAXUInt8 ? (N > MAXUInt16 ? (N > MAXUInt32 ? UInt64 : UInt32) : UInt16) : UInt8
   
    IndicesType = Tuple{IntType, IntType, IntType}

    # Cannot findall on the entire field because we could incur on OOM errors
    # For this reason, we split the computation in vertical levels and `findall` the active indices in 
    # subsequent xy planes, then stitch them back together
    active_indices = IndicesType[]
    active_indices = findall_active_indices!(active_indices, active_cells_field, ibg, IndicesType)
    active_indices = on_architecture(architecture(ibg), active_indices)

    return active_indices
end

# Cannot `findall` on very large grids, so we split the computation in levels.
# This makes the computation a little heavier but avoids OOM errors (this computation
# is performed only once on setup)
function findall_active_indices!(active_indices, active_cells_field, ibg, IndicesType)
    
    for k in 1:size(ibg, 3)
        interior_indices = findall(on_architecture(CPU(), interior(active_cells_field, :, :, k:k)))
        interior_indices = convert_interior_indices(interior_indices, k, IndicesType)
        active_indices = vcat(active_indices, interior_indices)
        GC.gc()
    end

    return active_indices
end

function convert_interior_indices(interior_indices, k, IndicesType)
    interior_indices =   getproperty.(interior_indices, :I) 
    interior_indices = add_3rd_index.(interior_indices, k) |> Array{IndicesType}
    return interior_indices
end

@inline add_3rd_index(ij::Tuple, k) = (ij[1], ij[2], k) 

# In case of a serial grid, the interior computations are performed over the whole three-dimensional
# domain. Therefore, the `interior_active_cells` field contains the indices of all the active cells in 
# the range 1:Nx, 1:Ny and 1:Nz (i.e., we construct the map with parameters :xyz)
map_interior_active_cells(ibg) = interior_active_indices(ibg; parameters = :xyz)

<<<<<<< HEAD
# In case of a `DistributedGrid` we want to have different maps depending on the partitioning of the domain:
#
# If we partition the domain in the x-direction, we typically want to have the option to split three-dimensional 
# kernels in a `halo-independent` part in the range Hx+1:Nx-Hx, 1:Ny, 1:Nz and two `halo-dependent` computations:
# a west one spanning 1:Hx, 1:Ny, 1:Nz and an east one spanning Nx-Hx+1:Nx, 1:Ny, 1:Nz. 
# For this reason we need three different maps, one containing the `halo_independent` active region, a `west` map and an `east` map. 
# For the same reason we need to construct `south` and `north` maps if we partition the domain in the y-direction.
# Therefore, the `interior_active_cells` in this case is a `NamedTuple` containing 5 elements.
# Note that boundary-adjacent maps corresponding to non-partitioned directions are set to `nothing`
function map_interior_active_cells(ibg::ImmersedBoundaryGrid{<:Any, <:Any, <:Any, <:Any, <:DistributedGrid})

    arch = architecture(ibg)

    # If we using a synchronized architecture, nothing
    # changes with serial execution.
    if arch isa SynchronizedDistributed
        return interior_active_indices(ibg; parameters = :xyz)
    end

    Rx, Ry, _  = arch.ranks
    Tx, Ty, _  = topology(ibg)
    Nx, Ny, Nz = size(ibg)
    Hx, Hy, _  = halo_size(ibg)
    
    x_boundary = (Hx, Ny, Nz)
    y_boundary = (Nx, Hy, Nz)
         
    left_offsets    = (0,  0,  0)
    right_x_offsets = (Nx-Hx, 0,     0)
    right_y_offsets = (0,     Ny-Hy, 0)

    include_west  = !isa(ibg, XFlatGrid) && (Rx != 1) && !(Tx == RightConnected)
    include_east  = !isa(ibg, XFlatGrid) && (Rx != 1) && !(Tx == LeftConnected)
    include_south = !isa(ibg, YFlatGrid) && (Ry != 1) && !(Ty == RightConnected)
    include_north = !isa(ibg, YFlatGrid) && (Ry != 1) && !(Ty == LeftConnected)

    west_halo_dependent_cells  = include_west  ? interior_active_indices(ibg; parameters = KernelParameters(x_boundary, left_offsets))    : nothing
    east_halo_dependent_cells  = include_east  ? interior_active_indices(ibg; parameters = KernelParameters(x_boundary, right_x_offsets)) : nothing
    south_halo_dependent_cells = include_south ? interior_active_indices(ibg; parameters = KernelParameters(y_boundary, left_offsets))    : nothing
    north_halo_dependent_cells = include_north ? interior_active_indices(ibg; parameters = KernelParameters(y_boundary, right_y_offsets)) : nothing
    
    nx = Rx == 1 ? Nx : (Tx == RightConnected || Tx == LeftConnected ? Nx - Hx : Nx - 2Hx)
    ny = Ry == 1 ? Ny : (Ty == RightConnected || Ty == LeftConnected ? Ny - Hy : Ny - 2Hy)

    ox = Rx == 1 || Tx == RightConnected ? 0 : Hx
    oy = Ry == 1 || Ty == RightConnected ? 0 : Hy
     
    halo_independent_cells = interior_active_indices(ibg; parameters = KernelParameters((nx, ny, Nz), (ox, oy, 0)))

    return (; halo_independent_cells, 
              west_halo_dependent_cells, 
              east_halo_dependent_cells, 
              south_halo_dependent_cells, 
              north_halo_dependent_cells)
end

map_interior_active_cells(ibg) = active_interior_indices(ibg; parameters = :xyz)

# In case of a `DistributedGrid` we want to have different maps depending on the 
# partitioning of the domain
function map_interior_active_cells(ibg::ImmersedBoundaryGrid{<:Any, <:Any, <:Any, <:Any, <:DistributedGrid})

    arch = architecture(ibg)
    Rx, Ry, _  = arch.ranks
    Tx, Ty, _  = topology(ibg)
    Nx, Ny, Nz = size(ibg)
    Hx, Hy, _  = halo_size(ibg)
    
    x_boundary = (Hx, Ny, Nz)
    y_boundary = (Nx, Hy, Nz)
         
    left_offsets    = (0,  0,  0)
    right_x_offsets = (Nx-Hx, 0,     0)
    right_y_offsets = (0,     Ny-Hy, 0)

    include_west  = !isa(ibg, XFlatGrid) && (Rx != 1) && !(Tx == RightConnected)
    include_east  = !isa(ibg, XFlatGrid) && (Rx != 1) && !(Tx == LeftConnected)
    include_south = !isa(ibg, YFlatGrid) && (Ry != 1) && !(Ty == RightConnected)
    include_north = !isa(ibg, YFlatGrid) && (Ry != 1) && !(Ty == LeftConnected)

    west  = include_west  ? active_interior_indices(ibg; parameters = KernelParameters(x_boundary, left_offsets))    : nothing
    east  = include_east  ? active_interior_indices(ibg; parameters = KernelParameters(x_boundary, right_x_offsets)) : nothing
    south = include_south ? active_interior_indices(ibg; parameters = KernelParameters(y_boundary, left_offsets))    : nothing
    north = include_north ? active_interior_indices(ibg; parameters = KernelParameters(y_boundary, right_y_offsets)) : nothing
    
    nx = Rx == 1 ? Nx : (Tx == RightConnected || Tx == LeftConnected ? Nx - Hx : Nx - 2Hx)
    ny = Ry == 1 ? Ny : (Ty == RightConnected || Ty == LeftConnected ? Ny - Hy : Ny - 2Hy)

    ox = Rx == 1 || Tx == RightConnected ? 0 : Hx
    oy = Ry == 1 || Ty == RightConnected ? 0 : Hy
     
    interior = active_interior_indices(ibg; parameters = KernelParameters((nx, ny, Nz), (ox, oy, 0)))

    return (; interior, west, east, south, north)
end

=======
>>>>>>> 3dfb50cf
# If we eventually want to perform also barotropic step, `w` computation and `p` 
# computation only on active `columns`
function map_active_z_columns(ibg)
    active_cells_field = compute_active_z_columns(ibg)
    interior_cells     = on_architecture(CPU(), interior(active_cells_field, :, :, 1))
  
    full_indices = findall(interior_cells)

    Nx, Ny, _ = size(ibg)
    # Reduce the size of the active_cells_map (originally a tuple of Int64)
    N = max(Nx, Ny)
    IntType = N > MAXUInt8 ? (N > MAXUInt16 ? (N > MAXUInt32 ? UInt64 : UInt32) : UInt16) : UInt8
    surface_map = getproperty.(full_indices, Ref(:I)) .|> Tuple{IntType, IntType}
    surface_map = on_architecture(architecture(ibg), surface_map)

    return surface_map
end<|MERGE_RESOLUTION|>--- conflicted
+++ resolved
@@ -171,105 +171,6 @@
 # the range 1:Nx, 1:Ny and 1:Nz (i.e., we construct the map with parameters :xyz)
 map_interior_active_cells(ibg) = interior_active_indices(ibg; parameters = :xyz)
 
-<<<<<<< HEAD
-# In case of a `DistributedGrid` we want to have different maps depending on the partitioning of the domain:
-#
-# If we partition the domain in the x-direction, we typically want to have the option to split three-dimensional 
-# kernels in a `halo-independent` part in the range Hx+1:Nx-Hx, 1:Ny, 1:Nz and two `halo-dependent` computations:
-# a west one spanning 1:Hx, 1:Ny, 1:Nz and an east one spanning Nx-Hx+1:Nx, 1:Ny, 1:Nz. 
-# For this reason we need three different maps, one containing the `halo_independent` active region, a `west` map and an `east` map. 
-# For the same reason we need to construct `south` and `north` maps if we partition the domain in the y-direction.
-# Therefore, the `interior_active_cells` in this case is a `NamedTuple` containing 5 elements.
-# Note that boundary-adjacent maps corresponding to non-partitioned directions are set to `nothing`
-function map_interior_active_cells(ibg::ImmersedBoundaryGrid{<:Any, <:Any, <:Any, <:Any, <:DistributedGrid})
-
-    arch = architecture(ibg)
-
-    # If we using a synchronized architecture, nothing
-    # changes with serial execution.
-    if arch isa SynchronizedDistributed
-        return interior_active_indices(ibg; parameters = :xyz)
-    end
-
-    Rx, Ry, _  = arch.ranks
-    Tx, Ty, _  = topology(ibg)
-    Nx, Ny, Nz = size(ibg)
-    Hx, Hy, _  = halo_size(ibg)
-    
-    x_boundary = (Hx, Ny, Nz)
-    y_boundary = (Nx, Hy, Nz)
-         
-    left_offsets    = (0,  0,  0)
-    right_x_offsets = (Nx-Hx, 0,     0)
-    right_y_offsets = (0,     Ny-Hy, 0)
-
-    include_west  = !isa(ibg, XFlatGrid) && (Rx != 1) && !(Tx == RightConnected)
-    include_east  = !isa(ibg, XFlatGrid) && (Rx != 1) && !(Tx == LeftConnected)
-    include_south = !isa(ibg, YFlatGrid) && (Ry != 1) && !(Ty == RightConnected)
-    include_north = !isa(ibg, YFlatGrid) && (Ry != 1) && !(Ty == LeftConnected)
-
-    west_halo_dependent_cells  = include_west  ? interior_active_indices(ibg; parameters = KernelParameters(x_boundary, left_offsets))    : nothing
-    east_halo_dependent_cells  = include_east  ? interior_active_indices(ibg; parameters = KernelParameters(x_boundary, right_x_offsets)) : nothing
-    south_halo_dependent_cells = include_south ? interior_active_indices(ibg; parameters = KernelParameters(y_boundary, left_offsets))    : nothing
-    north_halo_dependent_cells = include_north ? interior_active_indices(ibg; parameters = KernelParameters(y_boundary, right_y_offsets)) : nothing
-    
-    nx = Rx == 1 ? Nx : (Tx == RightConnected || Tx == LeftConnected ? Nx - Hx : Nx - 2Hx)
-    ny = Ry == 1 ? Ny : (Ty == RightConnected || Ty == LeftConnected ? Ny - Hy : Ny - 2Hy)
-
-    ox = Rx == 1 || Tx == RightConnected ? 0 : Hx
-    oy = Ry == 1 || Ty == RightConnected ? 0 : Hy
-     
-    halo_independent_cells = interior_active_indices(ibg; parameters = KernelParameters((nx, ny, Nz), (ox, oy, 0)))
-
-    return (; halo_independent_cells, 
-              west_halo_dependent_cells, 
-              east_halo_dependent_cells, 
-              south_halo_dependent_cells, 
-              north_halo_dependent_cells)
-end
-
-map_interior_active_cells(ibg) = active_interior_indices(ibg; parameters = :xyz)
-
-# In case of a `DistributedGrid` we want to have different maps depending on the 
-# partitioning of the domain
-function map_interior_active_cells(ibg::ImmersedBoundaryGrid{<:Any, <:Any, <:Any, <:Any, <:DistributedGrid})
-
-    arch = architecture(ibg)
-    Rx, Ry, _  = arch.ranks
-    Tx, Ty, _  = topology(ibg)
-    Nx, Ny, Nz = size(ibg)
-    Hx, Hy, _  = halo_size(ibg)
-    
-    x_boundary = (Hx, Ny, Nz)
-    y_boundary = (Nx, Hy, Nz)
-         
-    left_offsets    = (0,  0,  0)
-    right_x_offsets = (Nx-Hx, 0,     0)
-    right_y_offsets = (0,     Ny-Hy, 0)
-
-    include_west  = !isa(ibg, XFlatGrid) && (Rx != 1) && !(Tx == RightConnected)
-    include_east  = !isa(ibg, XFlatGrid) && (Rx != 1) && !(Tx == LeftConnected)
-    include_south = !isa(ibg, YFlatGrid) && (Ry != 1) && !(Ty == RightConnected)
-    include_north = !isa(ibg, YFlatGrid) && (Ry != 1) && !(Ty == LeftConnected)
-
-    west  = include_west  ? active_interior_indices(ibg; parameters = KernelParameters(x_boundary, left_offsets))    : nothing
-    east  = include_east  ? active_interior_indices(ibg; parameters = KernelParameters(x_boundary, right_x_offsets)) : nothing
-    south = include_south ? active_interior_indices(ibg; parameters = KernelParameters(y_boundary, left_offsets))    : nothing
-    north = include_north ? active_interior_indices(ibg; parameters = KernelParameters(y_boundary, right_y_offsets)) : nothing
-    
-    nx = Rx == 1 ? Nx : (Tx == RightConnected || Tx == LeftConnected ? Nx - Hx : Nx - 2Hx)
-    ny = Ry == 1 ? Ny : (Ty == RightConnected || Ty == LeftConnected ? Ny - Hy : Ny - 2Hy)
-
-    ox = Rx == 1 || Tx == RightConnected ? 0 : Hx
-    oy = Ry == 1 || Ty == RightConnected ? 0 : Hy
-     
-    interior = active_interior_indices(ibg; parameters = KernelParameters((nx, ny, Nz), (ox, oy, 0)))
-
-    return (; interior, west, east, south, north)
-end
-
-=======
->>>>>>> 3dfb50cf
 # If we eventually want to perform also barotropic step, `w` computation and `p` 
 # computation only on active `columns`
 function map_active_z_columns(ibg)
