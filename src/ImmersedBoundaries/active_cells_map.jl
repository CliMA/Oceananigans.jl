--- conflicted
+++ resolved
@@ -4,62 +4,6 @@
 
 using KernelAbstractions: @kernel, @index
 
-<<<<<<< HEAD
-import Oceananigans.Utils: active_cells_work_layout
-
-using Oceananigans.Solvers: solve_batched_tridiagonal_system_z!, ZDirection
-using Oceananigans.DistributedComputations: DistributedGrid
-
-import Oceananigans.Solvers: solve_batched_tridiagonal_system_kernel!
-
-const ActiveSurfaceIBG          = ImmersedBoundaryGrid{<:Any, <:Any, <:Any, <:Any, <:Any, <:Any, <:Any, <:AbstractArray}
-const DistributedActiveCellsIBG = ImmersedBoundaryGrid{<:Any, <:Any, <:Any, <:Any, <:DistributedGrid, <:Any, <:NamedTuple} # Cannot be used to dispatch in kernels!!!
-const ArrayActiveCellsIBG       = ImmersedBoundaryGrid{<:Any, <:Any, <:Any, <:Any, <:Any, <:Any, <:AbstractArray}
-const NamedTupleActiveCellsIBG  = ImmersedBoundaryGrid{<:Any, <:Any, <:Any, <:Any, <:Any, <:Any, <:NamedTuple}
-const ActiveCellsIBG            = Union{DistributedActiveCellsIBG, ArrayActiveCellsIBG, NamedTupleActiveCellsIBG}
-
-struct InteriorMap end
-struct SurfaceMap end
-
-struct WestMap  end
-struct EastMap  end
-struct SouthMap end
-struct NorthMap end
-
-active_map(::Val{:west})  = WestMap()
-active_map(::Val{:east})  = EastMap()
-active_map(::Val{:south}) = SouthMap()
-active_map(::Val{:north}) = NorthMap()
-
-@inline use_only_active_surface_cells(::AbstractGrid)               = nothing
-@inline use_only_active_surface_cells(::ActiveSurfaceIBG)           = SurfaceMap()
-
-@inline use_only_active_interior_cells(::AbstractGrid)              = nothing
-@inline use_only_active_interior_cells(::ActiveCellsIBG)            = InteriorMap()
-@inline use_only_active_interior_cells(::DistributedActiveCellsIBG) = InteriorMap()
-
-"""
-    active_cells_work_layout(group, size, map_type, grid)
-
-Compute the work layout for active cells based on the given map type and grid.
-
-# Arguments
-- `group`: The previous workgroup.
-- `size`: The previous worksize.
-- `map_type`: The type of map (e.g., `InteriorMap`, `WestMap`, `EastMap`, `SouthMap`, `NorthMap`).
-- `grid`: The grid containing the active cells.
-
-# Returns
-- A tuple `(workgroup, worksize)` representing the work layout for active cells.
-"""
-@inline active_cells_work_layout(group, size, ::InteriorMap, grid::ArrayActiveCellsIBG)      = min(length(grid.interior_active_cells), 256),          length(grid.interior_active_cells)
-@inline active_cells_work_layout(group, size, ::InteriorMap, grid::NamedTupleActiveCellsIBG) = min(length(grid.interior_active_cells.interior), 256), length(grid.interior_active_cells.interior)
-@inline active_cells_work_layout(group, size, ::WestMap,     grid::NamedTupleActiveCellsIBG) = min(length(grid.interior_active_cells.west),     256), length(grid.interior_active_cells.west)
-@inline active_cells_work_layout(group, size, ::EastMap,     grid::NamedTupleActiveCellsIBG) = min(length(grid.interior_active_cells.east),     256), length(grid.interior_active_cells.east)
-@inline active_cells_work_layout(group, size, ::SouthMap,    grid::NamedTupleActiveCellsIBG) = min(length(grid.interior_active_cells.south),    256), length(grid.interior_active_cells.south)
-@inline active_cells_work_layout(group, size, ::NorthMap,    grid::NamedTupleActiveCellsIBG) = min(length(grid.interior_active_cells.north),    256), length(grid.interior_active_cells.north)
-@inline active_cells_work_layout(group, size, ::SurfaceMap,  grid::ActiveSurfaceIBG)         = min(length(grid.surface_active_cells),  256),          length(grid.surface_active_cells)
-=======
 import Oceananigans.Grids: retrieve_surface_active_cells_map, retrieve_interior_active_cells_map
 
 using Oceananigans.Solvers: solve_batched_tridiagonal_system_z!, ZDirection
@@ -101,7 +45,6 @@
 @inline retrieve_interior_active_cells_map(grid::SplitActiveCellsMapIBG, ::Val{:south})    = grid.interior_active_cells.south_halo_dependent_cells
 @inline retrieve_interior_active_cells_map(grid::SplitActiveCellsMapIBG, ::Val{:north})    = grid.interior_active_cells.north_halo_dependent_cells
 @inline retrieve_interior_active_cells_map(grid::ActiveZColumnsIBG,      ::Val{:surface})  = grid.active_z_columns
->>>>>>> e8ecccea
 
 """
     active_linear_index_to_tuple(idx, map, grid)
@@ -110,27 +53,12 @@
 
 # Arguments
 - `idx`: The linear index to convert.
-<<<<<<< HEAD
-- `map`: The map indicating the type of index conversion to perform.
-- `grid`: The grid containing the active cells.
-=======
 - `active_cells_map`: The map containing the N-dimensional index of the active cells
->>>>>>> e8ecccea
 
 # Returns
 A tuple of indices corresponding to the linear index.
 """
-<<<<<<< HEAD
-@inline active_linear_index_to_tuple(idx, ::InteriorMap, grid::ArrayActiveCellsIBG)      = Base.map(Int, grid.interior_active_cells[idx])
-@inline active_linear_index_to_tuple(idx, ::InteriorMap, grid::NamedTupleActiveCellsIBG) = Base.map(Int, grid.interior_active_cells.interior[idx])
-@inline active_linear_index_to_tuple(idx, ::WestMap,     grid::NamedTupleActiveCellsIBG) = Base.map(Int, grid.interior_active_cells.west[idx])
-@inline active_linear_index_to_tuple(idx, ::EastMap,     grid::NamedTupleActiveCellsIBG) = Base.map(Int, grid.interior_active_cells.east[idx])
-@inline active_linear_index_to_tuple(idx, ::SouthMap,    grid::NamedTupleActiveCellsIBG) = Base.map(Int, grid.interior_active_cells.south[idx])
-@inline active_linear_index_to_tuple(idx, ::NorthMap,    grid::NamedTupleActiveCellsIBG) = Base.map(Int, grid.interior_active_cells.north[idx])
-@inline active_linear_index_to_tuple(idx, ::SurfaceMap,  grid::ActiveSurfaceIBG)         = Base.map(Int, grid.surface_active_cells[idx])
-=======
 @inline active_linear_index_to_tuple(idx, active_cells_map) = @inbounds Base.map(Int, active_cells_map[idx])
->>>>>>> e8ecccea
 
 function ImmersedBoundaryGrid(grid, ib; active_cells_map::Bool = true) 
 
@@ -140,27 +68,16 @@
     # Create the cells map on the CPU, then switch it to the GPU
     if active_cells_map 
         interior_map = map_interior_active_cells(ibg)
-<<<<<<< HEAD
-        surface_map  = map_surface_active_cells(ibg)
-    else
-        interior_map = nothing
-        surface_map  = nothing
-=======
         column_map   = map_active_z_columns(ibg)
     else
         interior_map = nothing
         column_map  = nothing
->>>>>>> e8ecccea
     end
 
     return ImmersedBoundaryGrid{TX, TY, TZ}(ibg.underlying_grid, 
                                             ibg.immersed_boundary, 
                                             interior_map,
-<<<<<<< HEAD
-                                            surface_map)
-=======
                                             column_map)
->>>>>>> e8ecccea
 end
 
 with_halo(halo, ibg::ActiveCellsIBG) =
@@ -205,16 +122,10 @@
 const MAXUInt32 = 2^32 - 1
 
 """
-<<<<<<< HEAD
-    active_interior_indices(ibg; parameters = :xyz)
-
-Compute the indices of the active interior cells in the given immersed boundary grid.
-=======
     interior_active_indices(ibg; parameters = :xyz)
 
 Compute the indices of the active interior cells in the given immersed boundary grid within the indices
 specified by the `parameters` keyword argument
->>>>>>> e8ecccea
 
 # Arguments
 - `ibg`: The immersed boundary grid.
@@ -223,11 +134,7 @@
 # Returns
 An array of tuples representing the indices of the active interior cells.
 """
-<<<<<<< HEAD
-function active_interior_indices(ibg; parameters = :xyz)
-=======
 function interior_active_indices(ibg; parameters = :xyz)
->>>>>>> e8ecccea
     active_cells_field = compute_interior_active_cells(ibg; parameters)
     
     N = maximum(size(ibg))
@@ -240,11 +147,7 @@
     # subsequent xy planes, then stitch them back together
     active_indices = IndicesType[]
     active_indices = findall_active_indices!(active_indices, active_cells_field, ibg, IndicesType)
-<<<<<<< HEAD
-    active_indices = arch_array(architecture(ibg), active_indices)
-=======
     active_indices = on_architecture(architecture(ibg), active_indices)
->>>>>>> e8ecccea
 
     return active_indices
 end
@@ -375,15 +278,9 @@
 
 # If we eventually want to perform also barotropic step, `w` computation and `p` 
 # computation only on active `columns`
-<<<<<<< HEAD
-function map_surface_active_cells(ibg)
-    active_cells_field = compute_surface_active_cells(ibg)
-    interior_cells     = arch_array(CPU(), interior(active_cells_field, :, :, 1))
-=======
 function map_active_z_columns(ibg)
     active_cells_field = compute_active_z_columns(ibg)
     interior_cells     = on_architecture(CPU(), interior(active_cells_field, :, :, 1))
->>>>>>> e8ecccea
   
     full_indices = findall(interior_cells)
 
@@ -392,11 +289,7 @@
     N = max(Nx, Ny)
     IntType = N > MAXUInt8 ? (N > MAXUInt16 ? (N > MAXUInt32 ? UInt64 : UInt32) : UInt16) : UInt8
     surface_map = getproperty.(full_indices, Ref(:I)) .|> Tuple{IntType, IntType}
-<<<<<<< HEAD
-    surface_map = arch_array(architecture(ibg), surface_map)
-=======
     surface_map = on_architecture(architecture(ibg), surface_map)
->>>>>>> e8ecccea
 
     return surface_map
 end