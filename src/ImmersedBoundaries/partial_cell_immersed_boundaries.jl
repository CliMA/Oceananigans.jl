--- conflicted
+++ resolved
@@ -98,8 +98,4 @@
 @inline Δzᶜᶠᶠ(i, j, k, ibg::PCIBG) = min(Δzᶜᶜᶠ(i, j-1, k, ibg), Δzᶜᶜᶠ(i, j, k, ibg))      
 @inline Δzᶠᶠᶠ(i, j, k, ibg::PCIBG) = min(Δzᶠᶜᶠ(i, j-1, k, ibg), Δzᶠᶜᶠ(i, j, k, ibg))
 
-<<<<<<< HEAD
-@inline z_bottom(i, j, k, ibg::PCIBG) = @inbounds ibg.immersed_boundary.bottom_height[i, j]
-=======
-@inline z_bottom(i, j, ibg::PCIBG) = @inbounds ibg.immersed_boundary.bottom_height[i, j]
->>>>>>> 8e6b5cd5
+@inline z_bottom(i, j, ibg::PCIBG) = @inbounds ibg.immersed_boundary.bottom_height[i, j]