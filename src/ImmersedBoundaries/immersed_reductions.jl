using Oceananigans.Fields: AbstractField, indices

import Oceananigans.AbstractOperations: ConditionalOperation, evaluate_condition
import Oceananigans.Fields: condition_operand, conditional_length

#####
##### Reduction operations involving immersed boundary grids exclude the immersed periphery,
##### which includes both external nodes and nodes on the immersed interface.
#####

@inline truefunc(args...) = true

struct NotImmersed{F} <: Function
    func :: F
end

# ImmersedField
const IF = AbstractField{<:Any, <:Any, <:Any, <:ImmersedBoundaryGrid}

@inline condition_operand(func::Function,         op::IF, cond,      mask) = ConditionalOperation(op; func, condition=NotImmersed(cond),     mask)
@inline condition_operand(func::Function,         op::IF, ::Nothing, mask) = ConditionalOperation(op; func, condition=NotImmersed(truefunc), mask)
@inline condition_operand(func::typeof(identity), op::IF, ::Nothing, mask) = ConditionalOperation(op; func, condition=NotImmersed(truefunc), mask)

@inline conditional_length(c::IF)       = conditional_length(condition_operand(identity, c, nothing, 0))
@inline conditional_length(c::IF, dims) = conditional_length(condition_operand(identity, c, nothing, 0), dims)

@inline function evaluate_condition(condition::NotImmersed, i, j, k, ibg, co::ConditionalOperation, args...)
    ℓx, ℓy, ℓz = map(instantiate, location(co))
    immersed = immersed_peripheral_node(i, j, k, ibg, ℓx, ℓy, ℓz) | inactive_node(i, j, k, ibg, ℓx, ℓy, ℓz)
    return !immersed & evaluate_condition(condition.func, i, j, k, ibg, args...)
end 

#####
##### Reduction operations on Reduced Fields test the immersed condition on the entirety of the immersed direction
#####

struct NotImmersedColumn{IC, F} <:Function
    immersed_column :: IC
    func :: F
end

using Oceananigans.Fields: reduced_dimensions, OneField
using Oceananigans.AbstractOperations: ConditionalOperation

# ImmersedReducedFields
const XIRF = AbstractField{Nothing, <:Any, <:Any, <:ImmersedBoundaryGrid}
const YIRF = AbstractField{<:Any, Nothing, <:Any, <:ImmersedBoundaryGrid}
const ZIRF = AbstractField{<:Any, <:Any, Nothing, <:ImmersedBoundaryGrid}

const YZIRF = AbstractField{<:Any, Nothing, Nothing, <:ImmersedBoundaryGrid}
const XZIRF = AbstractField{Nothing, <:Any, Nothing, <:ImmersedBoundaryGrid}
const XYIRF = AbstractField{Nothing, Nothing, <:Any, <:ImmersedBoundaryGrid}

const XYZIRF = AbstractField{Nothing, Nothing, Nothing, <:ImmersedBoundaryGrid}

const IRF = Union{XIRF, YIRF, ZIRF, YZIRF, XZIRF, XYIRF, XYZIRF}

@inline condition_operand(func::Function,         op::IRF, cond,      mask) = ConditionalOperation(op; func, condition=NotImmersedColumn(immersed_column(op), cond    ), mask)
@inline condition_operand(func::Function,         op::IRF, ::Nothing, mask) = ConditionalOperation(op; func, condition=NotImmersedColumn(immersed_column(op), truefunc), mask)
@inline condition_operand(func::typeof(identity), op::IRF, ::Nothing, mask) = ConditionalOperation(op; func, condition=NotImmersedColumn(immersed_column(op), truefunc), mask)

@inline function immersed_column(field::IRF)
<<<<<<< HEAD
    reduced_dims  = reduced_dimensions(field)
    full_location = map(fill_location, location(field)) 
    one_field     = ConditionalOperation{full_location...}(OneField(Int), identity, field.grid, NotImmersed(truefunc), 0.0)

    return sum(one_field, dims = reduced_dims)
=======
    grid         = field.grid
    reduced_dims = reduced_dimensions(field)
    LX, LY, LZ   = map(center_to_nothing, location(field))
    one_field    = ConditionalOperation{LX, LY, LZ}(OneField(Int), identity, grid, NotImmersed(truefunc), zero(grid))
    return sum(one_field, dims=reduced_dims)
>>>>>>> d19ab3c8
end

@inline center_to_nothing(::Type{Face})    = Face
@inline center_to_nothing(::Type{Center})  = Center
@inline center_to_nothing(::Type{Nothing}) = Center

@inline function evaluate_condition(condition::NotImmersedColumn, i, j, k, ibg, co::ConditionalOperation, args...)
    LX, LY, LZ = location(co)
    return evaluate_condition(condition.func, i, j, k, ibg, args...) & !(is_immersed_column(i, j, k, condition.immersed_column))
end 

@inline is_immersed_column(i, j, k, column) = @inbounds column[i, j, k] == 0<|MERGE_RESOLUTION|>--- conflicted
+++ resolved
@@ -60,19 +60,11 @@
 @inline condition_operand(func::typeof(identity), op::IRF, ::Nothing, mask) = ConditionalOperation(op; func, condition=NotImmersedColumn(immersed_column(op), truefunc), mask)
 
 @inline function immersed_column(field::IRF)
-<<<<<<< HEAD
-    reduced_dims  = reduced_dimensions(field)
-    full_location = map(fill_location, location(field)) 
-    one_field     = ConditionalOperation{full_location...}(OneField(Int), identity, field.grid, NotImmersed(truefunc), 0.0)
-
-    return sum(one_field, dims = reduced_dims)
-=======
     grid         = field.grid
     reduced_dims = reduced_dimensions(field)
     LX, LY, LZ   = map(center_to_nothing, location(field))
     one_field    = ConditionalOperation{LX, LY, LZ}(OneField(Int), identity, grid, NotImmersed(truefunc), zero(grid))
     return sum(one_field, dims=reduced_dims)
->>>>>>> d19ab3c8
 end
 
 @inline center_to_nothing(::Type{Face})    = Face
