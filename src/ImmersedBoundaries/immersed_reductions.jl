--- conflicted
+++ resolved
@@ -54,11 +54,7 @@
     elseif operand isa IRF
         immersed_condition = NotImmersedColumn(immersed_column(operand), nothing)
     else
-<<<<<<< HEAD
-        immersed_condition = condition # it's already immersed
-=======
         immersed_condition = NotImmersed(condition)
->>>>>>> 7c429d3a
     end
     LX, LY, LZ = location(operand)
     grid = operand.grid
