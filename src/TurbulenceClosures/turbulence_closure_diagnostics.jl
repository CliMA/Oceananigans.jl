# Timescale for diffusion across one cell
using Oceananigans.Grids: topology

function min_Δxyz(grid)
    topo = topology(grid)

<<<<<<< HEAD
=======
    Δx = minimum_grid_spacing(grid.Δx, topo[1])
    Δy = minimum_grid_spacing(grid.Δy, topo[2])
    Δz = minimum_grid_spacing(grid.Δz, topo[3])

    return min(Δx, Δy, Δy)
end

>>>>>>> 860e4aea
cell_diffusion_timescale(model) = cell_diffusion_timescale(model.closure, model.diffusivities, model.grid)
cell_diffusion_timescale(::Nothing, diffusivities, grid) = Inf

maximum_numeric_diffusivity(κ::Number) = κ
maximum_numeric_diffusivity(κ::NamedTuple) = maximum(κ)
maximum_numeric_diffusivity(κ::NamedTuple{()}) = 0 # tracers=nothing means empty diffusivity tuples

# As the name suggests, we give up in the case of a function diffusivity
maximum_numeric_diffusivity(κ::Function) = 0

<<<<<<< HEAD
=======
minimum_grid_spacing(Δx, TX          ) = minimum(Δx)
minimum_grid_spacing(Δx, ::Type{Flat}) = Inf

>>>>>>> 860e4aea
function cell_diffusion_timescale(closure::IsotropicDiffusivity, diffusivities, grid)
    Δ = min_Δxyz(grid)
    max_κ = maximum_numeric_diffusivity(closure.κ)
    max_ν = maximum_numeric_diffusivity(closure.ν)
    return min(Δ^2 / max_ν, Δ^2 / max_κ)
end

function cell_diffusion_timescale(closure::AnisotropicDiffusivity, diffusivities, grid)
    topo = topology(grid)

    Δx = minimum_grid_spacing(grid.Δx, topo[1])
    Δy = minimum_grid_spacing(grid.Δy, topo[2])
    Δz = minimum_grid_spacing(grid.Δz, topo[3])

    max_νx = maximum_numeric_diffusivity(closure.νx)
    max_νy = maximum_numeric_diffusivity(closure.νy)
    max_νz = maximum_numeric_diffusivity(closure.νz)

    max_κx = maximum_numeric_diffusivity(closure.κx)
    max_κy = maximum_numeric_diffusivity(closure.κy)
    max_κz = maximum_numeric_diffusivity(closure.κz)

    return min(Δx^2 / max_νx,
               Δy^2 / max_νy,
               Δz^2 / max_νz,
               Δx^2 / max_κx,
               Δy^2 / max_κy,
               Δz^2 / max_κz)
end

function cell_diffusion_timescale(closure::AnisotropicBiharmonicDiffusivity, diffusivities, grid)
    topo = topology(grid)

    Δx = minimum_grid_spacing(grid.Δx, topo[1])
    Δy = minimum_grid_spacing(grid.Δy, topo[2])
    Δz = minimum_grid_spacing(grid.Δz, topo[3])

    max_νx = maximum_numeric_diffusivity(closure.νx)
    max_νy = maximum_numeric_diffusivity(closure.νy)
    max_νz = maximum_numeric_diffusivity(closure.νz)

    max_κx = maximum_numeric_diffusivity(closure.κx)
    max_κy = maximum_numeric_diffusivity(closure.κy)
    max_κz = maximum_numeric_diffusivity(closure.κz)

    return min(Δx^4 / max_νx,
               Δy^4 / max_νy,
               Δz^4 / max_νz,
               Δx^4 / max_κx,
               Δy^4 / max_κy,
               Δz^4 / max_κz)
end

function cell_diffusion_timescale(closure::HorizontallyCurvilinearAnisotropicDiffusivity, diffusivities, grid)
    topo = topology(grid)

    Δx = minimum_grid_spacing(grid.Δx, topo[1])
    Δy = minimum_grid_spacing(grid.Δy, topo[2])
    Δz = minimum_grid_spacing(grid.Δz, topo[3])

    max_νh = maximum_numeric_diffusivity(closure.νh)
    max_νz = maximum_numeric_diffusivity(closure.νz)

    max_κh = maximum_numeric_diffusivity(closure.κh)
    max_κz = maximum_numeric_diffusivity(closure.κz)

    return min(Δx^2 / max_νh,
               Δy^2 / max_νh,
               Δz^2 / max_νz,
               Δx^2 / max_κh,
               Δy^2 / max_κh,
               Δz^2 / max_κz)
end

function cell_diffusion_timescale(closure::HorizontallyCurvilinearAnisotropicBiharmonicDiffusivity, diffusivities, grid)
    Δx = min_Δx(grid)
    Δy = min_Δy(grid)
    Δz = min_Δz(grid)

    max_νh = maximum_numeric_diffusivity(closure.νh)
    max_νz = maximum_numeric_diffusivity(closure.νz)

    max_κh = maximum_numeric_diffusivity(closure.κh)
    max_κz = maximum_numeric_diffusivity(closure.κz)

    return min(Δx^4 / max_νh,
               Δy^4 / max_νh,
               Δz^4 / max_νz,
               Δx^4 / max_κh,
               Δy^4 / max_κh,
               Δz^4 / max_κz)
end

function cell_diffusion_timescale(closure::SmagorinskyLilly{FT, P, <:NamedTuple{()}},
                                  diffusivities, grid) where {FT, P}
    Δ = min_Δxyz(grid)
    max_ν = maximum(diffusivities.νₑ.data.parent)
    return Δ^2 / max_ν
end

function cell_diffusion_timescale(closure::SmagorinskyLilly, diffusivities, grid)
    Δ = min_Δxyz(grid)
    min_Pr = minimum(closure.Pr)
    max_κ = maximum(closure.κ)
    max_νκ = maximum(diffusivities.νₑ.data.parent) * max(1, 1/min_Pr)
    return min(Δ^2 / max_νκ, Δ^2 / max_κ)
end

function cell_diffusion_timescale(closure::AnisotropicMinimumDissipation{FT, PK, PN, <:NamedTuple{()}},
                                  diffusivities, grid) where {FT, PK, PN}
    Δ = min_Δxyz(grid)
    max_ν = maximum(diffusivities.νₑ.data.parent)
    return Δ^2 / max_ν
end

function cell_diffusion_timescale(closure::AnisotropicMinimumDissipation, diffusivities, grid)
    Δ = min_Δxyz(grid)
    max_ν = maximum(diffusivities.νₑ.data.parent)
    max_κ = max(Tuple(maximum(κₑ.data.parent) for κₑ in diffusivities.κₑ)...)
    return min(Δ^2 / max_ν, Δ^2 / max_κ)
end

function cell_diffusion_timescale(closure::TwoDimensionalLeith, diffusivities, grid)
    Δ = min_Δxyz(grid)
    max_ν = maximum(diffusivities.νₑ.data.parent)
    return Δ^2 / max_ν
end

cell_diffusion_timescale(closure::Tuple, diffusivities, grid) =
    min(Tuple(cell_diffusion_timescale(c, diffusivities, grid) for c in closure)...)<|MERGE_RESOLUTION|>--- conflicted
+++ resolved
@@ -1,11 +1,12 @@
-# Timescale for diffusion across one cell
+#####
+##### Timescale for diffusion across one cell
+#####
+
 using Oceananigans.Grids: topology
 
 function min_Δxyz(grid)
     topo = topology(grid)
 
-<<<<<<< HEAD
-=======
     Δx = minimum_grid_spacing(grid.Δx, topo[1])
     Δy = minimum_grid_spacing(grid.Δy, topo[2])
     Δz = minimum_grid_spacing(grid.Δz, topo[3])
@@ -13,7 +14,6 @@
     return min(Δx, Δy, Δy)
 end
 
->>>>>>> 860e4aea
 cell_diffusion_timescale(model) = cell_diffusion_timescale(model.closure, model.diffusivities, model.grid)
 cell_diffusion_timescale(::Nothing, diffusivities, grid) = Inf
 
@@ -24,12 +24,9 @@
 # As the name suggests, we give up in the case of a function diffusivity
 maximum_numeric_diffusivity(κ::Function) = 0
 
-<<<<<<< HEAD
-=======
-minimum_grid_spacing(Δx, TX          ) = minimum(Δx)
+minimum_grid_spacing(Δx, TX)           = minimum(Δx)
 minimum_grid_spacing(Δx, ::Type{Flat}) = Inf
 
->>>>>>> 860e4aea
 function cell_diffusion_timescale(closure::IsotropicDiffusivity, diffusivities, grid)
     Δ = min_Δxyz(grid)
     max_κ = maximum_numeric_diffusivity(closure.κ)
