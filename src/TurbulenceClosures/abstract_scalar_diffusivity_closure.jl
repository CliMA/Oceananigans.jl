--- conflicted
+++ resolved
@@ -139,27 +139,18 @@
 #####
 ##### Stress divergences
 #####
-
-<<<<<<< HEAD
+    
+const AID = AbstractScalarDiffusivity{<:Any, <:ThreeDimensionalFormulation}
+const AHD = AbstractScalarDiffusivity{<:Any, <:HorizontalFormulation}
+const ADD = AbstractScalarDiffusivity{<:Any, <:HorizontalDivergenceFormulation}
+const AVD = AbstractScalarDiffusivity{<:Any, <:VerticalFormulation}
+    
 @inline viscous_flux_ux(i, j, k, grid, clo::AID, K, U, C, clk, b) = - 2 * ν_σᶜᶜᶜ(i, j, k, grid, clo, K, clk, Σ₁₁, U.u, U.v, U.w)
 @inline viscous_flux_vx(i, j, k, grid, clo::AID, K, U, C, clk, b) = - 2 * ν_σᶠᶠᶜ(i, j, k, grid, clo, K, clk, Σ₂₁, U.u, U.v, U.w)
 @inline viscous_flux_wx(i, j, k, grid, clo::AID, K, U, C, clk, b) = - 2 * ν_σᶠᶜᶠ(i, j, k, grid, clo, K, clk, Σ₃₁, U.u, U.v, U.w)
 @inline viscous_flux_uy(i, j, k, grid, clo::AID, K, U, C, clk, b) = - 2 * ν_σᶠᶠᶜ(i, j, k, grid, clo, K, clk, Σ₁₂, U.u, U.v, U.w)
 @inline viscous_flux_vy(i, j, k, grid, clo::AID, K, U, C, clk, b) = - 2 * ν_σᶜᶜᶜ(i, j, k, grid, clo, K, clk, Σ₂₂, U.u, U.v, U.w)
 @inline viscous_flux_wy(i, j, k, grid, clo::AID, K, U, C, clk, b) = - 2 * ν_σᶜᶠᶠ(i, j, k, grid, clo, K, clk, Σ₃₂, U.u, U.v, U.w)
-=======
-const AID = AbstractScalarDiffusivity{<:Any, <:ThreeDimensionalFormulation}
-const AHD = AbstractScalarDiffusivity{<:Any, <:HorizontalFormulation}
-const ADD = AbstractScalarDiffusivity{<:Any, <:HorizontalDivergenceFormulation}
-const AVD = AbstractScalarDiffusivity{<:Any, <:VerticalFormulation}
-
-@inline viscous_flux_ux(i, j, k, grid, closure::AID, K, U, C, clock, b) = - 2 * ν_σᶜᶜᶜ(i, j, k, grid, closure, K, clock, Σ₁₁, U.u, U.v, U.w)
-@inline viscous_flux_vx(i, j, k, grid, closure::AID, K, U, C, clock, b) = - 2 * ν_σᶠᶠᶜ(i, j, k, grid, closure, K, clock, Σ₂₁, U.u, U.v, U.w)
-@inline viscous_flux_wx(i, j, k, grid, closure::AID, K, U, C, clock, b) = - 2 * ν_σᶠᶜᶠ(i, j, k, grid, closure, K, clock, Σ₃₁, U.u, U.v, U.w)
-@inline viscous_flux_uy(i, j, k, grid, closure::AID, K, U, C, clock, b) = - 2 * ν_σᶠᶠᶜ(i, j, k, grid, closure, K, clock, Σ₁₂, U.u, U.v, U.w)
-@inline viscous_flux_vy(i, j, k, grid, closure::AID, K, U, C, clock, b) = - 2 * ν_σᶜᶜᶜ(i, j, k, grid, closure, K, clock, Σ₂₂, U.u, U.v, U.w)
-@inline viscous_flux_wy(i, j, k, grid, closure::AID, K, U, C, clock, b) = - 2 * ν_σᶜᶠᶠ(i, j, k, grid, closure, K, clock, Σ₃₂, U.u, U.v, U.w)
->>>>>>> 30f5f0e7
 
 @inline viscous_flux_ux(i, j, k, grid, clo::AHD, K, U, C, clk, b) = - ν_δᶜᶜᶜ(i, j, k, grid, clo, K, clk, U.u, U.v)
 @inline viscous_flux_vx(i, j, k, grid, clo::AHD, K, U, C, clk, b) = - ν_ζᶠᶠᶜ(i, j, k, grid, clo, K, clk, U.u, U.v)
@@ -204,11 +195,7 @@
 ##### Zero out not used fluxes
 #####
 
-<<<<<<< HEAD
-for (dir, Clo) in zip((:x, :y, :z), (:AVD, :AVD, :AHD))
-=======
-for (dir, closure) in zip((:x, :y, :z, :z), (:AVD, :AVD, :AHD, :ADD))
->>>>>>> 30f5f0e7
+for (dir, Clo) in zip((:x, :y, :z, :z), (:AVD, :AVD, :AHD, :ADD))
     diffusive_flux = Symbol(:diffusive_flux_, dir)
     viscous_flux_u = Symbol(:viscous_flux_u, dir)
     viscous_flux_v = Symbol(:viscous_flux_v, dir)
