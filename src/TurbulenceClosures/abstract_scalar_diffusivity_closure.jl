using Oceananigans.Operators: ℑxyᶠᶠᵃ, ℑxzᶠᵃᶠ, ℑyzᵃᶠᶠ

"""
    abstract type AbstractScalarDiffusivity <: AbstractTurbulenceClosure end

Abstract type for closures with scalar diffusivities.
"""
abstract type AbstractScalarDiffusivity{TD, F, N} <: AbstractTurbulenceClosure{TD, N} end

#####
##### Formulations
#####

abstract type AbstractDiffusivityFormulation end

"""
    struct ThreeDimensionalFormulation end

Specifies a three-dimensionally-isotropic `ScalarDiffusivity`.
"""
struct ThreeDimensionalFormulation <: AbstractDiffusivityFormulation end

"""
    struct HorizontalFormulation end

Specifies a horizontally-isotropic `ScalarDiffusivity`.
"""
struct HorizontalFormulation <: AbstractDiffusivityFormulation end

"""
    struct HorizontalVectorInvariantFormulation end

Specifies a horizontally-isotropic, `VectorInvariant`, `ScalarDiffusivity`.
"""
struct HorizontalVectorInvariantFormulation <: AbstractDiffusivityFormulation end

"""
    struct HorizontalDivergenceFormulation end

Specifies viscosity for "divergence damping". Has no effect on tracers.
"""
struct HorizontalDivergenceFormulation <: AbstractDiffusivityFormulation end

"""
    struct VerticalFormulation end

Specifies a `ScalarDiffusivity` acting only in the vertical direction.
"""
struct VerticalFormulation <: AbstractDiffusivityFormulation end

"""
    viscosity(closure, diffusivities)

Returns the scalar viscosity associated with `closure`.
"""
function viscosity end

"""
    diffusivity(closure, tracer_index, diffusivity_fields)

Returns the scalar diffusivity associated with `closure` and `tracer_index`.
"""
function diffusivity end

const c = Center()

# Fallback locations
@inline viscosity_location(::AbstractScalarDiffusivity) = (c, c, c)
@inline diffusivity_location(::AbstractScalarDiffusivity) = (c, c, c)

# For tuples (note that kernel functions are "untupled", so these are for the user API)
viscosity(closure::Tuple, K) = Tuple(viscosity(closure[n], K[n]) for n = 1:length(closure))
diffusivity(closure::Tuple, K, id) = Tuple(diffusivity(closure[n], K[n], id) for n = 1:length(closure))

viscosity(model) = viscosity(model.closure, model.diffusivity_fields)
diffusivity(model, id) = diffusivity(model.closure, model.diffusivity_fields, id)

@inline formulation(::AbstractScalarDiffusivity{TD, F}) where {TD, F} = F()

Base.summary(::VerticalFormulation) = "VerticalFormulation"
Base.summary(::HorizontalFormulation) = "HorizontalFormulation"
Base.summary(::ThreeDimensionalFormulation) = "ThreeDimensionalFormulation"

#####
##### Coefficient extractors
#####

const ASD = AbstractScalarDiffusivity
const AID = AbstractScalarDiffusivity{<:Any, <:ThreeDimensionalFormulation}
const AHD = AbstractScalarDiffusivity{<:Any, <:HorizontalFormulation}
const ADD = AbstractScalarDiffusivity{<:Any, <:HorizontalDivergenceFormulation}
const AVD = AbstractScalarDiffusivity{<:Any, <:VerticalFormulation}

@inline νᶜᶜᶜ(i, j, k, grid, closure::ASD, K, clk, fields) = νᶜᶜᶜ(i, j, k, grid, viscosity_location(closure), viscosity(closure, K), clk, fields)
@inline νᶠᶠᶜ(i, j, k, grid, closure::ASD, K, clk, fields) = νᶠᶠᶜ(i, j, k, grid, viscosity_location(closure), viscosity(closure, K), clk, fields)
@inline νᶠᶜᶠ(i, j, k, grid, closure::ASD, K, clk, fields) = νᶠᶜᶠ(i, j, k, grid, viscosity_location(closure), viscosity(closure, K), clk, fields)
@inline νᶜᶠᶠ(i, j, k, grid, closure::ASD, K, clk, fields) = νᶜᶠᶠ(i, j, k, grid, viscosity_location(closure), viscosity(closure, K), clk, fields)

@inline κᶜᶜᶜ(i, j, k, grid, closure::ASD, K, id, clk, fields) = κᶜᶜᶜ(i, j, k, grid, diffusivity_location(closure), diffusivity(closure, K, id), clk, fields)
@inline κᶠᶜᶜ(i, j, k, grid, closure::ASD, K, id, clk, fields) = κᶠᶜᶜ(i, j, k, grid, diffusivity_location(closure), diffusivity(closure, K, id), clk, fields)
@inline κᶜᶠᶜ(i, j, k, grid, closure::ASD, K, id, clk, fields) = κᶜᶠᶜ(i, j, k, grid, diffusivity_location(closure), diffusivity(closure, K, id), clk, fields)
@inline κᶜᶜᶠ(i, j, k, grid, closure::ASD, K, id, clk, fields) = κᶜᶜᶠ(i, j, k, grid, diffusivity_location(closure), diffusivity(closure, K, id), clk, fields)
@inline κᶠᶜᶠ(i, j, k, grid, closure::ASD, K, id, clk, fields) = κᶠᶜᶠ(i, j, k, grid, diffusivity_location(closure), diffusivity(closure, K, id), clk, fields)
@inline κᶜᶠᶠ(i, j, k, grid, closure::ASD, K, id, clk, fields) = κᶜᶠᶠ(i, j, k, grid, diffusivity_location(closure), diffusivity(closure, K, id), clk, fields)

# Vertical and horizontal diffusivity
@inline νzᶜᶜᶜ(i, j, k, grid, closure::ASD, K, clk, fields) = νᶜᶜᶜ(i, j, k, grid, closure, K, clk, fields)
@inline νzᶠᶠᶜ(i, j, k, grid, closure::ASD, K, clk, fields) = νᶠᶠᶜ(i, j, k, grid, closure, K, clk, fields)
@inline νzᶠᶜᶠ(i, j, k, grid, closure::ASD, K, clk, fields) = νᶠᶜᶠ(i, j, k, grid, closure, K, clk, fields)
@inline νzᶜᶠᶠ(i, j, k, grid, closure::ASD, K, clk, fields) = νᶜᶠᶠ(i, j, k, grid, closure, K, clk, fields)

@inline νzᶜᶜᶜ(i, j, k, grid, closure::ASD, K, ::Nothing, clk, fields) = νzᶜᶜᶜ(i, j, k, grid, closure, K, clk, fields)
@inline νzᶠᶠᶜ(i, j, k, grid, closure::ASD, K, ::Nothing, clk, fields) = νzᶠᶠᶜ(i, j, k, grid, closure, K, clk, fields)
@inline νzᶠᶜᶠ(i, j, k, grid, closure::ASD, K, ::Nothing, clk, fields) = νzᶠᶜᶠ(i, j, k, grid, closure, K, clk, fields)
@inline νzᶜᶠᶠ(i, j, k, grid, closure::ASD, K, ::Nothing, clk, fields) = νzᶜᶠᶠ(i, j, k, grid, closure, K, clk, fields)

@inline κzᶠᶜᶜ(i, j, k, grid, closure::ASD, K, id, clk, fields) = κᶠᶜᶜ(i, j, k, grid, closure, K, id, clk, fields)
@inline κzᶜᶠᶜ(i, j, k, grid, closure::ASD, K, id, clk, fields) = κᶜᶠᶜ(i, j, k, grid, closure, K, id, clk, fields)
@inline κzᶜᶜᶠ(i, j, k, grid, closure::ASD, K, id, clk, fields) = κᶜᶜᶠ(i, j, k, grid, closure, K, id, clk, fields)

@inline νhᶜᶜᶜ(i, j, k, grid, closure::ASD, K, clk, fields) = νᶜᶜᶜ(i, j, k, grid, closure, K, clk, fields)
@inline νhᶠᶠᶜ(i, j, k, grid, closure::ASD, K, clk, fields) = νᶠᶠᶜ(i, j, k, grid, closure, K, clk, fields)
@inline νhᶠᶜᶠ(i, j, k, grid, closure::ASD, K, clk, fields) = νᶠᶜᶠ(i, j, k, grid, closure, K, clk, fields)
@inline νhᶜᶠᶠ(i, j, k, grid, closure::ASD, K, clk, fields) = νᶜᶠᶠ(i, j, k, grid, closure, K, clk, fields)

@inline κhᶠᶜᶜ(i, j, k, grid, closure::ASD, K, id, clk, fields) = κᶠᶜᶜ(i, j, k, grid, closure, K, id, clk, fields)
@inline κhᶜᶠᶜ(i, j, k, grid, closure::ASD, K, id, clk, fields) = κᶜᶠᶜ(i, j, k, grid, closure, K, id, clk, fields)
@inline κhᶜᶜᶠ(i, j, k, grid, closure::ASD, K, id, clk, fields) = κᶜᶜᶠ(i, j, k, grid, closure, K, id, clk, fields)

for (dir, Clo) in zip((:h, :z), (:AVD, :AHD))
    for code in (:ᶜᶜᶜ, :ᶠᶠᶜ, :ᶠᶜᶠ, :ᶜᶠᶠ)
        ν = Symbol(:ν, dir, code)
        @eval begin
            @inline $ν(i, j, k, grid, closure::$Clo, K, clock, args...) = zero(grid)
        end
    end

    for code in (:ᶠᶜᶜ, :ᶜᶠᶜ, :ᶜᶜᶠ)
        κ = Symbol(:κ, dir, code)
        @eval begin
            @inline $κ(i, j, k, grid, closure::$Clo, K, id, clock, args...) = zero(grid)
        end
    end
end

const F = Face
const C = Center

@inline z_diffusivity(i, j, k, grid, ::F, ::C, ::C, closure::ASD, K, id, clk, fields) = κzᶠᶜᶜ(i, j, k, grid, closure, K, id, clk, fields)
@inline z_diffusivity(i, j, k, grid, ::C, ::F, ::C, closure::ASD, K, id, clk, fields) = κzᶜᶠᶜ(i, j, k, grid, closure, K, id, clk, fields)
@inline z_diffusivity(i, j, k, grid, ::C, ::C, ::F, closure::ASD, K, id, clk, fields) = κzᶜᶜᶠ(i, j, k, grid, closure, K, id, clk, fields)

@inline h_diffusivity(i, j, k, grid, ::F, ::C, ::C, closure::ASD, K, id, clk, fields) = κhᶠᶜᶜ(i, j, k, grid, closure, K, id, clk, fields)
@inline h_diffusivity(i, j, k, grid, ::C, ::F, ::C, closure::ASD, K, id, clk, fields) = κhᶜᶠᶜ(i, j, k, grid, closure, K, id, clk, fields)
@inline h_diffusivity(i, j, k, grid, ::C, ::C, ::F, closure::ASD, K, id, clk, fields) = κhᶜᶜᶠ(i, j, k, grid, closure, K, id, clk, fields)

# "diffusivity" with "nothing" index => viscosity of course
@inline z_diffusivity(i, j, k, grid, ::C, ::C, ::C, closure::ASD, K, ::Nothing, clk, fields) = νzᶜᶜᶜ(i, j, k, grid, closure, K, clk, fields)
@inline z_diffusivity(i, j, k, grid, ::F, ::F, ::C, closure::ASD, K, ::Nothing, clk, fields) = νzᶠᶠᶜ(i, j, k, grid, closure, K, clk, fields)
@inline z_diffusivity(i, j, k, grid, ::F, ::C, ::F, closure::ASD, K, ::Nothing, clk, fields) = νzᶠᶜᶠ(i, j, k, grid, closure, K, clk, fields)
@inline z_diffusivity(i, j, k, grid, ::C, ::F, ::F, closure::ASD, K, ::Nothing, clk, fields) = νzᶜᶠᶠ(i, j, k, grid, closure, K, clk, fields)

@inline h_diffusivity(i, j, k, grid, ::C, ::C, ::C, closure::ASD, K, ::Nothing, clk, fields) = νhᶜᶜᶜ(i, j, k, grid, closure, K, clk, fields)
@inline h_diffusivity(i, j, k, grid, ::F, ::F, ::C, closure::ASD, K, ::Nothing, clk, fields) = νhᶠᶠᶜ(i, j, k, grid, closure, K, clk, fields)
@inline h_diffusivity(i, j, k, grid, ::F, ::C, ::F, closure::ASD, K, ::Nothing, clk, fields) = νhᶠᶜᶠ(i, j, k, grid, closure, K, clk, fields)
@inline h_diffusivity(i, j, k, grid, ::C, ::F, ::F, closure::ASD, K, ::Nothing, clk, fields) = νhᶜᶠᶠ(i, j, k, grid, closure, K, clk, fields)

# Horizontal viscous fluxes for isotropic diffusivities
@inline ν_σᶜᶜᶜ(i, j, k, grid, closure, K, clock, fields, σᶜᶜᶜ, args...) = νᶜᶜᶜ(i, j, k, grid, closure, K, clock, fields) * σᶜᶜᶜ(i, j, k, grid, args...)
@inline ν_σᶠᶠᶜ(i, j, k, grid, closure, K, clock, fields, σᶠᶠᶜ, args...) = νᶠᶠᶜ(i, j, k, grid, closure, K, clock, fields) * σᶠᶠᶜ(i, j, k, grid, args...)
@inline ν_σᶠᶜᶠ(i, j, k, grid, closure, K, clock, fields, σᶠᶜᶠ, args...) = νᶠᶜᶠ(i, j, k, grid, closure, K, clock, fields) * σᶠᶜᶠ(i, j, k, grid, args...)
@inline ν_σᶜᶠᶠ(i, j, k, grid, closure, K, clock, fields, σᶜᶠᶠ, args...) = νᶜᶠᶠ(i, j, k, grid, closure, K, clock, fields) * σᶜᶠᶠ(i, j, k, grid, args...)

@inline viscous_flux_ux(i, j, k, grid, clo::AID, K, clk, fields, b) = - 2 * ν_σᶜᶜᶜ(i, j, k, grid, clo, K, clk, fields, Σ₁₁, fields.u, fields.v, fields.w)
@inline viscous_flux_vx(i, j, k, grid, clo::AID, K, clk, fields, b) = - 2 * ν_σᶠᶠᶜ(i, j, k, grid, clo, K, clk, fields, Σ₂₁, fields.u, fields.v, fields.w)
@inline viscous_flux_wx(i, j, k, grid, clo::AID, K, clk, fields, b) = - 2 * ν_σᶠᶜᶠ(i, j, k, grid, clo, K, clk, fields, Σ₃₁, fields.u, fields.v, fields.w)
@inline viscous_flux_uy(i, j, k, grid, clo::AID, K, clk, fields, b) = - 2 * ν_σᶠᶠᶜ(i, j, k, grid, clo, K, clk, fields, Σ₁₂, fields.u, fields.v, fields.w)
@inline viscous_flux_vy(i, j, k, grid, clo::AID, K, clk, fields, b) = - 2 * ν_σᶜᶜᶜ(i, j, k, grid, clo, K, clk, fields, Σ₂₂, fields.u, fields.v, fields.w)
@inline viscous_flux_wy(i, j, k, grid, clo::AID, K, clk, fields, b) = - 2 * ν_σᶜᶠᶠ(i, j, k, grid, clo, K, clk, fields, Σ₃₂, fields.u, fields.v, fields.w)

# Vertical viscous fluxes for isotropic diffusivities
@inline viscous_flux_uz(i, j, k, grid, clo::AID, K, clk, fields, b) = - 2 * ν_σᶠᶜᶠ(i, j, k, grid, clo, K, clk, fields, Σ₁₃, fields.u, fields.v, fields.w)
@inline viscous_flux_vz(i, j, k, grid, clo::AID, K, clk, fields, b) = - 2 * ν_σᶜᶠᶠ(i, j, k, grid, clo, K, clk, fields, Σ₂₃, fields.u, fields.v, fields.w)
@inline viscous_flux_wz(i, j, k, grid, clo::AID, K, clk, fields, b) = - 2 * ν_σᶜᶜᶜ(i, j, k, grid, clo, K, clk, fields, Σ₃₃, fields.u, fields.v, fields.w)

# Horizontal viscous fluxes for horizontal diffusivities
@inline νh_δᶜᶜᶜ(i, j, k, grid, closure, K, clock, fields, u, v) = νhᶜᶜᶜ(i, j, k, grid, closure, K, clock, fields) * div_xyᶜᶜᶜ(i, j, k, grid, u, v)
@inline νh_ζᶠᶠᶜ(i, j, k, grid, closure, K, clock, fields, u, v) = νhᶠᶠᶜ(i, j, k, grid, closure, K, clock, fields) * ζ₃ᶠᶠᶜ(i, j, k, grid, u, v)
@inline νh_σᶠᶜᶠ(i, j, k, grid, closure, K, clock, fields, σᶠᶜᶠ, args...) = νhᶠᶜᶠ(i, j, k, grid, closure, K, clock, fields) * σᶠᶜᶠ(i, j, k, grid, args...)
@inline νh_σᶜᶠᶠ(i, j, k, grid, closure, K, clock, fields, σᶜᶠᶠ, args...) = νhᶜᶠᶠ(i, j, k, grid, closure, K, clock, fields) * σᶜᶠᶠ(i, j, k, grid, args...)

@inline viscous_flux_ux(i, j, k, grid, clo::AHD, K, clk, fields, b) = - νh_δᶜᶜᶜ(i, j, k, grid, clo, K, clk, fields, fields.u, fields.v)
@inline viscous_flux_vx(i, j, k, grid, clo::AHD, K, clk, fields, b) = - νh_ζᶠᶠᶜ(i, j, k, grid, clo, K, clk, fields, fields.u, fields.v)
@inline viscous_flux_uy(i, j, k, grid, clo::AHD, K, clk, fields, b) = + νh_ζᶠᶠᶜ(i, j, k, grid, clo, K, clk, fields, fields.u, fields.v)
@inline viscous_flux_vy(i, j, k, grid, clo::AHD, K, clk, fields, b) = - νh_δᶜᶜᶜ(i, j, k, grid, clo, K, clk, fields, fields.u, fields.v)
@inline viscous_flux_wx(i, j, k, grid, clo::AHD, K, clk, fields, b) = - νh_σᶠᶜᶠ(i, j, k, grid, clo, K, clk, fields, ∂xᶠᶜᶠ, fields.w)
@inline viscous_flux_wy(i, j, k, grid, clo::AHD, K, clk, fields, b) = - νh_σᶜᶠᶠ(i, j, k, grid, clo, K, clk, fields, ∂yᶜᶠᶠ, fields.w)

# "Divergence damping"
@inline viscous_flux_ux(i, j, k, grid, clo::ADD, K, clk, fields, b) = - νh_δᶜᶜᶜ(i, j, k, grid, clo, K, clk, fields, fields.u, fields.v)
@inline viscous_flux_vy(i, j, k, grid, clo::ADD, K, clk, fields, b) = - νh_δᶜᶜᶜ(i, j, k, grid, clo, K, clk, fields, fields.u, fields.v)

# Vertical viscous fluxes for vertical diffusivities
@inline νz_σᶜᶜᶜ(i, j, k, grid, closure, K, clock, fields, σᶜᶜᶜ, args...) = νzᶜᶜᶜ(i, j, k, grid, closure, K, clock, fields) * σᶜᶜᶜ(i, j, k, grid, args...)
@inline νz_σᶠᶠᶜ(i, j, k, grid, closure, K, clock, fields, σᶠᶠᶜ, args...) = νzᶠᶠᶜ(i, j, k, grid, closure, K, clock, fields) * σᶠᶠᶜ(i, j, k, grid, args...)
@inline νz_σᶠᶜᶠ(i, j, k, grid, closure, K, clock, fields, σᶠᶜᶠ, args...) = νzᶠᶜᶠ(i, j, k, grid, closure, K, clock, fields) * σᶠᶜᶠ(i, j, k, grid, args...)
@inline νz_σᶜᶠᶠ(i, j, k, grid, closure, K, clock, fields, σᶜᶠᶠ, args...) = νzᶜᶠᶠ(i, j, k, grid, closure, K, clock, fields) * σᶜᶠᶠ(i, j, k, grid, args...)

@inline viscous_flux_uz(i, j, k, grid, clo::AVD, K, clk, fields, b) = - νz_σᶠᶜᶠ(i, j, k, grid, clo, K, clk, fields, ∂zᶠᶜᶠ, fields.u)
@inline viscous_flux_vz(i, j, k, grid, clo::AVD, K, clk, fields, b) = - νz_σᶜᶠᶠ(i, j, k, grid, clo, K, clk, fields, ∂zᶜᶠᶠ, fields.v)
@inline viscous_flux_wz(i, j, k, grid, clo::AVD, K, clk, fields, b) = - νz_σᶜᶜᶜ(i, j, k, grid, clo, K, clk, fields, ∂zᶜᶜᶜ, fields.w)

#####
##### Diffusive fluxes
#####

const AIDorAHD = Union{AID, AHD}
const AIDorAVD = Union{AID, AVD}

@inline diffusive_flux_x(i, j, k, grid, cl::AIDorAHD, K, id, c, clk, fields, b) = - κhᶠᶜᶜ(i, j, k, grid, cl, K, id, clk, fields) * ∂xᶠᶜᶜ(i, j, k, grid, c)
@inline diffusive_flux_y(i, j, k, grid, cl::AIDorAHD, K, id, c, clk, fields, b) = - κhᶜᶠᶜ(i, j, k, grid, cl, K, id, clk, fields) * ∂yᶜᶠᶜ(i, j, k, grid, c)
@inline diffusive_flux_z(i, j, k, grid, cl::AIDorAVD, K, id, c, clk, fields, b) = - κzᶜᶜᶠ(i, j, k, grid, cl, K, id, clk, fields) * ∂zᶜᶜᶠ(i, j, k, grid, c)

#####
##### Support for VerticallyImplicit
#####

const VITD = VerticallyImplicitTimeDiscretization

@inline ivd_viscous_flux_uz(i, j, k, grid, closure::AID, K, clock, fields, b) = - ν_σᶠᶜᶠ(i, j, k, grid, closure, K, clock, fields, ∂xᶠᶜᶠ, fields.w)
@inline ivd_viscous_flux_vz(i, j, k, grid, closure::AID, K, clock, fields, b) = - ν_σᶜᶠᶠ(i, j, k, grid, closure, K, clock, fields, ∂yᶜᶠᶠ, fields.w)
@inline ivd_viscous_flux_uz(i, j, k, grid, closure::AVD, K, clock, fields, b) = zero(grid)
@inline ivd_viscous_flux_vz(i, j, k, grid, closure::AVD, K, clock, fields, b) = zero(grid)

# General functions (eg for vertically periodic)
@inline viscous_flux_uz(i, j, k, grid,  ::VITD, closure::AIDorAVD, K, clock, fields, b)        = ivd_viscous_flux_uz(i, j, k, grid, closure, K, clock, fields, b)
@inline viscous_flux_vz(i, j, k, grid,  ::VITD, closure::AIDorAVD, K, clock, fields, b)        = ivd_viscous_flux_vz(i, j, k, grid, closure, K, clock, fields, b)
@inline viscous_flux_wz(i, j, k, grid,  ::VITD, closure::AIDorAVD, K, clock, fields, b)        = zero(grid)
@inline diffusive_flux_z(i, j, k, grid, ::VITD, closure::AIDorAVD, K, id, c, clock, fields, b) = zero(grid)

# Vertically bounded grids
#
# For vertically bounded grids, we calculate _explicit_ fluxes on the boundaries,
# and elide the implicit vertical flux component everywhere else. This is consistent
# with the formulation of the tridiagonal solver, which requires explicit treatment
# of boundary contributions (eg boundary contributions must be moved to the right
# hand side of the tridiagonal system).

@inline function viscous_flux_uz(i, j, k, grid::VerticallyBoundedGrid, ::VITD, closure::AIDorAVD, K, clk, fields, b)
    return ifelse((k == 1) | (k == grid.Nz+1),
                  viscous_flux_uz(i, j, k, grid, ExplicitTimeDiscretization(), closure, K, clk, fields, b),
                  ivd_viscous_flux_uz(i, j, k, grid, closure, K, clk, fields, b))
end

@inline function viscous_flux_vz(i, j, k, grid::VerticallyBoundedGrid, ::VITD, closure::AIDorAVD, K, clk, fields, b)
    return ifelse((k == 1) | (k == grid.Nz+1),
                  viscous_flux_vz(i, j, k, grid, ExplicitTimeDiscretization(), closure, K, clk, fields, b),
                  ivd_viscous_flux_vz(i, j, k, grid, closure, K, clk, fields, b))
end

@inline function viscous_flux_wz(i, j, k, grid::VerticallyBoundedGrid, ::VITD, closure::AIDorAVD, K, clk, fields, b)
    return ifelse((k == 1) | (k == grid.Nz+1),
                  viscous_flux_wz(i, j, k, grid, ExplicitTimeDiscretization(), closure, K, clk, fields, b),
                  zero(grid))
end

@inline function diffusive_flux_z(i, j, k, grid::VerticallyBoundedGrid, ::VITD, closure::AIDorAVD, K, id, c, clk, fields, b) 
    return ifelse((k == 1) | (k == grid.Nz+1),
                  diffusive_flux_z(i, j, k, grid, ExplicitTimeDiscretization(), closure, K, id, c, clk, fields, b),
                  zero(grid))
end

#####
##### Products of viscosity and stress, divergence, vorticity
#####


@inline κ_σᶠᶜᶜ(i, j, k, grid, closure, K, id, clock, fields, σᶠᶜᶜ, args...) = κᶠᶜᶜ(i, j, k, grid, closure, K, id, clock, fields) * σᶠᶜᶜ(i, j, k, grid, args...)
@inline κ_σᶜᶠᶜ(i, j, k, grid, closure, K, id, clock, fields, σᶜᶠᶜ, args...) = κᶜᶠᶜ(i, j, k, grid, closure, K, id, clock, fields) * σᶜᶠᶜ(i, j, k, grid, args...)
@inline κ_σᶜᶜᶠ(i, j, k, grid, closure, K, id, clock, fields, σᶜᶜᶠ, args...) = κᶜᶜᶠ(i, j, k, grid, closure, K, id, clock, fields) * σᶜᶜᶠ(i, j, k, grid, args...)
@inline κ_σᶠᶜᶠ(i, j, k, grid, closure, K, id, clock, fields, σᶠᶜᶠ, args...) = κᶠᶜᶠ(i, j, k, grid, closure, K, id, clock, fields) * σᶠᶜᶠ(i, j, k, grid, args...)
@inline κ_σᶜᶠᶠ(i, j, k, grid, closure, K, id, clock, fields, σᶜᶠᶠ, args...) = κᶜᶠᶠ(i, j, k, grid, closure, K, id, clock, fields) * σᶜᶠᶠ(i, j, k, grid, args...)

#####
##### Viscosity "extractors"
#####

# Number
<<<<<<< HEAD

@inline νᶜᶜᶜ(i, j, k, grid, loc, ν::Number, clk, fields) = ν
@inline νᶠᶜᶠ(i, j, k, grid, loc, ν::Number, clk, fields) = ν
@inline νᶜᶠᶠ(i, j, k, grid, loc, ν::Number, clk, fields) = ν
@inline νᶠᶠᶜ(i, j, k, grid, loc, ν::Number, clk, fields) = ν

@inline κᶠᶜᶜ(i, j, k, grid, loc, κ::Number, clk, fields) = κ
@inline κᶜᶠᶜ(i, j, k, grid, loc, κ::Number, clk, fields) = κ
@inline κᶜᶜᶠ(i, j, k, grid, loc, κ::Number, clk, fields) = κ
@inline κᶠᶜᶠ(i, j, k, grid, loc, κ::Number, clk, fields) = κ
@inline κᶜᶠᶠ(i, j, k, grid, loc, κ::Number, clk, fields) = κ
=======
@inline νᶜᶜᶜ(i, j, k, grid, loc, ν::Number, args...) = ν
@inline νᶠᶜᶠ(i, j, k, grid, loc, ν::Number, args...) = ν
@inline νᶜᶠᶠ(i, j, k, grid, loc, ν::Number, args...) = ν
@inline νᶠᶠᶜ(i, j, k, grid, loc, ν::Number, args...) = ν

@inline κᶠᶜᶜ(i, j, k, grid, loc, κ::Number, args...) = κ
@inline κᶜᶠᶜ(i, j, k, grid, loc, κ::Number, args...) = κ
@inline κᶜᶜᶠ(i, j, k, grid, loc, κ::Number, args...) = κ
@inline κᶜᶜᶜ(i, j, k, grid, loc, κ::Number, args...) = κ
@inline κᶠᶜᶠ(i, j, k, grid, loc, κ::Number, args...) = κ
@inline κᶜᶠᶠ(i, j, k, grid, loc, κ::Number, args...) = κ
>>>>>>> a02649d7

# Array / Field at `Center, Center, Center`
const Lᶜᶜᶜ = Tuple{Center, Center, Center}
@inline νᶜᶜᶜ(i, j, k, grid, ::Lᶜᶜᶜ, ν::AbstractArray, clk, fields) = @inbounds ν[i, j, k]
@inline νᶠᶜᶠ(i, j, k, grid, ::Lᶜᶜᶜ, ν::AbstractArray, clk, fields) = ℑxzᶠᵃᶠ(i, j, k, grid, ν)
@inline νᶜᶠᶠ(i, j, k, grid, ::Lᶜᶜᶜ, ν::AbstractArray, clk, fields) = ℑyzᵃᶠᶠ(i, j, k, grid, ν)
@inline νᶠᶠᶜ(i, j, k, grid, ::Lᶜᶜᶜ, ν::AbstractArray, clk, fields) = ℑxyᶠᶠᵃ(i, j, k, grid, ν)

<<<<<<< HEAD
@inline κᶠᶜᶜ(i, j, k, grid, ::Lᶜᶜᶜ, κ::AbstractArray, clk, fields) = ℑxᶠᵃᵃ(i, j, k, grid, κ)
@inline κᶜᶠᶜ(i, j, k, grid, ::Lᶜᶜᶜ, κ::AbstractArray, clk, fields) = ℑyᵃᶠᵃ(i, j, k, grid, κ)
@inline κᶜᶜᶠ(i, j, k, grid, ::Lᶜᶜᶜ, κ::AbstractArray, clk, fields) = ℑzᵃᵃᶠ(i, j, k, grid, κ)
@inline κᶠᶜᶠ(i, j, k, grid, ::Lᶜᶜᶜ, κ::AbstractArray, clk, fields) = ℑxzᶠᵃᶠ(i, j, k, grid, κ)
@inline κᶜᶠᶠ(i, j, k, grid, ::Lᶜᶜᶜ, κ::AbstractArray, clk, fields) = ℑyzᵃᶠᶠ(i, j, k, grid, κ)
=======
@inline κᶠᶜᶜ(i, j, k, grid, ::Lᶜᶜᶜ, κ::AbstractArray, args...) = ℑxᶠᵃᵃ(i, j, k, grid, κ)
@inline κᶜᶠᶜ(i, j, k, grid, ::Lᶜᶜᶜ, κ::AbstractArray, args...) = ℑyᵃᶠᵃ(i, j, k, grid, κ)
@inline κᶜᶜᶠ(i, j, k, grid, ::Lᶜᶜᶜ, κ::AbstractArray, args...) = ℑzᵃᵃᶠ(i, j, k, grid, κ)
@inline κᶜᶜᶜ(i, j, k, grid, ::Lᶜᶜᶜ, κ::AbstractArray, args...) = @inbounds κ[i, j, k]
@inline κᶠᶜᶠ(i, j, k, grid, ::Lᶜᶜᶜ, κ::AbstractArray, args...) = ℑxzᶠᵃᶠ(i, j, k, grid, κ)
@inline κᶜᶠᶠ(i, j, k, grid, ::Lᶜᶜᶜ, κ::AbstractArray, args...) = ℑyzᵃᶠᶠ(i, j, k, grid, κ)
>>>>>>> a02649d7

# Array / Field at `Center, Center, Face`
const Lᶜᶜᶠ = Tuple{Center, Center, Face}
@inline νᶜᶜᶜ(i, j, k, grid, ::Lᶜᶜᶠ, ν::AbstractArray, clk, fields) = ℑzᵃᵃᶜ(i, j, k, grid, ν)
@inline νᶠᶜᶠ(i, j, k, grid, ::Lᶜᶜᶠ, ν::AbstractArray, clk, fields) = ℑxᶠᵃᵃ(i, j, k, grid, ν)
@inline νᶜᶠᶠ(i, j, k, grid, ::Lᶜᶜᶠ, ν::AbstractArray, clk, fields) = ℑyᵃᶠᵃ(i, j, k, grid, ν)
@inline νᶠᶠᶜ(i, j, k, grid, ::Lᶜᶜᶠ, ν::AbstractArray, clk, fields) = ℑxyzᶠᶠᶜ(i, j, k, grid, ν)

@inline κᶠᶜᶜ(i, j, k, grid, ::Lᶜᶜᶠ, κ::AbstractArray, clk, fields) = ℑxzᶠᵃᶠ(i, j, k, grid, κ)
@inline κᶜᶠᶜ(i, j, k, grid, ::Lᶜᶜᶠ, κ::AbstractArray, clk, fields) = ℑyzᵃᶠᶠ(i, j, k, grid, κ)
@inline κᶜᶜᶠ(i, j, k, grid, ::Lᶜᶜᶠ, κ::AbstractArray, clk, fields) = @inbounds κ[i, j, k]
@inline κᶠᶜᶠ(i, j, k, grid, ::Lᶜᶜᶠ, κ::AbstractArray, clk, fields) = ℑxᶠᵃᵃ(i, j, k, grid, κ)
@inline κᶜᶠᶠ(i, j, k, grid, ::Lᶜᶜᶠ, κ::AbstractArray, clk, fields) = ℑyᵃᶠᵃ(i, j, k, grid, κ)

# Function

const c = Center()
const f = Face()

@inline νᶜᶜᶜ(i, j, k, grid, loc, ν::Function, clk, fields) = ν(node(i, j, k, grid, c, c, c)..., clk.time)
@inline νᶠᶜᶠ(i, j, k, grid, loc, ν::Function, clk, fields) = ν(node(i, j, k, grid, f, c, f)..., clk.time)
@inline νᶜᶠᶠ(i, j, k, grid, loc, ν::Function, clk, fields) = ν(node(i, j, k, grid, c, f, f)..., clk.time)
@inline νᶠᶠᶜ(i, j, k, grid, loc, ν::Function, clk, fields) = ν(node(i, j, k, grid, f, f, c)..., clk.time)

@inline κᶜᶜᶜ(i, j, k, grid, loc, κ::Function, clk, fields) = κ(node(i, j, k, grid, c, c, c)..., clk.time)
@inline κᶠᶜᶜ(i, j, k, grid, loc, κ::Function, clk, fields) = κ(node(i, j, k, grid, f, c, c)..., clk.time)
@inline κᶜᶠᶜ(i, j, k, grid, loc, κ::Function, clk, fields) = κ(node(i, j, k, grid, c, f, c)..., clk.time)
@inline κᶜᶜᶠ(i, j, k, grid, loc, κ::Function, clk, fields) = κ(node(i, j, k, grid, c, c, f)..., clk.time)
@inline κᶠᶜᶠ(i, j, k, grid, loc, κ::Function, clk, fields) = κ(node(i, j, k, grid, f, c, f)..., clk.time)
@inline κᶜᶠᶠ(i, j, k, grid, loc, κ::Function, clk, fields) = κ(node(i, j, k, grid, c, f, f)..., clk.time)

# "DiscreteDiffusionFunction"
<<<<<<< HEAD
@inline νᶜᶜᶜ(i, j, k, grid, loc, ν::DiscreteDiffusionFunction, clk, fields) = getdiffusivity(ν, i, j, k, grid, (c, c, c), clk, fields)
@inline νᶠᶜᶠ(i, j, k, grid, loc, ν::DiscreteDiffusionFunction, clk, fields) = getdiffusivity(ν, i, j, k, grid, (f, c, f), clk, fields)
@inline νᶜᶠᶠ(i, j, k, grid, loc, ν::DiscreteDiffusionFunction, clk, fields) = getdiffusivity(ν, i, j, k, grid, (c, f, f), clk, fields)
@inline νᶠᶠᶜ(i, j, k, grid, loc, ν::DiscreteDiffusionFunction, clk, fields) = getdiffusivity(ν, i, j, k, grid, (f, f, c), clk, fields)

@inline κᶜᶜᶜ(i, j, k, grid, loc, κ::DiscreteDiffusionFunction, clk, fields) = getdiffusivity(κ, i, j, k, grid, (c, c, c), clk, fields)
@inline κᶠᶜᶜ(i, j, k, grid, loc, κ::DiscreteDiffusionFunction, clk, fields) = getdiffusivity(κ, i, j, k, grid, (f, c, c), clk, fields)
@inline κᶜᶠᶜ(i, j, k, grid, loc, κ::DiscreteDiffusionFunction, clk, fields) = getdiffusivity(κ, i, j, k, grid, (c, f, c), clk, fields)
@inline κᶜᶜᶠ(i, j, k, grid, loc, κ::DiscreteDiffusionFunction, clk, fields) = getdiffusivity(κ, i, j, k, grid, (c, c, f), clk, fields)
@inline κᶠᶜᶠ(i, j, k, grid, loc, κ::DiscreteDiffusionFunction, clk, fields) = getdiffusivity(κ, i, j, k, grid, (f, c, f), clk, fields)
@inline κᶜᶠᶠ(i, j, k, grid, loc, κ::DiscreteDiffusionFunction, clk, fields) = getdiffusivity(κ, i, j, k, grid, (c, f, f), clk, fields)
=======
@inline νᶜᶜᶜ(i, j, k, grid, loc, ν::DiscreteDiffusionFunction, clock, fields) = getdiffusivity(ν, i, j, k, grid, (c, c, c), clock, fields)
@inline νᶠᶜᶠ(i, j, k, grid, loc, ν::DiscreteDiffusionFunction, clock, fields) = getdiffusivity(ν, i, j, k, grid, (f, c, f), clock, fields)
@inline νᶜᶠᶠ(i, j, k, grid, loc, ν::DiscreteDiffusionFunction, clock, fields) = getdiffusivity(ν, i, j, k, grid, (c, f, f), clock, fields)
@inline νᶠᶠᶜ(i, j, k, grid, loc, ν::DiscreteDiffusionFunction, clock, fields) = getdiffusivity(ν, i, j, k, grid, (f, f, c), clock, fields)

@inline κᶜᶜᶜ(i, j, k, grid, loc, κ::DiscreteDiffusionFunction, clock, fields) = getdiffusivity(κ, i, j, k, grid, (c, c, c), clock, fields)
@inline κᶠᶜᶜ(i, j, k, grid, loc, κ::DiscreteDiffusionFunction, clock, fields) = getdiffusivity(κ, i, j, k, grid, (f, c, c), clock, fields)
@inline κᶜᶠᶜ(i, j, k, grid, loc, κ::DiscreteDiffusionFunction, clock, fields) = getdiffusivity(κ, i, j, k, grid, (c, f, c), clock, fields)
@inline κᶜᶜᶠ(i, j, k, grid, loc, κ::DiscreteDiffusionFunction, clock, fields) = getdiffusivity(κ, i, j, k, grid, (c, c, f), clock, fields)
@inline κᶠᶠᶠ(i, j, k, grid, loc, κ::DiscreteDiffusionFunction, clock, fields) = getdiffusivity(κ, i, j, k, grid, (f, f, f), clock, fields)
@inline κᶠᶜᶠ(i, j, k, grid, loc, κ::DiscreteDiffusionFunction, clock, fields) = getdiffusivity(κ, i, j, k, grid, (f, c, f), clock, fields)
@inline κᶜᶠᶠ(i, j, k, grid, loc, κ::DiscreteDiffusionFunction, clock, fields) = getdiffusivity(κ, i, j, k, grid, (c, f, f), clock, fields)
>>>>>>> a02649d7
<|MERGE_RESOLUTION|>--- conflicted
+++ resolved
@@ -286,7 +286,6 @@
 #####
 
 # Number
-<<<<<<< HEAD
 
 @inline νᶜᶜᶜ(i, j, k, grid, loc, ν::Number, clk, fields) = ν
 @inline νᶠᶜᶠ(i, j, k, grid, loc, ν::Number, clk, fields) = ν
@@ -298,19 +297,6 @@
 @inline κᶜᶜᶠ(i, j, k, grid, loc, κ::Number, clk, fields) = κ
 @inline κᶠᶜᶠ(i, j, k, grid, loc, κ::Number, clk, fields) = κ
 @inline κᶜᶠᶠ(i, j, k, grid, loc, κ::Number, clk, fields) = κ
-=======
-@inline νᶜᶜᶜ(i, j, k, grid, loc, ν::Number, args...) = ν
-@inline νᶠᶜᶠ(i, j, k, grid, loc, ν::Number, args...) = ν
-@inline νᶜᶠᶠ(i, j, k, grid, loc, ν::Number, args...) = ν
-@inline νᶠᶠᶜ(i, j, k, grid, loc, ν::Number, args...) = ν
-
-@inline κᶠᶜᶜ(i, j, k, grid, loc, κ::Number, args...) = κ
-@inline κᶜᶠᶜ(i, j, k, grid, loc, κ::Number, args...) = κ
-@inline κᶜᶜᶠ(i, j, k, grid, loc, κ::Number, args...) = κ
-@inline κᶜᶜᶜ(i, j, k, grid, loc, κ::Number, args...) = κ
-@inline κᶠᶜᶠ(i, j, k, grid, loc, κ::Number, args...) = κ
-@inline κᶜᶠᶠ(i, j, k, grid, loc, κ::Number, args...) = κ
->>>>>>> a02649d7
 
 # Array / Field at `Center, Center, Center`
 const Lᶜᶜᶜ = Tuple{Center, Center, Center}
@@ -319,20 +305,11 @@
 @inline νᶜᶠᶠ(i, j, k, grid, ::Lᶜᶜᶜ, ν::AbstractArray, clk, fields) = ℑyzᵃᶠᶠ(i, j, k, grid, ν)
 @inline νᶠᶠᶜ(i, j, k, grid, ::Lᶜᶜᶜ, ν::AbstractArray, clk, fields) = ℑxyᶠᶠᵃ(i, j, k, grid, ν)
 
-<<<<<<< HEAD
 @inline κᶠᶜᶜ(i, j, k, grid, ::Lᶜᶜᶜ, κ::AbstractArray, clk, fields) = ℑxᶠᵃᵃ(i, j, k, grid, κ)
 @inline κᶜᶠᶜ(i, j, k, grid, ::Lᶜᶜᶜ, κ::AbstractArray, clk, fields) = ℑyᵃᶠᵃ(i, j, k, grid, κ)
 @inline κᶜᶜᶠ(i, j, k, grid, ::Lᶜᶜᶜ, κ::AbstractArray, clk, fields) = ℑzᵃᵃᶠ(i, j, k, grid, κ)
 @inline κᶠᶜᶠ(i, j, k, grid, ::Lᶜᶜᶜ, κ::AbstractArray, clk, fields) = ℑxzᶠᵃᶠ(i, j, k, grid, κ)
 @inline κᶜᶠᶠ(i, j, k, grid, ::Lᶜᶜᶜ, κ::AbstractArray, clk, fields) = ℑyzᵃᶠᶠ(i, j, k, grid, κ)
-=======
-@inline κᶠᶜᶜ(i, j, k, grid, ::Lᶜᶜᶜ, κ::AbstractArray, args...) = ℑxᶠᵃᵃ(i, j, k, grid, κ)
-@inline κᶜᶠᶜ(i, j, k, grid, ::Lᶜᶜᶜ, κ::AbstractArray, args...) = ℑyᵃᶠᵃ(i, j, k, grid, κ)
-@inline κᶜᶜᶠ(i, j, k, grid, ::Lᶜᶜᶜ, κ::AbstractArray, args...) = ℑzᵃᵃᶠ(i, j, k, grid, κ)
-@inline κᶜᶜᶜ(i, j, k, grid, ::Lᶜᶜᶜ, κ::AbstractArray, args...) = @inbounds κ[i, j, k]
-@inline κᶠᶜᶠ(i, j, k, grid, ::Lᶜᶜᶜ, κ::AbstractArray, args...) = ℑxzᶠᵃᶠ(i, j, k, grid, κ)
-@inline κᶜᶠᶠ(i, j, k, grid, ::Lᶜᶜᶜ, κ::AbstractArray, args...) = ℑyzᵃᶠᶠ(i, j, k, grid, κ)
->>>>>>> a02649d7
 
 # Array / Field at `Center, Center, Face`
 const Lᶜᶜᶠ = Tuple{Center, Center, Face}
@@ -365,7 +342,6 @@
 @inline κᶜᶠᶠ(i, j, k, grid, loc, κ::Function, clk, fields) = κ(node(i, j, k, grid, c, f, f)..., clk.time)
 
 # "DiscreteDiffusionFunction"
-<<<<<<< HEAD
 @inline νᶜᶜᶜ(i, j, k, grid, loc, ν::DiscreteDiffusionFunction, clk, fields) = getdiffusivity(ν, i, j, k, grid, (c, c, c), clk, fields)
 @inline νᶠᶜᶠ(i, j, k, grid, loc, ν::DiscreteDiffusionFunction, clk, fields) = getdiffusivity(ν, i, j, k, grid, (f, c, f), clk, fields)
 @inline νᶜᶠᶠ(i, j, k, grid, loc, ν::DiscreteDiffusionFunction, clk, fields) = getdiffusivity(ν, i, j, k, grid, (c, f, f), clk, fields)
@@ -376,18 +352,4 @@
 @inline κᶜᶠᶜ(i, j, k, grid, loc, κ::DiscreteDiffusionFunction, clk, fields) = getdiffusivity(κ, i, j, k, grid, (c, f, c), clk, fields)
 @inline κᶜᶜᶠ(i, j, k, grid, loc, κ::DiscreteDiffusionFunction, clk, fields) = getdiffusivity(κ, i, j, k, grid, (c, c, f), clk, fields)
 @inline κᶠᶜᶠ(i, j, k, grid, loc, κ::DiscreteDiffusionFunction, clk, fields) = getdiffusivity(κ, i, j, k, grid, (f, c, f), clk, fields)
-@inline κᶜᶠᶠ(i, j, k, grid, loc, κ::DiscreteDiffusionFunction, clk, fields) = getdiffusivity(κ, i, j, k, grid, (c, f, f), clk, fields)
-=======
-@inline νᶜᶜᶜ(i, j, k, grid, loc, ν::DiscreteDiffusionFunction, clock, fields) = getdiffusivity(ν, i, j, k, grid, (c, c, c), clock, fields)
-@inline νᶠᶜᶠ(i, j, k, grid, loc, ν::DiscreteDiffusionFunction, clock, fields) = getdiffusivity(ν, i, j, k, grid, (f, c, f), clock, fields)
-@inline νᶜᶠᶠ(i, j, k, grid, loc, ν::DiscreteDiffusionFunction, clock, fields) = getdiffusivity(ν, i, j, k, grid, (c, f, f), clock, fields)
-@inline νᶠᶠᶜ(i, j, k, grid, loc, ν::DiscreteDiffusionFunction, clock, fields) = getdiffusivity(ν, i, j, k, grid, (f, f, c), clock, fields)
-
-@inline κᶜᶜᶜ(i, j, k, grid, loc, κ::DiscreteDiffusionFunction, clock, fields) = getdiffusivity(κ, i, j, k, grid, (c, c, c), clock, fields)
-@inline κᶠᶜᶜ(i, j, k, grid, loc, κ::DiscreteDiffusionFunction, clock, fields) = getdiffusivity(κ, i, j, k, grid, (f, c, c), clock, fields)
-@inline κᶜᶠᶜ(i, j, k, grid, loc, κ::DiscreteDiffusionFunction, clock, fields) = getdiffusivity(κ, i, j, k, grid, (c, f, c), clock, fields)
-@inline κᶜᶜᶠ(i, j, k, grid, loc, κ::DiscreteDiffusionFunction, clock, fields) = getdiffusivity(κ, i, j, k, grid, (c, c, f), clock, fields)
-@inline κᶠᶠᶠ(i, j, k, grid, loc, κ::DiscreteDiffusionFunction, clock, fields) = getdiffusivity(κ, i, j, k, grid, (f, f, f), clock, fields)
-@inline κᶠᶜᶠ(i, j, k, grid, loc, κ::DiscreteDiffusionFunction, clock, fields) = getdiffusivity(κ, i, j, k, grid, (f, c, f), clock, fields)
-@inline κᶜᶠᶠ(i, j, k, grid, loc, κ::DiscreteDiffusionFunction, clock, fields) = getdiffusivity(κ, i, j, k, grid, (c, f, f), clock, fields)
->>>>>>> a02649d7
+@inline κᶜᶠᶠ(i, j, k, grid, loc, κ::DiscreteDiffusionFunction, clk, fields) = getdiffusivity(κ, i, j, k, grid, (c, f, f), clk, fields)