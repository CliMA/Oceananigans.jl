"""
    abstract type AbstractScalarDiffusivity <: AbstractTurbulenceClosure end

Abstract type for closures with *isotropic* diffusivities.
"""
abstract type AbstractScalarDiffusivity{TD, F} <: AbstractTurbulenceClosure{TD} end

#####
##### Formulations
#####

abstract type AbstractDiffusivityFormulation end

"""
    struct ThreeDimensionalFormulation end

Specifies a three-dimensionally-isotropic `ScalarDiffusivity`.
"""
struct ThreeDimensionalFormulation <: AbstractDiffusivityFormulation end

"""
    struct HorizontalFormulation end

Specifies a horizontally-isotropic, `VectorInvariant`, `ScalarDiffusivity`.
"""
struct HorizontalFormulation <: AbstractDiffusivityFormulation end

"""
    struct HorizontalDivergenceFormulation end

Specifies viscosity for "divergence damping". Has no effect on tracers.
"""
struct HorizontalDivergenceFormulation <: AbstractDiffusivityFormulation end

"""
    struct VerticalFormulation end

Specifies a `ScalarDiffusivity` acting only in the vertical direction.
"""
struct VerticalFormulation <: AbstractDiffusivityFormulation end

"""
    viscosity(closure, diffusivities)

Returns the scalar viscosity associated with `closure`.
"""
function viscosity end 

"""
    diffusivity(closure, tracer_index, diffusivity_fields)

Returns the scalar diffusivity associated with `closure` and `tracer_index`.
"""
function diffusivity end 

# Fallback locations
@inline viscosity_location(::AbstractScalarDiffusivity) = (Center(), Center(), Center())
@inline diffusivity_location(::AbstractScalarDiffusivity) = (Center(), Center(), Center())

# For tuples (note that kernel functions are "untupled", so these are for the user API)
viscosity(closure::Tuple, K) = Tuple(viscosity(closure[n], K[n]) for n = 1:length(closure))
diffusivity(closure::Tuple, K, id) = Tuple(diffusivity(closure[n], K[n], id) for n = 1:length(closure))

@inline formulation(::AbstractScalarDiffusivity{TD, F}) where {TD, F} = F()

Base.summary(::VerticalFormulation) = "VerticalFormulation"
Base.summary(::HorizontalFormulation) = "HorizontalFormulation"
Base.summary(::ThreeDimensionalFormulation) = "ThreeDimensionalFormulation"

#####
##### Coefficient extractors
#####

const ASD = AbstractScalarDiffusivity
const AID = AbstractScalarDiffusivity{<:Any, <:ThreeDimensionalFormulation}
const AHD = AbstractScalarDiffusivity{<:Any, <:HorizontalFormulation}
const ADD = AbstractScalarDiffusivity{<:Any, <:HorizontalDivergenceFormulation}
const AVD = AbstractScalarDiffusivity{<:Any, <:VerticalFormulation}

@inline νᶜᶜᶜ(i, j, k, grid, closure::ASD, K, args...)     = νᶜᶜᶜ(i, j, k, grid, viscosity_location(closure), viscosity(closure, K), args...) 
@inline νᶠᶠᶜ(i, j, k, grid, closure::ASD, K, args...)     = νᶠᶠᶜ(i, j, k, grid, viscosity_location(closure), viscosity(closure, K), args...)
@inline νᶠᶜᶠ(i, j, k, grid, closure::ASD, K, args...)     = νᶠᶜᶠ(i, j, k, grid, viscosity_location(closure), viscosity(closure, K), args...)
@inline νᶜᶠᶠ(i, j, k, grid, closure::ASD, K, args...)     = νᶜᶠᶠ(i, j, k, grid, viscosity_location(closure), viscosity(closure, K), args...)

@inline κᶠᶜᶜ(i, j, k, grid, closure::ASD, K, id, args...) = κᶠᶜᶜ(i, j, k, grid, diffusivity_location(closure), diffusivity(closure, K, id), args...)
@inline κᶜᶠᶜ(i, j, k, grid, closure::ASD, K, id, args...) = κᶜᶠᶜ(i, j, k, grid, diffusivity_location(closure), diffusivity(closure, K, id), args...)
@inline κᶜᶜᶠ(i, j, k, grid, closure::ASD, K, id, args...) = κᶜᶜᶠ(i, j, k, grid, diffusivity_location(closure), diffusivity(closure, K, id), args...)

# Vertical and horizontal diffusivity
@inline νzᶜᶜᶜ(i, j, k, grid, closure::ASD, K, args...)     = νᶜᶜᶜ(i, j, k, grid, closure, K, args...) 
@inline νzᶠᶠᶜ(i, j, k, grid, closure::ASD, K, args...)     = νᶠᶠᶜ(i, j, k, grid, closure, K, args...) 
@inline νzᶠᶜᶠ(i, j, k, grid, closure::ASD, K, args...)     = νᶠᶜᶠ(i, j, k, grid, closure, K, args...) 
@inline νzᶜᶠᶠ(i, j, k, grid, closure::ASD, K, args...)     = νᶜᶠᶠ(i, j, k, grid, closure, K, args...) 
@inline κzᶠᶜᶜ(i, j, k, grid, closure::ASD, K, id, args...) = κᶠᶜᶜ(i, j, k, grid, closure, K, id, args...)
@inline κzᶜᶠᶜ(i, j, k, grid, closure::ASD, K, id, args...) = κᶜᶠᶜ(i, j, k, grid, closure, K, id, args...)
@inline κzᶜᶜᶠ(i, j, k, grid, closure::ASD, K, id, args...) = κᶜᶜᶠ(i, j, k, grid, closure, K, id, args...)

@inline νzᶠᶜᶠ(i, j, k, grid, closure::ASD, K, ::Nothing, args...) = νzᶠᶜᶠ(i, j, k, grid, closure, K, args...)
@inline νzᶜᶠᶠ(i, j, k, grid, closure::ASD, K, ::Nothing, args...) = νzᶜᶠᶠ(i, j, k, grid, closure, K, args...)

@inline νhᶜᶜᶜ(i, j, k, grid, closure::ASD, K, args...)     = νᶜᶜᶜ(i, j, k, grid, closure, K, args...) 
@inline νhᶠᶠᶜ(i, j, k, grid, closure::ASD, K, args...)     = νᶠᶠᶜ(i, j, k, grid, closure, K, args...) 
@inline νhᶠᶜᶠ(i, j, k, grid, closure::ASD, K, args...)     = νᶠᶜᶠ(i, j, k, grid, closure, K, args...) 
@inline νhᶜᶠᶠ(i, j, k, grid, closure::ASD, K, args...)     = νᶜᶠᶠ(i, j, k, grid, closure, K, args...) 
@inline κhᶠᶜᶜ(i, j, k, grid, closure::ASD, K, id, args...) = κᶠᶜᶜ(i, j, k, grid, closure, K, id, args...)
@inline κhᶜᶠᶜ(i, j, k, grid, closure::ASD, K, id, args...) = κᶜᶠᶜ(i, j, k, grid, closure, K, id, args...)
@inline κhᶜᶜᶠ(i, j, k, grid, closure::ASD, K, id, args...) = κᶜᶜᶠ(i, j, k, grid, closure, K, id, args...)

for (dir, Clo) in zip((:h, :z), (:AVD, :AHD))
    for code in (:ᶜᶜᶜ, :ᶠᶠᶜ, :ᶠᶜᶠ, :ᶜᶠᶠ)
        ν = Symbol(:ν, dir, code)
        @eval begin
<<<<<<< HEAD
            @inline $ν(i, j, k, grid, closure::$Clo, K, clock, args...) = zero(eltype(grid))
=======
            @inline $ν(i, j, k, grid, clo::$Clo, K, clock, args...) = zero(grid)
>>>>>>> 0163628e
        end
    end

    for code in (:ᶠᶜᶜ, :ᶜᶠᶜ, :ᶜᶜᶠ)
        κ = Symbol(:κ, dir, code)
        @eval begin
<<<<<<< HEAD
            @inline $κ(i, j, k, grid, closure::$Clo, K, id, clock, args...) = zero(eltype(grid))
=======
            @inline $κ(i, j, k, grid, clo::$Clo, K, id, clock, args...) = zero(grid)
>>>>>>> 0163628e
        end
    end
end

const F = Face
const C = Center

@inline z_diffusivity(i, j, k, grid, ::F, ::C, ::C, closure::ASD, K, id, args...) = κzᶠᶜᶜ(i, j, k, grid, closure, K, id, args...)
@inline z_diffusivity(i, j, k, grid, ::C, ::F, ::C, closure::ASD, K, id, args...) = κzᶜᶠᶜ(i, j, k, grid, closure, K, id, args...)
@inline z_diffusivity(i, j, k, grid, ::C, ::C, ::F, closure::ASD, K, id, args...) = κzᶜᶜᶠ(i, j, k, grid, closure, K, id, args...)

@inline h_diffusivity(i, j, k, grid, ::F, ::C, ::C, closure::ASD, K, id, args...) = κhᶠᶜᶜ(i, j, k, grid, closure, K, id, args...)
@inline h_diffusivity(i, j, k, grid, ::C, ::F, ::C, closure::ASD, K, id, args...) = κhᶜᶠᶜ(i, j, k, grid, closure, K, id, args...)
@inline h_diffusivity(i, j, k, grid, ::C, ::C, ::F, closure::ASD, K, id, args...) = κhᶜᶜᶠ(i, j, k, grid, closure, K, id, args...)

# "diffusivity" with "nothing" index => viscosity of course
@inline z_diffusivity(i, j, k, grid, ::C, ::C, ::C, closure::ASD, K, ::Nothing, args...) = νzᶜᶜᶜ(i, j, k, grid, closure, K, args...)
@inline z_diffusivity(i, j, k, grid, ::F, ::F, ::C, closure::ASD, K, ::Nothing, args...) = νzᶠᶠᶜ(i, j, k, grid, closure, K, args...)
@inline z_diffusivity(i, j, k, grid, ::F, ::C, ::F, closure::ASD, K, ::Nothing, args...) = νzᶠᶜᶠ(i, j, k, grid, closure, K, args...)
@inline z_diffusivity(i, j, k, grid, ::C, ::F, ::F, closure::ASD, K, ::Nothing, args...) = νzᶜᶠᶠ(i, j, k, grid, closure, K, args...)

@inline h_diffusivity(i, j, k, grid, ::C, ::C, ::C, closure::ASD, K, ::Nothing, args...) = νhᶜᶜᶜ(i, j, k, grid, closure, K, args...)
@inline h_diffusivity(i, j, k, grid, ::F, ::F, ::C, closure::ASD, K, ::Nothing, args...) = νhᶠᶠᶜ(i, j, k, grid, closure, K, args...)
@inline h_diffusivity(i, j, k, grid, ::F, ::C, ::F, closure::ASD, K, ::Nothing, args...) = νhᶠᶜᶠ(i, j, k, grid, closure, K, args...)
@inline h_diffusivity(i, j, k, grid, ::C, ::F, ::F, closure::ASD, K, ::Nothing, args...) = νhᶜᶠᶠ(i, j, k, grid, closure, K, args...)

#####
##### Stress divergences
#####

#####
##### Fallback: flux = 0
#####

for dir in (:x, :y, :z)
    diffusive_flux = Symbol(:diffusive_flux_, dir)
    viscous_flux_u = Symbol(:viscous_flux_u, dir)
    viscous_flux_v = Symbol(:viscous_flux_v, dir)
    viscous_flux_w = Symbol(:viscous_flux_w, dir)
    @eval begin
        @inline $diffusive_flux(i, j, k, grid, args...) = zero(grid)
        @inline $viscous_flux_u(i, j, k, grid, args...) = zero(grid)
        @inline $viscous_flux_v(i, j, k, grid, args...) = zero(grid)
        @inline $viscous_flux_w(i, j, k, grid, args...) = zero(grid)
    end
end
    
@inline viscous_flux_ux(i, j, k, grid, closure::AID, K, clk, fields, b) = - 2 * ν_σᶜᶜᶜ(i, j, k, grid, closure, K, clk, fields, Σ₁₁, fields.u, fields.v, fields.w)
@inline viscous_flux_vx(i, j, k, grid, closure::AID, K, clk, fields, b) = - 2 * ν_σᶠᶠᶜ(i, j, k, grid, closure, K, clk, fields, Σ₂₁, fields.u, fields.v, fields.w)
@inline viscous_flux_wx(i, j, k, grid, closure::AID, K, clk, fields, b) = - 2 * ν_σᶠᶜᶠ(i, j, k, grid, closure, K, clk, fields, Σ₃₁, fields.u, fields.v, fields.w)
@inline viscous_flux_uy(i, j, k, grid, closure::AID, K, clk, fields, b) = - 2 * ν_σᶠᶠᶜ(i, j, k, grid, closure, K, clk, fields, Σ₁₂, fields.u, fields.v, fields.w)
@inline viscous_flux_vy(i, j, k, grid, closure::AID, K, clk, fields, b) = - 2 * ν_σᶜᶜᶜ(i, j, k, grid, closure, K, clk, fields, Σ₂₂, fields.u, fields.v, fields.w)
@inline viscous_flux_wy(i, j, k, grid, closure::AID, K, clk, fields, b) = - 2 * ν_σᶜᶠᶠ(i, j, k, grid, closure, K, clk, fields, Σ₃₂, fields.u, fields.v, fields.w)

@inline viscous_flux_ux(i, j, k, grid, closure::AHD, K, clk, fields, b) = - ν_δᶜᶜᶜ(i, j, k, grid, closure, K, clk, fields, fields.u, fields.v)
@inline viscous_flux_vx(i, j, k, grid, closure::AHD, K, clk, fields, b) = - ν_ζᶠᶠᶜ(i, j, k, grid, closure, K, clk, fields, fields.u, fields.v)
@inline viscous_flux_uy(i, j, k, grid, closure::AHD, K, clk, fields, b) = + ν_ζᶠᶠᶜ(i, j, k, grid, closure, K, clk, fields, fields.u, fields.v)   
@inline viscous_flux_vy(i, j, k, grid, closure::AHD, K, clk, fields, b) = - ν_δᶜᶜᶜ(i, j, k, grid, closure, K, clk, fields, fields.u, fields.v)
@inline viscous_flux_wx(i, j, k, grid, closure::AHD, K, clk, fields, b) = - ν_σᶠᶜᶠ(i, j, k, grid, closure, K, clk, fields, ∂xᶠᶜᶠ, fields.w)
@inline viscous_flux_wy(i, j, k, grid, closure::AHD, K, clk, fields, b) = - ν_σᶜᶠᶠ(i, j, k, grid, closure, K, clk, fields, ∂yᶜᶠᶠ, fields.w)

@inline viscous_flux_uz(i, j, k, grid, closure::AID, K, clk, fields, b) = - 2 * ν_σᶠᶜᶠ(i, j, k, grid, closure, K, clk, fields, Σ₁₃, fields.u, fields.v, fields.w)
@inline viscous_flux_vz(i, j, k, grid, closure::AID, K, clk, fields, b) = - 2 * ν_σᶜᶠᶠ(i, j, k, grid, closure, K, clk, fields, Σ₂₃, fields.u, fields.v, fields.w)
@inline viscous_flux_wz(i, j, k, grid, closure::AID, K, clk, fields, b) = - 2 * ν_σᶜᶜᶜ(i, j, k, grid, closure, K, clk, fields, Σ₃₃, fields.u, fields.v, fields.w)

@inline viscous_flux_uz(i, j, k, grid, closure::AVD, K, clk, fields, b) = - ν_σᶠᶜᶠ(i, j, k, grid, closure, K, clk, fields, ∂zᶠᶜᶠ, fields.u)
@inline viscous_flux_vz(i, j, k, grid, closure::AVD, K, clk, fields, b) = - ν_σᶜᶠᶠ(i, j, k, grid, closure, K, clk, fields, ∂zᶜᶠᶠ, fields.v)
@inline viscous_flux_wz(i, j, k, grid, closure::AVD, K, clk, fields, b) = - ν_σᶜᶜᶜ(i, j, k, grid, closure, K, clk, fields, ∂zᶜᶜᶜ, fields.w)

# "Divergence damping"
@inline viscous_flux_ux(i, j, k, grid, closure::ADD, K, clk, fields, b) = - ν_δᶜᶜᶜ(i, j, k, grid, closure, K, clk, fields, fields.u, fields.v)
@inline viscous_flux_vy(i, j, k, grid, closure::ADD, K, clk, fields, b) = - ν_δᶜᶜᶜ(i, j, k, grid, closure, K, clk, fields, fields.u, fields.v)

#####
##### Diffusive fluxes
#####

const AIDorAHD = Union{AID, AHD}
const AIDorAVD = Union{AID, AVD}

@inline diffusive_flux_x(i, j, k, grid, cl::AIDorAHD, K, ::Val{id}, c, clk, fields, b) where id = - κᶠᶜᶜ(i, j, k, grid, cl, K, Val(id), clk, fields) * ∂xᶠᶜᶜ(i, j, k, grid, c)
@inline diffusive_flux_y(i, j, k, grid, cl::AIDorAHD, K, ::Val{id}, c, clk, fields, b) where id = - κᶜᶠᶜ(i, j, k, grid, cl, K, Val(id), clk, fields) * ∂yᶜᶠᶜ(i, j, k, grid, c)
@inline diffusive_flux_z(i, j, k, grid, cl::AIDorAVD, K, ::Val{id}, c, clk, fields, b) where id = - κᶜᶜᶠ(i, j, k, grid, cl, K, Val(id), clk, fields) * ∂zᶜᶜᶠ(i, j, k, grid, c)

#####
##### Support for VerticallyImplicit
#####

const VITD = VerticallyImplicitTimeDiscretization

@inline ivd_viscous_flux_uz(i, j, k, grid, closure, K, clock, fields, b) = - ν_σᶠᶜᶠ(i, j, k, grid, closure, K, clock, fields, ∂xᶠᶜᶠ, fields.w)
@inline ivd_viscous_flux_vz(i, j, k, grid, closure, K, clock, fields, b) = - ν_σᶜᶠᶠ(i, j, k, grid, closure, K, clock, fields, ∂yᶜᶠᶠ, fields.w)

# General functions (eg for vertically periodic)
<<<<<<< HEAD
@inline viscous_flux_uz(i, j, k, grid,  ::VITD, closure::AIDorAVD, args...) = ivd_viscous_flux_uz(i, j, k, grid, closure, args...)
@inline viscous_flux_vz(i, j, k, grid,  ::VITD, closure::AIDorAVD, args...) = ivd_viscous_flux_vz(i, j, k, grid, closure, args...)
@inline viscous_flux_wz(i, j, k, grid,  ::VITD, closure::AIDorAVD, args...) = zero(eltype(grid))
@inline diffusive_flux_z(i, j, k, grid, ::VITD, closure::AIDorAVD, args...) = zero(eltype(grid))
=======
@inline viscous_flux_uz(i, j, k, grid,  ::VITD, closure::AIDorAVD, args...) = ivd_viscous_flux_uz(i, j, k, grid, clo, args...)
@inline viscous_flux_vz(i, j, k, grid,  ::VITD, closure::AIDorAVD, args...) = ivd_viscous_flux_vz(i, j, k, grid, clo, args...)
@inline viscous_flux_wz(i, j, k, grid,  ::VITD, closure::AIDorAVD, args...) = zero(grid)
@inline diffusive_flux_z(i, j, k, grid, ::VITD, closure::AIDorAVD, args...) = zero(grid)
>>>>>>> 0163628e
                  
# Vertically bounded grids
#
# For vertically bounded grids, we calculate _explicit_ fluxes on the boundaries, 
# and elide the implicit vertical flux component everywhere else. This is consistent
# with the formulation of the tridiagonal solver, which requires explicit treatment
# of boundary contributions (eg boundary contributions must be moved to the right
# hand side of the tridiagonal system).

@inline function viscous_flux_uz(i, j, k, grid::VerticallyBoundedGrid, ::VITD, closure::AIDorAVD, args...)
    return ifelse((k == 1) | (k == grid.Nz+1), 
                  viscous_flux_uz(i, j, k, grid, ExplicitTimeDiscretization(), closure, args...),
                  ivd_viscous_flux_uz(i, j, k, grid, closure, args...))
end

@inline function viscous_flux_vz(i, j, k, grid::VerticallyBoundedGrid, ::VITD, closure::AIDorAVD, args...)
    return ifelse((k == 1) | (k == grid.Nz+1), 
                  viscous_flux_vz(i, j, k, grid, ExplicitTimeDiscretization(), closure, args...),
                  ivd_viscous_flux_vz(i, j, k, grid, closure, args...))
end

@inline function viscous_flux_wz(i, j, k, grid::VerticallyBoundedGrid, ::VITD, closure::AIDorAVD, args...)
    return ifelse((k == 1) | (k == grid.Nz+1), 
                  viscous_flux_wz(i, j, k, grid, ExplicitTimeDiscretization(), closure, args...),
                  zero(grid))
end

@inline function diffusive_flux_z(i, j, k, grid::VerticallyBoundedGrid, ::VITD, closure::AIDorAVD, args...)
    return ifelse((k == 1) | (k == grid.Nz+1), 
                  diffusive_flux_z(i, j, k, grid, ExplicitTimeDiscretization(), closure, args...),
                  zero(grid))
end
<|MERGE_RESOLUTION|>--- conflicted
+++ resolved
@@ -110,22 +110,14 @@
     for code in (:ᶜᶜᶜ, :ᶠᶠᶜ, :ᶠᶜᶠ, :ᶜᶠᶠ)
         ν = Symbol(:ν, dir, code)
         @eval begin
-<<<<<<< HEAD
-            @inline $ν(i, j, k, grid, closure::$Clo, K, clock, args...) = zero(eltype(grid))
-=======
-            @inline $ν(i, j, k, grid, clo::$Clo, K, clock, args...) = zero(grid)
->>>>>>> 0163628e
+            @inline $ν(i, j, k, grid, closure::$Clo, K, clock, args...) = zero(grid)
         end
     end
 
     for code in (:ᶠᶜᶜ, :ᶜᶠᶜ, :ᶜᶜᶠ)
         κ = Symbol(:κ, dir, code)
         @eval begin
-<<<<<<< HEAD
-            @inline $κ(i, j, k, grid, closure::$Clo, K, id, clock, args...) = zero(eltype(grid))
-=======
-            @inline $κ(i, j, k, grid, clo::$Clo, K, id, clock, args...) = zero(grid)
->>>>>>> 0163628e
+            @inline $κ(i, j, k, grid, closure::$Clo, K, id, clock, args...) = zero(grid)
         end
     end
 end
@@ -220,17 +212,10 @@
 @inline ivd_viscous_flux_vz(i, j, k, grid, closure, K, clock, fields, b) = - ν_σᶜᶠᶠ(i, j, k, grid, closure, K, clock, fields, ∂yᶜᶠᶠ, fields.w)
 
 # General functions (eg for vertically periodic)
-<<<<<<< HEAD
 @inline viscous_flux_uz(i, j, k, grid,  ::VITD, closure::AIDorAVD, args...) = ivd_viscous_flux_uz(i, j, k, grid, closure, args...)
 @inline viscous_flux_vz(i, j, k, grid,  ::VITD, closure::AIDorAVD, args...) = ivd_viscous_flux_vz(i, j, k, grid, closure, args...)
-@inline viscous_flux_wz(i, j, k, grid,  ::VITD, closure::AIDorAVD, args...) = zero(eltype(grid))
-@inline diffusive_flux_z(i, j, k, grid, ::VITD, closure::AIDorAVD, args...) = zero(eltype(grid))
-=======
-@inline viscous_flux_uz(i, j, k, grid,  ::VITD, closure::AIDorAVD, args...) = ivd_viscous_flux_uz(i, j, k, grid, clo, args...)
-@inline viscous_flux_vz(i, j, k, grid,  ::VITD, closure::AIDorAVD, args...) = ivd_viscous_flux_vz(i, j, k, grid, clo, args...)
 @inline viscous_flux_wz(i, j, k, grid,  ::VITD, closure::AIDorAVD, args...) = zero(grid)
 @inline diffusive_flux_z(i, j, k, grid, ::VITD, closure::AIDorAVD, args...) = zero(grid)
->>>>>>> 0163628e
                   
 # Vertically bounded grids
 #
