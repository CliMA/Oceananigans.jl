--- conflicted
+++ resolved
@@ -91,51 +91,7 @@
 const ADD = AbstractScalarDiffusivity{<:Any, <:HorizontalDivergenceFormulation}
 const AVD = AbstractScalarDiffusivity{<:Any, <:VerticalFormulation}
 
-<<<<<<< HEAD
-@inline function νᶠᶜᶜ(i, j, k, grid, closure::ASD, K, args...) 
-    # @show closure, K, viscosity_location(closure), viscosity(closure, K)
-    νᶠᶜᶜ(i, j, k, grid, viscosity_location(closure), viscosity(closure, K), args...)
-end
-
-@inline νᶜᶠᶜ(i, j, k, grid, closure::ASD, K, args...) = νᶜᶠᶜ(i, j, k, grid, viscosity_location(closure), viscosity(closure, K), args...)
-@inline νᶜᶜᶜ(i, j, k, grid, closure::ASD, K, args...) = νᶜᶜᶜ(i, j, k, grid, viscosity_location(closure), viscosity(closure, K), args...)
-@inline νᶠᶠᶜ(i, j, k, grid, closure::ASD, K, args...) = νᶠᶠᶜ(i, j, k, grid, viscosity_location(closure), viscosity(closure, K), args...)
-@inline νᶠᶜᶠ(i, j, k, grid, closure::ASD, K, args...) = νᶠᶜᶠ(i, j, k, grid, viscosity_location(closure), viscosity(closure, K), args...)
-@inline νᶜᶠᶠ(i, j, k, grid, closure::ASD, K, args...) = νᶜᶠᶠ(i, j, k, grid, viscosity_location(closure), viscosity(closure, K), args...)
-
-@inline κᶜᶜᶜ(i, j, k, grid, closure::ASD, K, id, args...) = κᶜᶜᶜ(i, j, k, grid, diffusivity_location(closure), diffusivity(closure, K, id), args...)
-@inline κᶠᶜᶜ(i, j, k, grid, closure::ASD, K, id, args...) = κᶠᶜᶜ(i, j, k, grid, diffusivity_location(closure), diffusivity(closure, K, id), args...)
-@inline κᶜᶠᶜ(i, j, k, grid, closure::ASD, K, id, args...) = κᶜᶠᶜ(i, j, k, grid, diffusivity_location(closure), diffusivity(closure, K, id), args...)
-@inline κᶜᶜᶠ(i, j, k, grid, closure::ASD, K, id, args...) = κᶜᶜᶠ(i, j, k, grid, diffusivity_location(closure), diffusivity(closure, K, id), args...)
-
-# Vertical and horizontal diffusivity
-@inline νzᶜᶜᶜ(i, j, k, grid, closure::ASD, K, args...) = νᶜᶜᶜ(i, j, k, grid, closure, K, args...)
-@inline νzᶠᶜᶜ(i, j, k, grid, closure::ASD, K, args...) = νᶠᶜᶜ(i, j, k, grid, closure, K, args...)
-@inline νzᶜᶠᶜ(i, j, k, grid, closure::ASD, K, args...) = νᶜᶠᶜ(i, j, k, grid, closure, K, args...)
-@inline νzᶠᶠᶜ(i, j, k, grid, closure::ASD, K, args...) = νᶠᶠᶜ(i, j, k, grid, closure, K, args...)
-@inline νzᶠᶜᶠ(i, j, k, grid, closure::ASD, K, args...) = νᶠᶜᶠ(i, j, k, grid, closure, K, args...)
-@inline νzᶜᶠᶠ(i, j, k, grid, closure::ASD, K, args...) = νᶜᶠᶠ(i, j, k, grid, closure, K, args...)
-
-@inline νzᶠᶜᶜ(i, j, k, grid, closure::ASD, K, ::Nothing, args...) = νzᶠᶜᶜ(i, j, k, grid, closure, K, args...)
-@inline νzᶜᶠᶜ(i, j, k, grid, closure::ASD, K, ::Nothing, args...) = νzᶜᶠᶜ(i, j, k, grid, closure, K, args...)
-@inline νzᶜᶜᶜ(i, j, k, grid, closure::ASD, K, ::Nothing, args...) = νzᶜᶜᶜ(i, j, k, grid, closure, K, args...)
-@inline νzᶠᶠᶜ(i, j, k, grid, closure::ASD, K, ::Nothing, args...) = νzᶠᶠᶜ(i, j, k, grid, closure, K, args...)
-@inline νzᶠᶜᶠ(i, j, k, grid, closure::ASD, K, ::Nothing, args...) = νzᶠᶜᶠ(i, j, k, grid, closure, K, args...)
-@inline νzᶜᶠᶠ(i, j, k, grid, closure::ASD, K, ::Nothing, args...) = νzᶜᶠᶠ(i, j, k, grid, closure, K, args...)
-
-@inline κzᶠᶜᶜ(i, j, k, grid, closure::ASD, K, id, args...) = κᶠᶜᶜ(i, j, k, grid, closure, K, id, args...)
-@inline κzᶜᶠᶜ(i, j, k, grid, closure::ASD, K, id, args...) = κᶜᶠᶜ(i, j, k, grid, closure, K, id, args...)
-@inline κzᶜᶜᶠ(i, j, k, grid, closure::ASD, K, id, args...) = κᶜᶜᶠ(i, j, k, grid, closure, K, id, args...)
-
-@inline νhᶜᶜᶜ(i, j, k, grid, closure::ASD, K, args...)     = νᶜᶜᶜ(i, j, k, grid, closure, K, args...)
-@inline νhᶠᶠᶜ(i, j, k, grid, closure::ASD, K, args...)     = νᶠᶠᶜ(i, j, k, grid, closure, K, args...)
-@inline νhᶠᶜᶠ(i, j, k, grid, closure::ASD, K, args...)     = νᶠᶜᶠ(i, j, k, grid, closure, K, args...)
-@inline νhᶜᶠᶠ(i, j, k, grid, closure::ASD, K, args...)     = νᶜᶠᶠ(i, j, k, grid, closure, K, args...)
-
-@inline κhᶠᶜᶜ(i, j, k, grid, closure::ASD, K, id, args...) = κᶠᶜᶜ(i, j, k, grid, closure, K, id, args...)
-@inline κhᶜᶠᶜ(i, j, k, grid, closure::ASD, K, id, args...) = κᶜᶠᶜ(i, j, k, grid, closure, K, id, args...)
-@inline κhᶜᶜᶠ(i, j, k, grid, closure::ASD, K, id, args...) = κᶜᶜᶠ(i, j, k, grid, closure, K, id, args...)
-=======
+@inline νᶜᶠᶜ(i, j, k, grid, closure::ASD, K, clk, fields) = νᶜᶠᶜ(i, j, k, grid, viscosity_location(closure), viscosity(closure, K), clk, fields)
 @inline νᶜᶜᶜ(i, j, k, grid, closure::ASD, K, clk, fields) = νᶜᶜᶜ(i, j, k, grid, viscosity_location(closure), viscosity(closure, K), clk, fields)
 @inline νᶠᶠᶜ(i, j, k, grid, closure::ASD, K, clk, fields) = νᶠᶠᶜ(i, j, k, grid, viscosity_location(closure), viscosity(closure, K), clk, fields)
 @inline νᶠᶜᶠ(i, j, k, grid, closure::ASD, K, clk, fields) = νᶠᶜᶠ(i, j, k, grid, viscosity_location(closure), viscosity(closure, K), clk, fields)
@@ -150,10 +106,14 @@
 
 # Vertical and horizontal diffusivity
 @inline νzᶜᶜᶜ(i, j, k, grid, closure::ASD, K, clk, fields) = νᶜᶜᶜ(i, j, k, grid, closure, K, clk, fields)
+@inline νzᶠᶜᶜ(i, j, k, grid, closure::ASD, K, clk, fields) = νᶠᶜᶜ(i, j, k, grid, closure, K, clk, fields)
+@inline νzᶜᶠᶜ(i, j, k, grid, closure::ASD, K, clk, fields) = νᶜᶠᶜ(i, j, k, grid, closure, K, clk, fields)
 @inline νzᶠᶠᶜ(i, j, k, grid, closure::ASD, K, clk, fields) = νᶠᶠᶜ(i, j, k, grid, closure, K, clk, fields)
 @inline νzᶠᶜᶠ(i, j, k, grid, closure::ASD, K, clk, fields) = νᶠᶜᶠ(i, j, k, grid, closure, K, clk, fields)
 @inline νzᶜᶠᶠ(i, j, k, grid, closure::ASD, K, clk, fields) = νᶜᶠᶠ(i, j, k, grid, closure, K, clk, fields)
 
+@inline νzᶠᶜᶜ(i, j, k, grid, closure::ASD, K, ::Nothing, clk, fields) = νzᶠᶜᶜ(i, j, k, grid, closure, K, clk, fields)
+@inline νzᶜᶠᶜ(i, j, k, grid, closure::ASD, K, ::Nothing, clk, fields) = νzᶜᶠᶜ(i, j, k, grid, closure, K, clk, fields)
 @inline νzᶜᶜᶜ(i, j, k, grid, closure::ASD, K, ::Nothing, clk, fields) = νzᶜᶜᶜ(i, j, k, grid, closure, K, clk, fields)
 @inline νzᶠᶠᶜ(i, j, k, grid, closure::ASD, K, ::Nothing, clk, fields) = νzᶠᶠᶜ(i, j, k, grid, closure, K, clk, fields)
 @inline νzᶠᶜᶠ(i, j, k, grid, closure::ASD, K, ::Nothing, clk, fields) = νzᶠᶜᶠ(i, j, k, grid, closure, K, clk, fields)
@@ -171,7 +131,6 @@
 @inline κhᶠᶜᶜ(i, j, k, grid, closure::ASD, K, id, clk, fields) = κᶠᶜᶜ(i, j, k, grid, closure, K, id, clk, fields)
 @inline κhᶜᶠᶜ(i, j, k, grid, closure::ASD, K, id, clk, fields) = κᶜᶠᶜ(i, j, k, grid, closure, K, id, clk, fields)
 @inline κhᶜᶜᶠ(i, j, k, grid, closure::ASD, K, id, clk, fields) = κᶜᶜᶠ(i, j, k, grid, closure, K, id, clk, fields)
->>>>>>> 345923ba
 
 for (dir, Clo) in zip((:h, :z), (:AVD, :AHD))
     for code in (:ᶜᶜᶜ, :ᶠᶠᶜ, :ᶠᶜᶠ, :ᶜᶠᶠ)
@@ -332,47 +291,8 @@
 #####
 
 # Number
-<<<<<<< HEAD
-@inline νᶠᶜᶜ(i, j, k, grid, loc, ν::Number, args...) = ν
-@inline νᶜᶠᶜ(i, j, k, grid, loc, ν::Number, args...) = ν
-@inline νᶜᶜᶜ(i, j, k, grid, loc, ν::Number, args...) = ν
-@inline νᶠᶜᶠ(i, j, k, grid, loc, ν::Number, args...) = ν
-@inline νᶜᶠᶠ(i, j, k, grid, loc, ν::Number, args...) = ν
-@inline νᶠᶠᶜ(i, j, k, grid, loc, ν::Number, args...) = ν
-
-@inline κᶠᶜᶜ(i, j, k, grid, loc, κ::Number, args...) = κ
-@inline κᶜᶠᶜ(i, j, k, grid, loc, κ::Number, args...) = κ
-@inline κᶜᶜᶠ(i, j, k, grid, loc, κ::Number, args...) = κ
-@inline κᶜᶜᶜ(i, j, k, grid, loc, κ::Number, args...) = κ
-@inline κᶠᶜᶠ(i, j, k, grid, loc, κ::Number, args...) = κ
-@inline κᶜᶠᶠ(i, j, k, grid, loc, κ::Number, args...) = κ
-
-# Array / Field at `Center, Center, Center`
-const Lᶜᶜᶜ = Tuple{Center, Center, Center}
-@inline νᶠᶜᶜ(i, j, k, grid, ::Lᶜᶜᶜ, ν::AbstractArray, args...) = ℑxᶠᵃᵃ(i, j, k, grid, ν)
-@inline νᶜᶠᶜ(i, j, k, grid, ::Lᶜᶜᶜ, ν::AbstractArray, args...) = ℑyᵃᶠᵃ(i, j, k, grid, ν)
-@inline νᶜᶜᶜ(i, j, k, grid, ::Lᶜᶜᶜ, ν::AbstractArray, args...) = @inbounds ν[i, j, k]
-@inline νᶠᶜᶠ(i, j, k, grid, ::Lᶜᶜᶜ, ν::AbstractArray, args...) = ℑxzᶠᵃᶠ(i, j, k, grid, ν)
-@inline νᶜᶠᶠ(i, j, k, grid, ::Lᶜᶜᶜ, ν::AbstractArray, args...) = ℑyzᵃᶠᶠ(i, j, k, grid, ν)
-@inline νᶠᶠᶜ(i, j, k, grid, ::Lᶜᶜᶜ, ν::AbstractArray, args...) = ℑxyᶠᶠᵃ(i, j, k, grid, ν)
-
-@inline κᶠᶜᶜ(i, j, k, grid, ::Lᶜᶜᶜ, κ::AbstractArray, args...) = ℑxᶠᵃᵃ(i, j, k, grid, κ)
-@inline κᶜᶠᶜ(i, j, k, grid, ::Lᶜᶜᶜ, κ::AbstractArray, args...) = ℑyᵃᶠᵃ(i, j, k, grid, κ)
-@inline κᶜᶜᶠ(i, j, k, grid, ::Lᶜᶜᶜ, κ::AbstractArray, args...) = ℑzᵃᵃᶠ(i, j, k, grid, κ)
-@inline κᶜᶜᶜ(i, j, k, grid, ::Lᶜᶜᶜ, κ::AbstractArray, args...) = @inbounds κ[i, j, k]
-@inline κᶠᶜᶠ(i, j, k, grid, ::Lᶜᶜᶜ, κ::AbstractArray, args...) = ℑxzᶠᵃᶠ(i, j, k, grid, κ)
-@inline κᶜᶠᶠ(i, j, k, grid, ::Lᶜᶜᶜ, κ::AbstractArray, args...) = ℑyzᵃᶠᶠ(i, j, k, grid, κ)
-
-# Array / Field at `Center, Center, Face`
-const Lᶜᶜᶠ = Tuple{Center, Center, Face}
-@inline νᶠᶜᶜ(i, j, k, grid, ::Lᶜᶜᶠ, ν::AbstractArray, args...) = ℑxzᶠᵃᶜ(i, j, k, grid, ν)
-@inline νᶜᶠᶜ(i, j, k, grid, ::Lᶜᶜᶠ, ν::AbstractArray, args...) = ℑyzᵃᶠᶜ(i, j, k, grid, ν)
-@inline νᶜᶜᶜ(i, j, k, grid, ::Lᶜᶜᶠ, ν::AbstractArray, args...) = ℑzᵃᵃᶜ(i, j, k, grid, ν)
-@inline νᶠᶜᶠ(i, j, k, grid, ::Lᶜᶜᶠ, ν::AbstractArray, args...) = ℑxᶠᵃᵃ(i, j, k, grid, ν)
-@inline νᶜᶠᶠ(i, j, k, grid, ::Lᶜᶜᶠ, ν::AbstractArray, args...) = ℑyᵃᶠᵃ(i, j, k, grid, ν)
-@inline νᶠᶠᶜ(i, j, k, grid, ::Lᶜᶜᶠ, ν::AbstractArray, args...) = ℑxyzᶠᶠᶜ(i, j, k, grid, ν)
-=======
-
+@inline νᶠᶜᶜ(i, j, k, grid, loc, ν::Number, clk, fields) = ν
+@inline νᶜᶠᶜ(i, j, k, grid, loc, ν::Number, clk, fields) = ν
 @inline νᶜᶜᶜ(i, j, k, grid, loc, ν::Number, clk, fields) = ν
 @inline νᶠᶜᶠ(i, j, k, grid, loc, ν::Number, clk, fields) = ν
 @inline νᶜᶠᶠ(i, j, k, grid, loc, ν::Number, clk, fields) = ν
@@ -386,6 +306,8 @@
 
 # Array / Field at `Center, Center, Center`
 const Lᶜᶜᶜ = Tuple{Center, Center, Center}
+@inline νᶠᶜᶜ(i, j, k, grid, ::Lᶜᶜᶜ, ν::AbstractArray, clk, fields) = ℑxᶠᵃᵃ(i, j, k, grid, ν)
+@inline νᶜᶠᶜ(i, j, k, grid, ::Lᶜᶜᶜ, ν::AbstractArray, clk, fields) = ℑyᵃᶠᵃ(i, j, k, grid, ν)
 @inline νᶜᶜᶜ(i, j, k, grid, ::Lᶜᶜᶜ, ν::AbstractArray, clk, fields) = @inbounds ν[i, j, k]
 @inline νᶠᶜᶠ(i, j, k, grid, ::Lᶜᶜᶜ, ν::AbstractArray, clk, fields) = ℑxzᶠᵃᶠ(i, j, k, grid, ν)
 @inline νᶜᶠᶠ(i, j, k, grid, ::Lᶜᶜᶜ, ν::AbstractArray, clk, fields) = ℑyzᵃᶠᶠ(i, j, k, grid, ν)
@@ -399,11 +321,12 @@
 
 # Array / Field at `Center, Center, Face`
 const Lᶜᶜᶠ = Tuple{Center, Center, Face}
+@inline νᶠᶜᶜ(i, j, k, grid, ::Lᶜᶜᶠ, ν::AbstractArray, clk, fields) = ℑxzᶠᵃᶜ(i, j, k, grid, ν)
+@inline νᶜᶠᶜ(i, j, k, grid, ::Lᶜᶜᶠ, ν::AbstractArray, clk, fields) = ℑyzᵃᶠᶜ(i, j, k, grid, ν)
 @inline νᶜᶜᶜ(i, j, k, grid, ::Lᶜᶜᶠ, ν::AbstractArray, clk, fields) = ℑzᵃᵃᶜ(i, j, k, grid, ν)
 @inline νᶠᶜᶠ(i, j, k, grid, ::Lᶜᶜᶠ, ν::AbstractArray, clk, fields) = ℑxᶠᵃᵃ(i, j, k, grid, ν)
 @inline νᶜᶠᶠ(i, j, k, grid, ::Lᶜᶜᶠ, ν::AbstractArray, clk, fields) = ℑyᵃᶠᵃ(i, j, k, grid, ν)
 @inline νᶠᶠᶜ(i, j, k, grid, ::Lᶜᶜᶠ, ν::AbstractArray, clk, fields) = ℑxyzᶠᶠᶜ(i, j, k, grid, ν)
->>>>>>> 345923ba
 
 @inline κᶠᶜᶜ(i, j, k, grid, ::Lᶜᶜᶠ, κ::AbstractArray, clk, fields) = ℑxzᶠᵃᶠ(i, j, k, grid, κ)
 @inline κᶜᶠᶜ(i, j, k, grid, ::Lᶜᶜᶠ, κ::AbstractArray, clk, fields) = ℑyzᵃᶠᶠ(i, j, k, grid, κ)
