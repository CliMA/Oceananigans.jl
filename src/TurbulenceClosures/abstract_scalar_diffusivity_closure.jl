using Oceananigans.Operators: ℑxyᶠᶠᵃ, ℑxzᶠᵃᶠ, ℑyzᵃᶠᶠ

"""
    abstract type AbstractScalarDiffusivity <: AbstractTurbulenceClosure end

Abstract type for closures with scalar diffusivities.
"""
abstract type AbstractScalarDiffusivity{TD, F, N} <: AbstractTurbulenceClosure{TD, N} end

#####
##### Formulations
#####

abstract type AbstractDiffusivityFormulation end

"""
    struct ThreeDimensionalFormulation end

Specifies a three-dimensionally-isotropic `ScalarDiffusivity`.
"""
struct ThreeDimensionalFormulation <: AbstractDiffusivityFormulation end

"""
    struct HorizontalFormulation end

Specifies a horizontally-isotropic, `VectorInvariant`, `ScalarDiffusivity`.
"""
struct HorizontalFormulation <: AbstractDiffusivityFormulation end

"""
    struct HorizontalDivergenceFormulation end

Specifies viscosity for "divergence damping". Has no effect on tracers.
"""
struct HorizontalDivergenceFormulation <: AbstractDiffusivityFormulation end

"""
    struct VerticalFormulation end

Specifies a `ScalarDiffusivity` acting only in the vertical direction.
"""
struct VerticalFormulation <: AbstractDiffusivityFormulation end

"""
    viscosity(closure, diffusivities)

Returns the scalar viscosity associated with `closure`.
"""
function viscosity end 

"""
    diffusivity(closure, tracer_index, diffusivity_fields)

Returns the scalar diffusivity associated with `closure` and `tracer_index`.
"""
function diffusivity end 

const c = Center()

# Fallback locations
@inline viscosity_location(::AbstractScalarDiffusivity) = (c, c, c)
@inline diffusivity_location(::AbstractScalarDiffusivity) = (c, c, c)

# For tuples (note that kernel functions are "untupled", so these are for the user API)
viscosity(closure::Tuple, K) = Tuple(viscosity(closure[n], K[n]) for n = 1:length(closure))
diffusivity(closure::Tuple, K, id) = Tuple(diffusivity(closure[n], K[n], id) for n = 1:length(closure))

@inline formulation(::AbstractScalarDiffusivity{TD, F}) where {TD, F} = F()

Base.summary(::VerticalFormulation) = "VerticalFormulation"
Base.summary(::HorizontalFormulation) = "HorizontalFormulation"
Base.summary(::ThreeDimensionalFormulation) = "ThreeDimensionalFormulation"

#####
##### Coefficient extractors
#####

const ASD = AbstractScalarDiffusivity
const AID = AbstractScalarDiffusivity{<:Any, <:ThreeDimensionalFormulation}
const AHD = AbstractScalarDiffusivity{<:Any, <:HorizontalFormulation}
const ADD = AbstractScalarDiffusivity{<:Any, <:HorizontalDivergenceFormulation}
const AVD = AbstractScalarDiffusivity{<:Any, <:VerticalFormulation}

@inline νᶜᶜᶜ(i, j, k, grid, closure::ASD, K, args...)     = νᶜᶜᶜ(i, j, k, grid, viscosity_location(closure), viscosity(closure, K), args...) 
@inline νᶠᶠᶜ(i, j, k, grid, closure::ASD, K, args...)     = νᶠᶠᶜ(i, j, k, grid, viscosity_location(closure), viscosity(closure, K), args...)
@inline νᶠᶜᶠ(i, j, k, grid, closure::ASD, K, args...)     = νᶠᶜᶠ(i, j, k, grid, viscosity_location(closure), viscosity(closure, K), args...)
@inline νᶜᶠᶠ(i, j, k, grid, closure::ASD, K, args...)     = νᶜᶠᶠ(i, j, k, grid, viscosity_location(closure), viscosity(closure, K), args...)

@inline κᶠᶜᶜ(i, j, k, grid, closure::ASD, K, id, args...) = κᶠᶜᶜ(i, j, k, grid, diffusivity_location(closure), diffusivity(closure, K, id), args...)
@inline κᶜᶠᶜ(i, j, k, grid, closure::ASD, K, id, args...) = κᶜᶠᶜ(i, j, k, grid, diffusivity_location(closure), diffusivity(closure, K, id), args...)
@inline κᶜᶜᶠ(i, j, k, grid, closure::ASD, K, id, args...) = κᶜᶜᶠ(i, j, k, grid, diffusivity_location(closure), diffusivity(closure, K, id), args...)

# Vertical and horizontal diffusivity
@inline νzᶜᶜᶜ(i, j, k, grid, closure::ASD, K, args...)     = νᶜᶜᶜ(i, j, k, grid, closure, K, args...) 
@inline νzᶠᶠᶜ(i, j, k, grid, closure::ASD, K, args...)     = νᶠᶠᶜ(i, j, k, grid, closure, K, args...) 
@inline νzᶠᶜᶠ(i, j, k, grid, closure::ASD, K, args...)     = νᶠᶜᶠ(i, j, k, grid, closure, K, args...) 
@inline νzᶜᶠᶠ(i, j, k, grid, closure::ASD, K, args...)     = νᶜᶠᶠ(i, j, k, grid, closure, K, args...) 
@inline νzᶠᶜᶠ(i, j, k, grid, closure::ASD, K, ::Nothing, args...) = νzᶠᶜᶠ(i, j, k, grid, closure, K, args...)
@inline νzᶜᶠᶠ(i, j, k, grid, closure::ASD, K, ::Nothing, args...) = νzᶜᶠᶠ(i, j, k, grid, closure, K, args...)

@inline κzᶠᶜᶜ(i, j, k, grid, closure::ASD, K, id, args...) = κᶠᶜᶜ(i, j, k, grid, closure, K, id, args...)
@inline κzᶜᶠᶜ(i, j, k, grid, closure::ASD, K, id, args...) = κᶜᶠᶜ(i, j, k, grid, closure, K, id, args...)
@inline κzᶜᶜᶠ(i, j, k, grid, closure::ASD, K, id, args...) = κᶜᶜᶠ(i, j, k, grid, closure, K, id, args...)

@inline νhᶜᶜᶜ(i, j, k, grid, closure::ASD, K, args...)     = νᶜᶜᶜ(i, j, k, grid, closure, K, args...) 
@inline νhᶠᶠᶜ(i, j, k, grid, closure::ASD, K, args...)     = νᶠᶠᶜ(i, j, k, grid, closure, K, args...) 
@inline νhᶠᶜᶠ(i, j, k, grid, closure::ASD, K, args...)     = νᶠᶜᶠ(i, j, k, grid, closure, K, args...) 
@inline νhᶜᶠᶠ(i, j, k, grid, closure::ASD, K, args...)     = νᶜᶠᶠ(i, j, k, grid, closure, K, args...) 

@inline κhᶠᶜᶜ(i, j, k, grid, closure::ASD, K, id, args...) = κᶠᶜᶜ(i, j, k, grid, closure, K, id, args...)
@inline κhᶜᶠᶜ(i, j, k, grid, closure::ASD, K, id, args...) = κᶜᶠᶜ(i, j, k, grid, closure, K, id, args...)
@inline κhᶜᶜᶠ(i, j, k, grid, closure::ASD, K, id, args...) = κᶜᶜᶠ(i, j, k, grid, closure, K, id, args...)

for (dir, Clo) in zip((:h, :z), (:AVD, :AHD))
    for code in (:ᶜᶜᶜ, :ᶠᶠᶜ, :ᶠᶜᶠ, :ᶜᶠᶠ)
        ν = Symbol(:ν, dir, code)
        @eval begin
            @inline $ν(i, j, k, grid, closure::$Clo, K, clock, args...) = zero(grid)
        end
    end

    for code in (:ᶠᶜᶜ, :ᶜᶠᶜ, :ᶜᶜᶠ)
        κ = Symbol(:κ, dir, code)
        @eval begin
            @inline $κ(i, j, k, grid, closure::$Clo, K, id, clock, args...) = zero(grid)
        end
    end
end

const F = Face
const C = Center

@inline z_diffusivity(i, j, k, grid, ::F, ::C, ::C, closure::ASD, K, id, args...) = κzᶠᶜᶜ(i, j, k, grid, closure, K, id, args...)
@inline z_diffusivity(i, j, k, grid, ::C, ::F, ::C, closure::ASD, K, id, args...) = κzᶜᶠᶜ(i, j, k, grid, closure, K, id, args...)
@inline z_diffusivity(i, j, k, grid, ::C, ::C, ::F, closure::ASD, K, id, args...) = κzᶜᶜᶠ(i, j, k, grid, closure, K, id, args...)

@inline h_diffusivity(i, j, k, grid, ::F, ::C, ::C, closure::ASD, K, id, args...) = κhᶠᶜᶜ(i, j, k, grid, closure, K, id, args...)
@inline h_diffusivity(i, j, k, grid, ::C, ::F, ::C, closure::ASD, K, id, args...) = κhᶜᶠᶜ(i, j, k, grid, closure, K, id, args...)
@inline h_diffusivity(i, j, k, grid, ::C, ::C, ::F, closure::ASD, K, id, args...) = κhᶜᶜᶠ(i, j, k, grid, closure, K, id, args...)

# "diffusivity" with "nothing" index => viscosity of course
@inline z_diffusivity(i, j, k, grid, ::C, ::C, ::C, closure::ASD, K, ::Nothing, args...) = νzᶜᶜᶜ(i, j, k, grid, closure, K, args...)
@inline z_diffusivity(i, j, k, grid, ::F, ::F, ::C, closure::ASD, K, ::Nothing, args...) = νzᶠᶠᶜ(i, j, k, grid, closure, K, args...)
@inline z_diffusivity(i, j, k, grid, ::F, ::C, ::F, closure::ASD, K, ::Nothing, args...) = νzᶠᶜᶠ(i, j, k, grid, closure, K, args...)
@inline z_diffusivity(i, j, k, grid, ::C, ::F, ::F, closure::ASD, K, ::Nothing, args...) = νzᶜᶠᶠ(i, j, k, grid, closure, K, args...)

@inline h_diffusivity(i, j, k, grid, ::C, ::C, ::C, closure::ASD, K, ::Nothing, args...) = νhᶜᶜᶜ(i, j, k, grid, closure, K, args...)
@inline h_diffusivity(i, j, k, grid, ::F, ::F, ::C, closure::ASD, K, ::Nothing, args...) = νhᶠᶠᶜ(i, j, k, grid, closure, K, args...)
@inline h_diffusivity(i, j, k, grid, ::F, ::C, ::F, closure::ASD, K, ::Nothing, args...) = νhᶠᶜᶠ(i, j, k, grid, closure, K, args...)
@inline h_diffusivity(i, j, k, grid, ::C, ::F, ::F, closure::ASD, K, ::Nothing, args...) = νhᶜᶠᶠ(i, j, k, grid, closure, K, args...)


# Horizontal viscous fluxes for isotropic diffusivities
@inline ν_σᶜᶜᶜ(i, j, k, grid, closure, K, clock, fields, σᶜᶜᶜ, args...) = νᶜᶜᶜ(i, j, k, grid, closure, K, clock, fields) * σᶜᶜᶜ(i, j, k, grid, args...)
@inline ν_σᶠᶠᶜ(i, j, k, grid, closure, K, clock, fields, σᶠᶠᶜ, args...) = νᶠᶠᶜ(i, j, k, grid, closure, K, clock, fields) * σᶠᶠᶜ(i, j, k, grid, args...)
@inline ν_σᶠᶜᶠ(i, j, k, grid, closure, K, clock, fields, σᶠᶜᶠ, args...) = νᶠᶜᶠ(i, j, k, grid, closure, K, clock, fields) * σᶠᶜᶠ(i, j, k, grid, args...)
@inline ν_σᶜᶠᶠ(i, j, k, grid, closure, K, clock, fields, σᶜᶠᶠ, args...) = νᶜᶠᶠ(i, j, k, grid, closure, K, clock, fields) * σᶜᶠᶠ(i, j, k, grid, args...)

@inline viscous_flux_ux(i, j, k, grid, clo::AID, K, clk, fields, b) = - 2 * ν_σᶜᶜᶜ(i, j, k, grid, clo, K, clk, fields, Σ₁₁, fields.u, fields.v, fields.w)
@inline viscous_flux_vx(i, j, k, grid, clo::AID, K, clk, fields, b) = - 2 * ν_σᶠᶠᶜ(i, j, k, grid, clo, K, clk, fields, Σ₂₁, fields.u, fields.v, fields.w)
@inline viscous_flux_wx(i, j, k, grid, clo::AID, K, clk, fields, b) = - 2 * ν_σᶠᶜᶠ(i, j, k, grid, clo, K, clk, fields, Σ₃₁, fields.u, fields.v, fields.w)
@inline viscous_flux_uy(i, j, k, grid, clo::AID, K, clk, fields, b) = - 2 * ν_σᶠᶠᶜ(i, j, k, grid, clo, K, clk, fields, Σ₁₂, fields.u, fields.v, fields.w)
@inline viscous_flux_vy(i, j, k, grid, clo::AID, K, clk, fields, b) = - 2 * ν_σᶜᶜᶜ(i, j, k, grid, clo, K, clk, fields, Σ₂₂, fields.u, fields.v, fields.w)
@inline viscous_flux_wy(i, j, k, grid, clo::AID, K, clk, fields, b) = - 2 * ν_σᶜᶠᶠ(i, j, k, grid, clo, K, clk, fields, Σ₃₂, fields.u, fields.v, fields.w)

# Vertical viscous fluxes for isotropic diffusivities
@inline viscous_flux_uz(i, j, k, grid, clo::AID, K, clk, fields, b) = - 2 * ν_σᶠᶜᶠ(i, j, k, grid, clo, K, clk, fields, Σ₁₃, fields.u, fields.v, fields.w)
@inline viscous_flux_vz(i, j, k, grid, clo::AID, K, clk, fields, b) = - 2 * ν_σᶜᶠᶠ(i, j, k, grid, clo, K, clk, fields, Σ₂₃, fields.u, fields.v, fields.w)
@inline viscous_flux_wz(i, j, k, grid, clo::AID, K, clk, fields, b) = - 2 * ν_σᶜᶜᶜ(i, j, k, grid, clo, K, clk, fields, Σ₃₃, fields.u, fields.v, fields.w)

# Horizontal viscous fluxes for horizontal diffusivities
@inline νh_δᶜᶜᶜ(i, j, k, grid, closure, K, clock, fields, u, v) = νhᶜᶜᶜ(i, j, k, grid, closure, K, clock, fields) * div_xyᶜᶜᶜ(i, j, k, grid, u, v)
@inline νh_ζᶠᶠᶜ(i, j, k, grid, closure, K, clock, fields, u, v) = νhᶠᶠᶜ(i, j, k, grid, closure, K, clock, fields) * ζ₃ᶠᶠᶜ(i, j, k, grid, u, v)
@inline νh_σᶠᶜᶠ(i, j, k, grid, closure, K, clock, fields, σᶠᶜᶠ, args...) = νhᶠᶜᶠ(i, j, k, grid, closure, K, clock, fields) * σᶠᶜᶠ(i, j, k, grid, args...)
@inline νh_σᶜᶠᶠ(i, j, k, grid, closure, K, clock, fields, σᶜᶠᶠ, args...) = νhᶜᶠᶠ(i, j, k, grid, closure, K, clock, fields) * σᶜᶠᶠ(i, j, k, grid, args...)

@inline viscous_flux_ux(i, j, k, grid, clo::AHD, K, clk, fields, b) = - νh_δᶜᶜᶜ(i, j, k, grid, clo, K, clk, fields, fields.u, fields.v)
@inline viscous_flux_vx(i, j, k, grid, clo::AHD, K, clk, fields, b) = - νh_ζᶠᶠᶜ(i, j, k, grid, clo, K, clk, fields, fields.u, fields.v)
@inline viscous_flux_uy(i, j, k, grid, clo::AHD, K, clk, fields, b) = + νh_ζᶠᶠᶜ(i, j, k, grid, clo, K, clk, fields, fields.u, fields.v)   
@inline viscous_flux_vy(i, j, k, grid, clo::AHD, K, clk, fields, b) = - νh_δᶜᶜᶜ(i, j, k, grid, clo, K, clk, fields, fields.u, fields.v)
@inline viscous_flux_wx(i, j, k, grid, clo::AHD, K, clk, fields, b) = - νh_σᶠᶜᶠ(i, j, k, grid, clo, K, clk, fields, ∂xᶠᶜᶠ, fields.w)
@inline viscous_flux_wy(i, j, k, grid, clo::AHD, K, clk, fields, b) = - νh_σᶜᶠᶠ(i, j, k, grid, clo, K, clk, fields, ∂yᶜᶠᶠ, fields.w)

# "Divergence damping"
@inline viscous_flux_ux(i, j, k, grid, clo::ADD, K, clk, fields, b) = - νh_δᶜᶜᶜ(i, j, k, grid, clo, K, clk, fields, fields.u, fields.v)
@inline viscous_flux_vy(i, j, k, grid, clo::ADD, K, clk, fields, b) = - νh_δᶜᶜᶜ(i, j, k, grid, clo, K, clk, fields, fields.u, fields.v)

# Vertical viscous fluxes for vertical diffusivities
@inline νz_σᶜᶜᶜ(i, j, k, grid, closure, K, clock, fields, σᶜᶜᶜ, args...) = νzᶜᶜᶜ(i, j, k, grid, closure, K, clock, fields) * σᶜᶜᶜ(i, j, k, grid, args...)
@inline νz_σᶠᶠᶜ(i, j, k, grid, closure, K, clock, fields, σᶠᶠᶜ, args...) = νzᶠᶠᶜ(i, j, k, grid, closure, K, clock, fields) * σᶠᶠᶜ(i, j, k, grid, args...)
@inline νz_σᶠᶜᶠ(i, j, k, grid, closure, K, clock, fields, σᶠᶜᶠ, args...) = νzᶠᶜᶠ(i, j, k, grid, closure, K, clock, fields) * σᶠᶜᶠ(i, j, k, grid, args...)
@inline νz_σᶜᶠᶠ(i, j, k, grid, closure, K, clock, fields, σᶜᶠᶠ, args...) = νzᶜᶠᶠ(i, j, k, grid, closure, K, clock, fields) * σᶜᶠᶠ(i, j, k, grid, args...)

@inline viscous_flux_uz(i, j, k, grid, clo::AVD, K, clk, fields, b) = - νz_σᶠᶜᶠ(i, j, k, grid, clo, K, clk, fields, ∂zᶠᶜᶠ, fields.u)
@inline viscous_flux_vz(i, j, k, grid, clo::AVD, K, clk, fields, b) = - νz_σᶜᶠᶠ(i, j, k, grid, clo, K, clk, fields, ∂zᶜᶠᶠ, fields.v)
@inline viscous_flux_wz(i, j, k, grid, clo::AVD, K, clk, fields, b) = - νz_σᶜᶜᶜ(i, j, k, grid, clo, K, clk, fields, ∂zᶜᶜᶜ, fields.w)

#####
##### Diffusive fluxes
#####

const AIDorAHD = Union{AID, AHD}
const AIDorAVD = Union{AID, AVD}

@inline diffusive_flux_x(i, j, k, grid, cl::AIDorAHD, K, ::Val{id}, c, clk, fields, b) where id = - κhᶠᶜᶜ(i, j, k, grid, cl, K, Val(id), clk, fields) * ∂xᶠᶜᶜ(i, j, k, grid, c)
@inline diffusive_flux_y(i, j, k, grid, cl::AIDorAHD, K, ::Val{id}, c, clk, fields, b) where id = - κhᶜᶠᶜ(i, j, k, grid, cl, K, Val(id), clk, fields) * ∂yᶜᶠᶜ(i, j, k, grid, c)
@inline diffusive_flux_z(i, j, k, grid, cl::AIDorAVD, K, ::Val{id}, c, clk, fields, b) where id = - κzᶜᶜᶠ(i, j, k, grid, cl, K, Val(id), clk, fields) * ∂zᶜᶜᶠ(i, j, k, grid, c)

#####
##### Support for VerticallyImplicit
#####

const VITD = VerticallyImplicitTimeDiscretization

@inline ivd_viscous_flux_uz(i, j, k, grid, closure::AID, K, clock, fields, b) = - ν_σᶠᶜᶠ(i, j, k, grid, closure, K, clock, fields, ∂xᶠᶜᶠ, fields.w)
@inline ivd_viscous_flux_vz(i, j, k, grid, closure::AID, K, clock, fields, b) = - ν_σᶜᶠᶠ(i, j, k, grid, closure, K, clock, fields, ∂yᶜᶠᶠ, fields.w)
@inline ivd_viscous_flux_uz(i, j, k, grid, closure::AVD, K, clock, fields, b) = zero(grid)
@inline ivd_viscous_flux_vz(i, j, k, grid, closure::AVD, K, clock, fields, b) = zero(grid)

# General functions (eg for vertically periodic)
@inline viscous_flux_uz(i, j, k, grid,  ::VITD, closure::AIDorAVD, args...) = ivd_viscous_flux_uz(i, j, k, grid, closure, args...)
@inline viscous_flux_vz(i, j, k, grid,  ::VITD, closure::AIDorAVD, args...) = ivd_viscous_flux_vz(i, j, k, grid, closure, args...)
@inline viscous_flux_wz(i, j, k, grid,  ::VITD, closure::AIDorAVD, args...) = zero(grid)
@inline diffusive_flux_z(i, j, k, grid, ::VITD, closure::AIDorAVD, args...) = zero(grid)
                  
# Vertically bounded grids
#
# For vertically bounded grids, we calculate _explicit_ fluxes on the boundaries, 
# and elide the implicit vertical flux component everywhere else. This is consistent
# with the formulation of the tridiagonal solver, which requires explicit treatment
# of boundary contributions (eg boundary contributions must be moved to the right
# hand side of the tridiagonal system).

@inline function viscous_flux_uz(i, j, k, grid::VerticallyBoundedGrid, ::VITD, closure::AIDorAVD, args...)
    return ifelse((k == 1) | (k == grid.Nz+1), 
                  viscous_flux_uz(i, j, k, grid, ExplicitTimeDiscretization(), closure, args...),
                  ivd_viscous_flux_uz(i, j, k, grid, closure, args...))
end

@inline function viscous_flux_vz(i, j, k, grid::VerticallyBoundedGrid, ::VITD, closure::AIDorAVD, args...)
    return ifelse((k == 1) | (k == grid.Nz+1), 
                  viscous_flux_vz(i, j, k, grid, ExplicitTimeDiscretization(), closure, args...),
                  ivd_viscous_flux_vz(i, j, k, grid, closure, args...))
end

@inline function viscous_flux_wz(i, j, k, grid::VerticallyBoundedGrid, ::VITD, closure::AIDorAVD, args...)
    return ifelse((k == 1) | (k == grid.Nz+1), 
                  viscous_flux_wz(i, j, k, grid, ExplicitTimeDiscretization(), closure, args...),
                  zero(grid))
end

@inline function diffusive_flux_z(i, j, k, grid::VerticallyBoundedGrid, ::VITD, closure::AIDorAVD, args...)
    return ifelse((k == 1) | (k == grid.Nz+1), 
                  diffusive_flux_z(i, j, k, grid, ExplicitTimeDiscretization(), closure, args...),
                  zero(grid))
end

#####
##### Products of viscosity and stress, divergence, vorticity
#####


@inline κ_σᶠᶜᶜ(i, j, k, grid, closure, K, id, clock, fields, σᶠᶜᶜ, args...) = κᶠᶜᶜ(i, j, k, grid, closure, K, id, clock, fields) * σᶠᶜᶜ(i, j, k, grid, args...)
@inline κ_σᶜᶠᶜ(i, j, k, grid, closure, K, id, clock, fields, σᶜᶠᶜ, args...) = κᶜᶠᶜ(i, j, k, grid, closure, K, id, clock, fields) * σᶜᶠᶜ(i, j, k, grid, args...)
@inline κ_σᶜᶜᶠ(i, j, k, grid, closure, K, id, clock, fields, σᶜᶜᶠ, args...) = κᶜᶜᶠ(i, j, k, grid, closure, K, id, clock, fields) * σᶜᶜᶠ(i, j, k, grid, args...)
@inline κ_σᶠᶜᶠ(i, j, k, grid, closure, K, id, clock, fields, σᶠᶜᶠ, args...) = κᶠᶜᶠ(i, j, k, grid, closure, K, id, clock, fields) * σᶠᶜᶠ(i, j, k, grid, args...)
@inline κ_σᶜᶠᶠ(i, j, k, grid, closure, K, id, clock, fields, σᶜᶠᶠ, args...) = κᶜᶠᶠ(i, j, k, grid, closure, K, id, clock, fields) * σᶜᶠᶠ(i, j, k, grid, args...)

#####
##### Viscosity "extractors"
#####

# Number
@inline νᶜᶜᶜ(i, j, k, grid, loc, ν::Number, args...) = ν
@inline νᶠᶜᶠ(i, j, k, grid, loc, ν::Number, args...) = ν
@inline νᶜᶠᶠ(i, j, k, grid, loc, ν::Number, args...) = ν
@inline νᶠᶠᶜ(i, j, k, grid, loc, ν::Number, args...) = ν

@inline κᶠᶜᶜ(i, j, k, grid, loc, κ::Number, args...) = κ
@inline κᶜᶠᶜ(i, j, k, grid, loc, κ::Number, args...) = κ
@inline κᶜᶜᶠ(i, j, k, grid, loc, κ::Number, args...) = κ
<<<<<<< HEAD
@inline κᶜᶜᶜ(i, j, k, grid, loc, κ::Number, args...) = κ
=======
@inline κᶠᶜᶠ(i, j, k, grid, loc, κ::Number, args...) = κ
@inline κᶜᶠᶠ(i, j, k, grid, loc, κ::Number, args...) = κ

>>>>>>> d20e8d02

# Array / Field at `Center, Center, Center`
const Lᶜᶜᶜ = Tuple{Center, Center, Center}
@inline νᶜᶜᶜ(i, j, k, grid, ::Lᶜᶜᶜ, ν::AbstractArray, args...) = @inbounds ν[i, j, k]
@inline νᶠᶜᶠ(i, j, k, grid, ::Lᶜᶜᶜ, ν::AbstractArray, args...) = ℑxzᶠᵃᶠ(i, j, k, grid, ν)
@inline νᶜᶠᶠ(i, j, k, grid, ::Lᶜᶜᶜ, ν::AbstractArray, args...) = ℑyzᵃᶠᶠ(i, j, k, grid, ν)
@inline νᶠᶠᶜ(i, j, k, grid, ::Lᶜᶜᶜ, ν::AbstractArray, args...) = ℑxyᶠᶠᵃ(i, j, k, grid, ν)
                                        
@inline κᶠᶜᶜ(i, j, k, grid, ::Lᶜᶜᶜ, κ::AbstractArray, args...) = ℑxᶠᵃᵃ(i, j, k, grid, κ)
@inline κᶜᶠᶜ(i, j, k, grid, ::Lᶜᶜᶜ, κ::AbstractArray, args...) = ℑyᵃᶠᵃ(i, j, k, grid, κ)
@inline κᶜᶜᶠ(i, j, k, grid, ::Lᶜᶜᶜ, κ::AbstractArray, args...) = ℑzᵃᵃᶠ(i, j, k, grid, κ)
<<<<<<< HEAD
@inline κᶜᶜᶜ(i, j, k, grid, ::Lᶜᶜᶜ, κ::AbstractArray, args...) = @inbounds κ[i, j, k]
=======
@inline κᶠᶜᶠ(i, j, k, grid, ::Lᶜᶜᶜ, κ::AbstractArray, args...) = ℑxzᶠᵃᶠ(i, j, k, grid, κ)
@inline κᶜᶠᶠ(i, j, k, grid, ::Lᶜᶜᶜ, κ::AbstractArray, args...) = ℑyzᵃᶠᶠ(i, j, k, grid, κ)
>>>>>>> d20e8d02

# Array / Field at `Center, Center, Face`
const Lᶜᶜᶠ = Tuple{Center, Center, Face}
@inline νᶜᶜᶜ(i, j, k, grid, ::Lᶜᶜᶠ, ν::AbstractArray, args...) = ℑzᵃᵃᶜ(i, j, k, grid, ν)
@inline νᶠᶜᶠ(i, j, k, grid, ::Lᶜᶜᶠ, ν::AbstractArray, args...) = ℑxᶠᵃᵃ(i, j, k, grid, ν)
@inline νᶜᶠᶠ(i, j, k, grid, ::Lᶜᶜᶠ, ν::AbstractArray, args...) = ℑyᵃᶠᵃ(i, j, k, grid, ν)
@inline νᶠᶠᶜ(i, j, k, grid, ::Lᶜᶜᶠ, ν::AbstractArray, args...) = ℑxyzᶠᶠᶜ(i, j, k, grid, ν)

@inline κᶠᶜᶜ(i, j, k, grid, ::Lᶜᶜᶠ, κ::AbstractArray, args...) = ℑxzᶠᵃᶠ(i, j, k, grid, κ)
@inline κᶜᶠᶜ(i, j, k, grid, ::Lᶜᶜᶠ, κ::AbstractArray, args...) = ℑyzᵃᶠᶠ(i, j, k, grid, κ)
@inline κᶜᶜᶠ(i, j, k, grid, ::Lᶜᶜᶠ, κ::AbstractArray, args...) = @inbounds κ[i, j, k]
<<<<<<< HEAD
@inline κᶜᶜᶜ(i, j, k, grid, ::Lᶜᶜᶠ, κ::AbstractArray, args...) = ℑzᵃᵃᶜ(i, j, k, grid, κ)
=======
@inline κᶠᶜᶠ(i, j, k, grid, ::Lᶜᶜᶠ, κ::AbstractArray, args...) = ℑxᶠᵃᵃ(i, j, k, grid, κ)
@inline κᶜᶠᶠ(i, j, k, grid, ::Lᶜᶜᶠ, κ::AbstractArray, args...) = ℑyᵃᶠᵃ(i, j, k, grid, κ)
>>>>>>> d20e8d02

# Function

const c = Center()
const f = Face()

@inline νᶜᶜᶜ(i, j, k, grid, loc, ν::F, clock, args...) where F<:Function = ν(node(i, j, k, grid, c, c, c)..., clock.time)
@inline νᶠᶜᶠ(i, j, k, grid, loc, ν::F, clock, args...) where F<:Function = ν(node(i, j, k, grid, f, c, f)..., clock.time)
@inline νᶜᶠᶠ(i, j, k, grid, loc, ν::F, clock, args...) where F<:Function = ν(node(i, j, k, grid, c, f, f)..., clock.time)
@inline νᶠᶠᶜ(i, j, k, grid, loc, ν::F, clock, args...) where F<:Function = ν(node(i, j, k, grid, f, f, c)..., clock.time)

@inline κᶠᶜᶜ(i, j, k, grid, loc, κ::F, clock, args...) where F<:Function = κ(node(i, j, k, grid, f, c, c)..., clock.time)
@inline κᶜᶠᶜ(i, j, k, grid, loc, κ::F, clock, args...) where F<:Function = κ(node(i, j, k, grid, c, f, c)..., clock.time)
@inline κᶜᶜᶠ(i, j, k, grid, loc, κ::F, clock, args...) where F<:Function = κ(node(i, j, k, grid, c, c, f)..., clock.time)
<<<<<<< HEAD
@inline κᶜᶜᶜ(i, j, k, grid, loc, κ::F, clock, args...) where F<:Function = κ(node(i, j, k, grid, c, c, c)..., clock.time)
=======
@inline κᶠᶜᶠ(i, j, k, grid, loc, κ::F, clock, args...) where F<:Function = κ(node(i, j, k, grid, f, c, f)..., clock.time)
@inline κᶜᶠᶠ(i, j, k, grid, loc, κ::F, clock, args...) where F<:Function = κ(node(i, j, k, grid, c, f, f)..., clock.time)
>>>>>>> d20e8d02

# "DiscreteDiffusionFunction"
@inline νᶜᶜᶜ(i, j, k, grid, loc, ν::DiscreteDiffusionFunction, clock, fields) = getdiffusivity(ν, i, j, k, grid, (c, c, c), clock, fields)
@inline νᶠᶜᶠ(i, j, k, grid, loc, ν::DiscreteDiffusionFunction, clock, fields) = getdiffusivity(ν, i, j, k, grid, (f, c, f), clock, fields)
@inline νᶜᶠᶠ(i, j, k, grid, loc, ν::DiscreteDiffusionFunction, clock, fields) = getdiffusivity(ν, i, j, k, grid, (c, f, f), clock, fields)
@inline νᶠᶠᶜ(i, j, k, grid, loc, ν::DiscreteDiffusionFunction, clock, fields) = getdiffusivity(ν, i, j, k, grid, (f, f, c), clock, fields)

@inline κᶠᶜᶜ(i, j, k, grid, loc, κ::DiscreteDiffusionFunction, clock, fields) = getdiffusivity(κ, i, j, k, grid, (f, c, c), clock, fields)
@inline κᶜᶠᶜ(i, j, k, grid, loc, κ::DiscreteDiffusionFunction, clock, fields) = getdiffusivity(κ, i, j, k, grid, (c, f, c), clock, fields)
@inline κᶜᶜᶠ(i, j, k, grid, loc, κ::DiscreteDiffusionFunction, clock, fields) = getdiffusivity(κ, i, j, k, grid, (c, c, f), clock, fields)
<<<<<<< HEAD
@inline κᶜᶜᶜ(i, j, k, grid, loc, κ::DiscreteDiffusionFunction, clock, fields) = getdiffusivity(κ, i, j, k, grid, (c, c, c), clock, fields)
=======
@inline κᶠᶜᶠ(i, j, k, grid, loc, κ::DiscreteDiffusionFunction, clock, fields) = getdiffusivity(κ, i, j, k, grid, (f, c, f), clock, fields)
@inline κᶜᶠᶠ(i, j, k, grid, loc, κ::DiscreteDiffusionFunction, clock, fields) = getdiffusivity(κ, i, j, k, grid, (c, f, f), clock, fields)

>>>>>>> d20e8d02

<|MERGE_RESOLUTION|>--- conflicted
+++ resolved
@@ -279,13 +279,10 @@
 @inline κᶠᶜᶜ(i, j, k, grid, loc, κ::Number, args...) = κ
 @inline κᶜᶠᶜ(i, j, k, grid, loc, κ::Number, args...) = κ
 @inline κᶜᶜᶠ(i, j, k, grid, loc, κ::Number, args...) = κ
-<<<<<<< HEAD
 @inline κᶜᶜᶜ(i, j, k, grid, loc, κ::Number, args...) = κ
-=======
 @inline κᶠᶜᶠ(i, j, k, grid, loc, κ::Number, args...) = κ
 @inline κᶜᶠᶠ(i, j, k, grid, loc, κ::Number, args...) = κ
 
->>>>>>> d20e8d02
 
 # Array / Field at `Center, Center, Center`
 const Lᶜᶜᶜ = Tuple{Center, Center, Center}
@@ -297,12 +294,9 @@
 @inline κᶠᶜᶜ(i, j, k, grid, ::Lᶜᶜᶜ, κ::AbstractArray, args...) = ℑxᶠᵃᵃ(i, j, k, grid, κ)
 @inline κᶜᶠᶜ(i, j, k, grid, ::Lᶜᶜᶜ, κ::AbstractArray, args...) = ℑyᵃᶠᵃ(i, j, k, grid, κ)
 @inline κᶜᶜᶠ(i, j, k, grid, ::Lᶜᶜᶜ, κ::AbstractArray, args...) = ℑzᵃᵃᶠ(i, j, k, grid, κ)
-<<<<<<< HEAD
 @inline κᶜᶜᶜ(i, j, k, grid, ::Lᶜᶜᶜ, κ::AbstractArray, args...) = @inbounds κ[i, j, k]
-=======
 @inline κᶠᶜᶠ(i, j, k, grid, ::Lᶜᶜᶜ, κ::AbstractArray, args...) = ℑxzᶠᵃᶠ(i, j, k, grid, κ)
 @inline κᶜᶠᶠ(i, j, k, grid, ::Lᶜᶜᶜ, κ::AbstractArray, args...) = ℑyzᵃᶠᶠ(i, j, k, grid, κ)
->>>>>>> d20e8d02
 
 # Array / Field at `Center, Center, Face`
 const Lᶜᶜᶠ = Tuple{Center, Center, Face}
@@ -314,12 +308,8 @@
 @inline κᶠᶜᶜ(i, j, k, grid, ::Lᶜᶜᶠ, κ::AbstractArray, args...) = ℑxzᶠᵃᶠ(i, j, k, grid, κ)
 @inline κᶜᶠᶜ(i, j, k, grid, ::Lᶜᶜᶠ, κ::AbstractArray, args...) = ℑyzᵃᶠᶠ(i, j, k, grid, κ)
 @inline κᶜᶜᶠ(i, j, k, grid, ::Lᶜᶜᶠ, κ::AbstractArray, args...) = @inbounds κ[i, j, k]
-<<<<<<< HEAD
-@inline κᶜᶜᶜ(i, j, k, grid, ::Lᶜᶜᶠ, κ::AbstractArray, args...) = ℑzᵃᵃᶜ(i, j, k, grid, κ)
-=======
 @inline κᶠᶜᶠ(i, j, k, grid, ::Lᶜᶜᶠ, κ::AbstractArray, args...) = ℑxᶠᵃᵃ(i, j, k, grid, κ)
 @inline κᶜᶠᶠ(i, j, k, grid, ::Lᶜᶜᶠ, κ::AbstractArray, args...) = ℑyᵃᶠᵃ(i, j, k, grid, κ)
->>>>>>> d20e8d02
 
 # Function
 
@@ -334,12 +324,9 @@
 @inline κᶠᶜᶜ(i, j, k, grid, loc, κ::F, clock, args...) where F<:Function = κ(node(i, j, k, grid, f, c, c)..., clock.time)
 @inline κᶜᶠᶜ(i, j, k, grid, loc, κ::F, clock, args...) where F<:Function = κ(node(i, j, k, grid, c, f, c)..., clock.time)
 @inline κᶜᶜᶠ(i, j, k, grid, loc, κ::F, clock, args...) where F<:Function = κ(node(i, j, k, grid, c, c, f)..., clock.time)
-<<<<<<< HEAD
 @inline κᶜᶜᶜ(i, j, k, grid, loc, κ::F, clock, args...) where F<:Function = κ(node(i, j, k, grid, c, c, c)..., clock.time)
-=======
 @inline κᶠᶜᶠ(i, j, k, grid, loc, κ::F, clock, args...) where F<:Function = κ(node(i, j, k, grid, f, c, f)..., clock.time)
 @inline κᶜᶠᶠ(i, j, k, grid, loc, κ::F, clock, args...) where F<:Function = κ(node(i, j, k, grid, c, f, f)..., clock.time)
->>>>>>> d20e8d02
 
 # "DiscreteDiffusionFunction"
 @inline νᶜᶜᶜ(i, j, k, grid, loc, ν::DiscreteDiffusionFunction, clock, fields) = getdiffusivity(ν, i, j, k, grid, (c, c, c), clock, fields)
@@ -350,11 +337,8 @@
 @inline κᶠᶜᶜ(i, j, k, grid, loc, κ::DiscreteDiffusionFunction, clock, fields) = getdiffusivity(κ, i, j, k, grid, (f, c, c), clock, fields)
 @inline κᶜᶠᶜ(i, j, k, grid, loc, κ::DiscreteDiffusionFunction, clock, fields) = getdiffusivity(κ, i, j, k, grid, (c, f, c), clock, fields)
 @inline κᶜᶜᶠ(i, j, k, grid, loc, κ::DiscreteDiffusionFunction, clock, fields) = getdiffusivity(κ, i, j, k, grid, (c, c, f), clock, fields)
-<<<<<<< HEAD
 @inline κᶜᶜᶜ(i, j, k, grid, loc, κ::DiscreteDiffusionFunction, clock, fields) = getdiffusivity(κ, i, j, k, grid, (c, c, c), clock, fields)
-=======
 @inline κᶠᶜᶠ(i, j, k, grid, loc, κ::DiscreteDiffusionFunction, clock, fields) = getdiffusivity(κ, i, j, k, grid, (f, c, f), clock, fields)
 @inline κᶜᶠᶠ(i, j, k, grid, loc, κ::DiscreteDiffusionFunction, clock, fields) = getdiffusivity(κ, i, j, k, grid, (c, f, f), clock, fields)
 
->>>>>>> d20e8d02
-
+
