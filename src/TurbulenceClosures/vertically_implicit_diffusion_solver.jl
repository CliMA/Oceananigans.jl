--- conflicted
+++ resolved
@@ -36,18 +36,12 @@
 @inline κzᶜᶜᶠ(i, j, k, grid, args...) = zero(grid)
 
 # Vertical momentum diffusivities: u, v, w
-<<<<<<< HEAD
-@inline ivd_diffusivity(i, j, k, grid, ::F, ::C, ::C, clo, K, id, clock) = νzᶠᶜᶜ(i, j, k, grid, clo, K, id, clock) * !inactive_node(i, j, k, grid, f, c, c)
-@inline ivd_diffusivity(i, j, k, grid, ::C, ::F, ::C, clo, K, id, clock) = νzᶜᶠᶜ(i, j, k, grid, clo, K, id, clock) * !inactive_node(i, j, k, grid, c, f, c)
-
-@inline ivd_diffusivity(i, j, k, grid, ::F, ::C, ::F, clo, K, id, clock) = νzᶠᶜᶠ(i, j, k, grid, clo, K, id, clock) * !inactive_node(i, j, k, grid, f, c, f)
-@inline ivd_diffusivity(i, j, k, grid, ::C, ::F, ::F, clo, K, id, clock) = νzᶜᶠᶠ(i, j, k, grid, clo, K, id, clock) * !inactive_node(i, j, k, grid, c, f, f)
-@inline ivd_diffusivity(i, j, k, grid, ::C, ::C, ::C, clo, K, id, clock) = νzᶜᶜᶜ(i, j, k, grid, clo, K, id, clock) * !inactive_node(i, j, k, grid, c, c, c)
-=======
+@inline ivd_diffusivity(i, j, k, grid, ::F, ::C, ::C, clo, K, id, clk, fields) = νzᶠᶜᶜ(i, j, k, grid, clo, K, id, clk, fields) * !inactive_node(i, j, k, grid, f, c, c)
+@inline ivd_diffusivity(i, j, k, grid, ::C, ::F, ::C, clo, K, id, clk, fields) = νzᶜᶠᶜ(i, j, k, grid, clo, K, id, clk, fields) * !inactive_node(i, j, k, grid, c, f, c)
+
 @inline ivd_diffusivity(i, j, k, grid, ::F, ::C, ::F, clo, K, id, clk, fields) = νzᶠᶜᶠ(i, j, k, grid, clo, K, id, clk, fields) * !inactive_node(i, j, k, grid, f, c, f)
 @inline ivd_diffusivity(i, j, k, grid, ::C, ::F, ::F, clo, K, id, clk, fields) = νzᶜᶠᶠ(i, j, k, grid, clo, K, id, clk, fields) * !inactive_node(i, j, k, grid, c, f, f)
 @inline ivd_diffusivity(i, j, k, grid, ::C, ::C, ::C, clo, K, id, clk, fields) = νzᶜᶜᶜ(i, j, k, grid, clo, K, id, clk, fields) * !inactive_node(i, j, k, grid, c, c, c)
->>>>>>> 345923ba
 
 # Tracer diffusivity
 @inline ivd_diffusivity(i, j, k, grid, ::C, ::C, ::F, clo, K, id, clk, fields) = κzᶜᶜᶠ(i, j, k, grid, clo, K, id, clk, fields) * !inactive_node(i, j, k, grid, c, c, f)
