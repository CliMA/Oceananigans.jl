--- conflicted
+++ resolved
@@ -73,13 +73,8 @@
 
 @inline function ivd_lower_diagonal(i, j, k′, grid, closure, K, id, ℓx, ℓy, ::Center, Δt, clock, fields)
     k = k′ + 1 # Shift index to match LinearAlgebra.Tridiagonal indexing convenction
-<<<<<<< HEAD
     closure_ij = getclosure(i, j, closure)  
     κᵏ   =  ivd_diffusivity(i, j, k, grid, ℓx, ℓy, f, closure_ij, K, id, clock, fields)
-=======
-    closure_ij = getclosure(i, j, closure)
-    κᵏ   = ivd_diffusivity(i, j, k, grid, ℓx, ℓy, f, closure_ij, K, id, clock)
->>>>>>> e459594b
     Δzᶜₖ = vertical_spacing(i, j, k, grid, ℓx, ℓy, c)
     Δzᶠₖ = vertical_spacing(i, j, k, grid, ℓx, ℓy, f)
     dl   = - Δt * κᵏ / (Δzᶜₖ * Δzᶠₖ)
@@ -95,15 +90,9 @@
 ##### Note: these coefficients are specific to vertically-bounded grids (and so is
 ##### the BatchedTridiagonalSolver).
 
-<<<<<<< HEAD
 @inline function ivd_upper_diagonal(i, j, k, grid, closure, K, id, ℓx, ℓy, ::Face, Δt, clock, fields)
     closure_ij = getclosure(i, j, closure)  
     νᵏ   =  ivd_diffusivity(i, j, k, grid, ℓx, ℓy, c, closure_ij, K, id, clock, fields)
-=======
-@inline function ivd_upper_diagonal(i, j, k, grid, closure, K, id, ℓx, ℓy, ::Face, Δt, clock)
-    closure_ij = getclosure(i, j, closure)
-    νᵏ   = ivd_diffusivity(i, j, k, grid, ℓx, ℓy, c, closure_ij, K, id, clock)
->>>>>>> e459594b
     Δzᶜₖ = vertical_spacing(i, j, k, grid, ℓx, ℓy, c)
     Δzᶠₖ = vertical_spacing(i, j, k, grid, ℓx, ℓy, f)
     du   = - Δt * νᵏ / (Δzᶜₖ * Δzᶠₖ)
@@ -112,13 +101,8 @@
 
 @inline function ivd_lower_diagonal(i, j, k, grid, closure, K, id, ℓx, ℓy, ::Face, Δt, clock, fields)
     k′ = k + 2 # Shift to adjust for Tridiagonal indexing convention
-<<<<<<< HEAD
     closure_ij = getclosure(i, j, closure)  
     νᵏ⁻¹   =  ivd_diffusivity(i, j, k′-1, grid, ℓx, ℓy, c, closure_ij, K, id, clock, fields)
-=======
-    closure_ij = getclosure(i, j, closure)
-    νᵏ⁻¹   = ivd_diffusivity(i, j, k′-1, grid, ℓx, ℓy, c, closure_ij, K, id, clock)
->>>>>>> e459594b
     Δzᶜₖ   = vertical_spacing(i, j, k′,   grid, ℓx, ℓy, c)
     Δzᶠₖ₋₁ = vertical_spacing(i, j, k′-1, grid, ℓx, ℓy, f)
     dl     = - Δt * νᵏ⁻¹ / (Δzᶜₖ * Δzᶠₖ₋₁)
@@ -126,18 +110,10 @@
 end
 
 ### Diagonal terms
-
-<<<<<<< HEAD
 @inline ivd_diagonal(i, j, k, grid, closure, K, id, ℓx, ℓy, ℓz, Δt, clock, fields) =
     one(grid) - Δt * _implicit_linear_coefficient(i, j, k,   grid, closure, K, id, ℓx, ℓy, ℓz, Δt, clock, fields) -
                               _ivd_upper_diagonal(i, j, k,   grid, closure, K, id, ℓx, ℓy, ℓz, Δt, clock, fields) -
                               _ivd_lower_diagonal(i, j, k-1, grid, closure, K, id, ℓx, ℓy, ℓz, Δt, clock, fields)
-=======
-@inline ivd_diagonal(i, j, k, grid, closure, K, id, ℓx, ℓy, ℓz, Δt, clock) =
-    one(grid) - Δt * _implicit_linear_coefficient(i, j, k,   grid, closure, K, id, ℓx, ℓy, ℓz, Δt, clock) -
-                              _ivd_upper_diagonal(i, j, k,   grid, closure, K, id, ℓx, ℓy, ℓz, Δt, clock) -
-                              _ivd_lower_diagonal(i, j, k-1, grid, closure, K, id, ℓx, ℓy, ℓz, Δt, clock)
->>>>>>> e459594b
 
 
 # Fallback for single closure. These coefficients are extended for tupled closures in `closure_tuples.jl`
@@ -222,15 +198,9 @@
                         diffusivity_fields,
                         tracer_index,
                         clock,
-<<<<<<< HEAD
                         fields, 
                         Δt)
     
-=======
-                        Δt;
-                        kwargs...)
-
->>>>>>> e459594b
     # Filter explicit closures for closure tuples
     if closure isa Tuple
         closure_tuple = closure
@@ -243,12 +213,6 @@
     end
 
     LX, LY, LZ = location(field)
-<<<<<<< HEAD
-
-=======
-    # Nullify tracer_index if `field` is not a tracer
-    (LX, LY, LZ) == (Center, Center, Center) || (tracer_index = nothing)
->>>>>>> e459594b
     return solve!(field, implicit_solver, field,
                   # ivd_*_diagonal gets called with these args after (i, j, k, grid):
                   vi_closure, vi_diffusivity_fields, tracer_index, LX(), LY(), LZ(), Δt, clock, fields)
