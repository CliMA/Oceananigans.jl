using Oceananigans.Operators: Δz, Δr
using Oceananigans.Solvers: BatchedTridiagonalSolver, solve!
using Oceananigans.ImmersedBoundaries: immersed_peripheral_node, ImmersedBoundaryGrid
using Oceananigans.Grids: ZDirection

import Oceananigans.Solvers: get_coefficient
import Oceananigans.TimeSteppers: implicit_step!

const IBG = ImmersedBoundaryGrid

#####
##### implicit_step! interface
#####
##### Closures with `VerticallyImplicitTimeDiscretization` can define
#####
##### 1. "Coefficient extractors" `νz` and `κz` to support vertically-implicit
#####    treatment of a diffusive term iwth the form `∂z κz ∂z ϕ` for a variable `ϕ`. 
#####    There are three extractors for momentum (`νz`) and one for tracers (`κz`)
#####    relevant to implicit vertical diffusion.
#####
##### 2. `implicit_linear_coefficient` to support the implicit treament of a _linear_ term.
#####

const c = Center()
const f = Face()
const C = Center
const F = Face

# Fallbacks: extend these function for `closure` to support.
@inline implicit_linear_coefficient(i, j, k, grid, args...) = zero(grid)

@inline νzᶠᶜᶠ(i, j, k, grid, closure, K, clock, args...) = zero(grid) # u
@inline νzᶜᶠᶠ(i, j, k, grid, closure, K, clock, args...) = zero(grid) # v
@inline νzᶜᶜᶜ(i, j, k, grid, closure, K, clock, args...) = zero(grid) # w
@inline κzᶜᶜᶠ(i, j, k, grid, closure, K, id, clock, args...) = zero(grid) # tracers

# Momentum diffusivities
@inline ivd_diffusivity(i, j, k, grid, ::F, ::C, ::F, clo, K, ::Nothing, args...) = ifelse(inactive_node(i, j, k, grid, f, c, f), zero(grid), νzᶠᶜᶠ(i, j, k, grid, clo, K, args...))
@inline ivd_diffusivity(i, j, k, grid, ::C, ::F, ::F, clo, K, ::Nothing, args...) = ifelse(inactive_node(i, j, k, grid, c, f, f), zero(grid), νzᶜᶠᶠ(i, j, k, grid, clo, K, args...))
@inline ivd_diffusivity(i, j, k, grid, ::C, ::C, ::C, clo, K, ::Nothing, args...) = ifelse(inactive_node(i, j, k, grid, c, c, c), zero(grid), νzᶜᶜᶜ(i, j, k, grid, clo, K, args...))

# Tracer diffusivity
@inline ivd_diffusivity(i, j, k, grid, ::C, ::C, ::F, args...) = ifelse(inactive_node(i, j, k, grid, c, c, c), zero(grid), κzᶜᶜᶠ(i, j, k, grid, args...))

#####
##### Batched Tridiagonal solver for implicit diffusion
#####

implicit_diffusion_solver(::ExplicitTimeDiscretization, args...; kwargs...) = nothing

#####
##### Solver kernel functions for tracers / horizontal velocities and for vertical velocities
##### Note: "ivd" stands for implicit vertical diffusion.
#####

# The vertical spacing used here is Δz for velocities and Δr for tracers, since the 
# implicit solver operator is applied to the scaled tracer σθ instead of just θ

@inline vertical_spacing(i, j, k, grid, ℓx, ℓy, ℓz) = Δz(i, j, k, grid, ℓx, ℓy, ℓz)
@inline vertical_spacing(i, j, k, grid, ::Center, ::Center, ℓz) = Δr(i, j, k, grid, c, c, ℓz)

# Tracers and horizontal velocities at cell centers in z
@inline function ivd_upper_diagonal(i, j, k, grid, closure, K, id, ℓx, ℓy, ::Center, Δt, clock)
    closure_ij = getclosure(i, j, closure)
    κᵏ⁺¹   = ivd_diffusivity(i, j, k+1, grid, ℓx, ℓy, f, closure_ij, K, id, clock)
    Δzᶜₖ   = vertical_spacing(i, j, k,   grid, ℓx, ℓy, c)
    Δzᶠₖ₊₁ = vertical_spacing(i, j, k+1, grid, ℓx, ℓy, f)
    du     = - Δt * κᵏ⁺¹ / (Δzᶜₖ * Δzᶠₖ₊₁)

    # This conditional ensures the diagonal is correct
    return ifelse(k > grid.Nz-1, zero(grid), du)
end

@inline function ivd_lower_diagonal(i, j, k′, grid, closure, K, id, ℓx, ℓy, ::Center, Δt, clock)
    k = k′ + 1 # Shift index to match LinearAlgebra.Tridiagonal indexing convenction
    closure_ij = getclosure(i, j, closure)  
<<<<<<< HEAD
    κᵏ   = ivd_diffusivity(i, j, k+1, grid, ℓx, ℓy, f, closure_ij, K, id, clock)
=======
    κᵏ   = ivd_diffusivity(i, j, k, grid, ℓx, ℓy, c, closure_ij, K, id, clock)
>>>>>>> 6ea5b3dd
    Δzᶜₖ = vertical_spacing(i, j, k, grid, ℓx, ℓy, c)
    Δzᶠₖ = vertical_spacing(i, j, k, grid, ℓx, ℓy, f)
    dl   = - Δt * κᵏ / (Δzᶜₖ * Δzᶠₖ)

    # This conditional ensures the diagonal is correct: the lower diagonal does not
    # exist for k′ = 0. (Note we use LinearAlgebra.Tridiagonal indexing convention,
    # so that lower_diagonal should be defined for k′ = 1 ⋯ N-1).
    return ifelse(k′ < 1, zero(grid), dl)
end

#####
##### Vertical velocity kernel functions (at cell interfaces in z)
#####
##### Note: these coefficients are specific to vertically-bounded grids (and so is
##### the BatchedTridiagonalSolver).

@inline function ivd_upper_diagonal(i, j, k, grid, closure, K, id, ℓx, ℓy, ::Face, Δt, clock)
    closure_ij = getclosure(i, j, closure)  
<<<<<<< HEAD
    νᵏ   = ivd_diffusivity(i, j, k+1, grid, ℓx, ℓy, c, closure_ij, K, id, clock)
=======
    νᵏ   = ivd_diffusivity(i, j, k, grid, ℓx, ℓy, Face(), closure_ij, K, id, clock)
>>>>>>> 6ea5b3dd
    Δzᶜₖ = vertical_spacing(i, j, k, grid, ℓx, ℓy, c)
    Δzᶠₖ = vertical_spacing(i, j, k, grid, ℓx, ℓy, f)
    du   = - Δt * νᵏ / (Δzᶜₖ * Δzᶠₖ)
    return ifelse(k < 1, zero(grid), du)
end

@inline function ivd_lower_diagonal(i, j, k, grid, closure, K, id, ℓx, ℓy, ::Face, Δt, clock)
    k′ = k + 2 # Shift to adjust for Tridiagonal indexing convention
    closure_ij = getclosure(i, j, closure)  
<<<<<<< HEAD
    νᵏ⁻¹   = ivd_diffusivity(i, j, k+1, grid, ℓx, ℓy, c, closure_ij, K, id, clock)
=======
    νᵏ⁻¹   = ivd_diffusivity(i, j, k′-1, grid, ℓx, ℓy, Face(), closure_ij, K, id, clock)
>>>>>>> 6ea5b3dd
    Δzᶜₖ   = vertical_spacing(i, j, k′,   grid, ℓx, ℓy, c)
    Δzᶠₖ₋₁ = vertical_spacing(i, j, k′-1, grid, ℓx, ℓy, f)
    dl     = - Δt * νᵏ⁻¹ / (Δzᶜₖ * Δzᶠₖ₋₁)
    return ifelse(k < 1, zero(grid), dl)
end

### Diagonal terms

@inline ivd_diagonal(i, j, k, grid, closure, K, id, ℓx, ℓy, ℓz, Δt, args...) =
    one(grid) - Δt * _implicit_linear_coefficient(i, j, k,   grid, closure, K, id, ℓx, ℓy, ℓz, Δt, args...) -
                              _ivd_upper_diagonal(i, j, k,   grid, closure, K, id, ℓx, ℓy, ℓz, Δt, args...) -
                              _ivd_lower_diagonal(i, j, k-1, grid, closure, K, id, ℓx, ℓy, ℓz, Δt, args...)

@inline _implicit_linear_coefficient(args...) = implicit_linear_coefficient(args...)

#####
##### For a center solver we have to check the interface "solidity" at faces k+1 in both the
##### Upper diagonal and the Lower diagonal 
##### (because of tridiagonal convention where lower_diagonal on row k is found at k-1)
##### Same goes for the face solver, where we check at centers k in both Upper and lower diagonal
#####

@inline _ivd_upper_diagonal(i, j, k, grid, clo, K, id, ℓx, ℓy, ::Center, args...) =
    ifelse(peripheral_node(i, j, k+1, grid, ℓx, ℓy, f), zero(grid), ivd_upper_diagonal(i, j, k, grid, clo, K, id, ℓx, ℓy, c, args...))

@inline _ivd_upper_diagonal(i, j, k, grid, clo, K, id, ℓx, ℓy, ::Face, args...) =
    ifelse(peripheral_node(i, j, k+1, grid, ℓx, ℓy, f), zero(grid), ivd_upper_diagonal(i, j, k, grid, clo, K, id, ℓx, ℓy, f, args...))

@inline _ivd_lower_diagonal(i, j, k, grid, clo, K, id, ℓx, ℓy, ::Face, args...) =
    ifelse(peripheral_node(i, j, k, grid, ℓx, ℓy, c), zero(grid), ivd_lower_diagonal(i, j, k, grid, clo, K, id, ℓx, ℓy, f, args...))

@inline _ivd_lower_diagonal(i, j, k, grid, clo, K, id, ℓx, ℓy, ::Center, args...) =
    ifelse(peripheral_node(i, j, k, grid, ℓx, ℓy, c), zero(grid), ivd_lower_diagonal(i, j, k, grid, clo, K, id, ℓx, ℓy, c, args...))
           
#####
##### Solver constructor
#####

struct VerticallyImplicitDiffusionLowerDiagonal end
struct VerticallyImplicitDiffusionDiagonal end
struct VerticallyImplicitDiffusionUpperDiagonal end

"""
    implicit_diffusion_solver(::VerticallyImplicitTimeDiscretization, grid)

Build tridiagonal solvers for the elliptic equations

```math
(1 - Δt ∂z κz ∂z - Δt L) cⁿ⁺¹ = c★
```

and

```math
(1 - Δt ∂z νz ∂z - Δt L) wⁿ⁺¹ = w★
```

where `cⁿ⁺¹` and `c★` live at cell `Center`s in the vertical,
and `wⁿ⁺¹` and `w★` lives at cell `Face`s in the vertical.
"""
function implicit_diffusion_solver(::VerticallyImplicitTimeDiscretization, grid)
    topo = topology(grid)

    topo[3] == Periodic && error("VerticallyImplicitTimeDiscretization can only be specified on " *
                                 "grids that are Bounded in the z-direction.")

    z_solver = BatchedTridiagonalSolver(grid;
                                        lower_diagonal = VerticallyImplicitDiffusionLowerDiagonal(),
                                        diagonal       = VerticallyImplicitDiffusionDiagonal(),
                                        upper_diagonal = VerticallyImplicitDiffusionUpperDiagonal())

    return z_solver
end

# Extend `get_coefficient` to retrieve `ivd_diagonal`, `_ivd_lower_diagonal` and `_ivd_upper_diagonal`.
# Note that we use the "periphery-aware" upper and lower diagonals
@inline get_coefficient(i, j, k, grid, ::VerticallyImplicitDiffusionLowerDiagonal, p, ::ZDirection, args...) = _ivd_lower_diagonal(i, j, k, grid, args...)
@inline get_coefficient(i, j, k, grid, ::VerticallyImplicitDiffusionUpperDiagonal, p, ::ZDirection, args...) = _ivd_upper_diagonal(i, j, k, grid, args...)
@inline get_coefficient(i, j, k, grid, ::VerticallyImplicitDiffusionDiagonal,      p, ::ZDirection, args...) = ivd_diagonal(i, j, k, grid, args...)

#####
##### Implicit step functions
#####

is_vertically_implicit(closure) = time_discretization(closure) isa VerticallyImplicitTimeDiscretization

"""
    implicit_step!(field, implicit_solver::BatchedTridiagonalSolver,
                   closure, diffusivity_fields, tracer_index, clock, Δt)

Initialize the right hand side array `solver.batched_tridiagonal_solver.f`, and then solve the
tridiagonal system for vertically-implicit diffusion, passing the arguments
`clock, Δt, κ⁻⁻ᶠ, κ` into the coefficient functions that return coefficients of the
lower diagonal, diagonal, and upper diagonal of the resulting tridiagonal system.

`args...` are passed into `g` and `z_viscosity` appropriately for the purpose of retrieving
the diffusivities / viscosities associated with `closure`.
"""
function implicit_step!(field::Field,
                        implicit_solver::BatchedTridiagonalSolver,
                        closure::Union{AbstractTurbulenceClosure, AbstractArray{<:AbstractTurbulenceClosure}, Tuple},
                        diffusivity_fields,
                        tracer_index,
                        clock,
                        Δt; 
                        kwargs...)
    
    # Filter explicit closures for closure tuples
    if closure isa Tuple
        closure_tuple = closure
        N = length(closure_tuple)
        vi_closure            = Tuple(closure[n]            for n = 1:N if is_vertically_implicit(closure[n]))
        vi_diffusivity_fields = Tuple(diffusivity_fields[n] for n = 1:N if is_vertically_implicit(closure[n]))
    else
        vi_closure = closure
        vi_diffusivity_fields = diffusivity_fields
    end

    LX, LY, LZ = location(field)

    return solve!(field, implicit_solver, field,
                  # ivd_*_diagonal gets called with these args after (i, j, k, grid):
                  vi_closure, vi_diffusivity_fields, tracer_index, LX(), LY(), LZ(), Δt, clock; kwargs...)
end<|MERGE_RESOLUTION|>--- conflicted
+++ resolved
@@ -74,11 +74,7 @@
 @inline function ivd_lower_diagonal(i, j, k′, grid, closure, K, id, ℓx, ℓy, ::Center, Δt, clock)
     k = k′ + 1 # Shift index to match LinearAlgebra.Tridiagonal indexing convenction
     closure_ij = getclosure(i, j, closure)  
-<<<<<<< HEAD
-    κᵏ   = ivd_diffusivity(i, j, k+1, grid, ℓx, ℓy, f, closure_ij, K, id, clock)
-=======
-    κᵏ   = ivd_diffusivity(i, j, k, grid, ℓx, ℓy, c, closure_ij, K, id, clock)
->>>>>>> 6ea5b3dd
+    κᵏ   = ivd_diffusivity(i, j, k+1, grid, ℓx, ℓy, c, closure_ij, K, id, clock)
     Δzᶜₖ = vertical_spacing(i, j, k, grid, ℓx, ℓy, c)
     Δzᶠₖ = vertical_spacing(i, j, k, grid, ℓx, ℓy, f)
     dl   = - Δt * κᵏ / (Δzᶜₖ * Δzᶠₖ)
@@ -97,11 +93,7 @@
 
 @inline function ivd_upper_diagonal(i, j, k, grid, closure, K, id, ℓx, ℓy, ::Face, Δt, clock)
     closure_ij = getclosure(i, j, closure)  
-<<<<<<< HEAD
-    νᵏ   = ivd_diffusivity(i, j, k+1, grid, ℓx, ℓy, c, closure_ij, K, id, clock)
-=======
-    νᵏ   = ivd_diffusivity(i, j, k, grid, ℓx, ℓy, Face(), closure_ij, K, id, clock)
->>>>>>> 6ea5b3dd
+    νᵏ   = ivd_diffusivity(i, j, k+1, grid, ℓx, ℓy, Face(), closure_ij, K, id, clock)
     Δzᶜₖ = vertical_spacing(i, j, k, grid, ℓx, ℓy, c)
     Δzᶠₖ = vertical_spacing(i, j, k, grid, ℓx, ℓy, f)
     du   = - Δt * νᵏ / (Δzᶜₖ * Δzᶠₖ)
@@ -111,11 +103,7 @@
 @inline function ivd_lower_diagonal(i, j, k, grid, closure, K, id, ℓx, ℓy, ::Face, Δt, clock)
     k′ = k + 2 # Shift to adjust for Tridiagonal indexing convention
     closure_ij = getclosure(i, j, closure)  
-<<<<<<< HEAD
-    νᵏ⁻¹   = ivd_diffusivity(i, j, k+1, grid, ℓx, ℓy, c, closure_ij, K, id, clock)
-=======
-    νᵏ⁻¹   = ivd_diffusivity(i, j, k′-1, grid, ℓx, ℓy, Face(), closure_ij, K, id, clock)
->>>>>>> 6ea5b3dd
+    νᵏ⁻¹   = ivd_diffusivity(i, j, k+1, grid, ℓx, ℓy, Face(), closure_ij, K, id, clock)
     Δzᶜₖ   = vertical_spacing(i, j, k′,   grid, ℓx, ℓy, c)
     Δzᶠₖ₋₁ = vertical_spacing(i, j, k′-1, grid, ℓx, ℓy, f)
     dl     = - Δt * νᵏ⁻¹ / (Δzᶜₖ * Δzᶠₖ₋₁)
