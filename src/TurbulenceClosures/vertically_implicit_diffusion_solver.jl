using Oceananigans.Operators: Δzᵃᵃᶜ, Δzᵃᵃᶠ, Δz
using Oceananigans.AbstractOperations: flip
using Oceananigans.Solvers: BatchedTridiagonalSolver, solve!

import Oceananigans.Solvers: get_coefficient

#####
##### implicit_step! interface
#####
##### Closures with `VerticallyImplicitTimeDiscretization` can define
#####
##### 1. "Coefficient extractors" `νz` and `κz` to support vertically-implicit
#####    treatment of a diffusive term iwth the form `∂z κz ∂z ϕ` for a variable `ϕ`. 
#####    There are three extractors for momentum (`νz`) and one for tracers (`κz`)
#####    relevant to implicit vertical diffusion.
#####
##### 2. `implicit_linear_coefficient` to support the implicit treament of a _linear_ term.
#####

# Fallbacks: extend these function for `closure` to support.
# TODO: docstring
@inline implicit_linear_coefficient(i, j, k, grid, closure, diffusivity_fields, tracer_index, ℓx, ℓy, ℓz, clock, Δt, κz) =
    zero(grid)

@inline νzᶠᶜᶠ(i, j, k, grid, closure, diffusivity_fields, clock, args...) = zero(grid) # u
@inline νzᶜᶠᶠ(i, j, k, grid, closure, diffusivity_fields, clock, args...) = zero(grid) # v
@inline νzᶜᶜᶜ(i, j, k, grid, closure, diffusivity_fields, clock, args...) = zero(grid) # w
@inline κzᶜᶜᶠ(i, j, k, grid, closure, diffusivity_fields, tracer_index, clock, args...) = zero(grid) # tracers

#####
##### Batched Tridiagonal solver for implicit diffusion
#####

implicit_step!(field, ::Nothing, args...; kwargs...) = nothing
implicit_diffusion_solver(::ExplicitTimeDiscretization, args...; kwargs...) = nothing

#####
##### Solver kernel functions for tracers / horizontal velocities and for vertical velocities
##### Note: "ivd" stands for implicit vertical diffusion.
#####

# Tracers and horizontal velocities at cell centers in z

const c = Center()
const f = Face()

@inline function ivd_upper_diagonal(i, j, k, grid, closure, K, id, ℓx, ℓy, ::Center, clock, Δt, κz)
    closure_ij = getclosure(i, j, closure)
    κᵏ⁺¹   = κz(i, j, k+1, grid, closure_ij, K, id, clock)
    Δzᶜₖ   = Δz(i, j, k,   grid, ℓx, ℓy, c)
    Δzᶠₖ₊₁ = Δz(i, j, k+1, grid, ℓx, ℓy, f)
    du     = - Δt * κᵏ⁺¹ / (Δzᶜₖ * Δzᶠₖ₊₁)

    # This conditional ensures the diagonal is correct
    return ifelse(k > grid.Nz-1, zero(grid), du)
end

@inline function ivd_lower_diagonal(i, j, k′, grid, closure, K, id, ℓx, ℓy, ::Center, clock, Δt, κz)
    k = k′ + 1 # Shift index to match LinearAlgebra.Tridiagonal indexing convenction
    closure_ij = getclosure(i, j, closure)  
    κᵏ   = κz(i, j, k, grid, closure_ij, K, id, clock)
    Δzᶜₖ = Δz(i, j, k, grid, ℓx, ℓy, c)
    Δzᶠₖ = Δz(i, j, k, grid, ℓx, ℓy, f)
    dl   = - Δt * κᵏ / (Δzᶜₖ * Δzᶠₖ)

    # This conditional ensures the diagonal is correct: the lower diagonal does not
    # exist for k′ = 0. (Note we use LinearAlgebra.Tridiagonal indexing convention,
    # so that lower_diagonal should be defined for k′ = 1 ⋯ N-1).
    return ifelse(k′ < 1, zero(grid), dl)
end

#####
##### Vertical velocity kernel functions (at cell interfaces in z)
#####
##### Note: these coefficients are specific to vertically-bounded grids (and so is
##### the BatchedTridiagonalSolver).

@inline function ivd_upper_diagonal(i, j, k, grid, closure, K, id, ℓx, ℓy, ::Face, clock, Δt, νzᶜᶜᶜ) 
    closure_ij = getclosure(i, j, closure)  
    νᵏ = νzᶜᶜᶜ(i, j, k, grid, closure_ij, K, clock)
    Δzᶜₖ = Δz(i, j, k, grid, ℓx, ℓy, c)
    Δzᶠₖ = Δz(i, j, k, grid, ℓx, ℓy, f)
    du   = - Δt * νᵏ / (Δzᶜₖ * Δzᶠₖ)
    return ifelse(k < 1, zero(grid), du)
end

@inline function ivd_lower_diagonal(i, j, k, grid, closure, K, id, ℓx, ℓy, ::Face, clock, Δt, νzᶜᶜᶜ)
    k′ = k + 2 # Shift to adjust for Tridiagonal indexing convenction
    closure_ij = getclosure(i, j, closure)  
    νᵏ⁻¹   = νzᶜᶜᶜ(i, j, k′-1, grid, closure_ij, K, clock)
    Δzᶜₖ   = Δz(i, j, k′,   grid, ℓx, ℓy, c)
    Δzᶠₖ₋₁ = Δz(i, j, k′-1, grid, ℓx, ℓy, f)
    dl     = Δt * νᵏ⁻¹ / (Δzᶜₖ * Δzᶠₖ₋₁)
    return ifelse(k < 1, zero(grid), dl)
end

### Diagonal terms

@inline ivd_diagonal(i, j, k, grid, closure, K, id, ℓx, ℓy, ℓz, clock, Δt, κz) =
    one(grid) - Δt * _implicit_linear_coefficient(i, j, k,   grid, closure, K, id, ℓx, ℓy, ℓz, clock, Δt, κz) -
                              _ivd_upper_diagonal(i, j, k,   grid, closure, K, id, ℓx, ℓy, ℓz, clock, Δt, κz) -
                              _ivd_lower_diagonal(i, j, k-1, grid, closure, K, id, ℓx, ℓy, ℓz, clock, Δt, κz)

@inline _implicit_linear_coefficient(args...) = implicit_linear_coefficient(args...)
@inline _ivd_upper_diagonal(args...) = ivd_upper_diagonal(args...)
@inline _ivd_lower_diagonal(args...) = ivd_lower_diagonal(args...)

#####
##### Solver constructor
#####

struct VerticallyImplicitDiffusionLowerDiagonal end
struct VerticallyImplicitDiffusionDiagonal end
struct VerticallyImplicitDiffusionUpperDiagonal end

"""
    implicit_diffusion_solver(::VerticallyImplicitTimeDiscretization, grid)

Build tridiagonal solvers for the elliptic equations

```math
(1 - Δt ∂z κz ∂z - Δt L) cⁿ⁺¹ = c★
```

and

```math
(1 - Δt ∂z νz ∂z - Δt L) wⁿ⁺¹ = w★
```

where `cⁿ⁺¹` and `c★` live at cell `Center`s in the vertical,
and `wⁿ⁺¹` and `w★` lives at cell `Face`s in the vertical.
"""
function implicit_diffusion_solver(::VerticallyImplicitTimeDiscretization, grid)
    topo = topology(grid)

    topo[3] == Periodic && error("VerticallyImplicitTimeDiscretization can only be specified on " *
                                 "grids that are Bounded in the z-direction.")

    z_solver = BatchedTridiagonalSolver(grid;
                                        lower_diagonal = VerticallyImplicitDiffusionLowerDiagonal(),
                                        diagonal       = VerticallyImplicitDiffusionDiagonal(),
                                        upper_diagonal = VerticallyImplicitDiffusionUpperDiagonal())

    return z_solver
end

<<<<<<< HEAD
# Extend `get_coefficient` to retrieve `ivd_diagonal`, `_ivd_lower_diagonal` and `_ivd_upper_diagonal`.
@inline get_coefficient(i, j, k, grid, ::VerticallyImplicitDiffusionLowerDiagonal, p, args...) = _ivd_lower_diagonal(i, j, k, grid, args...)
@inline get_coefficient(i, j, k, grid, ::VerticallyImplicitDiffusionUpperDiagonal, p, args...) = _ivd_upper_diagonal(i, j, k, grid, args...)
@inline get_coefficient(i, j, k, grid, ::VerticallyImplicitDiffusionDiagonal,      p, args...) = ivd_diagonal(i, j, k, grid, args...)
=======
# Extend the `get_coefficient` function to retrieve the correct `ivd_diagonal`, `ivd_lower_diagonal` and `ivd_upper_diagonal` functions
# REMEMBER: `get_coefficient(f::Function, args...)` leads to massive performance decrease on the CPU (https://github.com/CliMA/Oceananigans.jl/issues/2996) 
@inline get_coefficient(::Val{:maybe_tupled_ivd_lower_diagonal}, i, j, k, grid, p, tridiag_dir, args...) = maybe_tupled_ivd_lower_diagonal(i, j, k, grid, args...)
@inline get_coefficient(::Val{:maybe_tupled_ivd_upper_diagonal}, i, j, k, grid, p, tridiag_dir, args...) = maybe_tupled_ivd_upper_diagonal(i, j, k, grid, args...)
@inline get_coefficient(::Val{:ivd_diagonal},                    i, j, k, grid, p, tridiag_dir, args...) = ivd_diagonal(i, j, k, grid, args...)
>>>>>>> 19dac0b8

#####
##### Implicit step functions
#####

# Special viscosity extractors with tracer_index === nothing
@inline νzᶠᶜᶠ(i, j, k, grid, closure, K, ::Nothing, clock, args...) = νzᶠᶜᶠ(i, j, k, grid, closure, K, clock, args...)
@inline νzᶜᶠᶠ(i, j, k, grid, closure, K, ::Nothing, clock, args...) = νzᶜᶠᶠ(i, j, k, grid, closure, K, clock, args...)

is_vertically_implicit(closure) = time_discretization(closure) isa VerticallyImplicitTimeDiscretization

"""
    implicit_step!(field, implicit_solver::BatchedTridiagonalSolver,
                   closure, diffusivity_fields, tracer_index, clock, Δt)

Initialize the right hand side array `solver.batched_tridiagonal_solver.f`, and then solve the
tridiagonal system for vertically-implicit diffusion, passing the arguments
`clock, Δt, κ⁻⁻ᶠ, κ` into the coefficient functions that return coefficients of the
lower diagonal, diagonal, and upper diagonal of the resulting tridiagonal system.

`args...` are passed into `z_diffusivity` and `z_viscosity` appropriately for the purpose of retrieving
the diffusivities / viscosities associated with `closure`.
"""
function implicit_step!(field::Field,
                        implicit_solver::BatchedTridiagonalSolver,
                        closure::Union{AbstractTurbulenceClosure, AbstractArray{<:AbstractTurbulenceClosure}, Tuple},
                        diffusivity_fields,
                        tracer_index,
                        clock,
                        Δt)
    
   loc = location(field)

   # << Look at all these assumptions >>
   # Or put another way, `location(field)` serves to identify velocity components.
   # Change this if `location(field)` does not uniquely identify velocity components.
   κz = # "Extractor function
       loc === (Center, Center, Center) ? κzᶜᶜᶠ :
       loc === (Face, Center, Center)   ? νzᶠᶜᶠ :
       loc === (Center, Face, Center)   ? νzᶜᶠᶠ :
       loc === (Center, Center, Face)   ? νzᶜᶜᶜ :
       error("Cannot take an implicit_step! for a field at $location")

    # Nullify tracer_index if `field` is not a tracer   
    κz === κzᶜᶜᶠ || (tracer_index = nothing)

    # Filter explicit closures for closure tuples
    if closure isa Tuple
        closure_tuple = closure
        N = length(closure_tuple)
        vi_closure            = Tuple(closure[n]            for n = 1:N if is_vertically_implicit(closure[n]))
        vi_diffusivity_fields = Tuple(diffusivity_fields[n] for n = 1:N if is_vertically_implicit(closure[n]))
    else
        vi_closure = closure
        vi_diffusivity_fields = diffusivity_fields
    end

    return solve!(field, implicit_solver, field,
                  # ivd_*_diagonal gets called with these args after (i, j, k, grid):
                  vi_closure, vi_diffusivity_fields, tracer_index, map(ℓ -> ℓ(), loc)..., clock, Δt, κz)
end
<|MERGE_RESOLUTION|>--- conflicted
+++ resolved
@@ -145,18 +145,10 @@
     return z_solver
 end
 
-<<<<<<< HEAD
 # Extend `get_coefficient` to retrieve `ivd_diagonal`, `_ivd_lower_diagonal` and `_ivd_upper_diagonal`.
-@inline get_coefficient(i, j, k, grid, ::VerticallyImplicitDiffusionLowerDiagonal, p, args...) = _ivd_lower_diagonal(i, j, k, grid, args...)
-@inline get_coefficient(i, j, k, grid, ::VerticallyImplicitDiffusionUpperDiagonal, p, args...) = _ivd_upper_diagonal(i, j, k, grid, args...)
-@inline get_coefficient(i, j, k, grid, ::VerticallyImplicitDiffusionDiagonal,      p, args...) = ivd_diagonal(i, j, k, grid, args...)
-=======
-# Extend the `get_coefficient` function to retrieve the correct `ivd_diagonal`, `ivd_lower_diagonal` and `ivd_upper_diagonal` functions
-# REMEMBER: `get_coefficient(f::Function, args...)` leads to massive performance decrease on the CPU (https://github.com/CliMA/Oceananigans.jl/issues/2996) 
-@inline get_coefficient(::Val{:maybe_tupled_ivd_lower_diagonal}, i, j, k, grid, p, tridiag_dir, args...) = maybe_tupled_ivd_lower_diagonal(i, j, k, grid, args...)
-@inline get_coefficient(::Val{:maybe_tupled_ivd_upper_diagonal}, i, j, k, grid, p, tridiag_dir, args...) = maybe_tupled_ivd_upper_diagonal(i, j, k, grid, args...)
-@inline get_coefficient(::Val{:ivd_diagonal},                    i, j, k, grid, p, tridiag_dir, args...) = ivd_diagonal(i, j, k, grid, args...)
->>>>>>> 19dac0b8
+@inline get_coefficient(::VerticallyImplicitDiffusionLowerDiagonal, i, j, k, grid, p, tridiag_dir, args...) = maybe_tupled_ivd_lower_diagonal(i, j, k, grid, args...)
+@inline get_coefficient(::VerticallyImplicitDiffusionUpperDiagonal, i, j, k, grid, p, tridiag_dir, args...) = maybe_tupled_ivd_upper_diagonal(i, j, k, grid, args...)
+@inline get_coefficient(::VerticallyImplicitDiffusionDiagonal,      i, j, k, grid, p, tridiag_dir, args...) = ivd_diagonal(i, j, k, grid, args...)
 
 #####
 ##### Implicit step functions
