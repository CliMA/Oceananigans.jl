--- conflicted
+++ resolved
@@ -57,15 +57,9 @@
 # Tracers and horizontal velocities at cell centers in z
 @inline function ivd_upper_diagonal(i, j, k, grid, closure, K, id, ℓx, ℓy, ::Center, Δt, clock, fields)
     closure_ij = getclosure(i, j, closure)
-<<<<<<< HEAD
     κᵏ⁺¹     = ivd_diffusivity(i, j, k+1, grid, ℓx, ℓy, f, closure_ij, K, id, clock, fields)
-    Δz⁻¹ᶜₖ   = rcp_vertical_spacing(i, j, k,   grid, ℓx, ℓy, c)
-    Δz⁻¹ᶠₖ₊₁ = rcp_vertical_spacing(i, j, k+1, grid, ℓx, ℓy, f)
-=======
-    κᵏ⁺¹     = ivd_diffusivity(i, j, k+1, grid, ℓx, ℓy, f, closure_ij, K, id, clock)
     Δz⁻¹ᶜₖ   = Δz⁻¹(i, j, k,   grid, ℓx, ℓy, c)
     Δz⁻¹ᶠₖ₊₁ = Δz⁻¹(i, j, k+1, grid, ℓx, ℓy, f)
->>>>>>> a02649d7
     du       = - Δt * κᵏ⁺¹ * (Δz⁻¹ᶜₖ * Δz⁻¹ᶠₖ₊₁)
     # This conditional ensures the diagonal is correct
     return du * !peripheral_node(i, j, k+1, grid, ℓx, ℓy, f)
@@ -74,15 +68,9 @@
 @inline function ivd_lower_diagonal(i, j, k′, grid, closure, K, id, ℓx, ℓy, ::Center, Δt, clock, fields)
     k = k′ + 1 # Shift index to match LinearAlgebra.Tridiagonal indexing convenction
     closure_ij = getclosure(i, j, closure)
-<<<<<<< HEAD
     κᵏ     = ivd_diffusivity(i, j, k, grid, ℓx, ℓy, f, closure_ij, K, id, clock, fields)
-    Δz⁻¹ᶜₖ = rcp_vertical_spacing(i, j, k, grid, ℓx, ℓy, c)
-    Δz⁻¹ᶠₖ = rcp_vertical_spacing(i, j, k, grid, ℓx, ℓy, f)
-=======
-    κᵏ     = ivd_diffusivity(i, j, k, grid, ℓx, ℓy, f, closure_ij, K, id, clock)
     Δz⁻¹ᶜₖ = Δz⁻¹(i, j, k, grid, ℓx, ℓy, c)
     Δz⁻¹ᶠₖ = Δz⁻¹(i, j, k, grid, ℓx, ℓy, f)
->>>>>>> a02649d7
     dl     = - Δt * κᵏ * (Δz⁻¹ᶜₖ * Δz⁻¹ᶠₖ)
 
     # This conditional ensures the diagonal is correct. (Note we use LinearAlgebra.Tridiagonal
@@ -98,31 +86,19 @@
 
 @inline function ivd_upper_diagonal(i, j, k, grid, closure, K, id, ℓx, ℓy, ::Face, Δt, clock, fields)
     closure_ij = getclosure(i, j, closure)
-<<<<<<< HEAD
-    νᵏ   = ivd_diffusivity(i, j, k, grid, ℓx, ℓy, c, closure_ij, K, id, clock, fields)
-    Δz⁻¹ᶜₖ = rcp_vertical_spacing(i, j, k, grid, ℓx, ℓy, c)
-    Δz⁻¹ᶠₖ = rcp_vertical_spacing(i, j, k, grid, ℓx, ℓy, f)
-=======
-    νᵏ   = ivd_diffusivity(i, j, k, grid, ℓx, ℓy, c, closure_ij, K, id, clock)
+    νᵏ     = ivd_diffusivity(i, j, k, grid, ℓx, ℓy, c, closure_ij, K, id, clock, fields)
     Δz⁻¹ᶜₖ = Δz⁻¹(i, j, k, grid, ℓx, ℓy, c)
     Δz⁻¹ᶠₖ = Δz⁻¹(i, j, k, grid, ℓx, ℓy, f)
->>>>>>> a02649d7
-    du   = - Δt * νᵏ * (Δz⁻¹ᶜₖ * Δz⁻¹ᶠₖ)
+    du     = - Δt * νᵏ * (Δz⁻¹ᶜₖ * Δz⁻¹ᶠₖ)
     return du * !peripheral_node(i, j, k, grid, ℓx, ℓy, c)
 end
 
 @inline function ivd_lower_diagonal(i, j, k, grid, closure, K, id, ℓx, ℓy, ::Face, Δt, clock, fields)
     k′ = k + 2 # Shift to adjust for Tridiagonal indexing convention
     closure_ij = getclosure(i, j, closure)
-<<<<<<< HEAD
     νᵏ⁻¹     = ivd_diffusivity(i, j, k′-1, grid, ℓx, ℓy, c, closure_ij, K, id, clock, fields)
-    Δz⁻¹ᶜₖ   = rcp_vertical_spacing(i, j, k′,   grid, ℓx, ℓy, c)
-    Δz⁻¹ᶠₖ₋₁ = rcp_vertical_spacing(i, j, k′-1, grid, ℓx, ℓy, f)
-=======
-    νᵏ⁻¹     = ivd_diffusivity(i, j, k′-1, grid, ℓx, ℓy, c, closure_ij, K, id, clock)
     Δz⁻¹ᶜₖ   = Δz⁻¹(i, j, k′,   grid, ℓx, ℓy, c)
     Δz⁻¹ᶠₖ₋₁ = Δz⁻¹(i, j, k′-1, grid, ℓx, ℓy, f)
->>>>>>> a02649d7
     dl       = - Δt * νᵏ⁻¹ * (Δz⁻¹ᶜₖ * Δz⁻¹ᶠₖ₋₁)
     return dl * !peripheral_node(i, j, k, grid, ℓx, ℓy, c)
 end
