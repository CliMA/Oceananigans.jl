--- conflicted
+++ resolved
@@ -1,8 +1,4 @@
-<<<<<<< HEAD
-using Oceananigans.Operators: Δzᵃᵃᶜ, Δzᵃᵃᶠ, Δz
-=======
 using Oceananigans.Operators: Δz
->>>>>>> d19ab3c8
 using Oceananigans.AbstractOperations: flip
 using Oceananigans.Solvers: BatchedTridiagonalSolver, solve!
 using Oceananigans.Grids: ZDirection
@@ -44,18 +40,10 @@
 ##### Note: "ivd" stands for implicit vertical diffusion.
 #####
 
-<<<<<<< HEAD
 const c = Center()
 const f = Face()
 
 # Tracers and horizontal velocities at cell centers in z
-=======
-# Tracers and horizontal velocities at cell centers in z
-
-const c = Center()
-const f = Face()
-
->>>>>>> d19ab3c8
 @inline function ivd_upper_diagonal(i, j, k, grid, closure, K, id, ℓx, ℓy, ::Center, clock, Δt, κz)
     closure_ij = getclosure(i, j, closure)
     κᵏ⁺¹   = κz(i, j, k+1, grid, closure_ij, K, id, clock)
@@ -81,19 +69,12 @@
     return ifelse(k′ < 1, zero(grid), dl)
 end
 
-<<<<<<< HEAD
-# Vertical velocity kernel functions (at cell interfaces in z)
-#
-# Note: these coefficients are specific to vertically-bounded grids (and so is
-# the BatchedTridiagonalSolver).
-=======
 #####
 ##### Vertical velocity kernel functions (at cell interfaces in z)
 #####
 ##### Note: these coefficients are specific to vertically-bounded grids (and so is
 ##### the BatchedTridiagonalSolver).
 
->>>>>>> d19ab3c8
 @inline function ivd_upper_diagonal(i, j, k, grid, closure, K, id, ℓx, ℓy, ::Face, clock, Δt, νzᶜᶜᶜ) 
     closure_ij = getclosure(i, j, closure)  
     νᵏ = νzᶜᶜᶜ(i, j, k, grid, closure_ij, K, clock)
