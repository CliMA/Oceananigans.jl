--- conflicted
+++ resolved
@@ -84,38 +84,33 @@
 @inline Δy_∇²u(i, j, k, grid, closure, u, v) = Δy_qᶠᶜᶜ(i, j, k, grid, biharmonic_mask_x, ∇²hᶠᶜᶜ, u)
 @inline Δx_∇²v(i, j, k, grid, closure, u, v) = Δx_qᶜᶠᶜ(i, j, k, grid, biharmonic_mask_y, ∇²hᶜᶠᶜ, v)
 
-<<<<<<< HEAD
 @inline Δy_∇²v(i, j, k, grid, closure, u, v) = Δy_qᶜᶠᶜ(i, j, k, grid, biharmonic_mask_y, ∇²hᶜᶠᶜ, v)
 @inline Δx_∇²u(i, j, k, grid, closure, u, v) = Δx_qᶠᶜᶜ(i, j, k, grid, biharmonic_mask_x, ∇²hᶠᶜᶜ, u)
-=======
-    return Az⁻¹ᶜᶜᶜ(i, j, k, grid) * (δxᶜᵃᵃ(i, j, k, grid, Δy_∇²u, u) +
-                                     δyᵃᶜᵃ(i, j, k, grid, Δx_∇²v, v))
-end
->>>>>>> 486c54ad
 
 @inline Δy_∇²u(i, j, k, grid, ::VectorInvariantASBD, u, v) = Δy_qᶠᶜᶜ(i, j, k, grid, biharmonic_mask_x, ∇²u_vector_invariantᶠᶜᶜ, u, v)
 @inline Δx_∇²v(i, j, k, grid, ::VectorInvariantASBD, u, v) = Δx_qᶜᶠᶜ(i, j, k, grid, biharmonic_mask_y, ∇²v_vector_invariantᶜᶠᶜ, u, v)
 
 # See https://mitgcm.readthedocs.io/en/latest/algorithm/algorithm.html#horizontal-dissipation
-@inline function δ★ᶜᶜᶜ(i, j, k, grid, closure, u, v)
-    return 1 / Azᶜᶜᶜ(i, j, k, grid) * (δxᶜᵃᵃ(i, j, k, grid, Δy_∇²u, closure, u, v) +
-                                       δyᵃᶜᵃ(i, j, k, grid, Δx_∇²v, closure, u, v))
+@inline function δ★ᶜᶜᶜ(i, j, k, grid, u, v)
+
+    # These closures seem to be needed to help the compiler infer types
+    # (either of u and v or of the function arguments)
+    @inline Δy_∇²u(i, j, k, grid, u) = Δy_qᶠᶜᶜ(i, j, k, grid, biharmonic_mask_x, ∇²hᶠᶜᶜ, u)
+    @inline Δx_∇²v(i, j, k, grid, v) = Δx_qᶜᶠᶜ(i, j, k, grid, biharmonic_mask_y, ∇²hᶜᶠᶜ, v)
+
+    return Az⁻¹ᶜᶜᶜ(i, j, k, grid) * (δxᶜᵃᵃ(i, j, k, grid, Δy_∇²u, u) +
+                                     δyᵃᶜᵃ(i, j, k, grid, Δx_∇²v, v))
 end
 
-@inline function ζ★ᶠᶠᶜ(i, j, k, grid, closure, u, v)
-    return 1 / Azᶠᶠᶜ(i, j, k, grid) * (δxᶠᵃᵃ(i, j, k, grid, Δy_∇²v, closure, u, v) -
-                                       δyᵃᶠᵃ(i, j, k, grid, Δx_∇²u, closure, u, v))
-end
+@inline function ζ★ᶠᶠᶜ(i, j, k, grid, u, v)
 
-<<<<<<< HEAD
-@inline function ζ★ᶠᶠᶜ(i, j, k, grid, ::VectorInvariantASBD, u, v)
-    ∇²u = ∇²u_vector_invariantᶠᶜᶜ(i, j, k, grid, u, v)
-    ∇²v = ∇²v_vector_invariantᶜᶠᶜ(i, j, k, grid, u, v)
-    return ζ₃ᶠᶠᶜ(i, j, k, grid, ∇²u, ∇²v)
-=======
+    # These closures seem to be needed to help the compiler infer types
+    # (either of u and v or of the function arguments)
+    @inline Δy_∇²v(i, j, k, grid, v) = Δy_qᶜᶠᶜ(i, j, k, grid, biharmonic_mask_y, ∇²hᶜᶠᶜ, v)
+    @inline Δx_∇²u(i, j, k, grid, u) = Δx_qᶠᶜᶜ(i, j, k, grid, biharmonic_mask_x, ∇²hᶠᶜᶜ, u)
+
     return Az⁻¹ᶠᶠᶜ(i, j, k, grid) * (δxᶠᵃᵃ(i, j, k, grid, Δy_∇²v, v) -
                                      δyᵃᶠᵃ(i, j, k, grid, Δx_∇²u, u))
->>>>>>> 486c54ad
 end
 
 #####
