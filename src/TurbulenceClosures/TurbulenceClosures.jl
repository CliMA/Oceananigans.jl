module TurbulenceClosures

export
    AbstractEddyViscosityClosure,
    VerticalScalarDiffusivity,
    HorizontalScalarDiffusivity,
    HorizontalDivergenceScalarDiffusivity,
    ScalarDiffusivity,
    VerticalScalarBiharmonicDiffusivity,
    HorizontalScalarBiharmonicDiffusivity,
    HorizontalDivergenceScalarBiharmonicDiffusivity,
    ScalarBiharmonicDiffusivity,
    TwoDimensionalLeith,
    SmagorinskyLilly,
    AnisotropicMinimumDissipation,
    ConvectiveAdjustmentVerticalDiffusivity,
    RiBasedVerticalDiffusivity,
    IsopycnalSkewSymmetricDiffusivity,
    FluxTapering,

    ExplicitTimeDiscretization,
    VerticallyImplicitTimeDiscretization,

    DiffusivityFields,
    calculate_diffusivities!,

    viscosity, diffusivity,

    ∇_dot_qᶜ,
    ∂ⱼ_τ₁ⱼ,
    ∂ⱼ_τ₂ⱼ,
    ∂ⱼ_τ₃ⱼ,

    cell_diffusion_timescale

using CUDA
using KernelAbstractions
using Adapt 

import Oceananigans.Utils: with_tracers, prettysummary

using Oceananigans
using Oceananigans.Architectures
using Oceananigans.Grids
using Oceananigans.Operators
using Oceananigans.BoundaryConditions
using Oceananigans.Fields
using Oceananigans.BuoyancyModels
using Oceananigans.Utils

using Oceananigans.Architectures: AbstractArchitecture, device

const VerticallyBoundedGrid{FT} = AbstractGrid{FT, <:Any, <:Any, <:Bounded}

#####
##### Abstract types
#####

"""
    AbstractTurbulenceClosure

Abstract supertype for turbulence closures.
"""
abstract type AbstractTurbulenceClosure{TimeDiscretization} end

# Fallbacks
validate_closure(closure) = closure
closure_summary(closure) = summary(closure)
with_tracers(tracers, closure::AbstractTurbulenceClosure) = closure
calculate_diffusivities!(K, closure::AbstractTurbulenceClosure, args...) = nothing

const ClosureKinda = Union{Nothing, AbstractTurbulenceClosure, AbstractArray{<:AbstractTurbulenceClosure}}
add_closure_specific_boundary_conditions(closure::ClosureKinda, bcs, args...) = bcs

# Interface for KE-based closures
function shear_production end
function buoyancy_flux end
function dissipation end
function hydrostatic_turbulent_kinetic_energy_tendency end

#####
##### The magic
#####

# Closure ensemble util
@inline getclosure(i, j, closure::AbstractMatrix{<:AbstractTurbulenceClosure}) = @inbounds closure[i, j]
@inline getclosure(i, j, closure::AbstractVector{<:AbstractTurbulenceClosure}) = @inbounds closure[i]
@inline getclosure(i, j, closure::AbstractTurbulenceClosure) = closure

<<<<<<< HEAD
@inline z_surface(i, j, grid) = znode(Center(), Center(), Face(), i, j, grid.Nz+1, grid)
@inline z_bottom(i, j, grid)  = znode(Center(), Center(), Face(), i, j, 1, grid)

@inline total_depthᶜᶜᵃ(i, j, grid)                        = z_surface(i, j, grid) - z_bottom(i, j, grid)
@inline local_depthᶜᶜᶠ(i, j, k, grid)                     = z_surface(i, j, grid) - znode(Center(), Center(), Face(), i, j, k, grid)
@inline height_above_bottomᶜᶜᶠ(i, j, k, grid)             = znode(Center(), Center(), Face(), i, j, k, grid) - z_bottom(i, j, grid)
@inline wall_vertical_distanceᶜᶜᶠ(i, j, k, grid)          = min(local_depthᶜᶜᶠ(i, j, k, grid), height_above_bottomᶜᶜᶠ(i, j, k, grid))
@inline opposite_wall_vertical_distanceᶜᶜᶠ(i, j, k, grid) = max(local_depthᶜᶜᶠ(i, j, k, grid), height_above_bottomᶜᶜᶠ(i, j, k, grid))
=======
@inline surface(i, j, k, grid)                = znode(i, j, grid.Nz+1, grid, Center(), Center(), Face())
@inline bottom(i, j, k, grid)                 = znode(i, j, 1,         grid, Center(), Center(), Face())
@inline depthᶜᶜᶠ(i, j, k, grid)               = surface(i, j, k, grid) - znode(i, j, k, grid, Center(), Center(), Face())
@inline height_above_bottomᶜᶜᶠ(i, j, k, grid) = znode(i, j, k, grid, Center(), Center(), Face()) - bottom(i, j, k, grid)
@inline wall_vertical_distanceᶜᶜᶠ(i, j, k, grid) = min(depthᶜᶜᶠ(i, j, k, grid), height_above_bottomᶜᶜᶠ(i, j, k, grid))
@inline opposite_wall_vertical_distanceᶜᶜᶠ(i, j, k, grid) = max(depthᶜᶜᶠ(i, j, k, grid), height_above_bottomᶜᶜᶠ(i, j, k, grid))
>>>>>>> 503b8a72

include("discrete_diffusion_function.jl")
include("implicit_explicit_time_discretization.jl")
include("turbulence_closure_utils.jl")
include("closure_kernel_operators.jl")
include("velocity_tracer_gradients.jl")
include("abstract_scalar_diffusivity_closure.jl")
include("abstract_scalar_biharmonic_diffusivity_closure.jl")
include("closure_tuples.jl")
include("isopycnal_rotation_tensor_components.jl")

# Implicit closure terms (diffusion + linear terms)
include("vertically_implicit_diffusion_solver.jl")

# Implementations:
include("turbulence_closure_implementations/nothing_closure.jl")

# AbstractScalarDiffusivity closures:
include("turbulence_closure_implementations/scalar_diffusivity.jl")
include("turbulence_closure_implementations/scalar_biharmonic_diffusivity.jl")
include("turbulence_closure_implementations/smagorinsky_lilly.jl")
include("turbulence_closure_implementations/anisotropic_minimum_dissipation.jl")
include("turbulence_closure_implementations/convective_adjustment_vertical_diffusivity.jl")
include("turbulence_closure_implementations/CATKEVerticalDiffusivities/CATKEVerticalDiffusivities.jl")
include("turbulence_closure_implementations/ri_based_vertical_diffusivity.jl")
include("turbulence_closure_implementations/mews_vertical_diffusivity.jl")

# Special non-abstracted diffusivities:
# TODO: introduce abstract typing for these
include("turbulence_closure_implementations/isopycnal_skew_symmetric_diffusivity.jl")
include("turbulence_closure_implementations/leith_enstrophy_diffusivity.jl")

using .CATKEVerticalDiffusivities: CATKEVerticalDiffusivity

# Miscellaneous utilities
include("diffusivity_fields.jl")
include("turbulence_closure_diagnostics.jl")

#####
##### Some value judgements here
#####

end # module<|MERGE_RESOLUTION|>--- conflicted
+++ resolved
@@ -87,23 +87,12 @@
 @inline getclosure(i, j, closure::AbstractVector{<:AbstractTurbulenceClosure}) = @inbounds closure[i]
 @inline getclosure(i, j, closure::AbstractTurbulenceClosure) = closure
 
-<<<<<<< HEAD
-@inline z_surface(i, j, grid) = znode(Center(), Center(), Face(), i, j, grid.Nz+1, grid)
-@inline z_bottom(i, j, grid)  = znode(Center(), Center(), Face(), i, j, 1, grid)
-
-@inline total_depthᶜᶜᵃ(i, j, grid)                        = z_surface(i, j, grid) - z_bottom(i, j, grid)
-@inline local_depthᶜᶜᶠ(i, j, k, grid)                     = z_surface(i, j, grid) - znode(Center(), Center(), Face(), i, j, k, grid)
-@inline height_above_bottomᶜᶜᶠ(i, j, k, grid)             = znode(Center(), Center(), Face(), i, j, k, grid) - z_bottom(i, j, grid)
-@inline wall_vertical_distanceᶜᶜᶠ(i, j, k, grid)          = min(local_depthᶜᶜᶠ(i, j, k, grid), height_above_bottomᶜᶜᶠ(i, j, k, grid))
-@inline opposite_wall_vertical_distanceᶜᶜᶠ(i, j, k, grid) = max(local_depthᶜᶜᶠ(i, j, k, grid), height_above_bottomᶜᶜᶠ(i, j, k, grid))
-=======
-@inline surface(i, j, k, grid)                = znode(i, j, grid.Nz+1, grid, Center(), Center(), Face())
-@inline bottom(i, j, k, grid)                 = znode(i, j, 1,         grid, Center(), Center(), Face())
+@inline z_surface(i, j, k, grid)              = znode(i, j, grid.Nz+1, grid, Center(), Center(), Face())
+@inline z_bottom(i, j, k, grid)               = znode(i, j, 1,         grid, Center(), Center(), Face())
 @inline depthᶜᶜᶠ(i, j, k, grid)               = surface(i, j, k, grid) - znode(i, j, k, grid, Center(), Center(), Face())
 @inline height_above_bottomᶜᶜᶠ(i, j, k, grid) = znode(i, j, k, grid, Center(), Center(), Face()) - bottom(i, j, k, grid)
 @inline wall_vertical_distanceᶜᶜᶠ(i, j, k, grid) = min(depthᶜᶜᶠ(i, j, k, grid), height_above_bottomᶜᶜᶠ(i, j, k, grid))
 @inline opposite_wall_vertical_distanceᶜᶜᶠ(i, j, k, grid) = max(depthᶜᶜᶠ(i, j, k, grid), height_above_bottomᶜᶜᶠ(i, j, k, grid))
->>>>>>> 503b8a72
 
 include("discrete_diffusion_function.jl")
 include("implicit_explicit_time_discretization.jl")
