--- conflicted
+++ resolved
@@ -55,6 +55,7 @@
 import Oceananigans.Grids: required_halo_size_x, required_halo_size_y, required_halo_size_z
 import Oceananigans.Architectures: on_architecture
 
+import Oceananigans.ImmersedBoundaries: z_bottom
 const VerticallyBoundedGrid{FT} = AbstractGrid{FT, <:Any, <:Any, <:Bounded}
 
 #####
@@ -124,10 +125,7 @@
 const f = Face()
 
 @inline z_top(i, j, grid) = znode(i, j, grid.Nz+1, grid, c, c, f)
-<<<<<<< HEAD
 @inline z_bottom(i, j, grid) = znode(i, j, 1, grid, c, c, f)
-=======
->>>>>>> 7cbf013c
 
 @inline depthᶜᶜᶠ(i, j, k, grid) = clip(z_top(i, j, grid) - znode(i, j, k, grid, c, c, f))
 @inline depthᶜᶜᶜ(i, j, k, grid) = clip(z_top(i, j, grid) - znode(i, j, k, grid, c, c, c))
