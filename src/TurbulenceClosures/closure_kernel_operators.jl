--- conflicted
+++ resolved
@@ -21,52 +21,28 @@
 
 @inline function ∂ⱼ_τ₁ⱼ(i, j, k, grid, closure::AbstractTurbulenceClosure, K, clock, fields, buoyancy)
     disc = time_discretization(closure)
-<<<<<<< HEAD
-    return 1 / Vᶠᶜᶜ(i, j, k, grid) * (δxᶠᵃᵃ(i, j, k, grid, Ax_qᶜᶜᶜ, _viscous_flux_ux, disc, closure, K, clock, fields, buoyancy) +
-                                      δyᵃᶜᵃ(i, j, k, grid, Ay_qᶠᶠᶜ, _viscous_flux_uy, disc, closure, K, clock, fields, buoyancy) +
-                                      δzᵃᵃᶜ(i, j, k, grid, Az_qᶠᶜᶠ, _viscous_flux_uz, disc, closure, K, clock, fields, buoyancy))
-=======
-    return V⁻¹ᶠᶜᶜ(i, j, k, grid) * (δxᶠᵃᵃ(i, j, k, grid, Ax_qᶜᶜᶜ, _viscous_flux_ux, disc, closure, args...) +
-                                    δyᵃᶜᵃ(i, j, k, grid, Ay_qᶠᶠᶜ, _viscous_flux_uy, disc, closure, args...) +
-                                    δzᵃᵃᶜ(i, j, k, grid, Az_qᶠᶜᶠ, _viscous_flux_uz, disc, closure, args...))
->>>>>>> e459594b
+    return V⁻¹ᶠᶜᶜ(i, j, k, grid) * (δxᶠᵃᵃ(i, j, k, grid, Ax_qᶜᶜᶜ, _viscous_flux_ux, disc, closure, K, clock, fields, buoyancy) +
+                                    δyᵃᶜᵃ(i, j, k, grid, Ay_qᶠᶠᶜ, _viscous_flux_uy, disc, closure, K, clock, fields, buoyancy) +
+                                    δzᵃᵃᶜ(i, j, k, grid, Az_qᶠᶜᶠ, _viscous_flux_uz, disc, closure, K, clock, fields, buoyancy))
 end
 
 @inline function ∂ⱼ_τ₂ⱼ(i, j, k, grid, closure::AbstractTurbulenceClosure, K, clock, fields, buoyancy)
     disc = time_discretization(closure)
-<<<<<<< HEAD
-    return 1 / Vᶜᶠᶜ(i, j, k, grid) * (δxᶜᵃᵃ(i, j, k, grid, Ax_qᶠᶠᶜ, _viscous_flux_vx, disc, closure, K, clock, fields, buoyancy) +
-                                      δyᵃᶠᵃ(i, j, k, grid, Ay_qᶜᶜᶜ, _viscous_flux_vy, disc, closure, K, clock, fields, buoyancy) +
-                                      δzᵃᵃᶜ(i, j, k, grid, Az_qᶜᶠᶠ, _viscous_flux_vz, disc, closure, K, clock, fields, buoyancy))
-=======
-    return V⁻¹ᶜᶠᶜ(i, j, k, grid) * (δxᶜᵃᵃ(i, j, k, grid, Ax_qᶠᶠᶜ, _viscous_flux_vx, disc, closure, args...) +
-                                    δyᵃᶠᵃ(i, j, k, grid, Ay_qᶜᶜᶜ, _viscous_flux_vy, disc, closure, args...) +
-                                    δzᵃᵃᶜ(i, j, k, grid, Az_qᶜᶠᶠ, _viscous_flux_vz, disc, closure, args...))
->>>>>>> e459594b
+    return V⁻¹ᶜᶠᶜ(i, j, k, grid) * (δxᶜᵃᵃ(i, j, k, grid, Ax_qᶠᶠᶜ, _viscous_flux_vx, disc, closure, K, clock, fields, buoyancy) +
+                                    δyᵃᶠᵃ(i, j, k, grid, Ay_qᶜᶜᶜ, _viscous_flux_vy, disc, closure, K, clock, fields, buoyancy) +
+                                    δzᵃᵃᶜ(i, j, k, grid, Az_qᶜᶠᶠ, _viscous_flux_vz, disc, closure, K, clock, fields, buoyancy))
 end
 
 @inline function ∂ⱼ_τ₃ⱼ(i, j, k, grid, closure::AbstractTurbulenceClosure, K, clock, fields, buoyancy)
     disc = time_discretization(closure)
-<<<<<<< HEAD
-    return 1 / Vᶜᶜᶠ(i, j, k, grid) * (δxᶜᵃᵃ(i, j, k, grid, Ax_qᶠᶜᶠ, _viscous_flux_wx, disc, closure, K, clock, fields, buoyancy) +
-                                      δyᵃᶜᵃ(i, j, k, grid, Ay_qᶜᶠᶠ, _viscous_flux_wy, disc, closure, K, clock, fields, buoyancy) +
-                                      δzᵃᵃᶠ(i, j, k, grid, Az_qᶜᶜᶜ, _viscous_flux_wz, disc, closure, K, clock, fields, buoyancy))
-=======
-    return V⁻¹ᶜᶜᶠ(i, j, k, grid) * (δxᶜᵃᵃ(i, j, k, grid, Ax_qᶠᶜᶠ, _viscous_flux_wx, disc, closure, args...) +
-                                    δyᵃᶜᵃ(i, j, k, grid, Ay_qᶜᶠᶠ, _viscous_flux_wy, disc, closure, args...) +
-                                    δzᵃᵃᶠ(i, j, k, grid, Az_qᶜᶜᶜ, _viscous_flux_wz, disc, closure, args...))
->>>>>>> e459594b
+    return V⁻¹ᶜᶜᶠ(i, j, k, grid) * (δxᶜᵃᵃ(i, j, k, grid, Ax_qᶠᶜᶠ, _viscous_flux_wx, disc, closure, K, clock, fields, buoyancy) +
+                                    δyᵃᶜᵃ(i, j, k, grid, Ay_qᶜᶠᶠ, _viscous_flux_wy, disc, closure, K, clock, fields, buoyancy) +
+                                    δzᵃᵃᶠ(i, j, k, grid, Az_qᶜᶜᶜ, _viscous_flux_wz, disc, closure, K, clock, fields, buoyancy))
 end
 
 @inline function ∇_dot_qᶜ(i, j, k, grid, closure::AbstractTurbulenceClosure, K, id, c, clock, fields, buoyancy)
     disc = time_discretization(closure)
-<<<<<<< HEAD
-    return 1/Vᶜᶜᶜ(i, j, k, grid) * (δxᶜᵃᵃ(i, j, k, grid, Ax_qᶠᶜᶜ, _diffusive_flux_x, disc, closure, K, id, c, clock, fields, buoyancy) +
+    return V⁻¹ᶜᶜᶜ(i, j, k, grid) * (δxᶜᵃᵃ(i, j, k, grid, Ax_qᶠᶜᶜ, _diffusive_flux_x, disc, closure, K, id, c, clock, fields, buoyancy) +
                                     δyᵃᶜᵃ(i, j, k, grid, Ay_qᶜᶠᶜ, _diffusive_flux_y, disc, closure, K, id, c, clock, fields, buoyancy) +
                                     δzᵃᵃᶜ(i, j, k, grid, Az_qᶜᶜᶠ, _diffusive_flux_z, disc, closure, K, id, c, clock, fields, buoyancy))
-=======
-    return V⁻¹ᶜᶜᶜ(i, j, k, grid) * (δxᶜᵃᵃ(i, j, k, grid, Ax_qᶠᶜᶜ, _diffusive_flux_x, disc, closure, diffusivities, tracer_index, args...) +
-                                    δyᵃᶜᵃ(i, j, k, grid, Ay_qᶜᶠᶜ, _diffusive_flux_y, disc, closure, diffusivities, tracer_index, args...) +
-                                    δzᵃᵃᶜ(i, j, k, grid, Az_qᶜᶜᶠ, _diffusive_flux_z, disc, closure, diffusivities, tracer_index, args...))
->>>>>>> e459594b
 end