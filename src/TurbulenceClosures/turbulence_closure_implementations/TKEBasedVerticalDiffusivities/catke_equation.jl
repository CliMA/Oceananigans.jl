"""
    struct CATKEEquation{FT}

Parameters for the evolution of oceanic turbulent kinetic energy at the O(1 m) scales associated with
isotropic turbulence and diapycnal mixing.
"""
Base.@kwdef struct CATKEEquation{FT}
    CʰⁱD  :: FT = 0.579 # Dissipation length scale shear coefficient for high Ri
    CˡᵒD  :: FT = 1.604 # Dissipation length scale shear coefficient for low Ri
    CᵘⁿD  :: FT = 0.923 # Dissipation length scale shear coefficient for high Ri
    CᶜD   :: FT = 3.254 # Dissipation length scale convecting layer coefficient
    CᵉD   :: FT = 0.0   # Dissipation length scale penetration layer coefficient
    Cᵂu★  :: FT = 3.179 # Surface shear-driven TKE flux coefficient
    CᵂwΔ  :: FT = 0.383 # Surface convective TKE flux coefficient
    Cᵂϵ   :: FT = 1.0   # Dissipative near-bottom TKE flux coefficient
end

#####
##### Terms in the turbulent kinetic energy equation, all at cell centers
#####

#=
@inline buoyancy_flux(i, j, k, grid, closure::FlavorOfCATKE, velocities, tracers, buoyancy, diffusivities) =
    explicit_buoyancy_flux(i, j, k, grid, closure, velocities, tracers, buoyancy, diffusivities)

@inline function buoyancy_flux(i, j, k, grid, closure::FlavorOfCATKE{<:VITD}, velocities, tracers, buoyancy, diffusivities)
    wb = explicit_buoyancy_flux(i, j, k, grid, closure, velocities, tracers, buoyancy, diffusivities)

    # "Patankar trick" for buoyancy production (cf Patankar 1980 or Burchard et al. 2003)
    # If buoyancy flux is a _sink_ of TKE, we treat it implicitly, and return zero here for
    # the explicit buoyancy flux.
    return max(zero(grid), wb)
end
=#

@inline dissipation(i, j, k, grid, closure::FlavorOfCATKE{<:VITD}, args...) = zero(grid)

@inline function dissipation_length_scaleᶜᶜᶜ(i, j, k, grid, closure::FlavorOfCATKE, velocities, tracers,
                                             buoyancy, surface_buoyancy_flux)

    # Convective dissipation length
    Cᶜ = closure.turbulent_kinetic_energy_equation.CᶜD
    Cᵉ = closure.turbulent_kinetic_energy_equation.CᵉD
    Cˢᵖ = closure.mixing_length.Cˢᵖ
    Jᵇ = surface_buoyancy_flux
    ℓʰ = convective_length_scaleᶜᶜᶜ(i, j, k, grid, closure, Cᶜ, Cᵉ, Cˢᵖ, velocities, tracers, buoyancy, Jᵇ)

    # "Stable" dissipation length
    Cˡᵒ = closure.turbulent_kinetic_energy_equation.CˡᵒD
    Cʰⁱ = closure.turbulent_kinetic_energy_equation.CʰⁱD
    Cᵘⁿ = closure.turbulent_kinetic_energy_equation.CᵘⁿD
    σᴰ = stability_functionᶜᶜᶜ(i, j, k, grid, closure, Cᵘⁿ, Cˡᵒ, Cʰⁱ, velocities, tracers, buoyancy)
    ℓ★ = stable_length_scaleᶜᶜᶜ(i, j, k, grid, closure, tracers.e, velocities, tracers, buoyancy)
    ℓ★ = ℓ★ / σᴰ

    # Dissipation length
    ℓʰ = ifelse(isnan(ℓʰ), zero(grid), ℓʰ)
    ℓ★ = ifelse(isnan(ℓ★), zero(grid), ℓ★)
    ℓᴰ = max(ℓ★, ℓʰ)

<<<<<<< HEAD
    H = domain_depthᶜᶜᵃ(i, j, grid)
=======
    H = static_column_depthᶜᶜᵃ(i, j, grid)
>>>>>>> 9777ee64
    return min(H, ℓᴰ)
end

@inline function dissipation_rate(i, j, k, grid, closure::FlavorOfCATKE,
                                  velocities, tracers, buoyancy, diffusivities)

    ℓᴰ = dissipation_length_scaleᶜᶜᶜ(i, j, k, grid, closure, velocities, tracers, buoyancy, diffusivities.Jᵇ)
    e = tracers.e
    FT = eltype(grid)
    eᵢ = @inbounds e[i, j, k]
    
    # Note:
    #   Because   ∂t e + ⋯ = ⋯ + L e = ⋯ - ϵ,
    #
    #   then      L e = - ϵ
    #                 = - Cᴰ e³² / ℓ
    #
    #   and thus    L = - Cᴰ √e / ℓ .

    ω_numerical = 1 / closure.negative_tke_damping_time_scale
    ω_physical = sqrt(abs(eᵢ)) / ℓᴰ

    return ifelse(eᵢ < 0, ω_numerical, ω_physical)
end

# Fallbacks for explicit time discretization
@inline function dissipation(i, j, k, grid, closure::FlavorOfCATKE, velocities, tracers, args...)
    eᵢ = @inbounds tracers.e[i, j, k]
    ω = dissipation_rate(i, j, k, grid, closure, velocities, tracers, args...)
    return ω * eᵢ
end

#####
##### TKE top boundary condition
#####

@inline function top_tke_flux(i, j, grid, clock, fields, parameters, closure::FlavorOfCATKE, buoyancy)
    closure = getclosure(i, j, closure)

    top_tracer_bcs = parameters.top_tracer_boundary_conditions
    top_velocity_bcs = parameters.top_velocity_boundary_conditions
    tke_parameters = closure.turbulent_kinetic_energy_equation

    return _top_tke_flux(i, j, grid, clock, fields, tke_parameters, closure,
                         buoyancy, top_tracer_bcs, top_velocity_bcs)
end

@inline function _top_tke_flux(i, j, grid, clock, fields,
                               tke::CATKEEquation, closure::CATKEVD,
                               buoyancy, top_tracer_bcs, top_velocity_bcs)

    wΔ³ = top_convective_turbulent_velocity_cubed(i, j, grid, clock, fields, buoyancy, top_tracer_bcs)
    u★ = friction_velocity(i, j, grid, clock, fields, top_velocity_bcs)

    Cᵂu★ = tke.Cᵂu★
    CᵂwΔ = tke.CᵂwΔ

    return - Cᵂu★ * u★^3 - CᵂwΔ * wΔ³
end

#####
##### Utilities for model constructors
#####

""" Add TKE boundary conditions specific to `CATKEVerticalDiffusivity`. """
function add_closure_specific_boundary_conditions(closure::FlavorOfCATKE,
                                                  user_bcs,
                                                  grid,
                                                  tracer_names,
                                                  buoyancy)

    top_tracer_bcs = top_tracer_boundary_conditions(grid, tracer_names, user_bcs)
    top_velocity_bcs = top_velocity_boundary_conditions(grid, user_bcs)
    parameters = TKETopBoundaryConditionParameters(top_tracer_bcs, top_velocity_bcs)
    top_tke_bc = FluxBoundaryCondition(top_tke_flux, discrete_form=true, parameters=parameters)

    if :e ∈ keys(user_bcs)
        e_bcs = user_bcs[:e]
        
        tke_bcs = FieldBoundaryConditions(grid, (Center, Center, Center),
                                          top = top_tke_bc,
                                          bottom = e_bcs.bottom,
                                          north = e_bcs.north,
                                          south = e_bcs.south,
                                          east = e_bcs.east,
                                          west = e_bcs.west)
    else
        tke_bcs = FieldBoundaryConditions(grid, (Center, Center, Center), top=top_tke_bc)
    end

    new_boundary_conditions = merge(user_bcs, (; e = tke_bcs))

    return new_boundary_conditions
end

Base.summary(::CATKEEquation) = "TKEBasedVerticalDiffusivities.CATKEEquation"
Base.show(io::IO, tke::CATKEEquation) =
    print(io, "TKEBasedVerticalDiffusivities.CATKEEquation parameters:", '\n',
              "├── CʰⁱD: ", tke.CʰⁱD, '\n',
              "├── CˡᵒD: ", tke.CˡᵒD, '\n',
              "├── CᵘⁿD: ", tke.CᵘⁿD, '\n',
              "├── CᶜD:  ", tke.CᶜD,  '\n',
              "├── CᵉD:  ", tke.CᵉD,  '\n',
              "├── Cᵂu★: ", tke.Cᵂu★, '\n',
              "└── CᵂwΔ: ", tke.CᵂwΔ)
<|MERGE_RESOLUTION|>--- conflicted
+++ resolved
@@ -58,11 +58,7 @@
     ℓ★ = ifelse(isnan(ℓ★), zero(grid), ℓ★)
     ℓᴰ = max(ℓ★, ℓʰ)
 
-<<<<<<< HEAD
-    H = domain_depthᶜᶜᵃ(i, j, grid)
-=======
     H = static_column_depthᶜᶜᵃ(i, j, grid)
->>>>>>> 9777ee64
     return min(H, ℓᴰ)
 end
 
