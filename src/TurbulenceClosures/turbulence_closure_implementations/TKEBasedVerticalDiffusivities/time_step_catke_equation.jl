--- conflicted
+++ resolved
@@ -4,12 +4,8 @@
 using Oceananigans.Fields: immersed_boundary_condition
 using Oceananigans.Grids: get_active_cells_map, bottommost_active_node
 using Oceananigans.BoundaryConditions: compute_x_bcs!, compute_y_bcs!, compute_z_bcs!
-<<<<<<< HEAD
-using Oceananigans.TimeSteppers: ab2_step_field!, implicit_step!, QuasiAdamsBashforth2TimeStepper, SplitRungeKutta3TimeStepper
-=======
 using Oceananigans.TimeSteppers: ab2_step_field!, implicit_step!, _split_rk3_average_field!
 using Oceananigans.TimeSteppers: QuasiAdamsBashforth2TimeStepper, SplitRungeKutta3TimeStepper
->>>>>>> a68369b1
 using Oceananigans.TurbulenceClosures: ∇_dot_qᶜ, immersed_∇_dot_qᶜ, hydrostatic_turbulent_kinetic_energy_tendency
 
 get_time_step(closure::CATKEVerticalDiffusivity) = closure.tke_time_step
@@ -124,32 +120,21 @@
                 
     # ... and step forward.
     launch!(arch, grid, :xyz,
-<<<<<<< HEAD
-            _rk3_substep_turbulent_kinetic_energy!,
-            Le, grid, closure,
-            model.velocities, previous_velocities, # try this soon: model.velocities, model.velocities,
-            model.tracers, model.buoyancy, diffusivity_fields,
-            Δt, γⁿ, ζⁿ, Gⁿ, e⁻)
-=======
             _euler_step_turbulent_kinetic_energy!,
             Le, grid, closure,
             model.velocities, previous_velocities, # try this soon: model.velocities, model.velocities,
             model.tracers, model.buoyancy, diffusivity_fields,
             Δt, Gⁿ)
->>>>>>> a68369b1
 
     implicit_step!(e, implicit_solver, closure,
                    diffusivity_fields, Val(tracer_index),
                    model.clock, Δt)
 
-<<<<<<< HEAD
-=======
     if model.clock.stage > 1
         launch!(arch, grid, :xyz, 
                 _split_rk3_average_field!, e, γⁿ, ζⁿ, e⁻)
     end
 
->>>>>>> a68369b1
     return nothing
 end
 
@@ -271,17 +256,10 @@
     end
 end
 
-<<<<<<< HEAD
-@kernel function _rk3_substep_turbulent_kinetic_energy!(Le, grid, closure,
-                                                        next_velocities, previous_velocities,
-                                                        tracers, buoyancy, diffusivities,
-                                                        Δt, γⁿ, ζⁿ, slow_Gⁿe, e⁻)
-=======
 @kernel function _euler_step_turbulent_kinetic_energy!(Le, grid, closure,
                                                        next_velocities, previous_velocities,
                                                        tracers, buoyancy, diffusivities,
                                                        Δt, slow_Gⁿe)
->>>>>>> a68369b1
 
     i, j, k = @index(Global, NTuple)
 
@@ -298,11 +276,7 @@
 
     @inbounds begin
         total_Gⁿ = slow_Gⁿe[i, j, k] + fast_Gⁿe * σᶜᶜⁿ
-<<<<<<< HEAD
-        e[i, j, k] = (ζⁿ * e⁻[i, j, k] + γⁿ * (e[i, j, k] + Δt * total_Gⁿ) * active) / σᶜᶜⁿ
-=======
         e[i, j, k] = (σᶜᶜ⁻ * e[i, j, k] + Δt * total_Gⁿ * active) / σᶜᶜⁿ
->>>>>>> a68369b1
     end
 end
 
