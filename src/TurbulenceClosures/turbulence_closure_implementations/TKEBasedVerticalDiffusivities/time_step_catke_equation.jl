using Oceananigans: fields
using Oceananigans.Operators: σⁿ, σ⁻
using Oceananigans.Advection: div_Uc, U_dot_∇u, U_dot_∇v
using Oceananigans.Fields: immersed_boundary_condition
using Oceananigans.Grids: get_active_cells_map, bottommost_active_node
using Oceananigans.BoundaryConditions: compute_x_bcs!, compute_y_bcs!, compute_z_bcs!
using Oceananigans.TimeSteppers: ab2_step_field!, implicit_step!
using Oceananigans.TimeSteppers: QuasiAdamsBashforth2TimeStepper, SplitRungeKuttaTimeStepper
using Oceananigans.TurbulenceClosures: ∇_dot_qᶜ, immersed_∇_dot_qᶜ, hydrostatic_turbulent_kinetic_energy_tendency

get_time_step(closure::CATKEVerticalDiffusivity) = closure.tke_time_step

function time_step_catke_equation!(model, ::QuasiAdamsBashforth2TimeStepper)

    # TODO: properly handle closure tuples
    if model.closure isa Tuple
        closure = first(model.closure)
        diffusivity_fields = first(model.diffusivity_fields)
    else
        closure = model.closure
        diffusivity_fields = model.diffusivity_fields
    end

    e = model.tracers.e
    arch = model.architecture
    grid = model.grid
    Gⁿe = model.timestepper.Gⁿ.e
    G⁻e = model.timestepper.G⁻.e

    κe = diffusivity_fields.κe
    Le = diffusivity_fields.Le
    previous_velocities = diffusivity_fields.previous_velocities
    tracer_index = findfirst(k -> k == :e, keys(model.tracers))
    implicit_solver = model.timestepper.implicit_solver

    Δt = model.clock.last_Δt
    Δτ = get_time_step(closure)

    if isnothing(Δτ)
        Δτ = Δt
        M = 1
    else
        M = ceil(Int, Δt / Δτ) # number of substeps
        Δτ = Δt / M
    end

    FT = eltype(grid)

    for m = 1:M # substep
        if m == 1 && M != 1
            χ = convert(FT, -0.5) # Euler step for the first substep
        else
            χ = model.timestepper.χ
        end

        # Compute the linear implicit component of the RHS (diffusivities, L)...
        launch!(arch, grid, :xyz,
                compute_TKE_diffusivity!,
                κe, grid, closure,
                model.velocities, model.tracers, model.buoyancy, diffusivity_fields)
                
        # ... and step forward.
        launch!(arch, grid, :xyz,
                _ab2_substep_turbulent_kinetic_energy!,
                Le, grid, closure,
                model.velocities, previous_velocities, # try this soon: model.velocities, model.velocities,
                model.tracers, model.buoyancy, diffusivity_fields,
                Δτ, χ, Gⁿe, G⁻e)

        # Good idea?
        # previous_time = model.clock.time - Δt
        # previous_iteration = model.clock.iteration - 1
        # current_time = previous_time + m * Δτ
        # previous_clock = (; time=current_time, iteration=previous_iteration)

        implicit_step!(e, implicit_solver, closure,
                       diffusivity_fields, Val(tracer_index),
                       model.clock, 
                       fields(model), 
                       Δτ)
    end

    return nothing
end

@inline rk3_coeffs(ts, stage) = stage == 1 ? (one(ts.γ²), zero(ts.γ²)) :
                                stage == 2 ? (ts.γ², ts.ζ²) :
                                             (ts.γ³, ts.ζ³) 
                                
function time_step_catke_equation!(model, ::SplitRungeKuttaTimeStepper)

    # TODO: properly handle closure tuples
    if model.closure isa Tuple
        closure = first(model.closure)
        diffusivity_fields = first(model.diffusivity_fields)
    else
        closure = model.closure
        diffusivity_fields = model.diffusivity_fields
    end

    e = model.tracers.e
    arch = model.architecture
    grid = model.grid
    Gⁿ = model.timestepper.Gⁿ.e
    e⁻ = model.timestepper.Ψ⁻.e

    κe = diffusivity_fields.κe
    Le = diffusivity_fields.Le
    previous_velocities = diffusivity_fields.previous_velocities
    tracer_index = findfirst(k -> k == :e, keys(model.tracers))
    implicit_solver = model.timestepper.implicit_solver

    β  = model.timestepper.β[model.clock.stage]  # Get the correct β value for the current stage
    Δt = model.clock.last_Δt / β

    # Compute the linear implicit component of the RHS (diffusivities, L)...
    launch!(arch, grid, :xyz,
            compute_TKE_diffusivity!,
            κe, grid, closure,
            model.velocities, model.tracers, model.buoyancy, diffusivity_fields)
                
    # ... and step forward.
    launch!(arch, grid, :xyz,
            _euler_step_turbulent_kinetic_energy!,
            Le, grid, closure,
            model.velocities, previous_velocities, # try this soon: model.velocities, model.velocities,
            model.tracers, model.buoyancy, diffusivity_fields,
            Δt, Gⁿ)

    implicit_step!(e, implicit_solver, closure,
<<<<<<< HEAD
                   diffusivity_fields, 
                   Val(tracer_index),
                   model.clock, 
                   fields(model),
=======
                   diffusivity_fields, Val(tracer_index),
                   model.clock, 
                   fields(model), 
>>>>>>> 11761fa9
                   Δt)
                   
    return nothing
end

const c = Center()

@kernel function compute_TKE_diffusivity!(κe, grid, closure,
                                          next_velocities, tracers, buoyancy, diffusivities)
    i, j, k = @index(Global, NTuple)

    # Compute TKE diffusivity.
    closure_ij = getclosure(i, j, closure)
    Jᵇ = diffusivities.Jᵇ
    κe★ = κeᶜᶜᶠ(i, j, k, grid, closure_ij, next_velocities, tracers, buoyancy, Jᵇ)
    κe★ = mask_diffusivity(i, j, k, grid, κe★)
    @inbounds κe[i, j, k] = κe★
end

@inline function fast_tke_tendency(i, j, k, grid, Le, closure,
                                   next_velocities, previous_velocities,
                                   tracers, buoyancy, diffusivities)

    e = tracers.e
    closure_ij = getclosure(i, j, closure)

    # Compute additional diagonal component of the linear TKE operator
    wb = explicit_buoyancy_flux(i, j, k, grid, closure_ij, next_velocities, tracers, buoyancy, diffusivities)
    wb⁻ = min(zero(grid), wb)
    wb⁺ = max(zero(grid), wb)

    eⁱʲᵏ = @inbounds e[i, j, k]
    eᵐⁱⁿ = closure_ij.minimum_tke
    wb⁻_e = wb⁻ / eⁱʲᵏ * (eⁱʲᵏ > eᵐⁱⁿ)

    # Treat the divergence of TKE flux at solid bottoms implicitly.
    # This will damp TKE near boundaries. The bottom-localized TKE flux may be written
    #
    #       ∂t e = - δ(z + h) ∇ ⋅ Jᵉ + ⋯
    #       ∂t e = + δ(z + h) Jᵉ / Δz + ⋯
    #
    # where δ(z + h) is a δ-function that is 0 everywhere except adjacent to the bottom boundary
    # at $z = -h$ and Δz is the grid spacing at the bottom
    #
    # Thus if
    #
    #       Jᵉ ≡ - Cᵂϵ * √e³
    #          = - (Cᵂϵ * √e) e
    #
    # Then the contribution of Jᵉ to the implicit flux is
    #
    #       Lᵂ = - Cᵂϵ * √e / Δz.

    on_bottom = bottommost_active_node(i, j, k, grid, c, c, c)
    active = !inactive_cell(i, j, k, grid)
    Δz = Δzᶜᶜᶜ(i, j, k, grid)
    Cᵂϵ = closure_ij.turbulent_kinetic_energy_equation.Cᵂϵ
    e⁺ = clip(eⁱʲᵏ)
    w★ = sqrt(e⁺)
    div_Jᵉ_e = - on_bottom * Cᵂϵ * w★ / Δz

    # Implicit TKE dissipation
    ω = dissipation_rate(i, j, k, grid, closure_ij, next_velocities, tracers, buoyancy, diffusivities)

    # The interior contributions to the linear implicit term `L` are defined via
    #
    #       ∂t e = Lⁱ e + ⋯,
    #
    # So
    #
    #       Lⁱ e = wb - ϵ
    #            = (wb / e - ω) e,
    #               ↖--------↗
    #                  = Lⁱ
    #
    # where ω = ϵ / e ∼ √e / ℓ.
    @inbounds Le[i, j, k] = (wb⁻_e - ω + div_Jᵉ_e) * active

    # Compute fast TKE RHS
    u⁺ = next_velocities.u
    v⁺ = next_velocities.v
    uⁿ = previous_velocities.u
    vⁿ = previous_velocities.v
    κu = diffusivities.κu

    # TODO: correctly handle closure / diffusivity tuples
    # TODO: the shear_production is actually a slow term so we _could_ precompute.
    P = shear_production(i, j, k, grid, κu, uⁿ, u⁺, vⁿ, v⁺)
    ϵ = dissipation(i, j, k, grid, closure_ij, next_velocities, tracers, buoyancy, diffusivities)
    return P + wb⁺ - ϵ
end

@kernel function _ab2_substep_turbulent_kinetic_energy!(Le, grid, closure,
                                                        next_velocities, previous_velocities,
                                                        tracers, buoyancy, diffusivities,
                                                        Δτ, χ, slow_Gⁿe, G⁻e)

    i, j, k = @index(Global, NTuple)

    fast_Gⁿe = fast_tke_tendency(i, j, k, grid, Le, closure,
                                 next_velocities, previous_velocities,
                                 tracers, buoyancy, diffusivities)

    # Advance TKE and store tendency
    FT = eltype(χ)
    Δτ = convert(FT, Δτ)
    e  = tracers.e

    # See below.    
    α = convert(FT, 1.5) + χ
    β = convert(FT, 0.5) + χ

    σᶜᶜⁿ = σⁿ(i, j, k, grid, Center(), Center(), Center())
    σᶜᶜ⁻ = σ⁻(i, j, k, grid, Center(), Center(), Center())
    active = !inactive_cell(i, j, k, grid)

    @inbounds begin
        total_Gⁿe = slow_Gⁿe[i, j, k] + fast_Gⁿe * σᶜᶜⁿ
        e[i, j, k] += Δτ * (α * total_Gⁿe - β * G⁻e[i, j, k]) * active / σᶜᶜⁿ
        G⁻e[i, j, k] = total_Gⁿe * active
    end
end

@kernel function _euler_step_turbulent_kinetic_energy!(Le, grid, closure,
                                                       next_velocities, previous_velocities,
                                                       tracers, buoyancy, diffusivities,
                                                       Δt, slow_Gⁿe)

    i, j, k = @index(Global, NTuple)

    e = tracers.e

    fast_Gⁿe = fast_tke_tendency(i, j, k, grid, Le, closure,
                                 next_velocities, previous_velocities,
                                 tracers, buoyancy, diffusivities)

    # See below.
    σᶜᶜⁿ = σⁿ(i, j, k, grid, Center(), Center(), Center())
    σᶜᶜ⁻ = σ⁻(i, j, k, grid, Center(), Center(), Center())
    active = !inactive_cell(i, j, k, grid)

    @inbounds begin
        total_Gⁿ = slow_Gⁿe[i, j, k] + fast_Gⁿe * σᶜᶜⁿ
        e[i, j, k] = (σᶜᶜ⁻ * e[i, j, k] + Δt * total_Gⁿ * active) / σᶜᶜⁿ
    end
end

@inline function implicit_linear_coefficient(i, j, k, grid, closure::FlavorOfCATKE{<:VITD}, K, ::Val{id}, args...) where id
    L = K._tupled_implicit_linear_coefficients[id]
    return @inbounds L[i, j, k]
end

#=
using Oceananigans.TurbulenceClosures.TKEBasedVerticalDiffusivities: FlavorOfCATKE

@inline tracer_tendency_kernel_function(model::HFSM, name, c, K)                     = compute_hydrostatic_free_surface_Gc!, c, K
@inline tracer_tendency_kernel_function(model::HFSM, ::Val{:e}, c::FlavorOfCATKE, K) = compute_hydrostatic_free_surface_Ge!, c, K

function tracer_tendency_kernel_function(model::HFSM, ::Val{:e}, closures::Tuple, diffusivity_fields::Tuple)
    catke_index = findfirst(c -> c isa FlavorOfCATKE, closures)

    if isnothing(catke_index)
        return compute_hydrostatic_free_surface_Gc!, closures, diffusivity_fields
    else
        catke_closure = closures[catke_index]
        catke_diffusivity_fields = diffusivity_fields[catke_index]
        return compute_hydrostatic_free_surface_Ge!, catke_closure, catke_diffusivity_fields
    end
end

@inline function top_tracer_boundary_conditions(grid, tracers)
    names = propertynames(tracers)
    values = Tuple(tracers[c].boundary_conditions.top for c in names)

    # Some shenanigans for type stability?
    return NamedTuple{tuple(names...)}(tuple(values...))
end
=#<|MERGE_RESOLUTION|>--- conflicted
+++ resolved
@@ -128,16 +128,9 @@
             Δt, Gⁿ)
 
     implicit_step!(e, implicit_solver, closure,
-<<<<<<< HEAD
-                   diffusivity_fields, 
-                   Val(tracer_index),
-                   model.clock, 
-                   fields(model),
-=======
                    diffusivity_fields, Val(tracer_index),
                    model.clock, 
                    fields(model), 
->>>>>>> 11761fa9
                    Δt)
                    
     return nothing
