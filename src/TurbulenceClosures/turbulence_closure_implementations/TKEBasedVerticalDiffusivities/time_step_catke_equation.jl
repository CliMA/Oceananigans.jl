--- conflicted
+++ resolved
@@ -3,7 +3,7 @@
 get_time_step(closure::FlavorOfCATKEWithSubsteps, Δt) = closure.tke_time_step
 get_time_step(::FlavorOfCATKEWithoutSubsteps, Δt) = Δt
 
-function time_step_catke_equation!(model; parameters = :xyz, active_cells_map = nothing)
+function time_step_catke_equation!(model; parameters=:xyz)
 
     # TODO: properly handle closure tuples
     if model.closure isa Tuple
@@ -84,34 +84,9 @@
 
     i, j, k = @index(Global, NTuple)
 
-<<<<<<< HEAD
-        # Compute the linear implicit component of the RHS (diffusivities, L)
-        # and step forward
-        launch!(arch, grid, parameters,
-                substep_turbulent_kinetic_energy!,
-                κe, Le, grid, closure,
-                model.velocities, previous_velocities, # try this soon: model.velocities, model.velocities,
-                model.tracers, model.buoyancy, diffusivity_fields,
-                Δτ, χ, Gⁿe, G⁻e;
-                active_cells_map)
-
-        # Good idea?
-        # previous_time = model.clock.time - Δt
-        # previous_iteration = model.clock.iteration - 1
-        # current_time = previous_time + m * Δτ
-        # previous_clock = (; time=current_time, iteration=previous_iteration)
-
-        if M != 1 # Only if we are truly substepping
-            implicit_step!(e, implicit_solver, closure,
-                           diffusivity_fields, Val(tracer_index),
-                           model.clock, Δτ)
-        end
-    end
-=======
     # Compute total tendency
     @inbounds Gⁿe = compute_tke_tendency(i, j, k, grid, κe, Le, closure, next_velocities, previous_velocities,
                                          tracers, buoyancy, diffusivities, slow_Gⁿe)
->>>>>>> ff99cc4b
 
     # Advance TKE and store tendency
     @inbounds begin
