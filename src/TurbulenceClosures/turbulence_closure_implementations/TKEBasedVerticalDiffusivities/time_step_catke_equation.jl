--- conflicted
+++ resolved
@@ -80,11 +80,8 @@
     return nothing
 end
 
-<<<<<<< HEAD
 const c = Center()
 
-@kernel function substep_turbulent_kinetic_energy!(κe, Le, grid, closure,
-=======
 @kernel function compute_TKE_diffusivity!(κe, grid, closure,
                                           next_velocities, tracers, buoyancy, diffusivities)
     i, j, k = @index(Global, NTuple)
@@ -98,7 +95,6 @@
 end
 
 @kernel function substep_turbulent_kinetic_energy!(Le, grid, closure,
->>>>>>> e28d1ec4
                                                    next_velocities, previous_velocities,
                                                    tracers, buoyancy, diffusivities,
                                                    Δτ, χ, slow_Gⁿe, G⁻e)
