using Oceananigans: fields
using Oceananigans.Advection: div_Uc, U_dot_∇u, U_dot_∇v
using Oceananigans.Fields: immersed_boundary_condition
using Oceananigans.Grids: get_active_cells_map
using Oceananigans.BoundaryConditions: apply_x_bcs!, apply_y_bcs!, apply_z_bcs!
using Oceananigans.TimeSteppers: ab2_step_field!, implicit_step!
using Oceananigans.TurbulenceClosures: ∇_dot_qᶜ, immersed_∇_dot_qᶜ, hydrostatic_turbulent_kinetic_energy_tendency
using CUDA

get_time_step(closure::CATKEVerticalDiffusivity) = closure.tke_time_step

function time_step_catke_equation!(model)

    # TODO: properly handle closure tuples
    if model.closure isa Tuple
        closure = first(model.closure)
        diffusivity_fields = first(model.diffusivity_fields)
    else
        closure = model.closure
        diffusivity_fields = model.diffusivity_fields
    end

    e = model.tracers.e
    arch = model.architecture
    grid = model.grid
    Gⁿe = model.timestepper.Gⁿ.e
    G⁻e = model.timestepper.G⁻.e

    κe = diffusivity_fields.κe
    Le = diffusivity_fields.Le
    previous_velocities = diffusivity_fields.previous_velocities
    tracer_index = findfirst(k -> k == :e, keys(model.tracers))
    implicit_solver = model.timestepper.implicit_solver

    Δt = model.clock.last_Δt
    Δτ = get_time_step(closure)

    if isnothing(Δτ)
        Δτ = Δt
        M = 1
    else
        M = ceil(Int, Δt / Δτ) # number of substeps
        Δτ = Δt / M
    end

    FT = eltype(grid)

    for m = 1:M # substep
        if m == 1 && M != 1
            χ = convert(FT, -0.5) # Euler step for the first substep
        else
            χ = model.timestepper.χ
        end

        # Compute the linear implicit component of the RHS (diffusivities, L)
        # and step forward
        launch!(arch, grid, :xyz,
                substep_turbulent_kinetic_energy!,
                κe, Le, grid, closure,
                model.velocities, previous_velocities, # try this soon: model.velocities, model.velocities,
                model.tracers, model.buoyancy, diffusivity_fields,
                Δτ, χ, Gⁿe, G⁻e)

        # Good idea?
        # previous_time = model.clock.time - Δt
        # previous_iteration = model.clock.iteration - 1
        # current_time = previous_time + m * Δτ
        # previous_clock = (; time=current_time, iteration=previous_iteration)

        implicit_step!(e, implicit_solver, closure,
                       diffusivity_fields, Val(tracer_index),
                       model.clock, 
                       fields(model), 
                       Δτ)
    end

    return nothing
end

@kernel function substep_turbulent_kinetic_energy!(κe, Le, grid, closure,
                                                   next_velocities, previous_velocities,
                                                   tracers, buoyancy, diffusivities,
                                                   Δτ, χ, slow_Gⁿe, G⁻e)

    i, j, k = @index(Global, NTuple)

    Jᵇ = diffusivities.Jᵇ
    e = tracers.e
    closure_ij = getclosure(i, j, closure)

    # Compute TKE diffusivity.
    κe★ = κeᶜᶜᶠ(i, j, k, grid, closure_ij, next_velocities, tracers, buoyancy, Jᵇ)
    κe★ = mask_diffusivity(i, j, k, grid, κe★)
    @inbounds κe[i, j, k] = κe★

    # Compute additional diagonal component of the linear TKE operator
    wb = explicit_buoyancy_flux(i, j, k, grid, closure_ij, next_velocities, tracers, buoyancy, diffusivities)
    wb⁻ = min(zero(grid), wb)
    wb⁺ = max(zero(grid), wb)

    eⁱʲᵏ = @inbounds e[i, j, k]
    eᵐⁱⁿ = closure_ij.minimum_tke
    wb⁻_e = wb⁻ / eⁱʲᵏ * (eⁱʲᵏ > eᵐⁱⁿ)

    # Treat the divergence of TKE flux at solid bottoms implicitly.
    # This will damp TKE near boundaries. The bottom-localized TKE flux may be written
    #
    #       ∂t e = - δ(z + h) ∇ ⋅ Jᵉ + ⋯
    #       ∂t e = + δ(z + h) Jᵉ / Δz + ⋯
    #
    # where δ(z + h) is a δ-function that is 0 everywhere except adjacent to the bottom boundary
    # at $z = -h$ and Δz is the grid spacing at the bottom
    #
    # Thus if
    #
    #       Jᵉ ≡ - Cᵂϵ * √e³
    #          = - (Cᵂϵ * √e) e
    #
    # Then the contribution of Jᵉ to the implicit flux is
    #
    #       Lᵂ = - Cᵂϵ * √e / Δz.

    on_bottom = !inactive_cell(i, j, k, grid) & inactive_cell(i, j, k-1, grid)
    active = !inactive_cell(i, j, k, grid)
    Δz = Δzᶜᶜᶜ(i, j, k, grid)
    Cᵂϵ = closure_ij.turbulent_kinetic_energy_equation.Cᵂϵ
    e⁺ = clip(eⁱʲᵏ)
    w★ = sqrt(e⁺)
    div_Jᵉ_e = - on_bottom * Cᵂϵ * w★ / Δz

    # Implicit TKE dissipation
    ω = dissipation_rate(i, j, k, grid, closure_ij, next_velocities, tracers, buoyancy, diffusivities)

    # The interior contributions to the linear implicit term `L` are defined via
    #
    #       ∂t e = Lⁱ e + ⋯,
    #
    # So
    #
    #       Lⁱ e = wb - ϵ
    #            = (wb / e - ω) e,
    #               ↖--------↗
    #                  = Lⁱ
    #
    # where ω = ϵ / e ∼ √e / ℓ.
    
    mask = !inactive_cell(i, j, k, grid)

<<<<<<< HEAD
    @inbounds Le[i, j, k] = (wb⁻_e - ω + div_Jᵉ_e) * mask
=======
    @inbounds Le[i, j, k] = (wb⁻_e - ω + div_Jᵉ_e) * active
>>>>>>> e459594b

    # Compute fast TKE RHS
    u⁺ = next_velocities.u
    v⁺ = next_velocities.v
    uⁿ = previous_velocities.u
    vⁿ = previous_velocities.v
    κu = diffusivities.κu

    # TODO: correctly handle closure / diffusivity tuples
    # TODO: the shear_production is actually a slow term so we _could_ precompute.
    P = shear_production(i, j, k, grid, κu, uⁿ, u⁺, vⁿ, v⁺)
    ϵ = dissipation(i, j, k, grid, closure_ij, next_velocities, tracers, buoyancy, diffusivities)
    fast_Gⁿe = P + wb⁺ - ϵ

    # Advance TKE and store tendency
    FT = eltype(χ)
    Δτ = convert(FT, Δτ)

    # See below.
    α = convert(FT, 1.5) + χ
    β = convert(FT, 0.5) + χ
<<<<<<< HEAD
    
=======

>>>>>>> e459594b
    @inbounds begin
        total_Gⁿe = slow_Gⁿe[i, j, k] + fast_Gⁿe
        e[i, j, k] += Δτ * (α * total_Gⁿe - β * G⁻e[i, j, k]) * active
        G⁻e[i, j, k] = total_Gⁿe * active
    end
end

@inline function implicit_linear_coefficient(i, j, k, grid, closure::FlavorOfCATKE{<:VITD}, K, ::Val{id}, args...) where id
    L = K._tupled_implicit_linear_coefficients[id]
    return @inbounds L[i, j, k]
end

#=
using Oceananigans.TurbulenceClosures.TKEBasedVerticalDiffusivities: FlavorOfCATKE

@inline tracer_tendency_kernel_function(model::HFSM, name, c, K)                     = compute_hydrostatic_free_surface_Gc!, c, K
@inline tracer_tendency_kernel_function(model::HFSM, ::Val{:e}, c::FlavorOfCATKE, K) = compute_hydrostatic_free_surface_Ge!, c, K

function tracer_tendency_kernel_function(model::HFSM, ::Val{:e}, closures::Tuple, diffusivity_fields::Tuple)
    catke_index = findfirst(c -> c isa FlavorOfCATKE, closures)

    if isnothing(catke_index)
        return compute_hydrostatic_free_surface_Gc!, closures, diffusivity_fields
    else
        catke_closure = closures[catke_index]
        catke_diffusivity_fields = diffusivity_fields[catke_index]
        return compute_hydrostatic_free_surface_Ge!, catke_closure, catke_diffusivity_fields
    end
end

@inline function top_tracer_boundary_conditions(grid, tracers)
    names = propertynames(tracers)
    values = Tuple(tracers[c].boundary_conditions.top for c in names)

    # Some shenanigans for type stability?
    return NamedTuple{tuple(names...)}(tuple(values...))
end
=#<|MERGE_RESOLUTION|>--- conflicted
+++ resolved
@@ -144,13 +144,9 @@
     #
     # where ω = ϵ / e ∼ √e / ℓ.
     
-    mask = !inactive_cell(i, j, k, grid)
-
-<<<<<<< HEAD
-    @inbounds Le[i, j, k] = (wb⁻_e - ω + div_Jᵉ_e) * mask
-=======
+    active = !inactive_cell(i, j, k, grid)
+
     @inbounds Le[i, j, k] = (wb⁻_e - ω + div_Jᵉ_e) * active
->>>>>>> e459594b
 
     # Compute fast TKE RHS
     u⁺ = next_velocities.u
@@ -172,11 +168,7 @@
     # See below.
     α = convert(FT, 1.5) + χ
     β = convert(FT, 0.5) + χ
-<<<<<<< HEAD
     
-=======
-
->>>>>>> e459594b
     @inbounds begin
         total_Gⁿe = slow_Gⁿe[i, j, k] + fast_Gⁿe
         e[i, j, k] += Δτ * (α * total_Gⁿe - β * G⁻e[i, j, k]) * active
