--- conflicted
+++ resolved
@@ -30,12 +30,8 @@
     validate_closure,
     add_closure_specific_boundary_conditions,
     calculate_diffusivities!,
-<<<<<<< HEAD
     diffusivity_fields,
-=======
-    DiffusivityFields,
     implicit_linear_coefficient,
->>>>>>> 56fe1aa0
     viscosity,
     diffusivity,
     diffusive_flux_x,
