--- conflicted
+++ resolved
@@ -94,21 +94,9 @@
     velocities = model.velocities
     tracers = model.tracers
 
-<<<<<<< HEAD
     if model.clock.iteration % closure.update_frequency == 0
         compute!(diffusivity_fields.LM_avg)
         compute!(diffusivity_fields.MM_avg)
-=======
-    LM_op = Average(KernelFunctionOperation{Center, Center, Center}(LᵢⱼMᵢⱼ_ccc, grid, model.velocities...))
-    MM_op = Average(KernelFunctionOperation{Center, Center, Center}(MᵢⱼMᵢⱼ_ccc, grid, model.velocities...))
-
-    if model.clock.iteration % closure.update_interval == 0
-        mean!(diffusivity_fields.LM_avg, LM_op.operand)
-        mean!(diffusivity_fields.MM_avg, MM_op.operand)
-
-        launch!(arch, grid, parameters, _compute_scale_invariant_smagorinsky_viscosity!,
-                diffusivity_fields.νₑ, diffusivity_fields.LM_avg, diffusivity_fields.MM_avg, grid, closure, buoyancy, velocities, tracers)
->>>>>>> a94ea2d5
     end
 
     return nothing
