--- conflicted
+++ resolved
@@ -30,19 +30,11 @@
   return event
 end
 
-<<<<<<< HEAD
-####
-#### Implement single periodic directions (for Distributed memory architectures)
-####
-
-@kernel function fill_periodic_west_halo!(c, H::Int, N)
-=======
 #####
 ##### Periodic boundary condition kernels
 #####
 
 @kernel function fill_periodic_west_and_east_halo!(c, H::Int, N)
->>>>>>> 10a9479e
   j, k = @index(Global, NTuple)
   @unroll for i = 1:H
     @inbounds begin
