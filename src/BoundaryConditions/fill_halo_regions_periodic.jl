using KernelAbstractions.Extras.LoopInfo: @unroll

#####
##### Periodic boundary conditions
#####

@inline parent_size_and_offset(c, dim1, dim2, size, offset)     = (parent(c), size, fix_halo_offsets.(offset, c.offsets[[dim1, dim2]]))
@inline parent_size_and_offset(c, dim1, dim2, ::Symbol, offset) = (parent(c), size(parent(c))[[dim1, dim2]], (0, 0))

@inline function parent_size_and_offset(c::NTuple, dim1, dim2, ::Symbol, offset)
    p = parent.(c)
    p_size = (minimum([size(t, dim1) for t in p]), minimum([size(t, dim2) for t in p]))
    return p, p_size, (0, 0)
end

@inline fix_halo_offsets(o, co) = co > 0 ? o - co : o # Windowed fields have only positive offsets to correct

function fill_west_and_east_halo!(c, ::PBCT, ::PBCT, size, offset, loc, arch, grid, args...; kw...)
    c_parent, yz_size, offset = parent_size_and_offset(c, 2, 3, size, offset)
    launch!(arch, grid, yz_size, fill_periodic_west_and_east_halo!, c_parent, offset, grid.Hx, grid.Nx; kw...)
<<<<<<< HEAD
    return
=======
    return nothing
>>>>>>> a1c398d6
end

function fill_south_and_north_halo!(c, ::PBCT, ::PBCT, size, offset, loc, arch, grid, args...; kw...)
    c_parent, xz_size, offset = parent_size_and_offset(c, 1, 3, size, offset)
    launch!(arch, grid, xz_size, fill_periodic_south_and_north_halo!, c_parent, offset, grid.Hy, grid.Ny;  kw...)
<<<<<<< HEAD
    return
=======
    return nothing
>>>>>>> a1c398d6
end

function fill_bottom_and_top_halo!(c, ::PBCT, ::PBCT, size, offset, loc, arch, grid, args...; kw...)
    c_parent, xy_size, offset = parent_size_and_offset(c, 1, 2, size, offset)
    launch!(arch, grid, xy_size, fill_periodic_bottom_and_top_halo!, c_parent, offset, grid.Hz, grid.Nz; kw...)
<<<<<<< HEAD
    return
=======
    return nothing
>>>>>>> a1c398d6
end

#####
##### Periodic boundary condition kernels
#####

@kernel function fill_periodic_west_and_east_halo!(c, offset, H::Int, N)
    j, k = @index(Global, NTuple)
    j′ = j + offset[1]
    k′ = k + offset[2]
    @unroll for i = 1:H
        @inbounds begin
            c[i, j′, k′]     = c[N+i, j′, k′] # west
            c[N+H+i, j′, k′] = c[H+i, j′, k′] # east
        end
    end
end

@kernel function fill_periodic_south_and_north_halo!(c, offset, H::Int, N)
    i, k = @index(Global, NTuple)
    i′ = i + offset[1]
    k′ = k + offset[2]
    @unroll for j = 1:H
        @inbounds begin
            c[i′, j, k′]     = c[i′, N+j, k′] # south
            c[i′, N+H+j, k′] = c[i′, H+j, k′] # north
        end
    end
end

@kernel function fill_periodic_bottom_and_top_halo!(c, offset, H::Int, N)
    i, j = @index(Global, NTuple)
    i′ = i + offset[1]
    j′ = j + offset[2]
    @unroll for k = 1:H
        @inbounds begin
            c[i′, j′, k]     = c[i′, j′, N+k] # top
            c[i′, j′, N+H+k] = c[i′, j′, H+k] # bottom
        end
    end
end

####
#### Tupled periodic boundary condition 
####

@kernel function fill_periodic_west_and_east_halo!(c::NTuple{M}, offset, H::Int, N) where M
    j, k = @index(Global, NTuple)
    @unroll for n = 1:M
        @unroll for i = 1:H
            @inbounds begin
                  c[n][i, j, k]     = c[n][N+i, j, k] # west
                  c[n][N+H+i, j, k] = c[n][H+i, j, k] # east
            end
        end
    end
end

@kernel function fill_periodic_south_and_north_halo!(c::NTuple{M}, offset, H::Int, N) where M
    i, k = @index(Global, NTuple)
    @unroll for n = 1:M
        @unroll for j = 1:H
            @inbounds begin
                c[n][i, j, k]     = c[n][i, N+j, k] # south
                c[n][i, N+H+j, k] = c[n][i, H+j, k] # north
            end
        end
    end
end

@kernel function fill_periodic_bottom_and_top_halo!(c::NTuple{M}, offset, H::Int, N) where M
    i, j = @index(Global, NTuple)
    @unroll for n = 1:M
        @unroll for k = 1:H
            @inbounds begin
                c[n][i, j, k]     = c[n][i, j, N+k] # top
                c[n][i, j, N+H+k] = c[n][i, j, H+k] # bottom
            end  
        end
    end
end<|MERGE_RESOLUTION|>--- conflicted
+++ resolved
@@ -18,31 +18,19 @@
 function fill_west_and_east_halo!(c, ::PBCT, ::PBCT, size, offset, loc, arch, grid, args...; kw...)
     c_parent, yz_size, offset = parent_size_and_offset(c, 2, 3, size, offset)
     launch!(arch, grid, yz_size, fill_periodic_west_and_east_halo!, c_parent, offset, grid.Hx, grid.Nx; kw...)
-<<<<<<< HEAD
-    return
-=======
     return nothing
->>>>>>> a1c398d6
 end
 
 function fill_south_and_north_halo!(c, ::PBCT, ::PBCT, size, offset, loc, arch, grid, args...; kw...)
     c_parent, xz_size, offset = parent_size_and_offset(c, 1, 3, size, offset)
     launch!(arch, grid, xz_size, fill_periodic_south_and_north_halo!, c_parent, offset, grid.Hy, grid.Ny;  kw...)
-<<<<<<< HEAD
-    return
-=======
     return nothing
->>>>>>> a1c398d6
 end
 
 function fill_bottom_and_top_halo!(c, ::PBCT, ::PBCT, size, offset, loc, arch, grid, args...; kw...)
     c_parent, xy_size, offset = parent_size_and_offset(c, 1, 2, size, offset)
     launch!(arch, grid, xy_size, fill_periodic_bottom_and_top_halo!, c_parent, offset, grid.Hz, grid.Nz; kw...)
-<<<<<<< HEAD
-    return
-=======
     return nothing
->>>>>>> a1c398d6
 end
 
 #####
