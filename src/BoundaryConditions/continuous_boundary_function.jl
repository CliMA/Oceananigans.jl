using Oceananigans.Operators: index_and_interp_dependencies
using Oceananigans.Utils: tupleit, user_function_arguments
using Oceananigans.Grids: XFlatGrid, YFlatGrid, ZFlatGrid, YZFlatGrid, XZFlatGrid, XYFlatGrid
using Oceananigans.Grids: ξnode, ηnode, rnode

import Oceananigans: location
import Oceananigans.Utils: prettysummary

struct LeftBoundary end
struct RightBoundary end

"""
    struct ContinuousBoundaryFunction{X, Y, Z, I, F, P, D, N, ℑ} <: Function

A wrapper for the user-defined boundary condition function `func` at location
`X, Y, Z`. `I` denotes the boundary-normal index (`I=1` at western boundaries,
`I=grid.Nx` at eastern boundaries, etc). `F, P, D, N, ℑ` are, respectively, the
user-defined function, parameters, field dependencies, indices of the field dependencies
in `model_fields`, and interpolation operators for interpolating `model_fields` to the
location at which the boundary condition is applied.
"""
struct ContinuousBoundaryFunction{X, Y, Z, S, F, P, D, N, ℑ}
                          func :: F
                    parameters :: P
            field_dependencies :: D
    field_dependencies_indices :: N
     field_dependencies_interp :: ℑ

    """ Returns a location-less wrapper for `func`, `parameters`, and `field_dependencies`."""
    function ContinuousBoundaryFunction(func::F, parameters::P, field_dependencies) where {F, P}
        field_dependencies = tupleit(field_dependencies)
        D = typeof(field_dependencies)
        return new{Nothing, Nothing, Nothing, Nothing, F, P, D, Nothing, Nothing}(func, parameters, field_dependencies, nothing, nothing)
    end

    function ContinuousBoundaryFunction{X, Y, Z, S}(func::F,
                                                    parameters::P,
                                                    field_dependencies::D,
                                                    field_dependencies_indices::N,
                                                    field_dependencies_interp::ℑ) where {X, Y, Z, S, F, P, D, ℑ, N}

        return new{X, Y, Z, S, F, P, D, N, ℑ}(func, parameters, field_dependencies, field_dependencies_indices, field_dependencies_interp)
    end
end

location(::ContinuousBoundaryFunction{X, Y, Z}) where {X, Y, Z} = X, Y, Z

destantiate(t::T) where T = T

#####
##### "Regularization" for NonhydrostaticModel setup
#####

"""
    regularize_boundary_condition(bc::BoundaryCondition{C, <:ContinuousBoundaryFunction},
                                  topo, loc, dim, I, prognostic_field_names) where C

Regularizes `bc.condition` for location `loc`, boundary index `I`, and `prognostic_field_names`,
returning `BoundaryCondition(C, regularized_condition)`.

The regularization of `bc.condition::ContinuousBoundaryFunction` requries

1. Setting the boundary location to `LX, LY, LZ`.
   The location in the boundary-normal direction is `Nothing`.

2. Setting the boundary-normal index `I` for indexing into `field_dependencies`.
   `I` is either `1` (for left boundaries) or
   `size(grid, n)` for a boundary in the `n`th direction where `n ∈ (1, 2, 3)` corresponds
   to `x, y, z`.

3. Determining the `indices` that map `model_fields` to `field_dependencies`.

4. Determining the `interps` functions that interpolate field_dependencies to the location
   of the boundary.
"""
function regularize_boundary_condition(boundary_func::ContinuousBoundaryFunction,
<<<<<<< HEAD
                                       grid, loc, dim, Side, field_names) 
=======
                                       grid, loc, dim, Side, field_names)
>>>>>>> 11761fa9

    # Set boundary-normal location to Nothing:
    LX, LY, LZ = Tuple(i == dim ? Nothing : destantiate(loc[i]) for i = 1:3)

    indices, interps = index_and_interp_dependencies(LX, LY, LZ,
                                                     boundary_func.field_dependencies,
                                                     field_names)

    regularized_boundary_func = ContinuousBoundaryFunction{LX, LY, LZ, Side}(boundary_func.func,
                                                                             boundary_func.parameters,
                                                                             boundary_func.field_dependencies,
                                                                             indices, interps)

    return regularized_boundary_func
end

@inline domain_boundary_indices(::LeftBoundary, N) = 1, 1
@inline domain_boundary_indices(::RightBoundary, N) = N, N + 1

@inline cell_boundary_index(::LeftBoundary, i) = i
@inline cell_boundary_index(::RightBoundary, i) = i + 1

#####
##### Kernel functions for "primitive grid" boundary conditions
#####

@inline x_boundary_node(i, j, k, grid,             ℓy, ℓz) = (ηnode(i, j, k, grid, Face(), ℓy, ℓz), rnode(i, j, k, grid, Face(), ℓy, ℓz))
@inline x_boundary_node(i, j, k, grid::YFlatGrid,  ℓy, ℓz) = tuple(rnode(i, j, k, grid, Face(), nothing, ℓz))
@inline x_boundary_node(i, j, k, grid::ZFlatGrid,  ℓy, ℓz) = tuple(ηnode(i, j, k, grid, Face(), ℓy, nothing))
@inline x_boundary_node(i, j, k, grid::YZFlatGrid, ℓy, ℓz) = tuple()

@inline y_boundary_node(i, j, k, grid,             ℓx, ℓz) = (ξnode(i, j, k, grid, ℓx, Face(), ℓz), rnode(i, j, k, grid, ℓx, Face(), ℓz))
@inline y_boundary_node(i, j, k, grid::XFlatGrid,  ℓx, ℓz) = tuple(rnode(i, j, k, grid, nothing, Face(), ℓz))
@inline y_boundary_node(i, j, k, grid::ZFlatGrid,  ℓx, ℓz) = tuple(ξnode(i, j, k, grid, ℓx, Face(), nothing))
@inline y_boundary_node(i, j, k, grid::XZFlatGrid, ℓx, ℓz) = tuple()

@inline z_boundary_node(i, j, k, grid,             ℓx, ℓy) = (ξnode(i, j, k, grid, ℓx, ℓy, Face()), ηnode(i, j, k, grid, ℓx, ℓy, Face()))
@inline z_boundary_node(i, j, k, grid::XFlatGrid,  ℓx, ℓy) = tuple(ηnode(i, j, k, grid, nothing, ℓy, Face()))
@inline z_boundary_node(i, j, k, grid::YFlatGrid,  ℓx, ℓy) = tuple(ξnode(i, j, k, grid, ℓx, nothing, Face()))
@inline z_boundary_node(i, j, k, grid::XYFlatGrid, ℓx, ℓy) = tuple()

const XBoundaryFunction{LY, LZ, S} = ContinuousBoundaryFunction{Nothing, LY, LZ, S} where {LY, LZ, S}
const YBoundaryFunction{LX, LZ, S} = ContinuousBoundaryFunction{LX, Nothing, LZ, S} where {LX, LZ, S}
const ZBoundaryFunction{LX, LY, S} = ContinuousBoundaryFunction{LX, LY, Nothing, S} where {LX, LY, S}

# Return ContinuousBoundaryFunction on east or west boundaries.
@inline function getbc(cbf::XBoundaryFunction{LY, LZ, S}, j::Integer, k::Integer,
                       grid::AbstractGrid, clock, model_fields, args...) where {LY, LZ, S}

    i, i′ = domain_boundary_indices(S(), grid.Nx)
    args = user_function_arguments(i, j, k, grid, model_fields, cbf.parameters, cbf)
    X = x_boundary_node(i′, j, k, grid, LY(), LZ())

    return cbf.func(X..., clock.time, args...)
end

# Return ContinuousBoundaryFunction on south or north boundaries.
@inline function getbc(cbf::YBoundaryFunction{LX, LZ, S}, i::Integer, k::Integer,
                       grid::AbstractGrid, clock, model_fields, args...) where {LX, LZ, S}

    j, j′ = domain_boundary_indices(S(), grid.Ny)
    args = user_function_arguments(i, j, k, grid, model_fields, cbf.parameters, cbf)
    X = y_boundary_node(i, j′, k, grid, LX(), LZ())

    return cbf.func(X..., clock.time, args...)
end

# Return ContinuousBoundaryFunction on bottom or top boundaries.
@inline function getbc(cbf::ZBoundaryFunction{LX, LY, S}, i::Integer, j::Integer,
                       grid::AbstractGrid, clock, model_fields, args...) where {LX, LY, S}

    k, k′ = domain_boundary_indices(S(), grid.Nz)
    args = user_function_arguments(i, j, k, grid, model_fields, cbf.parameters, cbf)
    X = z_boundary_node(i, j, k′, grid, LX(), LY())

    return cbf.func(X..., clock.time, args...)
end

#####
##### For immersed boundary conditions
#####

# Return ContinuousBoundaryFunction on the east or west interface of a cell adjacent to an immersed boundary
@inline function getbc(cbf::XBoundaryFunction{LY, LZ, S}, i::Integer, j::Integer, k::Integer,
                       grid::AbstractGrid, clock, model_fields, args...) where {LY, LZ, S}

    i′ = cell_boundary_index(S(), i)
    args = user_function_arguments(i, j, k, grid, model_fields, cbf.parameters, cbf)
    X = node(i′, j, k, grid, Face(), LY(), LZ())

    return cbf.func(X..., clock.time, args...)
end

# Return ContinuousBoundaryFunction on the south or north interface of a cell adjacent to an immersed boundary
@inline function getbc(cbf::YBoundaryFunction{LX, LZ, S}, i::Integer, j::Integer, k::Integer,
                       grid::AbstractGrid, clock, model_fields, args...) where {LX, LZ, S}

    j′ = cell_boundary_index(S(), j)
    args = user_function_arguments(i, j, k, grid, model_fields, cbf.parameters, cbf)
    X = node(i, j′, k, grid, LX(), Face(), LZ())

    return cbf.func(X..., clock.time, args...)
end

# Return ContinuousBoundaryFunction on the bottom or top interface of a cell adjacent to an immersed boundary
@inline function getbc(cbf::ZBoundaryFunction{LX, LY, S}, i::Integer, j::Integer, k::Integer,
                       grid::AbstractGrid, clock, model_fields, args...) where {LX, LY, S}

    k′ = cell_boundary_index(S(), k)
    args = user_function_arguments(i, j, k, grid, model_fields, cbf.parameters, cbf)
    X = node(i, j, k′, grid, LX(), LY(), Face())

    return cbf.func(X..., clock.time, args...)
end

#####
##### Utils
#####

# Don't re-convert ContinuousBoundaryFunctions passed to BoundaryCondition constructor
BoundaryCondition(Classification::DataType, condition::ContinuousBoundaryFunction) = BoundaryCondition(Classification(), condition)

# TODO: show parameter, field dependencies, etc
function Base.summary(bf::ContinuousBoundaryFunction)
    loc = location(bf)
    return string("ContinuousBoundaryFunction ", prettysummary(bf.func, false), " at ", loc)
end

prettysummary(bf::ContinuousBoundaryFunction) = summary(bf)

Adapt.adapt_structure(to, bf::ContinuousBoundaryFunction{LX, LY, LZ, S}) where {LX, LY, LZ, S} =
    ContinuousBoundaryFunction{LX, LY, LZ, S}(Adapt.adapt(to, bf.func),
                                              Adapt.adapt(to, bf.parameters),
                                              nothing,
                                              Adapt.adapt(to, bf.field_dependencies_indices),
                                              Adapt.adapt(to, bf.field_dependencies_interp))

on_architecture(to, bf::ContinuousBoundaryFunction{LX, LY, LZ, S}) where {LX, LY, LZ, S} =
    ContinuousBoundaryFunction{LX, LY, LZ, S}(on_architecture(to, bf.func),
                                              on_architecture(to, bf.parameters),
                                              on_architecture(to, bf.field_dependencies),
                                              on_architecture(to, bf.field_dependencies_indices),
                                              on_architecture(to, bf.field_dependencies_interp))<|MERGE_RESOLUTION|>--- conflicted
+++ resolved
@@ -74,11 +74,7 @@
    of the boundary.
 """
 function regularize_boundary_condition(boundary_func::ContinuousBoundaryFunction,
-<<<<<<< HEAD
-                                       grid, loc, dim, Side, field_names) 
-=======
                                        grid, loc, dim, Side, field_names)
->>>>>>> 11761fa9
 
     # Set boundary-normal location to Nothing:
     LX, LY, LZ = Tuple(i == dim ? Nothing : destantiate(loc[i]) for i = 1:3)
