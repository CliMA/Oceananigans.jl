import Base: show
using Oceananigans.Utils: prettysummary

const DFBC = DefaultBoundaryCondition
const IBC = BoundaryCondition{Open, Nothing} # ImpenetrableBoundaryCondition

bc_str(::FBC)                    = "Flux"
bc_str(::PBC)                    = "Periodic"
bc_str(::OBC{Open{MS}}) where MS = "Open{$MS}"
bc_str(::VBC)                    = "Value"
bc_str(::GBC)                    = "Gradient"
<<<<<<< HEAD
bc_str(::CBC)                    = "Mixed"
=======
bc_str(::MBC)                    = "Mixed"
>>>>>>> aebc8008
bc_str(::ZFBC)                   = "ZeroFlux"
bc_str(::IBC)                    = "Impenetrable"
bc_str(::DFBC)                   = "Default"
bc_str(::MCBC)                   = "MultiRegionCommunication"
bc_str(::DCBC)                   = "DistributedCommunication"
bc_str(::Nothing)                = "Nothing"
bc_str(zbc::ZBC)                 = "Zipper($(zbc.condition))"

#####
##### BoundaryCondition
#####

Base.summary(bc::DFBC)                    = string("DefaultBoundaryCondition (", summary(bc.boundary_condition), ")")
Base.summary(bc::OBC{Open{MS}}) where MS  = string("OpenBoundaryCondition{$MS}: ", prettysummary(bc.condition))
Base.summary(bc::IBC)                     = string("ImpenetrableBoundaryCondition")
Base.summary(bc::FBC)                     = string("FluxBoundaryCondition: ", prettysummary(bc.condition))
Base.summary(bc::VBC)                     = string("ValueBoundaryCondition: ", prettysummary(bc.condition))
Base.summary(bc::GBC)                     = string("GradientBoundaryCondition: ", prettysummary(bc.condition))
Base.summary(::PBC)                       = string("PeriodicBoundaryCondition")
Base.summary(bc::DCBC)                    = string("DistributedBoundaryCondition: ", prettysummary(bc.condition))
Base.summary(bc::ZBC)                     = string("ZipperBoundaryCondition: ", prettysummary(bc.condition))

<<<<<<< HEAD
function Base.summary(bc::CBC)
    string("MixedBoundaryCondition: ",
           prettysummary(bc.condition.coefficient), " c + ",
           prettysummary(bc.condition.combination))
=======
function Base.summary(bc::MBC)
    string("MixedBoundaryCondition: ",
           prettysummary(bc.condition.coefficient), " c + ",
           prettysummary(bc.condition.inhomogeneity))
>>>>>>> aebc8008
end

show(io::IO, bc::BoundaryCondition) = print(io, summary(bc))

#####
##### FieldBoundaryConditions
#####

Base.summary(fbcs::FieldBoundaryConditions) = "FieldBoundaryConditions"

show_field_boundary_conditions(bcs::FieldBoundaryConditions, padding="") =
    string("Oceananigans.FieldBoundaryConditions, with boundary conditions", "\n",
           padding, "├── west: ",     summary(bcs.west), "\n",
           padding, "├── east: ",     summary(bcs.east), "\n",
           padding, "├── south: ",    summary(bcs.south), "\n",
           padding, "├── north: ",    summary(bcs.north), "\n",
           padding, "├── bottom: ",   summary(bcs.bottom), "\n",
           padding, "├── top: ",      summary(bcs.top), "\n",
           padding, "└── immersed: ", summary(bcs.immersed))

Base.show(io::IO, fieldbcs::FieldBoundaryConditions) = print(io, show_field_boundary_conditions(fieldbcs))<|MERGE_RESOLUTION|>--- conflicted
+++ resolved
@@ -9,11 +9,7 @@
 bc_str(::OBC{Open{MS}}) where MS = "Open{$MS}"
 bc_str(::VBC)                    = "Value"
 bc_str(::GBC)                    = "Gradient"
-<<<<<<< HEAD
-bc_str(::CBC)                    = "Mixed"
-=======
 bc_str(::MBC)                    = "Mixed"
->>>>>>> aebc8008
 bc_str(::ZFBC)                   = "ZeroFlux"
 bc_str(::IBC)                    = "Impenetrable"
 bc_str(::DFBC)                   = "Default"
@@ -36,17 +32,10 @@
 Base.summary(bc::DCBC)                    = string("DistributedBoundaryCondition: ", prettysummary(bc.condition))
 Base.summary(bc::ZBC)                     = string("ZipperBoundaryCondition: ", prettysummary(bc.condition))
 
-<<<<<<< HEAD
-function Base.summary(bc::CBC)
-    string("MixedBoundaryCondition: ",
-           prettysummary(bc.condition.coefficient), " c + ",
-           prettysummary(bc.condition.combination))
-=======
 function Base.summary(bc::MBC)
     string("MixedBoundaryCondition: ",
            prettysummary(bc.condition.coefficient), " c + ",
            prettysummary(bc.condition.inhomogeneity))
->>>>>>> aebc8008
 end
 
 show(io::IO, bc::BoundaryCondition) = print(io, summary(bc))
