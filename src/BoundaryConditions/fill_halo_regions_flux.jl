--- conflicted
+++ resolved
@@ -38,7 +38,6 @@
 ##### Single halo filling kernels
 #####
 
-#=
 @kernel function fill_flux_west_halo!(c, grid)
     j, k = @index(Global, NTuple)
     _fill_flux_west_halo!(1, j, k, grid, c)
@@ -73,7 +72,6 @@
 ##### Kernel launchers for flux boundary conditions
 #####
 
-<<<<<<< HEAD
 fill_west_halo!(c, bc::FBC, arch, dep, grid, args...; kwargs...) = 
             launch!(arch, grid, :yz, fill_flux_west_halo!, c, grid; dependencies=dep, kwargs...)
 fill_east_halo!(c, bc::FBC, arch, dep, grid, args...; kwargs...) = 
@@ -86,12 +84,3 @@
             launch!(arch, grid, :xy, fill_flux_bottom_halo!, c, grid; dependencies=dep, kwargs...)
 fill_top_halo!(c, bc::FBC, arch, dep, grid, args...; kwargs...) = 
             launch!(arch, grid, :xy, fill_flux_top_halo!, c, grid; dependencies=dep, kwargs...)
-=======
-  fill_west_halo!(c, bc::FBC, arch, dep, grid, args...; kwargs...) = launch!(arch, grid, :yz, fill_flux_west_halo!,   c, grid; dependencies=dep, kwargs...)
-  fill_east_halo!(c, bc::FBC, arch, dep, grid, args...; kwargs...) = launch!(arch, grid, :yz, fill_flux_east_halo!,   c, grid; dependencies=dep, kwargs...)
- fill_south_halo!(c, bc::FBC, arch, dep, grid, args...; kwargs...) = launch!(arch, grid, :xz, fill_flux_south_halo!,  c, grid; dependencies=dep, kwargs...)
- fill_north_halo!(c, bc::FBC, arch, dep, grid, args...; kwargs...) = launch!(arch, grid, :xz, fill_flux_north_halo!,  c, grid; dependencies=dep, kwargs...)
-fill_bottom_halo!(c, bc::FBC, arch, dep, grid, args...; kwargs...) = launch!(arch, grid, :xy, fill_flux_bottom_halo!, c, grid; dependencies=dep, kwargs...)
-   fill_top_halo!(c, bc::FBC, arch, dep, grid, args...; kwargs...) = launch!(arch, grid, :xy, fill_flux_top_halo!,    c, grid; dependencies=dep, kwargs...)
-=#
->>>>>>> 001ec56d
