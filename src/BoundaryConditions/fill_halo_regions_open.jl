#####
##### Outer functions for filling halo regions for open boundary conditions.
#####

# TODO: support true open boundary conditions.
# For this we need to have separate functions for each of the six boundaries,
# and need to unroll a loop over the boundary normal direction.
# The syntax for `getbc` is also different for OpenBoundaryCondition than for others,
# because the boundary-normal index can vary (and array boundary conditions need to be
# 3D in general).

@kernel function set_west_or_east_u!(u, offset, i_boundary, bc, grid, args) 
    j, k = @index(Global, NTuple)
    j′ = j + offset[1]
    k′ = k + offset[2]
@inbounds u[i_boundary, j′, k′] = getbc(bc, j′, k′, grid, args...)
end

@kernel function set_south_or_north_v!(v, offset, j_boundary, bc, grid, args)
    i, k = @index(Global, NTuple)
    i′ = i + offset[1]
    k′ = k + offset[2]
@inbounds v[i′, j_boundary, k′] = getbc(bc, i′, k′, grid, args...)
end

@kernel function set_bottom_or_top_w!(w, offset, k_boundary, bc, grid, args) 
    i, j = @index(Global, NTuple)
    i′ = i + offset[1]
    j′ = j + offset[2]
@inbounds w[i′, j′, k_boundary] = getbc(bc, i′, j′, grid, args...)
end

<<<<<<< HEAD
@inline   fill_west_halo!(u, bc::OBC, kernel_size, offset, loc, arch, grid, args...; kwargs...) = launch!(arch, grid, kernel_size, set_west_or_east_u!,   u, offset,           1, bc, grid, args...; kwargs...)
@inline   fill_east_halo!(u, bc::OBC, kernel_size, offset, loc, arch, grid, args...; kwargs...) = launch!(arch, grid, kernel_size, set_west_or_east_u!,   u, offset, grid.Nx + 1, bc, grid, args...; kwargs...)
@inline  fill_south_halo!(v, bc::OBC, kernel_size, offset, loc, arch, grid, args...; kwargs...) = launch!(arch, grid, kernel_size, set_south_or_north_v!, v, offset,           1, bc, grid, args...; kwargs...)
@inline  fill_north_halo!(v, bc::OBC, kernel_size, offset, loc, arch, grid, args...; kwargs...) = launch!(arch, grid, kernel_size, set_south_or_north_v!, v, offset, grid.Ny + 1, bc, grid, args...; kwargs...)
@inline fill_bottom_halo!(w, bc::OBC, kernel_size, offset, loc, arch, grid, args...; kwargs...) = launch!(arch, grid, kernel_size, set_bottom_or_top_w!,  w, offset,           1, bc, grid, args...; kwargs...)
@inline    fill_top_halo!(w, bc::OBC, kernel_size, offset, loc, arch, grid, args...; kwargs...) = launch!(arch, grid, kernel_size, set_bottom_or_top_w!,  w, offset, grid.Nz + 1, bc, grid, args...; kwargs...)
=======
@inline   fill_west_halo!(u, bc::OBC, kernel_size, offset, loc, arch, grid, args...; kwargs...) = launch!(arch, grid, kernel_size, set_west_or_east_u!,   u, offset,           1, bc, grid, Tuple(args); kwargs...)
@inline   fill_east_halo!(u, bc::OBC, kernel_size, offset, loc, arch, grid, args...; kwargs...) = launch!(arch, grid, kernel_size, set_west_or_east_u!,   u, offset, grid.Nx + 1, bc, grid, Tuple(args); kwargs...)
@inline  fill_south_halo!(v, bc::OBC, kernel_size, offset, loc, arch, grid, args...; kwargs...) = launch!(arch, grid, kernel_size, set_south_or_north_v!, v, offset,           1, bc, grid, Tuple(args); kwargs...)
@inline  fill_north_halo!(v, bc::OBC, kernel_size, offset, loc, arch, grid, args...; kwargs...) = launch!(arch, grid, kernel_size, set_south_or_north_v!, v, offset, grid.Ny + 1, bc, grid, Tuple(args); kwargs...)
@inline fill_bottom_halo!(w, bc::OBC, kernel_size, offset, loc, arch, grid, args...; kwargs...) = launch!(arch, grid, kernel_size, set_bottom_or_top_w!,  w, offset,           1, bc, grid, Tuple(args); kwargs...)
@inline    fill_top_halo!(w, bc::OBC, kernel_size, offset, loc, arch, grid, args...; kwargs...) = launch!(arch, grid, kernel_size, set_bottom_or_top_w!,  w, offset, grid.Nz + 1, bc, grid, Tuple(args); kwargs...)
>>>>>>> 8e6b5cd5

@inline   _fill_west_halo!(j, k, grid, c, bc::OBC, loc, args...) = @inbounds c[1, j, k]           = getbc(bc, j, k, grid, args...)
@inline   _fill_east_halo!(j, k, grid, c, bc::OBC, loc, args...) = @inbounds c[grid.Nx + 1, j, k] = getbc(bc, j, k, grid, args...)
@inline  _fill_south_halo!(i, k, grid, c, bc::OBC, loc, args...) = @inbounds c[i, 1, k]           = getbc(bc, i, k, grid, args...)
@inline  _fill_north_halo!(i, k, grid, c, bc::OBC, loc, args...) = @inbounds c[i, grid.Ny + 1, k] = getbc(bc, i, k, grid, args...)
@inline _fill_bottom_halo!(i, j, grid, c, bc::OBC, loc, args...) = @inbounds c[i, j, 1]           = getbc(bc, i, j, grid, args...)
@inline    _fill_top_halo!(i, j, grid, c, bc::OBC, loc, args...) = @inbounds c[i, j, grid.Nz + 1] = getbc(bc, i, j, grid, args...)<|MERGE_RESOLUTION|>--- conflicted
+++ resolved
@@ -30,21 +30,12 @@
 @inbounds w[i′, j′, k_boundary] = getbc(bc, i′, j′, grid, args...)
 end
 
-<<<<<<< HEAD
-@inline   fill_west_halo!(u, bc::OBC, kernel_size, offset, loc, arch, grid, args...; kwargs...) = launch!(arch, grid, kernel_size, set_west_or_east_u!,   u, offset,           1, bc, grid, args...; kwargs...)
-@inline   fill_east_halo!(u, bc::OBC, kernel_size, offset, loc, arch, grid, args...; kwargs...) = launch!(arch, grid, kernel_size, set_west_or_east_u!,   u, offset, grid.Nx + 1, bc, grid, args...; kwargs...)
-@inline  fill_south_halo!(v, bc::OBC, kernel_size, offset, loc, arch, grid, args...; kwargs...) = launch!(arch, grid, kernel_size, set_south_or_north_v!, v, offset,           1, bc, grid, args...; kwargs...)
-@inline  fill_north_halo!(v, bc::OBC, kernel_size, offset, loc, arch, grid, args...; kwargs...) = launch!(arch, grid, kernel_size, set_south_or_north_v!, v, offset, grid.Ny + 1, bc, grid, args...; kwargs...)
-@inline fill_bottom_halo!(w, bc::OBC, kernel_size, offset, loc, arch, grid, args...; kwargs...) = launch!(arch, grid, kernel_size, set_bottom_or_top_w!,  w, offset,           1, bc, grid, args...; kwargs...)
-@inline    fill_top_halo!(w, bc::OBC, kernel_size, offset, loc, arch, grid, args...; kwargs...) = launch!(arch, grid, kernel_size, set_bottom_or_top_w!,  w, offset, grid.Nz + 1, bc, grid, args...; kwargs...)
-=======
 @inline   fill_west_halo!(u, bc::OBC, kernel_size, offset, loc, arch, grid, args...; kwargs...) = launch!(arch, grid, kernel_size, set_west_or_east_u!,   u, offset,           1, bc, grid, Tuple(args); kwargs...)
 @inline   fill_east_halo!(u, bc::OBC, kernel_size, offset, loc, arch, grid, args...; kwargs...) = launch!(arch, grid, kernel_size, set_west_or_east_u!,   u, offset, grid.Nx + 1, bc, grid, Tuple(args); kwargs...)
 @inline  fill_south_halo!(v, bc::OBC, kernel_size, offset, loc, arch, grid, args...; kwargs...) = launch!(arch, grid, kernel_size, set_south_or_north_v!, v, offset,           1, bc, grid, Tuple(args); kwargs...)
 @inline  fill_north_halo!(v, bc::OBC, kernel_size, offset, loc, arch, grid, args...; kwargs...) = launch!(arch, grid, kernel_size, set_south_or_north_v!, v, offset, grid.Ny + 1, bc, grid, Tuple(args); kwargs...)
 @inline fill_bottom_halo!(w, bc::OBC, kernel_size, offset, loc, arch, grid, args...; kwargs...) = launch!(arch, grid, kernel_size, set_bottom_or_top_w!,  w, offset,           1, bc, grid, Tuple(args); kwargs...)
 @inline    fill_top_halo!(w, bc::OBC, kernel_size, offset, loc, arch, grid, args...; kwargs...) = launch!(arch, grid, kernel_size, set_bottom_or_top_w!,  w, offset, grid.Nz + 1, bc, grid, Tuple(args); kwargs...)
->>>>>>> 8e6b5cd5
 
 @inline   _fill_west_halo!(j, k, grid, c, bc::OBC, loc, args...) = @inbounds c[1, j, k]           = getbc(bc, j, k, grid, args...)
 @inline   _fill_east_halo!(j, k, grid, c, bc::OBC, loc, args...) = @inbounds c[grid.Nx + 1, j, k] = getbc(bc, j, k, grid, args...)
