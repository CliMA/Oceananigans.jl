#####
##### Outer functions for filling halo regions for open boundary conditions.
#####

<<<<<<< HEAD
=======
# TODO: support true open boundary conditions.
# For this we need to have separate functions for each of the six boundaries,
# and need to unroll a loop over the boundary normal direction.
# The syntax for `getbc` is also different for OpenBoundaryCondition than for others,
# because the boundary-normal index can vary (and array boundary conditions need to be
# 3D in general).

@kernel function set_west_or_east_u!(u, i_boundary, bc, grid, args...)
    j, k = @index(Global, NTuple)
    @inbounds u[i_boundary, j, k] = getbc(bc, j, k, grid, args...)
end

@kernel function set_south_or_north_v!(v, j_boundary, bc, grid, args...)
    i, k = @index(Global, NTuple)
    @inbounds v[i, j_boundary, k] = getbc(bc, i, k, grid, args...)
end

@kernel function set_bottom_or_top_w!(w, k_boundary, bc, grid, args...)
    i, j = @index(Global, NTuple)
    @inbounds w[i, j, k_boundary] = getbc(bc, i, j, grid, args...)
end

@inline   fill_west_halo!(u, bc::OBC, arch, dep, grid, args...; kwargs...) = launch!(arch, grid, :yz, set_west_or_east_u!,   u,           1, bc, grid, args...; dependencies=dep, kwargs...)
@inline   fill_east_halo!(u, bc::OBC, arch, dep, grid, args...; kwargs...) = launch!(arch, grid, :yz, set_west_or_east_u!,   u, grid.Nx + 1, bc, grid, args...; dependencies=dep, kwargs...)
@inline  fill_south_halo!(v, bc::OBC, arch, dep, grid, args...; kwargs...) = launch!(arch, grid, :xz, set_south_or_north_v!, v,           1, bc, grid, args...; dependencies=dep, kwargs...)
@inline  fill_north_halo!(v, bc::OBC, arch, dep, grid, args...; kwargs...) = launch!(arch, grid, :xz, set_south_or_north_v!, v, grid.Ny + 1, bc, grid, args...; dependencies=dep, kwargs...)
@inline fill_bottom_halo!(w, bc::OBC, arch, dep, grid, args...; kwargs...) = launch!(arch, grid, :xy, set_bottom_or_top_w!,  w,           1, bc, grid, args...; dependencies=dep, kwargs...)
@inline    fill_top_halo!(w, bc::OBC, arch, dep, grid, args...; kwargs...) = launch!(arch, grid, :xy, set_bottom_or_top_w!,  w, grid.Nz + 1, bc, grid, args...; dependencies=dep, kwargs...)

>>>>>>> b81d2165
@inline   _fill_west_halo!(j, k, grid, c, bc::OBC, loc, args...) = @inbounds c[1, j, k]           = getbc(bc, j, k, grid, args...)
@inline   _fill_east_halo!(j, k, grid, c, bc::OBC, loc, args...) = @inbounds c[grid.Nx + 1, j, k] = getbc(bc, j, k, grid, args...)
@inline  _fill_south_halo!(i, k, grid, c, bc::OBC, loc, args...) = @inbounds c[i, 1, k]           = getbc(bc, i, k, grid, args...)
@inline  _fill_north_halo!(i, k, grid, c, bc::OBC, loc, args...) = @inbounds c[i, grid.Ny + 1, k] = getbc(bc, i, k, grid, args...)
@inline _fill_bottom_halo!(i, j, grid, c, bc::OBC, loc, args...) = @inbounds c[i, j, 1]           = getbc(bc, i, j, grid, args...)
@inline    _fill_top_halo!(i, j, grid, c, bc::OBC, loc, args...) = @inbounds c[i, j, grid.Nz + 1] = getbc(bc, i, j, grid, args...)<|MERGE_RESOLUTION|>--- conflicted
+++ resolved
@@ -2,8 +2,6 @@
 ##### Outer functions for filling halo regions for open boundary conditions.
 #####
 
-<<<<<<< HEAD
-=======
 # TODO: support true open boundary conditions.
 # For this we need to have separate functions for each of the six boundaries,
 # and need to unroll a loop over the boundary normal direction.
@@ -33,7 +31,6 @@
 @inline fill_bottom_halo!(w, bc::OBC, arch, dep, grid, args...; kwargs...) = launch!(arch, grid, :xy, set_bottom_or_top_w!,  w,           1, bc, grid, args...; dependencies=dep, kwargs...)
 @inline    fill_top_halo!(w, bc::OBC, arch, dep, grid, args...; kwargs...) = launch!(arch, grid, :xy, set_bottom_or_top_w!,  w, grid.Nz + 1, bc, grid, args...; dependencies=dep, kwargs...)
 
->>>>>>> b81d2165
 @inline   _fill_west_halo!(j, k, grid, c, bc::OBC, loc, args...) = @inbounds c[1, j, k]           = getbc(bc, j, k, grid, args...)
 @inline   _fill_east_halo!(j, k, grid, c, bc::OBC, loc, args...) = @inbounds c[grid.Nx + 1, j, k] = getbc(bc, j, k, grid, args...)
 @inline  _fill_south_halo!(i, k, grid, c, bc::OBC, loc, args...) = @inbounds c[i, 1, k]           = getbc(bc, i, k, grid, args...)
