@inline fill_open_boundary_regions!(field, args...) = 
    fill_open_boundary_regions!(field, field.boundary_conditions, field.indices, instantiated_location(field), field.grid)

"""
    fill_open_boundary_regions!(fields, boundary_conditions, indices, loc, grid, args...; kwargs...)

Fill open boundary halo regions by filling boundary conditions on field faces with `open_fill`. 
"""
function fill_open_boundary_regions!(field, boundary_conditions, indices, loc, grid, args...; only_local_halos = false, kwargs...)
    arch = architecture(grid)

    # gets `fill_halo!`, the function which fills open boundaries at `loc`
    # The underlying assumption is that open boundaries are uniquely defined by the location `loc`:
    # (Face, Center, Center) -> fill west and east
    # (Center, Face, Center) -> fill south and north
    # (Center, Center, Face) -> fill bottom and top
    fill_halo! = get_open_halo_filling_functions(loc) 

<<<<<<< HEAD
    # gets `open_fill`, the function which fills open boundaries at `loc`, as well as `regular_fill`
    # which is the function which fills non-open boundaries at `loc` which informs `fill_halo_size` 
    open_fill, regular_fill = get_open_halo_filling_functions(loc) 
    size = fill_halo_size(field, regular_fill, indices, boundary_conditions, loc, grid)
    offset = fill_halo_offset(size, regular_fill, indices)
    params = KernelParameters(size, offset)

    launch!(arch, grid, params, open_fill, field, left_bc, right_bc, loc, grid, args)
=======
    left_bc  =  left_open_boundary_condition(boundary_conditions, loc)
    right_bc = right_open_boundary_condition(boundary_conditions, loc)

    bcs_tuple = (left_bc, right_bc)
>>>>>>> cb9e6d26

    if !isnothing(fill_halo!) && any(!isnothing, bcs_tuple)

        # Overwrite the `only_local_halos` keyword argument, because open boundaries 
        # are always local boundaries that do not require communication
        only_local_halos = true

        fill_halo_event!(field, fill_halo!, bcs_tuple, indices, loc, arch, grid, args...; only_local_halos, kwargs...)
    end

<<<<<<< HEAD
@inline get_open_halo_filling_functions(loc) = _no_fill!, _no_fill!
@inline get_open_halo_filling_functions(::Tuple{Face, Center, Center}) = _fill_west_and_east_open_halo!, fill_west_and_east_halo!
@inline get_open_halo_filling_functions(::Tuple{Center, Face, Center}) = _fill_south_and_north_open_halo!, fill_south_and_north_halo!
@inline get_open_halo_filling_functions(::Tuple{Center, Center, Face}) = _fill_bottom_and_top_open_halo!, fill_bottom_and_top_halo!

@kernel _no_fill!(args...) = nothing

@inline fill_halo_size(field, ::typeof(_no_fill!), args...)  = (0, 0)
@inline fill_halo_offset(size, ::typeof(_no_fill!), args...) = (0, 0)

@kernel function _fill_west_and_east_open_halo!(c, west_bc, east_bc, loc, grid, args) 
    j, k = @index(Global, NTuple)
    _fill_west_open_halo!(j, k, grid, c, west_bc, loc, args...)
    _fill_east_open_halo!(j, k, grid, c, east_bc, loc, args...)
=======
    return nothing
>>>>>>> cb9e6d26
end

@inline get_open_halo_filling_functions(loc) = nothing
@inline get_open_halo_filling_functions(::Tuple{Face, Center, Center}) = fill_west_and_east_halo!
@inline get_open_halo_filling_functions(::Tuple{Center, Face, Center}) = fill_south_and_north_halo!
@inline get_open_halo_filling_functions(::Tuple{Center, Center, Face}) = fill_bottom_and_top_halo!

function fill_open_boundary_regions!(fields::Tuple, boundary_conditions, indices, loc, grid, args...; kwargs...) 
    for n in eachindex(fields)
        fill_open_boundary_regions!(fields[n], boundary_conditions[n], indices, loc[n], grid, args...; kwargs...)
    end
    return nothing
end

@inline retrieve_open_bc(bc::OBC) = bc
@inline retrieve_open_bc(bc) = nothing

# for regular halo fills, return nothing if the BC is not an OBC
@inline left_open_boundary_condition(boundary_condition, loc) = nothing
@inline left_open_boundary_condition(boundary_conditions, ::Tuple{Face, Center, Center}) = retrieve_open_bc(boundary_conditions.west)
@inline left_open_boundary_condition(boundary_conditions, ::Tuple{Center, Face, Center}) = retrieve_open_bc(boundary_conditions.south)
@inline left_open_boundary_condition(boundary_conditions, ::Tuple{Center, Center, Face}) = retrieve_open_bc(boundary_conditions.bottom)

@inline right_open_boundary_condition(boundary_conditions, loc) = nothing
@inline right_open_boundary_condition(boundary_conditions, ::Tuple{Face, Center, Center}) = retrieve_open_bc(boundary_conditions.east)
@inline right_open_boundary_condition(boundary_conditions, ::Tuple{Center, Face, Center}) = retrieve_open_bc(boundary_conditions.north)
@inline right_open_boundary_condition(boundary_conditions, ::Tuple{Center, Center, Face}) = retrieve_open_bc(boundary_conditions.top)

# Opern boundary fill 
@inline   _fill_west_halo!(j, k, grid, c, bc::OBC, loc, args...) = @inbounds c[1, j, k]           = getbc(bc, j, k, grid, args...)
@inline   _fill_east_halo!(j, k, grid, c, bc::OBC, loc, args...) = @inbounds c[grid.Nx + 1, j, k] = getbc(bc, j, k, grid, args...)
@inline  _fill_south_halo!(i, k, grid, c, bc::OBC, loc, args...) = @inbounds c[i, 1, k]           = getbc(bc, i, k, grid, args...)
@inline  _fill_north_halo!(i, k, grid, c, bc::OBC, loc, args...) = @inbounds c[i, grid.Ny + 1, k] = getbc(bc, i, k, grid, args...)
@inline _fill_bottom_halo!(i, j, grid, c, bc::OBC, loc, args...) = @inbounds c[i, j, 1]           = getbc(bc, i, j, grid, args...)
@inline    _fill_top_halo!(i, j, grid, c, bc::OBC, loc, args...) = @inbounds c[i, j, grid.Nz + 1] = getbc(bc, i, j, grid, args...)<|MERGE_RESOLUTION|>--- conflicted
+++ resolved
@@ -16,21 +16,10 @@
     # (Center, Center, Face) -> fill bottom and top
     fill_halo! = get_open_halo_filling_functions(loc) 
 
-<<<<<<< HEAD
-    # gets `open_fill`, the function which fills open boundaries at `loc`, as well as `regular_fill`
-    # which is the function which fills non-open boundaries at `loc` which informs `fill_halo_size` 
-    open_fill, regular_fill = get_open_halo_filling_functions(loc) 
-    size = fill_halo_size(field, regular_fill, indices, boundary_conditions, loc, grid)
-    offset = fill_halo_offset(size, regular_fill, indices)
-    params = KernelParameters(size, offset)
-
-    launch!(arch, grid, params, open_fill, field, left_bc, right_bc, loc, grid, args)
-=======
     left_bc  =  left_open_boundary_condition(boundary_conditions, loc)
     right_bc = right_open_boundary_condition(boundary_conditions, loc)
 
     bcs_tuple = (left_bc, right_bc)
->>>>>>> cb9e6d26
 
     if !isnothing(fill_halo!) && any(!isnothing, bcs_tuple)
 
@@ -41,24 +30,7 @@
         fill_halo_event!(field, fill_halo!, bcs_tuple, indices, loc, arch, grid, args...; only_local_halos, kwargs...)
     end
 
-<<<<<<< HEAD
-@inline get_open_halo_filling_functions(loc) = _no_fill!, _no_fill!
-@inline get_open_halo_filling_functions(::Tuple{Face, Center, Center}) = _fill_west_and_east_open_halo!, fill_west_and_east_halo!
-@inline get_open_halo_filling_functions(::Tuple{Center, Face, Center}) = _fill_south_and_north_open_halo!, fill_south_and_north_halo!
-@inline get_open_halo_filling_functions(::Tuple{Center, Center, Face}) = _fill_bottom_and_top_open_halo!, fill_bottom_and_top_halo!
-
-@kernel _no_fill!(args...) = nothing
-
-@inline fill_halo_size(field, ::typeof(_no_fill!), args...)  = (0, 0)
-@inline fill_halo_offset(size, ::typeof(_no_fill!), args...) = (0, 0)
-
-@kernel function _fill_west_and_east_open_halo!(c, west_bc, east_bc, loc, grid, args) 
-    j, k = @index(Global, NTuple)
-    _fill_west_open_halo!(j, k, grid, c, west_bc, loc, args...)
-    _fill_east_open_halo!(j, k, grid, c, east_bc, loc, args...)
-=======
     return nothing
->>>>>>> cb9e6d26
 end
 
 @inline get_open_halo_filling_functions(loc) = nothing
