using Oceananigans.Operators: Δxᶠᶜᶜ, Δyᶜᶠᶜ, Δzᶜᶜᶠ, Ax_qᶠᶜᶜ, Ay, Az_qᶜᶜᶠ
using Oceananigans: defaults

"""
    PerturbationAdvection

For cases where we assume that the internal flow is a small perturbation from
an external prescribed or coarser flow, we can split the velocity into background
and perturbation components.

We begin with the equation governing the fluid in the interior:
    ∂ₜu + u⋅∇u = −∇P + F,
and note that on the boundary the pressure gradient is zero.
We can then assume that the flow composes of mean (U⃗) and pertubation (u⃗′) components,
and considering the x-component of velocity, we can rewrite the equation as
    ∂ₜu₁ = -u₁∂₁u - u₂∂₂u₁ - u₃∂₃u₁ + F₁ ≈ - U₁∂₁u₁′ - U₂∂₂u₁′ - U₃∂₃u₁′ + F.

Simplify by assuming that U⃗ = Ux̂, an then take a numerical step to find u₁.

When the boundaries are filled the interior is at time tₙ₊₁ so we can take
a backwards euler step (in the case that the mean flow is boundary normal) on a right boundary:
    (Uⁿ⁺¹ - Uⁿ) / Δt + (u′ⁿ⁺¹ - u′ⁿ) / Δt = - Uⁿ⁺¹ (u′ⁿ⁺¹ᵢ - u′ⁿ⁺¹ᵢ₋₁) / Δx + Fᵤ.

This can not be solved for general forcing, but if we assume the dominant forcing is
relaxation to the mean velocity (i.e. u′→0) then Fᵤ = -u′ / τ then we can find u′ⁿ⁺¹:
    u′ⁿ⁺¹ = (uⁿ + Ũu′ⁿ⁺¹ᵢ₋₁ - Uⁿ⁺¹) / (1 + Ũ + Δt/τ),

where Ũ = U Δt / Δx, then uⁿ⁺¹ is:
    uⁿ⁺¹ = (uᵢⁿ + Ũuᵢ₋₁ⁿ⁺¹ + Uⁿ⁺¹τ̃) / (1 + τ̃ + Ũ)

where τ̃ = Δt/τ.

The same operation can be repeated for left boundaries.

The relaxation timescale ``τ`` can be set to different values depending on whether
``U`` points in or out of the domain (`inflow_timescale`/`outflow_timescale`). Since the
scheme is only valid when the flow is directed out of the domain the boundary condition
falls back to relaxation to the prescribed value. By default this happens instantly but
if the direction varies this may not be preferable. It is beneficial to relax the outflow
(i.e. non-zero `outflow_timescale`) to reduce the shock when the flow changes direction
to point into the domain.

The ideal value of the timescales probably depend on the grid spacing and details of the
boundary flow.
"""
struct PerturbationAdvection{FT, MT}
    inflow_timescale :: FT
   outflow_timescale :: FT
   average_mass_flux :: MT
end

Adapt.adapt_structure(to, pe::PerturbationAdvection) =
    PerturbationAdvection(adapt(to, pe.inflow_timescale),
                          adapt(to, pe.outflow_timescale),
                          adapt(to, pe.average_mass_flux))

"""
    PerturbationAdvectionOpenBoundaryCondition(val, FT = defaults.FloatType;
                                               outflow_timescale = Inf,
                                               inflow_timescale = 0, kwargs...)

Creates a `PerturbationAdvectionOpenBoundaryCondition` with a given exterior value `val`, to which
the flow is forced with an `outflow_timescale` for outflow and `inflow_timescale` for inflow. For
details about this method, refer to the docstring for `PerturbationAdvection`.
"""
function PerturbationAdvectionOpenBoundaryCondition(val, FT = defaults.FloatType;
                                                    outflow_timescale = Inf,
<<<<<<< HEAD
                                                    inflow_timescale = 0,
                                                    average_mass_flux = nothing, kwargs...)

    classification = Open(PerturbationAdvection(inflow_timescale, outflow_timescale, average_mass_flux))
=======
                                                    inflow_timescale = 0, kwargs...)
    inflow_timescale = convert(FT, inflow_timescale)
    outflow_timescale = convert(FT, outflow_timescale)
    classification = Open(PerturbationAdvection(inflow_timescale, outflow_timescale))
>>>>>>> 95d14994

    @warn "`PerturbationAdvection` open boundaries matching scheme is experimental and un-tested/validated"

    return BoundaryCondition(classification, val; kwargs...)
end

const PAOBC = BoundaryCondition{<:Open{<:PerturbationAdvection}}

@inline function step_right_boundary!(bc::PAOBC, l, m, boundary_indices, boundary_adjacent_indices,
                                      grid, u, clock, model_fields, ΔX)
    iᴮ, jᴮ, kᴮ = boundary_indices
    iᴬ, jᴬ, kᴬ = boundary_adjacent_indices
    Δt = clock.last_stage_Δt
    Δt = ifelse(isinf(Δt), 0, Δt)

    ūⁿ⁺¹    = getbc(bc, l, m, grid, clock, model_fields)
    uᵢⁿ     = @inbounds getindex(u, iᴮ, jᴮ, kᴮ)
    uᵢ₋₁ⁿ⁺¹ = @inbounds getindex(u, iᴬ, jᴬ, kᴬ)
    U = max(0, min(1, Δt / ΔX * ūⁿ⁺¹))

    pa = bc.classification.matching_scheme
    τ = ifelse(ūⁿ⁺¹ >= 0, pa.outflow_timescale, pa.inflow_timescale)
    τ̃ = Δt / τ # last stage Δt normalized by the inflow/output timescale

    relaxed_uᵢⁿ⁺¹ = (uᵢⁿ + U * uᵢ₋₁ⁿ⁺¹ + ūⁿ⁺¹ * τ̃) / (1 + τ̃ + U)
    uᵢⁿ⁺¹         = ifelse(τ == 0, ūⁿ⁺¹, relaxed_uᵢⁿ⁺¹)

<<<<<<< HEAD
    @inbounds setindex!(u, uᵢⁿ⁺¹, boundary_indices...)
    #Main.@infiltrate
=======
    @inbounds setindex!(u, uᵢⁿ⁺¹, iᴮ, jᴮ, kᴮ)
>>>>>>> 95d14994

    return nothing
end

@inline function step_left_boundary!(bc::PAOBC, l, m, boundary_indices, boundary_adjacent_indices,
                                     grid, u, clock, model_fields, ΔX)
    iᴮ, jᴮ, kᴮ = boundary_indices
    iᴬ, jᴬ, kᴬ = boundary_adjacent_indices
    Δt = clock.last_stage_Δt
    Δt = ifelse(isinf(Δt), 0, Δt)

    ūⁿ⁺¹    = getbc(bc, l, m, grid, clock, model_fields)
    uᵢⁿ     = @inbounds getindex(u, iᴮ, jᴮ, kᴮ)
    uᵢ₋₁ⁿ⁺¹ = @inbounds getindex(u, iᴬ, jᴬ, kᴬ)
    U = min(0, max(-1, Δt / ΔX * ūⁿ⁺¹))

    pa = bc.classification.matching_scheme
    τ = ifelse(ūⁿ⁺¹ <= 0, pa.outflow_timescale, pa.inflow_timescale)
    τ̃ = Δt / τ # last stage Δt normalized by the inflow/output timescale

    relaxed_u₁ⁿ⁺¹ = (uᵢⁿ - U * uᵢ₋₁ⁿ⁺¹ + ūⁿ⁺¹ * τ̃) / (1 + τ̃ - U)
    u₁ⁿ⁺¹         = ifelse(τ == 0, ūⁿ⁺¹, relaxed_u₁ⁿ⁺¹)

    @inbounds setindex!(u, u₁ⁿ⁺¹, iᴮ, jᴮ, kᴮ)

    return nothing
end

@inline function _fill_east_halo!(j, k, grid, u, bc::PAOBC, ::Tuple{Face, Any, Any}, clock, model_fields)
    i = grid.Nx + 1
    boundary_indices = (i, j, k)
    boundary_adjacent_indices = (i-1, j, k)

    Δx = Δxᶠᶜᶜ(i, j, k, grid)

    step_right_boundary!(bc, j, k, boundary_indices, boundary_adjacent_indices, grid, u, clock, model_fields, Δx)

    return nothing
end

@inline function _fill_west_halo!(j, k, grid, u, bc::PAOBC, ::Tuple{Face, Any, Any}, clock, model_fields)
    boundary_indices = (1, j, k)
    boundary_adjacent_indices = (2, j, k)
    Δx = Δxᶠᶜᶜ(1, j, k, grid)
    step_left_boundary!(bc, j, k, boundary_indices, boundary_adjacent_indices, grid, u, clock, model_fields, Δx)

    return nothing
end

@inline function _fill_north_halo!(i, k, grid, u, bc::PAOBC, ::Tuple{Any, Face, Any}, clock, model_fields)
    j = grid.Ny + 1
    boundary_indices = (i, j, k)
    boundary_adjacent_indices = (i, j-1, k)

    Δy = Δyᶜᶠᶜ(i, j, k, grid)
    step_right_boundary!(bc, i, k, boundary_indices, boundary_adjacent_indices, grid, u, clock, model_fields, Δy)

    return nothing
end

@inline function _fill_south_halo!(i, k, grid, u, bc::PAOBC, ::Tuple{Any, Face, Any}, clock, model_fields)
    boundary_indices = (i, 1, k)
    boundary_adjacent_indices = (i, 2, k)

    Δy = Δyᶜᶠᶜ(i, 1, k, grid)
    step_left_boundary!(bc, i, k, boundary_indices, boundary_adjacent_indices, grid, u, clock, model_fields, Δy)

    return nothing
end

@inline function _fill_top_halo!(i, j, grid, u, bc::PAOBC, ::Tuple{Any, Any, Face}, clock, model_fields)
    k = grid.Nz + 1
    boundary_indices = (i, j, k)
    boundary_adjacent_indices = (i, j, k-1)

    Δz = Δzᶜᶜᶠ(i, j, k, grid)
    step_right_boundary!(bc, i, j, boundary_indices, boundary_adjacent_indices, grid, u, clock, model_fields, Δz)

    return nothing
end

@inline function _fill_bottom_halo!(i, j, grid, u, bc::PAOBC, ::Tuple{Any, Any, Face}, clock, model_fields)
    boundary_indices = (i, j, 1)
    boundary_adjacent_indices = (i, j, 2)

    Δz = Δzᶜᶜᶠ(i, j, 1, grid)
    step_left_boundary!(bc, i, j, boundary_indices, boundary_adjacent_indices, grid, u, clock, model_fields, Δz)

    return nothing
end<|MERGE_RESOLUTION|>--- conflicted
+++ resolved
@@ -65,17 +65,10 @@
 """
 function PerturbationAdvectionOpenBoundaryCondition(val, FT = defaults.FloatType;
                                                     outflow_timescale = Inf,
-<<<<<<< HEAD
-                                                    inflow_timescale = 0,
-                                                    average_mass_flux = nothing, kwargs...)
-
-    classification = Open(PerturbationAdvection(inflow_timescale, outflow_timescale, average_mass_flux))
-=======
                                                     inflow_timescale = 0, kwargs...)
     inflow_timescale = convert(FT, inflow_timescale)
     outflow_timescale = convert(FT, outflow_timescale)
     classification = Open(PerturbationAdvection(inflow_timescale, outflow_timescale))
->>>>>>> 95d14994
 
     @warn "`PerturbationAdvection` open boundaries matching scheme is experimental and un-tested/validated"
 
@@ -103,12 +96,7 @@
     relaxed_uᵢⁿ⁺¹ = (uᵢⁿ + U * uᵢ₋₁ⁿ⁺¹ + ūⁿ⁺¹ * τ̃) / (1 + τ̃ + U)
     uᵢⁿ⁺¹         = ifelse(τ == 0, ūⁿ⁺¹, relaxed_uᵢⁿ⁺¹)
 
-<<<<<<< HEAD
-    @inbounds setindex!(u, uᵢⁿ⁺¹, boundary_indices...)
-    #Main.@infiltrate
-=======
     @inbounds setindex!(u, uᵢⁿ⁺¹, iᴮ, jᴮ, kᴮ)
->>>>>>> 95d14994
 
     return nothing
 end
