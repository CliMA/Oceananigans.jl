--- conflicted
+++ resolved
@@ -86,13 +86,8 @@
     Δt = ifelse(isinf(Δt), 0, Δt)
 
     ūⁿ⁺¹    = getbc(bc, l, m, grid, clock, model_fields)
-<<<<<<< HEAD
-    uᵢⁿ     = @inbounds getindex(u, boundary_indices...)
-    uᵢ₋₁ⁿ⁺¹ = @inbounds getindex(u, boundary_adjacent_indices...)
-=======
     uᵢⁿ     = @inbounds getindex(u, iᴮ, jᴮ, kᴮ)
     uᵢ₋₁ⁿ⁺¹ = @inbounds getindex(u, iᴬ, jᴬ, kᴬ)
->>>>>>> 3489204c
     U = max(0, min(1, Δt / ΔX * ūⁿ⁺¹))
 
     pa = bc.classification.matching_scheme
@@ -107,11 +102,7 @@
     return nothing
 end
 
-<<<<<<< HEAD
-@inline function step_left_boundary!(bc::PAOBC, l, m, boundary_indices, boundary_adjacent_indices, previous_timestep_storage_indices,
-=======
 @inline function step_left_boundary!(bc::PAOBC, l, m, boundary_indices, boundary_adjacent_indices,
->>>>>>> 3489204c
                                      grid, u, clock, model_fields, ΔX)
     iᴮ, jᴮ, kᴮ = boundary_indices
     iᴬ, jᴬ, kᴬ = boundary_adjacent_indices
@@ -119,13 +110,8 @@
     Δt = ifelse(isinf(Δt), 0, Δt)
 
     ūⁿ⁺¹    = getbc(bc, l, m, grid, clock, model_fields)
-<<<<<<< HEAD
-    uᵢⁿ     = ifelse(clock.iteration == 0, ūⁿ⁺¹, @inbounds getindex(u, previous_timestep_storage_indices...))
-    uᵢ₋₁ⁿ⁺¹ = @inbounds getindex(u, boundary_adjacent_indices...)
-=======
     uᵢⁿ     = @inbounds getindex(u, iᴮ, jᴮ, kᴮ)
     uᵢ₋₁ⁿ⁺¹ = @inbounds getindex(u, iᴬ, jᴬ, kᴬ)
->>>>>>> 3489204c
     U = min(0, max(-1, Δt / ΔX * ūⁿ⁺¹))
 
     pa = bc.classification.matching_scheme
@@ -135,12 +121,7 @@
     relaxed_u₁ⁿ⁺¹ = (uᵢⁿ - U * uᵢ₋₁ⁿ⁺¹ + ūⁿ⁺¹ * τ̃) / (1 + τ̃ - U)
     u₁ⁿ⁺¹         = ifelse(τ == 0, ūⁿ⁺¹, relaxed_u₁ⁿ⁺¹)
 
-<<<<<<< HEAD
-    @inbounds setindex!(u, u₁ⁿ⁺¹, boundary_indices...)
-    @inbounds setindex!(u, u₁ⁿ⁺¹, previous_timestep_storage_indices...)
-=======
     @inbounds setindex!(u, u₁ⁿ⁺¹, iᴮ, jᴮ, kᴮ)
->>>>>>> 3489204c
 
     return nothing
 end
@@ -160,17 +141,8 @@
 @inline function _fill_west_halo!(j, k, grid, u, bc::PAOBC, ::Tuple{Face, Any, Any}, clock, model_fields)
     boundary_indices = (1, j, k)
     boundary_adjacent_indices = (2, j, k)
-<<<<<<< HEAD
-    previous_timestep_storage_indices = (0, j, k)
-
-    Δx = Δxᶠᶜᶜ(1, j, k, grid)
-
-    step_left_boundary!(bc, j, k, boundary_indices, boundary_adjacent_indices, previous_timestep_storage_indices, grid, u, clock, model_fields, Δx)
-=======
-
     Δx = Δxᶠᶜᶜ(1, j, k, grid)
     step_left_boundary!(bc, j, k, boundary_indices, boundary_adjacent_indices, grid, u, clock, model_fields, Δx)
->>>>>>> 3489204c
 
     return nothing
 end
@@ -189,17 +161,9 @@
 @inline function _fill_south_halo!(i, k, grid, u, bc::PAOBC, ::Tuple{Any, Face, Any}, clock, model_fields)
     boundary_indices = (i, 1, k)
     boundary_adjacent_indices = (i, 2, k)
-<<<<<<< HEAD
-    previous_timestep_storage_indices = (i, 0, k)
-
-    Δy = Δyᶜᶠᶜ(i, 1, k, grid)
-
-    step_left_boundary!(bc, i, k, boundary_indices, boundary_adjacent_indices, previous_timestep_storage_indices, grid, u, clock, model_fields, Δy)
-=======
 
     Δy = Δyᶜᶠᶜ(i, 1, k, grid)
     step_left_boundary!(bc, i, k, boundary_indices, boundary_adjacent_indices, grid, u, clock, model_fields, Δy)
->>>>>>> 3489204c
 
     return nothing
 end
@@ -218,17 +182,9 @@
 @inline function _fill_bottom_halo!(i, j, grid, u, bc::PAOBC, ::Tuple{Any, Any, Face}, clock, model_fields)
     boundary_indices = (i, j, 1)
     boundary_adjacent_indices = (i, j, 2)
-<<<<<<< HEAD
-    previous_timestep_storage_indices = (i, j, 0)
-
-    Δz = Δzᶜᶜᶠ(i, j, 1, grid)
-
-    step_left_boundary!(bc, i, j, boundary_indices, boundary_adjacent_indices, previous_timestep_storage_indices, grid, u, clock, model_fields, Δz)
-=======
 
     Δz = Δzᶜᶜᶠ(i, j, 1, grid)
     step_left_boundary!(bc, i, j, boundary_indices, boundary_adjacent_indices, grid, u, clock, model_fields, Δz)
->>>>>>> 3489204c
 
     return nothing
 end