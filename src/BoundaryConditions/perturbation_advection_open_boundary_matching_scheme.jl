using Oceananigans.Operators: Δxᶠᶜᶜ, Δyᶜᶠᶜ, Δzᶜᶜᶠ, Ax_qᶠᶜᶜ, Ay_qᶜᶠᶜ, Az_qᶜᶜᶠ

"""
    PerturbationAdvection

For cases where we assume that the internal flow is a small perturbation from
an external prescribed or coarser flow, we can split the velocity into background
and perturbation components.

We begin with the equation governing the fluid in the interior:
    ∂ₜu + u⋅∇u = −∇P + F,
and note that on the boundary the pressure gradient is zero.
We can then assume that the flow composes of mean (U⃗) and pertubation (u⃗′) components,
and considering the x-component of velocity, we can rewrite the equation as
    ∂ₜu₁ = -u₁∂₁u - u₂∂₂u₁ - u₃∂₃u₁ + F₁ ≈ - U₁∂₁u₁′ - U₂∂₂u₁′ - U₃∂₃u₁′ + F.

Simplify by assuming that U⃗ = Ux̂, an then take a numerical step to find u₁.

When the boundaries are filled the interior is at time tₙ₊₁ so we can take
a backwards euler step (in the case that the mean flow is boundary normal) on a right boundary:
    (Uⁿ⁺¹ - Uⁿ) / Δt + (u′ⁿ⁺¹ - u′ⁿ) / Δt = - Uⁿ⁺¹ (u′ⁿ⁺¹ᵢ - u′ⁿ⁺¹ᵢ₋₁) / Δx + Fᵤ.

This can not be solved for general forcing, but if we assume the dominant forcing is
relaxation to the mean velocity (i.e. u′→0) then Fᵤ = -u′ / τ then we can find u′ⁿ⁺¹:
    u′ⁿ⁺¹ = (uⁿ + Ũu′ⁿ⁺¹ᵢ₋₁ - Uⁿ⁺¹) / (1 + Ũ + Δt/τ),

where Ũ = U Δt / Δx, then uⁿ⁺¹ is:
    uⁿ⁺¹ = (uᵢⁿ + Ũuᵢ₋₁ⁿ⁺¹ + Uⁿ⁺¹τ̃) / (1 + τ̃ + U)

where τ̃ = Δt/τ.

The same operation can be repeated for left boundaries.
"""
struct PerturbationAdvection{VT, FT}
       backward_step :: VT
    inflow_timescale :: FT
   outflow_timescale :: FT
end

Adapt.adapt_structure(to, pe::PerturbationAdvection) =
    PerturbationAdvection(adapt(to, pe.backward_step),
                          adapt(to, pe.inflow_timescale),
                          adapt(to, pe.outflow_timescale))

<<<<<<< HEAD
"""
    PerturbationAdvectionOpenBoundaryCondition(val, FT = Float64;
                                               backward_step = true,
                                               outflow_timescale = Inf,
                                               inflow_timescale = 0.0, kwargs...)

Creates a `PerturbationAdvectionOpenBoundaryCondition` with a given `outflow_timescale` and
`inflow_timescale`. `backward_step` determines whether we assume a backward and forward time
discretization. For details about this method, refer to the docstring for `PerturbationAdvection`.
"""
function PerturbationAdvectionOpenBoundaryCondition(val, FT = Float64;
                                                    backward_step = true,
                                                    outflow_timescale = Inf,
                                                    inflow_timescale = 0, kwargs...)
=======
function PerturbationAdvectionOpenBoundaryCondition(val, FT = Float64;
                                                    backward_step = true,
                                                    outflow_timescale = Inf,
                                                    inflow_timescale = 300.0, kwargs...)
>>>>>>> 486c54ad

    classification = Open(PerturbationAdvection(Val(backward_step), inflow_timescale, outflow_timescale))

    @warn "`PerturbationAdvection` open boundaries matching scheme is experimental and un-tested/validated"

    return BoundaryCondition(classification, val; kwargs...)
end

const PAOBC = BoundaryCondition{<:Open{<:PerturbationAdvection}}

const BPAOBC = BoundaryCondition{<:Open{<:PerturbationAdvection{Val{true}}}}
const FPAOBC = BoundaryCondition{<:Open{<:PerturbationAdvection{Val{false}}}}

@inline function step_right_boundary!(bc::BPAOBC, l, m, boundary_indices, boundary_adjacent_indices,
                                      grid, u, clock, model_fields, ΔX)
    Δt = clock.last_stage_Δt
    Δt = ifelse(isinf(Δt), 0, Δt)

    ūⁿ⁺¹ = getbc(bc, l, m, grid, clock, model_fields)
    uᵢⁿ     = @inbounds getindex(u, boundary_indices...)
    uᵢ₋₁ⁿ⁺¹ = @inbounds getindex(u, boundary_adjacent_indices...)
    U = max(0, min(1, Δt / ΔX * ūⁿ⁺¹))

    pa = bc.classification.matching_scheme
    τ = ifelse(ūⁿ⁺¹ >= 0, pa.outflow_timescale, pa.inflow_timescale)
    τ̃ = Δt / τ

    uᵢⁿ⁺¹ = ifelse(isinf(τ̃),
                   ūⁿ⁺¹,
                   (uᵢⁿ + U * uᵢ₋₁ⁿ⁺¹ + ūⁿ⁺¹ * τ̃) / (1 + τ̃ + U))

    @inbounds setindex!(u, uᵢⁿ⁺¹, boundary_indices...)

    return nothing
end

@inline function step_left_boundary!(bc::BPAOBC, l, m, boundary_indices, boundary_adjacent_indices, boundary_secret_storage_indices,
                                     grid, u, clock, model_fields, ΔX)
    Δt = clock.last_stage_Δt
    Δt = ifelse(isinf(Δt), 0, Δt)

    ūⁿ⁺¹ = getbc(bc, l, m, grid, clock, model_fields)
    uᵢⁿ     = @inbounds getindex(u, boundary_secret_storage_indices...)
    uᵢ₋₁ⁿ⁺¹ = @inbounds getindex(u, boundary_adjacent_indices...)
    U = min(0, max(-1, Δt / ΔX * ūⁿ⁺¹))

    pa = bc.classification.matching_scheme
    τ = ifelse(ūⁿ⁺¹ <= 0, pa.outflow_timescale, pa.inflow_timescale)
    τ̃ = Δt / τ

    u₁ⁿ⁺¹ = ifelse(isinf(τ̃),
                   ūⁿ⁺¹,
                   (uᵢⁿ - U * uᵢ₋₁ⁿ⁺¹ + ūⁿ⁺¹ * τ̃) / (1 + τ̃ - U))

    @inbounds setindex!(u, u₁ⁿ⁺¹, boundary_indices...)
    @inbounds setindex!(u, u₁ⁿ⁺¹, boundary_secret_storage_indices...)

    return nothing
end


@inline function step_right_boundary!(bc::FPAOBC, l, m, boundary_indices, boundary_adjacent_indices,
                                      grid, u, clock, model_fields, ΔX)
    Δt = clock.last_stage_Δt
    Δt = ifelse(isinf(Δt), 0, Δt)

    ūⁿ⁺¹ = getbc(bc, l, m, grid, clock, model_fields)
    uᵢⁿ     = @inbounds getindex(u, boundary_indices...)
    uᵢ₋₁ⁿ⁺¹ = @inbounds getindex(u, boundary_adjacent_indices...)
    U = max(0, min(1, Δt / ΔX * ūⁿ⁺¹))
    pa = bc.classification.matching_scheme
    τ = ifelse(ūⁿ⁺¹ >= 0, pa.outflow_timescale, pa.inflow_timescale)
    τ̃ = Δt / τ

    uᵢⁿ⁺¹ = uᵢⁿ + U * (uᵢ₋₁ⁿ⁺¹ - ūⁿ⁺¹) + (ūⁿ⁺¹ - uᵢⁿ) * τ̃
    @inbounds setindex!(u, uᵢⁿ⁺¹, boundary_indices...)

    return nothing
end

@inline function step_left_boundary!(bc::FPAOBC, l, m, boundary_indices, boundary_adjacent_indices, boundary_secret_storage_indices,
                                     grid, u, clock, model_fields, ΔX)
    Δt = clock.last_stage_Δt
    Δt = ifelse(isinf(Δt), 0, Δt)

    ūⁿ⁺¹ = getbc(bc, l, m, grid, clock, model_fields)
    uᵢⁿ     = @inbounds getindex(u, boundary_secret_storage_indices...)
    uᵢ₋₁ⁿ⁺¹ = @inbounds getindex(u, boundary_adjacent_indices...)
    U = min(0, max(-1, Δt / ΔX * ūⁿ⁺¹))
    pa = bc.classification.matching_scheme
    τ = ifelse(ūⁿ⁺¹ <= 0, pa.outflow_timescale, pa.inflow_timescale)
    τ̃ = Δt / τ

    u₁ⁿ⁺¹ = uᵢⁿ - U * (uᵢ₋₁ⁿ⁺¹ - ūⁿ⁺¹) + (ūⁿ⁺¹ - uᵢⁿ) * τ̃
    @inbounds setindex!(u, u₁ⁿ⁺¹, boundary_indices...)
    @inbounds setindex!(u, u₁ⁿ⁺¹, boundary_secret_storage_indices...)

    return nothing
end

@inline function _fill_east_halo!(j, k, grid, u, bc::PAOBC, ::Tuple{Face, Any, Any}, clock, model_fields)
    i = grid.Nx + 1
    boundary_indices = (i, j, k)
    boundary_adjacent_indices = (i-1, j, k)

    Δx = Δxᶠᶜᶜ(i, j, k, grid)

    step_right_boundary!(bc, j, k, boundary_indices, boundary_adjacent_indices, grid, u, clock, model_fields, Δx)

    return nothing
end

@inline function _fill_west_halo!(j, k, grid, u, bc::PAOBC, ::Tuple{Face, Any, Any}, clock, model_fields)
    boundary_indices = (1, j, k)
    boundary_adjacent_indices = (2, j, k)
    boundary_secret_storage_indices = (0, j, k)

    Δx = Δxᶠᶜᶜ(1, j, k, grid)

    step_left_boundary!(bc, j, k, boundary_indices, boundary_adjacent_indices, boundary_secret_storage_indices, grid, u, clock, model_fields, Δx)

    return nothing
end

@inline function _fill_north_halo!(i, k, grid, u, bc::PAOBC, ::Tuple{Any, Face, Any}, clock, model_fields)
    j = grid.Ny + 1
    boundary_indices = (i, j, k)
    boundary_adjacent_indices = (i, j-1, k)

    Δy = Δyᶜᶠᶜ(i, j, k, grid)

    step_right_boundary!(bc, i, k, boundary_indices, boundary_adjacent_indices, grid, u, clock, model_fields, Δy)

    return nothing
end

@inline function _fill_south_halo!(i, k, grid, u, bc::PAOBC, ::Tuple{Any, Face, Any}, clock, model_fields)
    boundary_indices = (i, 1, k)
    boundary_adjacent_indices = (i, 2, k)
    boundary_secret_storage_indices = (i, 0, k)

    Δy = Δyᶜᶠᶜ(i, 1, k, grid)

    step_left_boundary!(bc, i, k, boundary_indices, boundary_adjacent_indices, boundary_secret_storage_indices, grid, u, clock, model_fields, Δy)

    return nothing
end

@inline function _fill_top_halo!(i, j, grid, u, bc::PAOBC, ::Tuple{Any, Any, Face}, clock, model_fields)
    k = grid.Nz + 1
    boundary_indices = (i, j, k)
    boundary_adjacent_indices = (i, j, k-1)

    Δz = Δzᶜᶜᶠ(i, j, k, grid)

    step_right_boundary!(bc, i, j, boundary_indices, boundary_adjacent_indices, grid, u, clock, model_fields, Δz)

    return nothing
end

@inline function _fill_bottom_halo!(i, j, grid, u, bc::PAOBC, ::Tuple{Any, Any, Face}, clock, model_fields)
    boundary_indices = (i, j, 1)
    boundary_adjacent_indices = (i, j, 2)
    boundary_secret_storage_indices = (i, j, 0)

    Δz = Δzᶜᶜᶠ(i, j, 1, grid)

    step_left_boundary!(bc, i, j, boundary_indices, boundary_adjacent_indices, boundary_secret_storage_indices, grid, u, clock, model_fields, Δz)

    return nothing
end<|MERGE_RESOLUTION|>--- conflicted
+++ resolved
@@ -42,7 +42,6 @@
                           adapt(to, pe.inflow_timescale),
                           adapt(to, pe.outflow_timescale))
 
-<<<<<<< HEAD
 """
     PerturbationAdvectionOpenBoundaryCondition(val, FT = Float64;
                                                backward_step = true,
@@ -57,12 +56,6 @@
                                                     backward_step = true,
                                                     outflow_timescale = Inf,
                                                     inflow_timescale = 0, kwargs...)
-=======
-function PerturbationAdvectionOpenBoundaryCondition(val, FT = Float64;
-                                                    backward_step = true,
-                                                    outflow_timescale = Inf,
-                                                    inflow_timescale = 300.0, kwargs...)
->>>>>>> 486c54ad
 
     classification = Open(PerturbationAdvection(Val(backward_step), inflow_timescale, outflow_timescale))
 
