import Oceananigans.Architectures: on_architecture

"""
    struct BoundaryCondition{C<:AbstractBoundaryConditionClassification, T}

Container for boundary conditions.
"""
struct BoundaryCondition{C<:AbstractBoundaryConditionClassification, T}
    classification :: C
    condition :: T
end

"""
    BoundaryCondition(classification::AbstractBoundaryConditionClassification, condition::Function;
                      parameters = nothing,
                      discrete_form = false,
                      field_dependencies=())

Construct a boundary condition of type `classification` with a function boundary `condition`.

By default, the function boudnary `condition` is assumed to have the 'continuous form'
`condition(ξ, η, t)`, where `t` is time and `ξ` and `η` vary along the boundary.
In particular:

- On `x`-boundaries, `condition(y, z, t)`.
- On `y`-boundaries, `condition(x, z, t)`.
- On `z`-boundaries, `condition(x, y, t)`.

If `parameters` is not `nothing`, then function boundary conditions have the form
`func(ξ, η, t, parameters)`, where `ξ` and `η` are spatial coordinates varying along
the boundary as explained above.

If `discrete_form = true`, the function `condition` is assumed to have the "discrete form",
```
condition(i, j, grid, clock, model_fields)
```
where `i`, and `j` are indices that vary along the boundary. If `discrete_form = true` and
`parameters` is not `nothing`, the function `condition` is called with
```
condition(i, j, grid, clock, model_fields, parameters)
```
"""
function BoundaryCondition(classification::AbstractBoundaryConditionClassification, condition::Function;
                           parameters = nothing,
                           discrete_form = false,
                           field_dependencies=())

    if discrete_form
        field_dependencies != () && error("Cannot set `field_dependencies` when `discrete_form=true`!")
        condition = DiscreteBoundaryFunction(condition, parameters)
    else
        # The `ContinuousBoundaryFunction` is "regularized" for field location in the FieldBoundaryConditions constructor.
        condition = ContinuousBoundaryFunction(condition, parameters, field_dependencies)
    end

    return BoundaryCondition(classification, condition)
end

# Convenience constructors for buondary condition passing classification types
BoundaryCondition(Classification::DataType, args...; kwargs...) = BoundaryCondition(Classification(), args...; kwargs...)
BoundaryCondition(::Type{Open}, args...; kwargs...)             = BoundaryCondition(Open(nothing),    args...; kwargs...)

# Adapt boundary condition struct to be GPU friendly and passable to GPU kernels.
Adapt.adapt_structure(to, b::BoundaryCondition) =
    BoundaryCondition(Adapt.adapt(to, b.classification), Adapt.adapt(to, b.condition))

# Adapt boundary condition struct to be GPU friendly and passable to GPU kernels.
on_architecture(to, b::BoundaryCondition) =
    BoundaryCondition(on_architecture(to, b.classification), on_architecture(to, b.condition))

#####
##### Some abbreviations to make life easier.
#####

# These type aliases make dispatching on BCs easier (not exported).
const BC   = BoundaryCondition
const FBC  = BoundaryCondition{<:Flux}
const PBC  = BoundaryCondition{<:Periodic}
const OBC  = BoundaryCondition{<:Open}
const VBC  = BoundaryCondition{<:Value}
const GBC  = BoundaryCondition{<:Gradient}
const ZFBC = BoundaryCondition{Flux, Nothing} # "zero" flux
const MCBC = BoundaryCondition{<:MultiRegionCommunication}
const DCBC = BoundaryCondition{<:DistributedCommunication}
const ZBC  = BoundaryCondition{<:Zipper}

# More readable BC constructors for the public API.
                PeriodicBoundaryCondition() = BoundaryCondition(Periodic(),                 nothing)
                  NoFluxBoundaryCondition() = BoundaryCondition(Flux(),                     nothing)
            ImpenetrableBoundaryCondition() = BoundaryCondition(Open(), nothing)
MultiRegionCommunicationBoundaryCondition() = BoundaryCondition(MultiRegionCommunication(), nothing)
DistributedCommunicationBoundaryCondition() = BoundaryCondition(DistributedCommunication(), nothing)
<<<<<<< HEAD
                  ZipperBoundaryCondition() = BoundaryCondition(Zipper(), 1)
=======
            ZipperBoundaryCondition(sign=1) = BoundaryCondition(Zipper(), sign)
>>>>>>> fd40e484

                    FluxBoundaryCondition(val; kwargs...) = BoundaryCondition(Flux(), val; kwargs...)
                   ValueBoundaryCondition(val; kwargs...) = BoundaryCondition(Value(), val; kwargs...)
                GradientBoundaryCondition(val; kwargs...) = BoundaryCondition(Gradient(), val; kwargs...)
                    OpenBoundaryCondition(val; kwargs...) = BoundaryCondition(Open(nothing), val; kwargs...)
MultiRegionCommunicationBoundaryCondition(val; kwargs...) = BoundaryCondition(MultiRegionCommunication(), val; kwargs...)
DistributedCommunicationBoundaryCondition(val; kwargs...) = BoundaryCondition(DistributedCommunication(), val; kwargs...)
                  ZipperBoundaryCondition(val; kwargs...) = BoundaryCondition(Zipper(), val; kwargs...)

# Support for various types of boundary conditions.
#
# Notes:
#     * "two-dimensional forms" (i, j, grid, ...) support boundary conditions on "native" grid boundaries:
#       east, west, etc.
#     * additional arguments to `fill_halo_regions` enter `getbc` after the `grid` argument:
#           so `fill_halo_regions!(c, clock, fields)` translates to `getbc(bc, i, j, grid, clock, fields)`, etc.

@inline getbc(bc, args...) = bc.condition(args...) # fallback!

@inline getbc(::BC{<:Open, Nothing}, ::Integer, ::Integer, grid::AbstractGrid, args...) = zero(grid)
@inline getbc(::BC{<:Flux, Nothing}, ::Integer, ::Integer, grid::AbstractGrid, args...) = zero(grid)
@inline getbc(::Nothing,             ::Integer, ::Integer, grid::AbstractGrid, args...) = zero(grid)

@inline getbc(bc::BC{<:Any, <:Number}, args...) = bc.condition
@inline getbc(bc::BC{<:Any, <:AbstractArray}, i::Integer, j::Integer, grid::AbstractGrid, args...) = @inbounds bc.condition[i, j]

# Support for Ref boundary conditions
const NumberRef = Base.RefValue{<:Number}
@inline getbc(bc::BC{<:Any, <:NumberRef}, args...) = bc.condition[]

#####
##### Validation with topology
#####

validate_boundary_condition_topology(bc::Union{PBC, MCBC, Nothing}, topo::Grids.Periodic, side) = nothing
validate_boundary_condition_topology(bc, topo::Grids.Periodic, side) =
    throw(ArgumentError("Cannot set $side $bc in a `Periodic` direction!"))

validate_boundary_condition_topology(::Nothing, topo::Flat, side) = nothing
validate_boundary_condition_topology(bc, topo::Flat, side) =
    throw(ArgumentError("Cannot set $side $bc in a `Flat` direction!"))

validate_boundary_condition_topology(bc, topo, side) = nothing

#####
##### Validation with architecture
#####

validate_boundary_condition_architecture(bc, arch, side) = nothing

validate_boundary_condition_architecture(bc::BoundaryCondition, arch, side) =
    validate_boundary_condition_architecture(bc.condition, arch, bc, side)

validate_boundary_condition_architecture(condition, arch, bc, side) = nothing
validate_boundary_condition_architecture(::Array, ::CPU, bc, side) = nothing
validate_boundary_condition_architecture(::CuArray, ::GPU, bc, side) = nothing

validate_boundary_condition_architecture(::CuArray, ::CPU, bc, side) =
    throw(ArgumentError("$side $bc must use `Array` rather than `CuArray` on CPU architectures!"))

validate_boundary_condition_architecture(::Array, ::GPU, bc, side) =
    throw(ArgumentError("$side $bc must use `CuArray` rather than `Array` on GPU architectures!"))
<|MERGE_RESOLUTION|>--- conflicted
+++ resolved
@@ -90,11 +90,7 @@
             ImpenetrableBoundaryCondition() = BoundaryCondition(Open(), nothing)
 MultiRegionCommunicationBoundaryCondition() = BoundaryCondition(MultiRegionCommunication(), nothing)
 DistributedCommunicationBoundaryCondition() = BoundaryCondition(DistributedCommunication(), nothing)
-<<<<<<< HEAD
-                  ZipperBoundaryCondition() = BoundaryCondition(Zipper(), 1)
-=======
             ZipperBoundaryCondition(sign=1) = BoundaryCondition(Zipper(), sign)
->>>>>>> fd40e484
 
                     FluxBoundaryCondition(val; kwargs...) = BoundaryCondition(Flux(), val; kwargs...)
                    ValueBoundaryCondition(val; kwargs...) = BoundaryCondition(Value(), val; kwargs...)
