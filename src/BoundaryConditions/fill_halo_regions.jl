using OffsetArrays: OffsetArray
using Oceananigans.Utils
using Oceananigans.Grids: architecture

import Base

#####
##### General halo filling functions
#####

fill_halo_regions!(::Nothing, args...; kwargs...) = nothing
fill_halo_regions!(::NamedTuple{(), Tuple{}}, args...; kwargs...) = nothing

"""
    fill_halo_regions!(fields::Union{Tuple, NamedTuple}, arch, args...)

Fill halo regions for each field in the tuple `fields` according to their boundary
conditions, possibly recursing into `fields` if it is a nested tuple-of-tuples.
"""
# Some fields have `nothing` boundary conditions, such as `FunctionField` and `ZeroField`.
fill_halo_regions!(c::OffsetArray, ::Nothing, args...; kwargs...) = nothing

# Returns the boundary conditions a specific side for `FieldBoundaryConditions` inputs and
# a tuple of boundary conditions for `NTuple{N, <:FieldBoundaryConditions}` inputs
for dir in (:west, :east, :south, :north, :bottom, :top)
    extract_side_bc = Symbol(:extract_, dir, :_bc)
    @eval begin
        @inline $extract_side_bc(bc) = bc.$dir
        @inline $extract_side_bc(bc::Tuple) = map($extract_side_bc, bc)
    end
end
#
@inline extract_bc(bc, ::Val{:west})   = tuple(extract_west_bc(bc))
@inline extract_bc(bc, ::Val{:east})   = tuple(extract_east_bc(bc))
@inline extract_bc(bc, ::Val{:south})  = tuple(extract_south_bc(bc))
@inline extract_bc(bc, ::Val{:north})  = tuple(extract_north_bc(bc))
@inline extract_bc(bc, ::Val{:bottom}) = tuple(extract_bottom_bc(bc))
@inline extract_bc(bc, ::Val{:top})    = tuple(extract_top_bc(bc))

@inline extract_bc(bc, ::Val{:west_and_east})   = (extract_west_bc(bc), extract_east_bc(bc))
@inline extract_bc(bc, ::Val{:south_and_north}) = (extract_south_bc(bc), extract_north_bc(bc))
@inline extract_bc(bc, ::Val{:bottom_and_top})  = (extract_bottom_bc(bc), extract_top_bc(bc))

# Finally, the true fill_halo!
const MaybeTupledData = Union{OffsetArray, NTuple{<:Any, OffsetArray}}

"Fill halo regions in ``x``, ``y``, and ``z`` for a given field's data."
function fill_halo_regions!(c::MaybeTupledData, boundary_conditions, indices, loc, grid, args...; kwargs...)

    arch = architecture(grid)

    fill_halos!, bcs = permute_boundary_conditions(boundary_conditions)
    number_of_tasks  = length(fill_halos!)

    # Fill halo in the three permuted directions (1, 2, and 3), making sure dependencies are fulfilled
    for task = 1:number_of_tasks
        fill_halo_event!(c, fill_halos![task], bcs[task], indices, loc, arch, grid, args...; kwargs...)
    end

    return nothing
end

function fill_halo_event!(c, fill_halos!, bcs, indices, loc, arch, grid, args...; kwargs...)

    # Calculate size and offset of the fill_halo kernel
    # We assume that the kernel size is the same for west and east boundaries, 
    # south and north boundaries, and bottom and top boundaries
    size   = fill_halo_size(c, fill_halos!, indices, bcs[1], loc, grid)
    offset = fill_halo_offset(size, fill_halos!, indices)

    fill_halos!(c, bcs..., size, offset, loc, arch, grid, args...; kwargs...)

    return nothing
end

# In case of a DistributedCommunication paired with a 
# Flux, Value or Gradient boundary condition, we split the direction in two single-sided
# fill_halo! events (see issue #3342)
# `permute_boundary_conditions` returns a 2-tuple containing the ordered operations to execute in 
# position [1] and the associated boundary conditions in position [2]
function permute_boundary_conditions(boundary_conditions)

    split_x_boundaries = split_boundary(extract_west_bc(boundary_conditions),  extract_east_bc(boundary_conditions))
    split_y_boundaries = split_boundary(extract_south_bc(boundary_conditions), extract_north_bc(boundary_conditions))

    west_bc  = extract_west_bc(boundary_conditions)
    east_bc  = extract_east_bc(boundary_conditions)
    south_bc = extract_south_bc(boundary_conditions)
    north_bc = extract_north_bc(boundary_conditions)
    
    if split_x_boundaries
        if split_y_boundaries
            fill_halos! = [fill_west_halo!, fill_east_halo!, fill_south_halo!, fill_north_halo!, fill_bottom_and_top_halo!]
            sides       = [:west, :east, :south, :north, :bottom_and_top]
            bcs_array   = [west_bc, east_bc, south_bc, north_bc, extract_bottom_bc(boundary_conditions)]
        else
            fill_halos! = [fill_west_halo!, fill_east_halo!, fill_south_and_north_halo!, fill_bottom_and_top_halo!]
            sides       = [:west, :east, :south_and_north, :bottom_and_top]
            bcs_array   = [west_bc, east_bc, south_bc, extract_bottom_bc(boundary_conditions)]
        end
    else
        if split_y_boundaries
            fill_halos! = [fill_west_and_east_halo!, fill_south_halo!, fill_north_halo!, fill_bottom_and_top_halo!]
            sides       = [:west_and_east, :south, :north, :bottom_and_top]
            bcs_array   = [west_bc, south_bc, north_bc, extract_bottom_bc(boundary_conditions)]
        else
            fill_halos! = [fill_west_and_east_halo!, fill_south_and_north_halo!, fill_bottom_and_top_halo!]
            sides       = [:west_and_east, :south_and_north, :bottom_and_top]
            bcs_array   = [west_bc, south_bc, extract_bottom_bc(boundary_conditions)]
        end
    end

    perm = sortperm(bcs_array, lt=fill_first)
    fill_halos! = fill_halos![perm]
    sides = sides[perm]

    boundary_conditions = Tuple(extract_bc(boundary_conditions, Val(side)) for side in sides)

    return fill_halos!, boundary_conditions
end

# Split direction in two distinct fill_halo! events in case of a communication boundary condition 
# (distributed DCBC), paired with a Flux, Value or Gradient boundary condition
split_boundary(bcs1, bcs2)     = false
split_boundary(::DCBC, ::DCBC) = false
split_boundary(bcs1, ::DCBC)   = true
split_boundary(::DCBC, bcs2)   = true

# TODO: support heterogeneous distributed-shared communication
# split_boundary(::MCBC, ::DCBC) = false
# split_boundary(::DCBC, ::MCBC) = false
# split_boundary(::MCBC, ::MCBC) = false
# split_boundary(bcs1, ::MCBC)   = true
# split_boundary(::MCBC, bcs2)   = true

#####
##### Halo filling order
#####

const PBCT  = Union{PBC,  NTuple{<:Any, <:PBC}}
const MCBCT = Union{MCBC, NTuple{<:Any, <:MCBC}}
const DCBCT = Union{DCBC, NTuple{<:Any, <:DCBC}}

# Distributed halos have to be filled last to allow the 
# possibility of asynchronous communication: 
# If other halos are filled after we initiate the distributed communication, 
# (but before communication is completed) the halos will be overwritten. 
# For this reason we always want to perform local halo filling first and then 
# initiate communication

# Periodic is handled after Flux, Value, Gradient because
# Periodic fills also corners while Flux, Value, Gradient do not
# TODO: remove this ordering requirement (see issue https://github.com/CliMA/Oceananigans.jl/issues/3342)

# Order of halo filling
# 1) Flux, Value, Gradient (TODO: remove these BC and apply them as fluxes)
# 2) Periodic (PBCT)
# 3) Shared Communication (MCBCT)
# 4) Distributed Communication (DCBCT)

# We define "greater than" `>` and "lower than", for boundary conditions
# following the rules outlined in `fill_first`
# i.e. if `bc1 > bc2` then `bc2` precedes `bc1` in filling order
@inline Base.isless(bc1::BoundaryCondition, bc2::BoundaryCondition) = fill_first(bc1, bc2)

# fallback for `Nothing` BC.
@inline Base.isless(::Nothing,           ::Nothing) = true
@inline Base.isless(::BoundaryCondition, ::Nothing) = false
@inline Base.isless(::Nothing, ::BoundaryCondition) = true
@inline Base.isless(::BoundaryCondition, ::Missing) = false
@inline Base.isless(::Missing, ::BoundaryCondition) = true

fill_first(bc1::DCBCT, bc2)        = false
fill_first(bc1::PBCT,  bc2::DCBCT) = true
fill_first(bc1::DCBCT, bc2::PBCT)  = false
fill_first(bc1::MCBCT, bc2::DCBCT) = true
fill_first(bc1::DCBCT, bc2::MCBCT) = false
fill_first(bc1, bc2::DCBCT)        = true
fill_first(bc1::DCBCT, bc2::DCBCT) = true
fill_first(bc1::PBCT,  bc2)        = false
fill_first(bc1::MCBCT, bc2)        = false
fill_first(bc1::PBCT,  bc2::MCBCT) = true
fill_first(bc1::MCBCT, bc2::PBCT)  = false
fill_first(bc1, bc2::PBCT)         = true
fill_first(bc1, bc2::MCBCT)        = true
fill_first(bc1::PBCT,  bc2::PBCT)  = true
fill_first(bc1::MCBCT, bc2::MCBCT) = true
fill_first(bc1, bc2)               = true

#####
##### Double-sided fill_halo! kernels
#####

@kernel function _fill_west_and_east_halo!(c, west_bc, east_bc, loc, grid, args) 
    j, k = @index(Global, NTuple)
    _fill_west_halo!(j, k, grid, c, west_bc, loc, args...)
    _fill_east_halo!(j, k, grid, c, east_bc, loc, args...)
end

@kernel function _fill_south_and_north_halo!(c, south_bc, north_bc, loc, grid, args)
    i, k = @index(Global, NTuple)
    _fill_south_halo!(i, k, grid, c, south_bc, loc, args...)
    _fill_north_halo!(i, k, grid, c, north_bc, loc, args...)
end

@kernel function _fill_bottom_and_top_halo!(c, bottom_bc, top_bc, loc, grid, args)
    i, j = @index(Global, NTuple)
    _fill_bottom_halo!(i, j, grid, c, bottom_bc, loc, args...)
       _fill_top_halo!(i, j, grid, c, top_bc,    loc, args...)
end

#####
##### Single-sided fill_halo! kernels
#####

@kernel function _fill_only_west_halo!(c, bc, loc, grid, args)
    j, k = @index(Global, NTuple)
    _fill_west_halo!(j, k, grid, c, bc, loc, args...)
end

@kernel function _fill_only_south_halo!(c, bc, loc, grid, args)
    i, k = @index(Global, NTuple)
    _fill_south_halo!(i, k, grid, c, bc, loc, args...)
end

@kernel function _fill_only_bottom_halo!(c, bc, loc, grid, args)
    i, j = @index(Global, NTuple)
    _fill_bottom_halo!(i, j, grid, c, bc, loc, args...)
end

@kernel function _fill_only_east_halo!(c, bc, loc, grid, args)
    j, k = @index(Global, NTuple)
    _fill_east_halo!(j, k, grid, c, bc, loc, args...)
end

@kernel function _fill_only_north_halo!(c, bc, loc, grid, args)
    i, k = @index(Global, NTuple)
    _fill_north_halo!(i, k, grid, c, bc, loc, args...)
end

@kernel function _fill_only_top_halo!(c, bc, loc, grid, args)
    i, j = @index(Global, NTuple)
    _fill_top_halo!(i, j, grid, c, bc, loc, args...)
end

#####
##### Tupled double-sided fill_halo! kernels
#####

# Note, we do not need tupled single-sided fill_halo! kernels since `DCBC` do not 
# support tupled halo filling
import Oceananigans.Utils: @constprop

@kernel function _fill_west_and_east_halo!(c::NTuple, west_bc, east_bc, loc, grid, args)
    j, k = @index(Global, NTuple)
    ntuple(Val(length(west_bc))) do n
        Base.@_inline_meta
        @constprop(:aggressive) # TODO constprop failure on `loc[n]`
        @inbounds begin
            _fill_west_halo!(j, k, grid, c[n], west_bc[n], loc[n], args...)
            _fill_east_halo!(j, k, grid, c[n], east_bc[n], loc[n], args...)
        end
    end
end

@kernel function _fill_south_and_north_halo!(c::NTuple, south_bc, north_bc, loc, grid, args) 
    i, k = @index(Global, NTuple)
    ntuple(Val(length(south_bc))) do n
        Base.@_inline_meta
        @constprop(:aggressive) # TODO constprop failure on `loc[n]`
        @inbounds begin
            _fill_south_halo!(i, k, grid, c[n], south_bc[n], loc[n], args...)
            _fill_north_halo!(i, k, grid, c[n], north_bc[n], loc[n], args...)
        end
    end
end

@kernel function _fill_bottom_and_top_halo!(c::NTuple, bottom_bc, top_bc, loc, grid, args) 
    i, j = @index(Global, NTuple)
    ntuple(Val(length(bottom_bc))) do n
        Base.@_inline_meta
        @constprop(:aggressive) # TODO constprop failure on `loc[n]`
        @inbounds begin
            _fill_bottom_halo!(i, j, grid, c[n], bottom_bc[n], loc[n], args...)
               _fill_top_halo!(i, j, grid, c[n], top_bc[n],    loc[n], args...)
        end
    end
end

#####
##### Kernel launchers for single-sided fill_halos
#####

fill_west_halo!(c, bc, size, offset, loc, arch, grid, args...; kwargs...) = 
    launch!(arch, grid, KernelParameters(size, offset), _fill_only_west_halo!, c, bc, loc, grid, Tuple(args); kwargs...)
fill_east_halo!(c, bc, size, offset, loc, arch, grid, args...; kwargs...) = 
    launch!(arch, grid, KernelParameters(size, offset), _fill_only_east_halo!, c, bc, loc, grid, Tuple(args); kwargs...)
fill_south_halo!(c, bc, size, offset, loc, arch, grid, args...; kwargs...) = 
    launch!(arch, grid, KernelParameters(size, offset), _fill_only_south_halo!, c, bc, loc, grid, Tuple(args); kwargs...)
fill_north_halo!(c, bc, size, offset, loc, arch, grid, args...; kwargs...) = 
    launch!(arch, grid, KernelParameters(size, offset), _fill_only_north_halo!, c, bc, loc, grid, Tuple(args); kwargs...)
fill_bottom_halo!(c, bc, size, offset, loc, arch, grid, args...; kwargs...) = 
    launch!(arch, grid, KernelParameters(size, offset), _fill_only_bottom_halo!, c, bc, loc, grid, Tuple(args); kwargs...)
fill_top_halo!(c, bc, size, offset, loc, arch, grid, args...; kwargs...) = 
    launch!(arch, grid, KernelParameters(size, offset), _fill_only_top_halo!, c, bc, loc, grid, Tuple(args); kwargs...)

#####
##### Kernel launchers for double-sided fill_halos
#####

fill_west_and_east_halo!(c, west_bc, east_bc, size, offset, loc, arch, grid, args...; kwargs...) =
    launch!(arch, grid, KernelParameters(size, offset), _fill_west_and_east_halo!, c, west_bc, east_bc, loc, grid, Tuple(args); kwargs...)

fill_south_and_north_halo!(c, south_bc, north_bc, size, offset, loc, arch, grid, args...; kwargs...) =
    launch!(arch, grid, KernelParameters(size, offset), _fill_south_and_north_halo!, c, south_bc, north_bc, loc, grid, Tuple(args); kwargs...)

fill_bottom_and_top_halo!(c, bottom_bc, top_bc, size, offset, loc, arch, grid, args...; kwargs...) =
    launch!(arch, grid, KernelParameters(size, offset), _fill_bottom_and_top_halo!, c, bottom_bc, top_bc, loc, grid, Tuple(args); kwargs...)

#####
##### Calculate kernel size and offset for Windowed and Sliced Fields
#####

const WEB = Union{typeof(fill_west_and_east_halo!), typeof(fill_west_halo!), typeof(fill_east_halo!)}
const SNB = Union{typeof(fill_south_and_north_halo!), typeof(fill_south_halo!), typeof(fill_north_halo!)}
const TBB = Union{typeof(fill_bottom_and_top_halo!), typeof(fill_bottom_halo!), typeof(fill_top_halo!)}

# Tupled halo filling _only_ deals with full fields!
@inline fill_halo_size(::Tuple, ::WEB, args...) = :yz
@inline fill_halo_size(::Tuple, ::SNB, args...) = :xz
@inline fill_halo_size(::Tuple, ::TBB, args...) = :xy

# If indices are colon, fill the whole boundary plane!
@inline fill_halo_size(::OffsetArray, ::WEB, ::Tuple{<:Any, <:Colon, <:Colon}, args...) = :yz
@inline fill_halo_size(::OffsetArray, ::SNB, ::Tuple{<:Colon, <:Any, <:Colon}, args...) = :xz
@inline fill_halo_size(::OffsetArray, ::TBB, ::Tuple{<:Colon, <:Colon, <:Any}, args...) = :xy

# If the index is a Colon and the location is _NOT_ a `Nothing` (i.e. not a `ReducedField`), 
# then fill the whole boundary, otherwise fill the size of the corresponding array
@inline whole_halo(idx, loc)           = false
@inline whole_halo(idx,     ::Nothing) = false
@inline whole_halo(::Colon, ::Nothing) = false
@inline whole_halo(::Colon,       loc) = true

# Calculate kernel size
@inline fill_halo_size(c::OffsetArray, ::WEB, idx, bc, loc, grid) =
    @inbounds (ifelse(whole_halo(idx[2], loc[2]), size(grid, 2), size(c, 2)), ifelse(whole_halo(idx[3], loc[3]), size(grid, 3), size(c, 3)))
@inline fill_halo_size(c::OffsetArray, ::SNB, idx, bc, loc, grid) =
    @inbounds (ifelse(whole_halo(idx[1], loc[1]), size(grid, 1), size(c, 1)), ifelse(whole_halo(idx[3], loc[3]), size(grid, 3), size(c, 3)))
@inline fill_halo_size(c::OffsetArray, ::TBB, idx, bc, loc, grid) =
    @inbounds (ifelse(whole_halo(idx[1], loc[1]), size(grid, 1), size(c, 1)), ifelse(whole_halo(idx[2], loc[2]), size(grid, 2), size(c, 2)))

# Remember that Periodic BCs also fill halo points!
@inline fill_halo_size(c::OffsetArray, ::WEB, idx, ::PBC, args...) = @inbounds size(c)[[2, 3]]
@inline fill_halo_size(c::OffsetArray, ::SNB, idx, ::PBC, args...) = @inbounds size(c)[[1, 3]]
@inline fill_halo_size(c::OffsetArray, ::TBB, idx, ::PBC, args...) = @inbounds size(c)[[1, 2]]
@inline fill_halo_size(c::OffsetArray, ::WEB, ::Tuple{<:Any, <:Colon, <:Colon}, ::PBC, args...) = @inbounds size(c)[[2, 3]]
@inline fill_halo_size(c::OffsetArray, ::SNB, ::Tuple{<:Colon, <:Any, <:Colon}, ::PBC, args...) = @inbounds size(c)[[1, 3]]
@inline fill_halo_size(c::OffsetArray, ::TBB, ::Tuple{<:Colon, <:Colon, <:Any}, ::PBC, args...) = @inbounds size(c)[[1, 2]]

# The offsets are non-zero only if the indices are not Colon
<<<<<<< HEAD
@inline fill_halo_offset(::Symbol, args...)    = (0, 0)
@inline fill_halo_offset(::Tuple, ::WEB, idx)  = (idx[2] == Colon() ? 0 : first(idx[2])-1, idx[3] == Colon() ? 0 : first(idx[3])-1)
@inline fill_halo_offset(::Tuple, ::SNB, idx)  = (idx[1] == Colon() ? 0 : first(idx[1])-1, idx[3] == Colon() ? 0 : first(idx[3])-1)
@inline fill_halo_offset(::Tuple, ::TBB, idx)  = (idx[1] == Colon() ? 0 : first(idx[1])-1, idx[2] == Colon() ? 0 : first(idx[2])-1)
=======
@inline fill_halo_offset(::Symbol, args...)   = (0, 0)
@inline fill_halo_offset(::Tuple, ::WEB, idx) = (idx[2] == Colon() ? 0 : first(idx[2])-1, idx[3] == Colon() ? 0 : first(idx[3])-1)
@inline fill_halo_offset(::Tuple, ::SNB, idx) = (idx[1] == Colon() ? 0 : first(idx[1])-1, idx[3] == Colon() ? 0 : first(idx[3])-1)
@inline fill_halo_offset(::Tuple, ::TBB, idx) = (idx[1] == Colon() ? 0 : first(idx[1])-1, idx[2] == Colon() ? 0 : first(idx[2])-1)
>>>>>>> 3b02321a
<|MERGE_RESOLUTION|>--- conflicted
+++ resolved
@@ -359,14 +359,7 @@
 @inline fill_halo_size(c::OffsetArray, ::TBB, ::Tuple{<:Colon, <:Colon, <:Any}, ::PBC, args...) = @inbounds size(c)[[1, 2]]
 
 # The offsets are non-zero only if the indices are not Colon
-<<<<<<< HEAD
-@inline fill_halo_offset(::Symbol, args...)    = (0, 0)
-@inline fill_halo_offset(::Tuple, ::WEB, idx)  = (idx[2] == Colon() ? 0 : first(idx[2])-1, idx[3] == Colon() ? 0 : first(idx[3])-1)
-@inline fill_halo_offset(::Tuple, ::SNB, idx)  = (idx[1] == Colon() ? 0 : first(idx[1])-1, idx[3] == Colon() ? 0 : first(idx[3])-1)
-@inline fill_halo_offset(::Tuple, ::TBB, idx)  = (idx[1] == Colon() ? 0 : first(idx[1])-1, idx[2] == Colon() ? 0 : first(idx[2])-1)
-=======
 @inline fill_halo_offset(::Symbol, args...)   = (0, 0)
 @inline fill_halo_offset(::Tuple, ::WEB, idx) = (idx[2] == Colon() ? 0 : first(idx[2])-1, idx[3] == Colon() ? 0 : first(idx[3])-1)
 @inline fill_halo_offset(::Tuple, ::SNB, idx) = (idx[1] == Colon() ? 0 : first(idx[1])-1, idx[3] == Colon() ? 0 : first(idx[3])-1)
-@inline fill_halo_offset(::Tuple, ::TBB, idx) = (idx[1] == Colon() ? 0 : first(idx[1])-1, idx[2] == Colon() ? 0 : first(idx[2])-1)
->>>>>>> 3b02321a
+@inline fill_halo_offset(::Tuple, ::TBB, idx) = (idx[1] == Colon() ? 0 : first(idx[1])-1, idx[2] == Colon() ? 0 : first(idx[2])-1)