--- conflicted
+++ resolved
@@ -161,7 +161,7 @@
     end
 end
 
-@kernel function _fill_bottom_and_top_halo!(c::NTuple, bottom_bc, top_bc, offset, loc, grid, args...)
+@kernel function _fill_bottom_and_top_halo!(c::NTuple, bottom_bc, top_bc, loc, grid, args...)
     i, j = @index(Global, NTuple)
     ntuple(Val(length(bottom_bc))) do n
         Base.@_inline_meta
@@ -178,7 +178,6 @@
 fill_south_and_north_halo!(c, south_bc, north_bc, size, offset, loc, arch, dep, grid, args...; kwargs...) =
     launch!(arch, grid, size, _fill_south_and_north_halo!, c, south_bc, north_bc, offset, loc, grid, args...; dependencies=dep, kwargs...)
 
-<<<<<<< HEAD
 fill_bottom_and_top_halo!(c, bottom_bc, top_bc, size, offset, loc, arch, dep, grid, args...; kwargs...) =
     launch!(arch, grid, size, _fill_bottom_and_top_halo!, c, bottom_bc, top_bc, offset, loc, grid, args...; dependencies=dep, kwargs...)
 
@@ -224,11 +223,4 @@
 @inline fill_halo_offset(::Symbol, args...)    = (0, 0)
 @inline fill_halo_offset(::Tuple, ::WEB, idx)  = (idx[2] == Colon() ? 0 : first(idx[2])-1, idx[3] == Colon() ? 0 : first(idx[3])-1)
 @inline fill_halo_offset(::Tuple, ::SNB, idx)  = (idx[1] == Colon() ? 0 : first(idx[1])-1, idx[3] == Colon() ? 0 : first(idx[3])-1)
-@inline fill_halo_offset(::Tuple, ::TBB, idx)  = (idx[1] == Colon() ? 0 : first(idx[1])-1, idx[2] == Colon() ? 0 : first(idx[2])-1)
-=======
-fill_south_and_north_halo!(c, south_bc, north_bc, loc, arch, dep, grid, args...; kwargs...) =
-    launch!(arch, grid, :xz, _fill_south_and_north_halo!, c, south_bc, north_bc, loc, grid, args...; dependencies=dep, kwargs...)
-
-fill_bottom_and_top_halo!(c, bottom_bc, top_bc, loc, arch, dep, grid, args...; kwargs...) =
-    launch!(arch, grid, :xy, _fill_bottom_and_top_halo!, c, bottom_bc, top_bc, loc, grid, args...; dependencies = dep, kwargs...)
->>>>>>> a3fc1c4b
+@inline fill_halo_offset(::Tuple, ::TBB, idx)  = (idx[1] == Colon() ? 0 : first(idx[1])-1, idx[2] == Colon() ? 0 : first(idx[2])-1)