--- conflicted
+++ resolved
@@ -31,14 +31,7 @@
 const MaybeTupledData = Union{OffsetArray, NTuple{<:Any, OffsetArray}}
 
 "Fill halo regions in ``x``, ``y``, and ``z`` for a given field's data."
-<<<<<<< HEAD
-
-# fill_halo_regions!(c::Union{OffsetArray, NTuple{<:Any, OffsetArray}}, boundary_conditions, grid, args...; kwargs...) = nothing
-
-function fill_halo_regions!(c::Union{OffsetArray, NTuple{<:Any, OffsetArray}}, boundary_conditions, grid, args...; kwargs...)
-=======
 function fill_halo_regions!(c::MaybeTupledData, boundary_conditions, loc, grid, args...; kw...)
->>>>>>> 001ec56d
 
     arch = architecture(grid)
 
@@ -46,17 +39,17 @@
    
     for task = 1:3
         barrier = device_event(arch)
-        fill_halo_event!(task, halo_tuple, c, arch, barrier, grid, args...; kwargs...)
+        fill_halo_event!(task, halo_tuple, c, loc, arch, barrier, grid, args...; kwargs...)
     end
 
     return nothing
 end
 
-function fill_halo_event!(task, halo_tuple, c, arch, barrier, grid, args...; kwargs...)
+function fill_halo_event!(task, halo_tuple, c, loc, arch, barrier, grid, args...; kwargs...)
     fill_halo! = halo_tuple[1][task]
     bc_left    = halo_tuple[2][task]
     bc_right   = halo_tuple[3][task]
-    event      = fill_halo!(c, bc_left, bc_right, arch, barrier, grid, args...; kwargs...)
+    event      = fill_halo!(c, bc_left, bc_right, loc, arch, barrier, grid, args...; kwargs...)
     wait(device(arch), event)
 end
 
@@ -84,23 +77,8 @@
     fill_halos! = fill_halos![perm]
     boundary_conditions_array_left  = boundary_conditions_array_left[perm]
     boundary_conditions_array_right = boundary_conditions_array_right[perm]
-<<<<<<< HEAD
 
     return (fill_halos!, boundary_conditions_array_left, boundary_conditions_array_right)
-=======
-   
-    for task = 1:3
-        barrier    = device_event(arch)
-        fill_halo! = fill_halos![task]
-        bc_left    = boundary_conditions_array_left[task]
-        bc_right   = boundary_conditions_array_right[task]
-        events     = fill_halo!(c, bc_left, bc_right, loc, arch, barrier, grid, args...; kw...)
-       
-        wait(device(arch), events)
-    end
-
-    return nothing
->>>>>>> 001ec56d
 end
 
 @inline validate_event(::Nothing) = NoneEvent()
