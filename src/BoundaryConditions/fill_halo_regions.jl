--- conflicted
+++ resolved
@@ -48,31 +48,17 @@
 
     arch = architecture(grid)
 
-<<<<<<< HEAD
     halo_tuple = permute_boundary_conditions(boundary_conditions)
    
     for task = 1:3
         fill_halo_event!(task, halo_tuple, c, indices, loc, arch, grid, args...; kwargs...)
-=======
-    halo_tuple  = permute_boundary_conditions(boundary_conditions)
-
-    # Fill halo in the three permuted directions (1, 2 and 3), making sure dependencies are fulfilled
-    for task in 1:3
-        barrier = device_event(arch)
-        fill_halo_event!(task, halo_tuple, c, indices, loc, arch, barrier, grid, args...; kwargs...)
->>>>>>> b8ae3808
     end
 
     return nothing
 end
 
-<<<<<<< HEAD
 function fill_halo_event!(task, halo_tuple, c, indices, loc, arch, grid, args...; kwargs...)
     fill_halo!  = halo_tuple[1][task]
-=======
-function fill_halo_event!(task, halo_tuple, c, indices, loc, arch, barrier, grid, args...; kwargs...)
-    fill_halo!  = halo_tuple[1][task] 
->>>>>>> b8ae3808
     bc_left     = halo_tuple[2][task]
     bc_right    = halo_tuple[3][task]
 
@@ -80,15 +66,8 @@
     size   = fill_halo_size(c, fill_halo!, indices, bc_left, loc, grid)
     offset = fill_halo_offset(size, fill_halo!, indices)
 
-<<<<<<< HEAD
     fill_halo!(c, bc_left, bc_right, size, offset, loc, arch, grid, args...; kwargs...)
     return
-=======
-    event = fill_halo!(c, bc_left, bc_right, size, offset, loc, arch, barrier, grid, args...; kwargs...)
-    wait(device(arch), event)
-
-    return nothing
->>>>>>> b8ae3808
 end
 
 function permute_boundary_conditions(boundary_conditions)
