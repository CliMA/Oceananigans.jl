using OffsetArrays: OffsetArray
using Oceananigans.Utils
using Oceananigans.Grids: architecture
using KernelAbstractions.Extras.LoopInfo: @unroll

import Base

#####
##### General halo filling functions
#####

fill_halo_regions!(::Nothing, args...) = nothing
fill_halo_regions!(::NamedTuple{(), Tuple{}}, args...) = nothing

"""
    fill_halo_regions!(fields::Union{Tuple, NamedTuple}, arch, args...)

Fill halo regions for each field in the tuple `fields` according to their boundary
conditions, possibly recursing into `fields` if it is a nested tuple-of-tuples.
"""
# Some fields have `nothing` boundary conditions, such as `FunctionField` and `ZeroField`.
fill_halo_regions!(c::OffsetArray, ::Nothing, args...; kwargs...) = nothing

for dir in (:west, :east, :south, :north, :bottom, :top)
    extract_bc = Symbol(:extract_, dir, :_bc)
    @eval begin
        @inline $extract_bc(bc) = bc.$dir
        @inline $extract_bc(bc::Tuple) = map($extract_bc, bc)
    end
end

# For inhomogeneous BC we extract the _last_ one 
# example 
# `bc.west <: DCBC`
# `bc.east <: PBC`
# `extract_west_or_east_bc(bc) == bc.west`
# NOTE that `isless` follows order of execution, 
# so `max(bcs...)` returns the last BC to execute

  extract_west_or_east_bc(bc) = max(bc.west,   bc.east)
extract_south_or_north_bc(bc) = max(bc.south,  bc.north)
 extract_bottom_or_top_bc(bc) = max(bc.bottom, bc.top)

  extract_west_or_east_bc(bc::Tuple) =   map(extract_west_or_east_bc, bc)
extract_south_or_north_bc(bc::Tuple) = map(extract_south_or_north_bc, bc)
 extract_bottom_or_top_bc(bc::Tuple) =  map(extract_bottom_or_top_bc, bc)
 
# Finally, the true fill_halo!
const MaybeTupledData = Union{OffsetArray, NTuple{<:Any, OffsetArray}}

"Fill halo regions in ``x``, ``y``, and ``z`` for a given field's data."
function fill_halo_regions!(c::MaybeTupledData, boundary_conditions, indices, loc, grid, args...; kwargs...)

    arch = architecture(grid)

<<<<<<< HEAD
    halo_tuple = permute_boundary_conditions(boundary_conditions)
   
    for task = 1:3
        fill_halo_event!(task, halo_tuple, c, indices, loc, arch, grid, args...; kwargs...)
=======
    halo_tuple  = permute_boundary_conditions(boundary_conditions)

    # Fill halo in the three permuted directions (1, 2, and 3), making sure dependencies are fulfilled
    for task in 1:3
        barrier = device_event(arch)
        fill_halo_event!(task, halo_tuple, c, indices, loc, arch, barrier, grid, args...; kwargs...)
>>>>>>> 6cbe8cf3
    end

    return nothing
end

<<<<<<< HEAD
function fill_halo_event!(task, halo_tuple, c, indices, loc, arch, grid, args...; kwargs...)
=======
function fill_halo_event!(task, halo_tuple, c, indices, loc, arch, barrier, grid, args...; kwargs...)
>>>>>>> 6cbe8cf3
    fill_halo!  = halo_tuple[1][task]
    bc_left     = halo_tuple[2][task]
    bc_right    = halo_tuple[3][task]

    # Calculate size and offset of the fill_halo kernel
    size   = fill_halo_size(c, fill_halo!, indices, bc_left, loc, grid)
    offset = fill_halo_offset(size, fill_halo!, indices)

    fill_halo!(c, bc_left, bc_right, size, offset, loc, arch, grid, args...; kwargs...)
    return
end

function permute_boundary_conditions(boundary_conditions)

    fill_halos! = [
        fill_west_and_east_halo!,
        fill_south_and_north_halo!,
        fill_bottom_and_top_halo!,
    ]

    boundary_conditions_array = [
        extract_west_or_east_bc(boundary_conditions),
        extract_south_or_north_bc(boundary_conditions),
        extract_bottom_or_top_bc(boundary_conditions)
    ]

    boundary_conditions_array_left = [
        extract_west_bc(boundary_conditions),
        extract_south_bc(boundary_conditions),
        extract_bottom_bc(boundary_conditions)
    ]

    boundary_conditions_array_right = [
        extract_east_bc(boundary_conditions),
        extract_north_bc(boundary_conditions),
        extract_top_bc(boundary_conditions),
    ]

    perm = sortperm(boundary_conditions_array, lt=fill_first)
    fill_halos! = fill_halos![perm]
    boundary_conditions_array_left  = boundary_conditions_array_left[perm]
    boundary_conditions_array_right = boundary_conditions_array_right[perm]

    return (fill_halos!, boundary_conditions_array_left, boundary_conditions_array_right)
end

#####
##### Halo filling order
#####

const PBCT  = Union{PBC,  NTuple{<:Any, <:PBC}}
const MCBCT = Union{MCBC, NTuple{<:Any, <:MCBC}}
const DCBCT = Union{DCBC, NTuple{<:Any, <:DCBC}}

# Distributed halos have to be filled for last in case of 
# buffered communication. Hence, we always fill them last

# The reasoning for filling Periodic after Flux, Value, Gradient 
# Periodic fills also corners while Flux, Value, Gradient do not

# Order of halo filling
# 1) Flux, Value, Gradient (TODO: remove these BC and apply them as fluxes)
# 2) Periodic (PBCT)
# 3) Shared Communication (MCBCT)
# 4) Distributed Communication (DCBCT)

# We define "greater than" `>` and "lower than", for boundary conditions
# following the rules outlined in `fill_first`
# i.e. if `bc1 > bc2` then `bc2` precedes `bc1` in filling order
@inline Base.isless(bc1::BoundaryCondition, bc2::BoundaryCondition) = fill_first(bc1, bc2)

# fallback for `Nothing` BC.
@inline Base.isless(::Nothing,           ::Nothing) = true
@inline Base.isless(::BoundaryCondition, ::Nothing) = false
@inline Base.isless(::Nothing, ::BoundaryCondition) = true
@inline Base.isless(::BoundaryCondition, ::Missing) = false
@inline Base.isless(::Missing, ::BoundaryCondition) = true

fill_first(bc1::DCBCT, bc2)        = false
fill_first(bc1::PBCT,  bc2::DCBCT) = true
fill_first(bc1::DCBCT, bc2::PBCT)  = false
fill_first(bc1::MCBCT, bc2::DCBCT) = true
fill_first(bc1::DCBCT, bc2::MCBCT) = false
fill_first(bc1, bc2::DCBCT)        = true
fill_first(bc1::DCBCT, bc2::DCBCT) = true
fill_first(bc1::PBCT,  bc2)        = false
fill_first(bc1::MCBCT, bc2)        = false
fill_first(bc1::PBCT,  bc2::MCBCT) = true
fill_first(bc1::MCBCT, bc2::PBCT)  = false
fill_first(bc1, bc2::PBCT)         = true
fill_first(bc1, bc2::MCBCT)        = true
fill_first(bc1::PBCT,  bc2::PBCT)  = true
fill_first(bc1::MCBCT, bc2::MCBCT) = true
fill_first(bc1, bc2)               = true

#####
##### General fill_halo! kernels
#####

@kernel function _fill_west_and_east_halo!(c, west_bc, east_bc, offset, loc, grid, args...)
    j, k = @index(Global, NTuple)
    j′ = j + offset[1]
    k′ = k + offset[2]
    _fill_west_halo!(j′, k′, grid, c, west_bc, loc, args...)
    _fill_east_halo!(j′, k′, grid, c, east_bc, loc, args...)
end

@kernel function _fill_south_and_north_halo!(c, south_bc, north_bc, offset, loc, grid, args...)
    i, k = @index(Global, NTuple)
    i′ = i + offset[1]
    k′ = k + offset[2]
    _fill_south_halo!(i′, k′, grid, c, south_bc, loc, args...)
    _fill_north_halo!(i′, k′, grid, c, north_bc, loc, args...)
end

@kernel function _fill_bottom_and_top_halo!(c, bottom_bc, top_bc, offset, loc, grid, args...)
    i, j = @index(Global, NTuple)
    i′ = i + offset[1]
    j′ = j + offset[2]
    _fill_bottom_halo!(i′, j′, grid, c, bottom_bc, loc, args...)
       _fill_top_halo!(i′, j′, grid, c, top_bc,    loc, args...)
end

#####
##### Tuple fill_halo! kernels
#####

import Oceananigans.Utils: @constprop

@kernel function _fill_west_and_east_halo!(c::NTuple, west_bc, east_bc, offset, loc, grid, args...)
    j, k = @index(Global, NTuple)
    ntuple(Val(length(west_bc))) do n
        Base.@_inline_meta
        @constprop(:aggressive) # TODO constprop failure on `loc[n]`
        @inbounds begin
            _fill_west_halo!(j, k, grid, c[n], west_bc[n], loc[n], args...)
            _fill_east_halo!(j, k, grid, c[n], east_bc[n], loc[n], args...)
        end
    end
end

@kernel function _fill_south_and_north_halo!(c::NTuple, south_bc, north_bc, offset, loc, grid, args...)
    i, k = @index(Global, NTuple)
    ntuple(Val(length(south_bc))) do n
        Base.@_inline_meta
        @constprop(:aggressive) # TODO constprop failure on `loc[n]`
        @inbounds begin
            _fill_south_halo!(i, k, grid, c[n], south_bc[n], loc[n], args...)
            _fill_north_halo!(i, k, grid, c[n], north_bc[n], loc[n], args...)
        end
    end
end

@kernel function _fill_bottom_and_top_halo!(c::NTuple, bottom_bc, top_bc, offset, loc, grid, args...)
    i, j = @index(Global, NTuple)
    ntuple(Val(length(bottom_bc))) do n
        Base.@_inline_meta
        @constprop(:aggressive) # TODO constprop failure on `loc[n]`
        @inbounds begin
            _fill_bottom_halo!(i, j, grid, c[n], bottom_bc[n], loc[n], args...)
               _fill_top_halo!(i, j, grid, c[n], top_bc[n],    loc[n], args...)
        end
    end
end

fill_west_and_east_halo!(c, west_bc, east_bc, size, offset, loc, arch, grid, args...; kwargs...) =
    launch!(arch, grid, size, _fill_west_and_east_halo!, c, west_bc, east_bc, offset, loc, grid, args...; kwargs...)

fill_south_and_north_halo!(c, south_bc, north_bc, size, offset, loc, arch, grid, args...; kwargs...) =
    launch!(arch, grid, size, _fill_south_and_north_halo!, c, south_bc, north_bc, offset, loc, grid, args...; kwargs...)

fill_bottom_and_top_halo!(c, bottom_bc, top_bc, size, offset, loc, arch, grid, args...; kwargs...) =
    launch!(arch, grid, size, _fill_bottom_and_top_halo!, c, bottom_bc, top_bc, offset, loc, grid, args...; kwargs...)

#####
##### Calculate kernel size and offset for Windowed and Sliced Fields
#####

const WEB = typeof(fill_west_and_east_halo!)
const SNB = typeof(fill_south_and_north_halo!)
const TBB = typeof(fill_bottom_and_top_halo!)

# Tupled halo filling _only_ deals with full fields!
@inline fill_halo_size(::Tuple, ::WEB, args...) = :yz
@inline fill_halo_size(::Tuple, ::SNB, args...) = :xz
@inline fill_halo_size(::Tuple, ::TBB, args...) = :xy

# If indices are colon, fill the whole boundary plane!
@inline fill_halo_size(::OffsetArray, ::WEB, ::Tuple{<:Any, <:Colon, <:Colon}, args...) = :yz
@inline fill_halo_size(::OffsetArray, ::SNB, ::Tuple{<:Colon, <:Any, <:Colon}, args...) = :xz
@inline fill_halo_size(::OffsetArray, ::TBB, ::Tuple{<:Colon, <:Colon, <:Any}, args...) = :xy

# If the index is a Colon and the location is _NOT_ a `Nothing` (i.e. not a `ReducedField`), 
# then fill the whole boundary, otherwise fill the size of the corresponding array
@inline whole_halo(idx, loc)           = false
@inline whole_halo(idx,     ::Nothing) = false
@inline whole_halo(::Colon, ::Nothing) = false
@inline whole_halo(::Colon,       loc) = true

# Calculate kernel size
@inline fill_halo_size(c::OffsetArray, ::WEB, idx, bc, loc, grid) =
    @inbounds (ifelse(whole_halo(idx[2], loc[2]), size(grid, 2), size(c, 2)), ifelse(whole_halo(idx[3], loc[3]), size(grid, 3), size(c, 3)))
@inline fill_halo_size(c::OffsetArray, ::SNB, idx, bc, loc, grid) =
    @inbounds (ifelse(whole_halo(idx[1], loc[1]), size(grid, 1), size(c, 1)), ifelse(whole_halo(idx[3], loc[3]), size(grid, 3), size(c, 3)))
@inline fill_halo_size(c::OffsetArray, ::TBB, idx, bc, loc, grid) =
    @inbounds (ifelse(whole_halo(idx[1], loc[1]), size(grid, 1), size(c, 1)), ifelse(whole_halo(idx[2], loc[2]), size(grid, 2), size(c, 2)))

# Remember that Periodic BCs also fill halo points!
@inline fill_halo_size(c::OffsetArray, ::WEB, idx, ::PBC, args...) = @inbounds size(c)[[2, 3]]
@inline fill_halo_size(c::OffsetArray, ::SNB, idx, ::PBC, args...) = @inbounds size(c)[[1, 3]]
@inline fill_halo_size(c::OffsetArray, ::TBB, idx, ::PBC, args...) = @inbounds size(c)[[1, 2]]
@inline fill_halo_size(c::OffsetArray, ::WEB, ::Tuple{<:Any, <:Colon, <:Colon}, ::PBC, args...) = @inbounds size(c)[[2, 3]]
@inline fill_halo_size(c::OffsetArray, ::SNB, ::Tuple{<:Colon, <:Any, <:Colon}, ::PBC, args...) = @inbounds size(c)[[1, 3]]
@inline fill_halo_size(c::OffsetArray, ::TBB, ::Tuple{<:Colon, <:Colon, <:Any}, ::PBC, args...) = @inbounds size(c)[[1, 2]]

# The offsets are non-zero only if the indices are not Colon
@inline fill_halo_offset(::Symbol, args...)    = (0, 0)
@inline fill_halo_offset(::Tuple, ::WEB, idx)  = (idx[2] == Colon() ? 0 : first(idx[2])-1, idx[3] == Colon() ? 0 : first(idx[3])-1)
@inline fill_halo_offset(::Tuple, ::SNB, idx)  = (idx[1] == Colon() ? 0 : first(idx[1])-1, idx[3] == Colon() ? 0 : first(idx[3])-1)
@inline fill_halo_offset(::Tuple, ::TBB, idx)  = (idx[1] == Colon() ? 0 : first(idx[1])-1, idx[2] == Colon() ? 0 : first(idx[2])-1)<|MERGE_RESOLUTION|>--- conflicted
+++ resolved
@@ -53,29 +53,16 @@
 
     arch = architecture(grid)
 
-<<<<<<< HEAD
     halo_tuple = permute_boundary_conditions(boundary_conditions)
    
     for task = 1:3
         fill_halo_event!(task, halo_tuple, c, indices, loc, arch, grid, args...; kwargs...)
-=======
-    halo_tuple  = permute_boundary_conditions(boundary_conditions)
-
-    # Fill halo in the three permuted directions (1, 2, and 3), making sure dependencies are fulfilled
-    for task in 1:3
-        barrier = device_event(arch)
-        fill_halo_event!(task, halo_tuple, c, indices, loc, arch, barrier, grid, args...; kwargs...)
->>>>>>> 6cbe8cf3
     end
 
     return nothing
 end
 
-<<<<<<< HEAD
 function fill_halo_event!(task, halo_tuple, c, indices, loc, arch, grid, args...; kwargs...)
-=======
-function fill_halo_event!(task, halo_tuple, c, indices, loc, arch, barrier, grid, args...; kwargs...)
->>>>>>> 6cbe8cf3
     fill_halo!  = halo_tuple[1][task]
     bc_left     = halo_tuple[2][task]
     bc_right    = halo_tuple[3][task]
