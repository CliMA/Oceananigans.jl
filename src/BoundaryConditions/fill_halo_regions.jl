--- conflicted
+++ resolved
@@ -53,16 +53,10 @@
 
     arch = architecture(grid)
 
-<<<<<<< HEAD
-    halo_tuple = permute_boundary_conditions(boundary_conditions)
-   
-    for task = 1:3
-=======
     halo_tuple  = permute_boundary_conditions(boundary_conditions)
 
     # Fill halo in the three permuted directions (1, 2, and 3), making sure dependencies are fulfilled
     for task in 1:3
->>>>>>> 8e6b5cd5
         fill_halo_event!(task, halo_tuple, c, indices, loc, arch, grid, args...; kwargs...)
     end
 
@@ -79,11 +73,7 @@
     offset = fill_halo_offset(size, fill_halo!, indices)
 
     fill_halo!(c, bc_left, bc_right, size, offset, loc, arch, grid, args...; kwargs...)
-<<<<<<< HEAD
-    return
-=======
     return nothing
->>>>>>> 8e6b5cd5
 end
 
 function permute_boundary_conditions(boundary_conditions)
@@ -240,15 +230,6 @@
 end
 
 fill_west_and_east_halo!(c, west_bc, east_bc, size, offset, loc, arch, grid, args...; kwargs...) =
-<<<<<<< HEAD
-    launch!(arch, grid, size, _fill_west_and_east_halo!, c, west_bc, east_bc, offset, loc, grid, args...; kwargs...)
-
-fill_south_and_north_halo!(c, south_bc, north_bc, size, offset, loc, arch, grid, args...; kwargs...) =
-    launch!(arch, grid, size, _fill_south_and_north_halo!, c, south_bc, north_bc, offset, loc, grid, args...; kwargs...)
-
-fill_bottom_and_top_halo!(c, bottom_bc, top_bc, size, offset, loc, arch, grid, args...; kwargs...) =
-    launch!(arch, grid, size, _fill_bottom_and_top_halo!, c, bottom_bc, top_bc, offset, loc, grid, args...; kwargs...)
-=======
     launch!(arch, grid, size, _fill_west_and_east_halo!, c, west_bc, east_bc, offset, loc, grid, Tuple(args); kwargs...)
 
 fill_south_and_north_halo!(c, south_bc, north_bc, size, offset, loc, arch, grid, args...; kwargs...) =
@@ -256,7 +237,6 @@
 
 fill_bottom_and_top_halo!(c, bottom_bc, top_bc, size, offset, loc, arch, grid, args...; kwargs...) =
     launch!(arch, grid, size, _fill_bottom_and_top_halo!, c, bottom_bc, top_bc, offset, loc, grid, Tuple(args); kwargs...)
->>>>>>> 8e6b5cd5
 
 #####
 ##### Calculate kernel size and offset for Windowed and Sliced Fields
