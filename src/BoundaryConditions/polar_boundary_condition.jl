--- conflicted
+++ resolved
@@ -9,16 +9,7 @@
 PolarBoundaryCondition(field) = 
     ValueBoundaryCondition(PolarValue(field))
 
-<<<<<<< HEAD
 @inline getbc(pv::PolarValue, args...) = getbc(pv.c, args...)
-=======
-# Will this work also on GPUs?
-update_boundary_condition!(bcs::PolarBoundaryCondition, ::Val{:south}, field, model) = 
-    bcs.value.c .= mean(interior(field, :, 1, :), dims = 1)
-
-update_boundary_condition!(bcs::PolarBoundaryCondition, ::Val{:north}, field, model) = 
-    bcs.value.c .= mean(interior(field, :, 1, :), dims = 1)
->>>>>>> 09ce40bc
 
 # TODO: vectors should have a different treatment since vector components should account for the frame of reference
 # North - South flux boundary conditions are not valid on a Latitude-Longitude grid if the last / first rows represent the poles
@@ -47,8 +38,6 @@
     end
 end
 
-
-
 function fill_south_halo!(c, bc::PolarBoundaryCondition, size, offset, loc, arch, grid, args...; only_local_halos = false, kwargs...) = 
     operand = condition_operand(c, grid, loc, nothing, 0)
     mean!(bc.condition.c, operand)
