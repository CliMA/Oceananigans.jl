using Oceananigans: Oceananigans
using Oceananigans.Fields: default_indices, compute_index_intersection

"""
    insert_location(ex::Expr, location)

Insert a symbolic representation of `location` into the arguments of an `expression`.

Used in the `@at` macro for specifying the location of an `AbstractOperation`.
"""
function insert_location!(ex::Expr, location)
    if ex.head === :call && ex.args[1] ∈ operators
        push!(ex.args, ex.args[end])
        ex.args[3:end-1] .= ex.args[2:end-2]
        ex.args[2] = location
    end

    for arg in ex.args
        insert_location!(arg, location)
    end

    return nothing
end

# Transform expressions like :((LX, LY, LZ)) into :((LX(), LY(), LZ()))
# when LX, LY, LZ are Face, Center, or Nothing. Leave eveything else unchanged.
function instantiate_location_expression(exp::Expr)
    new_exp = deepcopy(exp)
    for (i, arg) in enumerate(new_exp.args)
        new_exp.args[i] = instantiate_location_expression(arg) 
    end
    return new_exp
end

instantiate_location_expression(arg) = arg == :Center  ? :(Center()) :
                                       arg == :Face    ? :(Face()  ) :
                                       arg == :Nothing ? :(nothing ) : arg

"Fallback for when `insert_location` is called on objects other than expressions."
insert_location!(anything, location) = nothing

# A very special UnaryOperation
@inline interpolate_identity(x) = x
@unary interpolate_identity

interpolate_operation(L, x) = x

function interpolate_operation(L, x::AbstractField)
    if L == instantiated_location(x) || L == location(x)
        return x # Don't interpolate unnecessarily
    end
    return interpolate_identity(L, x)
end

"""
    @at location abstract_operation

Modify the `abstract_operation` so that it returns values at
`location`, where `location` is a 3-tuple of `Face`s and `Center`s.
"""
macro at(location, abstract_operation)
    location = instantiate_location_expression(location)
    insert_location!(abstract_operation, location)

    # We wrap it all in an interpolator to help "stubborn" binary operations
    # arrive in the right place.
    wrapped_operation = quote
        interpolate_operation($(esc(location)), $(esc(abstract_operation)))
    end

    return wrapped_operation
end

# Numbers and functions do not have index restrictions
indices(::Function) = default_indices(3)
indices(::Number)   = default_indices(3)

"""
    intersect_indices(loc, operands...)

Utility to compute the intersection of `operands' indices.
"""
function intersect_indices(loc, operands...)

    idx1 = compute_operand_intersection(Colon(), loc[1], operands...; dim=1)
    idx2 = compute_operand_intersection(Colon(), loc[2], operands...; dim=2)
    idx3 = compute_operand_intersection(Colon(), loc[3], operands...; dim=3)

    return (idx1, idx2, idx3)
end

# Fallback for `KernelFunctionOperation`s with no argument
compute_operand_intersection(::Colon, to_loc; kw...) = Colon()

compute_operand_intersection(to_idx, to_loc, op; dim) =
    compute_index_intersection(to_idx, indices(op)[dim],
                               to_loc, location(op, dim))

"""Compute index intersection recursively for `dim`ension ∈ (1, 2, 3)."""
<<<<<<< HEAD
function compute_index_intersection(to_idx, to_loc, op1, op2, more_ops...; dim)
    new_to_idx = _compute_index_intersection(to_idx, indices(op1)[dim], to_loc, location(op1, dim))
    return compute_index_intersection(new_to_idx, to_loc, op2, more_ops...; dim)
end

# Life is pretty simple in this case.
_compute_index_intersection(to_idx::Colon, from_idx::Colon, args...) = Colon()

# Because `from_idx` imposes no restrictions, we just return `to_idx`.
_compute_index_intersection(to_idx::UnitRange, from_idx::Colon, args...) = to_idx

# for flattened fields
_compute_index_intersection(::Type{Nothing}, ::Type{Nothing}, args...) = Colon()

# This time we account for the possible range-reducing effect of interpolation on `from_idx`.
function _compute_index_intersection(to_idx::Colon, from_idx::UnitRange, to_loc, from_loc)
    shifted_idx = restrict_index_for_interpolation(from_idx, from_loc, to_loc)
    validate_shifted_index(shifted_idx)
    return shifted_idx
end

# Compute the intersection of two index ranges
function _compute_index_intersection(to_idx::UnitRange, from_idx::UnitRange, to_loc, from_loc)
    shifted_idx = restrict_index_for_interpolation(from_idx, from_loc, to_loc)
    validate_shifted_index(shifted_idx)
    
    range_intersection = UnitRange(max(first(shifted_idx), first(to_idx)), min(last(shifted_idx), last(to_idx)))
    
    # Check validity of the intersection index range
    first(range_intersection) > last(range_intersection) &&
        throw(ArgumentError("Indices $(from_idx) and $(to_idx) interpolated from $(from_loc) to $(to_loc) do not intersect!"))

    return range_intersection
end

validate_shifted_index(shifted_idx) = first(shifted_idx) > last(shifted_idx) &&
    throw(ArgumentError("Cannot compute index intersection for indices $(from_idx) interpolating from $(from_loc) to $(to_loc)!"))

"""
    restrict_index_for_interpolation(from_idx, from_loc, to_loc)

Return a "restricted" index range for the result of interpolating from
`from_loc` to `to_loc`, over the index range `from_idx`:

* Windowed fields interpolated from `Center`s to `Face`s lose the first index.
* Conversely, windowed fields interpolated from `Face`s to `Center`s lose the last index
"""
restrict_index_for_interpolation(from_idx, ::Type{Face},   ::Type{Face})   = UnitRange(first(from_idx),   last(from_idx))
restrict_index_for_interpolation(from_idx, ::Type{Center}, ::Type{Center}) = UnitRange(first(from_idx),   last(from_idx))
restrict_index_for_interpolation(from_idx, ::Type{Face},   ::Type{Center}) = UnitRange(first(from_idx),   last(from_idx)-1)
restrict_index_for_interpolation(from_idx, ::Type{Center}, ::Type{Face})   = UnitRange(first(from_idx)+1, last(from_idx))
restrict_index_for_interpolation(from_idx, ::Type{Nothing}, ::Type{Nothing}) = UnitRange(first(from_idx),   last(from_idx))
=======
function compute_operand_intersection(to_idx, to_loc, op1, op2, more_ops...; dim)
    new_to_idx = compute_index_intersection(to_idx, indices(op1)[dim], to_loc, location(op1, dim))
    return compute_operand_intersection(new_to_idx, to_loc, op2, more_ops...; dim)
end
>>>>>>> 537aa7a5
<|MERGE_RESOLUTION|>--- conflicted
+++ resolved
@@ -81,11 +81,9 @@
 Utility to compute the intersection of `operands' indices.
 """
 function intersect_indices(loc, operands...)
-
     idx1 = compute_operand_intersection(Colon(), loc[1], operands...; dim=1)
     idx2 = compute_operand_intersection(Colon(), loc[2], operands...; dim=2)
     idx3 = compute_operand_intersection(Colon(), loc[3], operands...; dim=3)
-
     return (idx1, idx2, idx3)
 end
 
@@ -97,62 +95,7 @@
                                to_loc, location(op, dim))
 
 """Compute index intersection recursively for `dim`ension ∈ (1, 2, 3)."""
-<<<<<<< HEAD
-function compute_index_intersection(to_idx, to_loc, op1, op2, more_ops...; dim)
-    new_to_idx = _compute_index_intersection(to_idx, indices(op1)[dim], to_loc, location(op1, dim))
-    return compute_index_intersection(new_to_idx, to_loc, op2, more_ops...; dim)
-end
-
-# Life is pretty simple in this case.
-_compute_index_intersection(to_idx::Colon, from_idx::Colon, args...) = Colon()
-
-# Because `from_idx` imposes no restrictions, we just return `to_idx`.
-_compute_index_intersection(to_idx::UnitRange, from_idx::Colon, args...) = to_idx
-
-# for flattened fields
-_compute_index_intersection(::Type{Nothing}, ::Type{Nothing}, args...) = Colon()
-
-# This time we account for the possible range-reducing effect of interpolation on `from_idx`.
-function _compute_index_intersection(to_idx::Colon, from_idx::UnitRange, to_loc, from_loc)
-    shifted_idx = restrict_index_for_interpolation(from_idx, from_loc, to_loc)
-    validate_shifted_index(shifted_idx)
-    return shifted_idx
-end
-
-# Compute the intersection of two index ranges
-function _compute_index_intersection(to_idx::UnitRange, from_idx::UnitRange, to_loc, from_loc)
-    shifted_idx = restrict_index_for_interpolation(from_idx, from_loc, to_loc)
-    validate_shifted_index(shifted_idx)
-    
-    range_intersection = UnitRange(max(first(shifted_idx), first(to_idx)), min(last(shifted_idx), last(to_idx)))
-    
-    # Check validity of the intersection index range
-    first(range_intersection) > last(range_intersection) &&
-        throw(ArgumentError("Indices $(from_idx) and $(to_idx) interpolated from $(from_loc) to $(to_loc) do not intersect!"))
-
-    return range_intersection
-end
-
-validate_shifted_index(shifted_idx) = first(shifted_idx) > last(shifted_idx) &&
-    throw(ArgumentError("Cannot compute index intersection for indices $(from_idx) interpolating from $(from_loc) to $(to_loc)!"))
-
-"""
-    restrict_index_for_interpolation(from_idx, from_loc, to_loc)
-
-Return a "restricted" index range for the result of interpolating from
-`from_loc` to `to_loc`, over the index range `from_idx`:
-
-* Windowed fields interpolated from `Center`s to `Face`s lose the first index.
-* Conversely, windowed fields interpolated from `Face`s to `Center`s lose the last index
-"""
-restrict_index_for_interpolation(from_idx, ::Type{Face},   ::Type{Face})   = UnitRange(first(from_idx),   last(from_idx))
-restrict_index_for_interpolation(from_idx, ::Type{Center}, ::Type{Center}) = UnitRange(first(from_idx),   last(from_idx))
-restrict_index_for_interpolation(from_idx, ::Type{Face},   ::Type{Center}) = UnitRange(first(from_idx),   last(from_idx)-1)
-restrict_index_for_interpolation(from_idx, ::Type{Center}, ::Type{Face})   = UnitRange(first(from_idx)+1, last(from_idx))
-restrict_index_for_interpolation(from_idx, ::Type{Nothing}, ::Type{Nothing}) = UnitRange(first(from_idx),   last(from_idx))
-=======
 function compute_operand_intersection(to_idx, to_loc, op1, op2, more_ops...; dim)
     new_to_idx = compute_index_intersection(to_idx, indices(op1)[dim], to_loc, location(op1, dim))
     return compute_operand_intersection(new_to_idx, to_loc, op2, more_ops...; dim)
-end
->>>>>>> 537aa7a5
+end