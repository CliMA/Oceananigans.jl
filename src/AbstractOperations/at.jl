--- conflicted
+++ resolved
@@ -74,11 +74,7 @@
 # Fallback for `KernelFunctionOperation`s with no argument 
 compute_index_intersection(::Colon, to_loc; kw...) = Colon()
 
-<<<<<<< HEAD
-compute_index_intersection(to_idx, to_loc, op; dim) = 
-=======
 compute_index_intersection(to_idx, to_loc, op; dim) =
->>>>>>> eab7bc2c
     _compute_index_intersection(to_idx, indices(op)[dim],
                                 to_loc, location(op, dim))
 
