module Coriolis

export
    FPlane, ConstantCartesianCoriolis, BetaPlane, NonTraditionalBetaPlane,
<<<<<<< HEAD
    SphericalCoriolis, ActiveCellEnstrophyConserving,
=======
    HydrostaticSphericalCoriolis,
>>>>>>> d23257c9
    x_f_cross_U, y_f_cross_U, z_f_cross_U

using Printf
using Adapt
using Oceananigans
using Oceananigans.Grids
using Oceananigans.Operators
using Oceananigans.ImmersedBoundaries: ImmersedBoundaryGrid

"""
    AbstractRotation

Abstract supertype for parameters related to background rotation rates.
"""
abstract type AbstractRotation end

const face = Face()
const center = Center()

include("no_rotation.jl")
include("f_plane.jl")
include("constant_cartesian_coriolis.jl")
include("beta_plane.jl")
include("non_traditional_beta_plane.jl")
include("spherical_coriolis.jl")

end # module<|MERGE_RESOLUTION|>--- conflicted
+++ resolved
@@ -2,11 +2,8 @@
 
 export
     FPlane, ConstantCartesianCoriolis, BetaPlane, NonTraditionalBetaPlane,
-<<<<<<< HEAD
-    SphericalCoriolis, ActiveCellEnstrophyConserving,
-=======
-    HydrostaticSphericalCoriolis,
->>>>>>> d23257c9
+    SphericalCoriolis, HydrostaticSphericalCoriolis,
+    ActiveCellEnstrophyConserving,
     x_f_cross_U, y_f_cross_U, z_f_cross_U
 
 using Printf
