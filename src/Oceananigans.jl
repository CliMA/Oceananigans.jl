module Oceananigans

if VERSION < v"1.1"
    @error "Oceananigans requires Julia v1.1 or newer."
end

export
    # Macros
    @hascuda,

    # Architectures
    CPU, GPU,

    # Constants
    PlanetaryConstants, Earth,

    # Grids
    RegularCartesianGrid,

    # Fields
    Field, CellField, FaceFieldX, FaceFieldY, FaceFieldZ,
    data, set!, set_ic!,
    nodes, xnodes, ynodes, znodes,

    # Equation of state
    NoEquationOfState, LinearEquationOfState,

    # Boundary conditions
    Periodic, Flux, Gradient, Value, NoPenetration, Dirchlet, Neumann,
    BoundaryCondition, CoordinateBoundaryConditions,
    FieldBoundaryConditions, HorizontallyPeriodicBCs, ChannelBCs,
    SolutionBoundaryConditions, HorizontallyPeriodicSolutionBCs, ChannelSolutionBCs, BoundaryConditions,
    getbc, setbc!,

    # Time stepping
    time_step!,
    TimeStepWizard, update_Δt!,

    # Clock
    Clock,

    # Forcing functions
    Forcing,

    # Models
    Model, BasicModel, ChannelModel, BasicChannelModel,

    # Model output writers
    NetCDFOutputWriter,
    Checkpointer, restore_from_checkpoint, read_output,
    JLD2OutputWriter, FieldOutput, FieldOutputs,

    # Model diagnostics
    HorizontalAverage, NaNChecker,
    Timeseries, CFL, AdvectiveCFL, DiffusiveCFL, FieldMaximum,

    # Package utilities
    prettytime, pretty_filesize,
    second, minute, hour, day,
    KiB, MiB, GiB, TiB,

    # Turbulence closures
    ConstantIsotropicDiffusivity, ConstantAnisotropicDiffusivity,
    ConstantSmagorinsky, AnisotropicMinimumDissipation

# Standard library modules
using
    Statistics,
    LinearAlgebra,
    Printf

# Third-party modules
using
    Adapt,
    FFTW,
    Distributed,
    StaticArrays,
    OffsetArrays,
    JLD2,
    NetCDF

import
    CUDAapi,
    GPUifyLoops

using Base: @propagate_inbounds
using Statistics: mean
using CUDAapi: has_cuda
using GPUifyLoops: @launch, @loop, @unroll

import Base:
    +, -, *,
    size, length, eltype, zeros,
    iterate, similar, show,
    getindex, lastindex, setindex!

####
#### Abstract types
#### Define them all here so we can use start using them early, e.g. in utils.jl. This
#### would not be possible if we defined them in the appropriate files, e.g. AbstractGrid
#### in grids.jl.
####

"""
    AbstractArchitecture

Abstract supertype for architectures supported by Oceananigans.
"""
abstract type AbstractArchitecture end

"""
    AbstractEquationOfState

Abstract supertype for equations of state.
"""
abstract type AbstractEquationOfState end

"""
    AbstractGrid{T}

Abstract supertype for grids with elements of type `T`.
"""
abstract type AbstractGrid{T} end
abstract type AbstractField{A, G} end
abstract type AbstractFaceField{A, G} <: AbstractField{A, G} end
abstract type AbstractPoissonSolver end

abstract type AbstractModel end

"""
    AbstractDiagnostic

Abstract supertype for types that compute diagnostic information from the current model
state.
"""
abstract type AbstractDiagnostic end

"""
    AbstractTimeseriesDiagnostic

Abstract supertype for types that compute timeseries of diagnostic information from the
current model state.
"""
abstract type AbstractTimeseriesDiagnostic <: AbstractDiagnostic end

"""
    AbstractOutputWriter

Abstract supertype for types that perform input and output.
"""
abstract type AbstractOutputWriter end

#####
##### All the code
#####

"""
    CPU <: AbstractArchitecture

Run Oceananigans on a single-core of a CPU.
"""
struct CPU <: AbstractArchitecture end

"""
    GPU <: AbstractArchitecture

Run Oceananigans on a single NVIDIA CUDA GPU.
"""
struct GPU <: AbstractArchitecture end

# Convert between Oceananigans architectures and GPUifyLoops.jl devices.
device(::CPU) = GPUifyLoops.CPU()
device(::GPU) = GPUifyLoops.CUDA()

"""
    @hascuda

A macro to execute an expression only if CUDA is installed and available. Generally used to
wrap expressions that can only execute with a GPU.
"""
macro hascuda(ex)
    return has_cuda() ? :($(esc(ex))) : :(nothing)
end

@hascuda begin
    # Import CUDA utilities if it's detected.
    using CUDAdrv, CUDAnative, CuArrays

    println("CUDA-enabled GPU(s) detected:")
    for (gpu, dev) in enumerate(CUDAnative.devices())
        println(dev)
    end
end

<<<<<<< HEAD
# Placeholder definition needed by TurbulenceClosures submodule.
=======
architecture(::Array) = CPU()
@hascuda architecture(::CuArray) = GPU()

>>>>>>> 97927e22
function buoyancy_perturbation end

include("utils.jl")

include("clock.jl")
include("planetary_constants.jl")
include("grids.jl")
include("fields.jl")

include("operators/operators.jl")
include("turbulence_closures/TurbulenceClosures.jl")

include("boundary_conditions.jl")
include("halo_regions.jl")
include("equation_of_state.jl")
include("poisson_solvers.jl")
include("models.jl")
include("time_steppers.jl")

include("output_writers.jl")
include("diagnostics.jl")

end # module
<|MERGE_RESOLUTION|>--- conflicted
+++ resolved
@@ -192,13 +192,11 @@
     end
 end
 
-<<<<<<< HEAD
-# Placeholder definition needed by TurbulenceClosures submodule.
-=======
+
 architecture(::Array) = CPU()
 @hascuda architecture(::CuArray) = GPU()
 
->>>>>>> 97927e22
+# Placeholder definition needed by TurbulenceClosures submodule.
 function buoyancy_perturbation end
 
 include("utils.jl")
@@ -221,4 +219,4 @@
 include("output_writers.jl")
 include("diagnostics.jl")
 
-end # module
+end # module