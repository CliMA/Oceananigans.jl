"""
Main module for `Oceananigans.jl` -- a Julia software for fast, friendly, flexible,
data-driven, ocean-flavored fluid dynamics on CPUs and GPUs.
"""
module Oceananigans

export
    # Architectures
    CPU, GPU, 

    # Logging
    OceananigansLogger,

    # Grids
    Center, Face,
    Periodic, Bounded, Flat, 
    FullyConnected, LeftConnected, RightConnected,
    RectilinearGrid, 
    LatitudeLongitudeGrid,
    OrthogonalSphericalShellGrid,
    xnodes, ynodes, znodes, nodes,
    xspacings, yspacings, zspacings,
    minimum_xspacing, minimum_yspacing, minimum_zspacing,

    # Immersed boundaries
    ImmersedBoundaryGrid, GridFittedBoundary, GridFittedBottom, ImmersedBoundaryCondition,

    # Distributed
    Distributed, Partition,

    # Advection schemes
    Centered, CenteredSecondOrder, CenteredFourthOrder, 
    UpwindBiased, UpwindBiasedFirstOrder, UpwindBiasedThirdOrder, UpwindBiasedFifthOrder, 
    WENO, WENOThirdOrder, WENOFifthOrder,
    VectorInvariant, EnergyConservingScheme, EnstrophyConservingScheme,

    # Boundary conditions
    BoundaryCondition,
    FluxBoundaryCondition, ValueBoundaryCondition, GradientBoundaryCondition, OpenBoundaryCondition,
    FieldBoundaryConditions,

    # Fields and field manipulation
    Field, CenterField, XFaceField, YFaceField, ZFaceField,
    Average, Integral, Reduction, BackgroundField,
    interior, set!, compute!, regrid!, location,

    # Forcing functions
    Forcing, Relaxation, LinearTarget, GaussianMask, AdvectiveForcing,

    # Coriolis forces
    FPlane, ConstantCartesianCoriolis, BetaPlane, NonTraditionalBetaPlane,

    # BuoyancyModels and equations of state
    Buoyancy, BuoyancyTracer, SeawaterBuoyancy,
    LinearEquationOfState, TEOS10,
    BuoyancyField,

    # Surface wave Stokes drift via Craik-Leibovich equations
    UniformStokesDrift,

    # Turbulence closures
    VerticalScalarDiffusivity,
    HorizontalScalarDiffusivity,
    ScalarDiffusivity,
    VerticalScalarBiharmonicDiffusivity,
    HorizontalScalarBiharmonicDiffusivity,
    ScalarBiharmonicDiffusivity,
    SmagorinskyLilly,
    AnisotropicMinimumDissipation,
    ConvectiveAdjustmentVerticalDiffusivity,
    RiBasedVerticalDiffusivity,
    IsopycnalSkewSymmetricDiffusivity,
    FluxTapering,
    VerticallyImplicitTimeDiscretization,
    viscosity, diffusivity,

    # Lagrangian particle tracking
    LagrangianParticles,

    # Models
    NonhydrostaticModel,
    HydrostaticFreeSurfaceModel,
    ShallowWaterModel, ConservativeFormulation, VectorInvariantFormulation,
    PressureField,
    fields,

    # Hydrostatic free surface model stuff
    VectorInvariant, ExplicitFreeSurface, ImplicitFreeSurface, SplitExplicitFreeSurface,
    HydrostaticSphericalCoriolis, 
    PrescribedVelocityFields,

    # Time stepping
    Clock, TimeStepWizard, time_step!,

    # Simulations
    Simulation, run!, Callback, iteration, stopwatch,
    iteration_limit_exceeded, stop_time_exceeded, wall_time_limit_exceeded,
    TimeStepCallsite, TendencyCallsite, UpdateStateCallsite,

    # Diagnostics
    StateChecker, CFL, AdvectiveCFL, DiffusiveCFL,

    # Output writers
    NetCDFOutputWriter, JLD2OutputWriter, Checkpointer,
    TimeInterval, IterationInterval, AveragedTimeInterval, SpecifiedTimes,
    AndSchedule, OrSchedule,

    # Output readers
    FieldTimeSeries, FieldDataset, InMemory, OnDisk,

    # Abstract operations
    ∂x, ∂y, ∂z, @at, KernelFunctionOperation,

    # MultiRegion and Cubed sphere
    MultiRegionGrid, MultiRegionField,
    XPartition, YPartition,
    CubedSpherePartition, ConformalCubedSphereGrid, CubedSphereField,

    # Utils
    prettytime, apply_regionally!, construct_regionally, @apply_regionally, MultiRegionObject,

    # Units
    Time
    
using Printf
using Logging
using Statistics
using LinearAlgebra
using CUDA
using Adapt
using DocStringExtensions
using OffsetArrays
using FFTW
using JLD2

using Base: @propagate_inbounds
using Statistics: mean

import Base:
    +, -, *, /,
    size, length, eltype,
    iterate, similar, show,
    getindex, lastindex, setindex!,
    push!

    
#####
##### Abstract types
#####

"""
    AbstractModel

Abstract supertype for models.
"""
abstract type AbstractModel{TS} end

"""
    AbstractDiagnostic

Abstract supertype for diagnostics that compute information from the current
model state.
"""
abstract type AbstractDiagnostic end

"""
    AbstractOutputWriter

Abstract supertype for output writers that write data to disk.
"""
abstract type AbstractOutputWriter end

# Callsites for Callbacks
struct TimeStepCallsite end
struct TendencyCallsite end
struct UpdateStateCallsite end

#####
##### Place-holder functions
#####

function run_diagnostic! end
function write_output! end
function initialize! end # for initializing models, simulations, etc
function location end
function instantiated_location end
function tupleit end
function fields end
function prognostic_fields end
function tracer_tendency_kernel_function end

#####
##### Include all the submodules
#####

# Basics
include("Architectures.jl")
include("Units.jl")
include("Grids/Grids.jl")
include("Utils/Utils.jl")
include("Logger.jl")
include("Operators/Operators.jl")
include("BoundaryConditions/BoundaryConditions.jl")
include("Fields/Fields.jl")
include("AbstractOperations/AbstractOperations.jl")
include("Advection/Advection.jl")
include("Solvers/Solvers.jl")
<<<<<<< HEAD
include("OutputReaders/OutputReaders.jl")
=======
include("DistributedComputations/DistributedComputations.jl")
>>>>>>> c823cb9f

# TODO: move here
#include("ImmersedBoundaries/ImmersedBoundaries.jl")
#include("Distributed/Distributed.jl")
#include("MultiRegion/MultiRegion.jl")

# Physics, time-stepping, and models
include("Coriolis/Coriolis.jl")
include("BuoyancyModels/BuoyancyModels.jl")
include("StokesDrift.jl")
include("TurbulenceClosures/TurbulenceClosures.jl")
include("Forcings/Forcings.jl")
include("Biogeochemistry.jl")

# TODO: move above
include("ImmersedBoundaries/ImmersedBoundaries.jl")
# include("DistributedComputations/DistributedComputations.jl")

include("TimeSteppers/TimeSteppers.jl")
include("Models/Models.jl")

# Output and Physics, time-stepping, and models
include("Diagnostics/Diagnostics.jl")
include("OutputWriters/OutputWriters.jl")
include("Simulations/Simulations.jl")

# Abstractions for distributed and multi-region models
include("MultiRegion/MultiRegion.jl")

#####
##### Needed so we can export names from sub-modules at the top-level
#####

using .Logger
using .Architectures
using .Utils
using .Advection
using .Grids
using .BoundaryConditions
using .Fields
using .Coriolis
using .BuoyancyModels
using .StokesDrift
using .TurbulenceClosures
using .Solvers
using .OutputReaders
using .Forcings
using .ImmersedBoundaries
using .DistributedComputations
using .Models
using .TimeSteppers
using .Diagnostics
using .OutputWriters
using .Simulations
using .AbstractOperations
using .MultiRegion

function __init__()
    threads = Threads.nthreads()
    if threads > 1
        @info "Oceananigans will use $threads threads"

        # See: https://github.com/CliMA/Oceananigans.jl/issues/1113
        FFTW.set_num_threads(4threads)
    end

    if CUDA.has_cuda()
        @debug "CUDA-enabled GPU(s) detected:"
        for (gpu, dev) in enumerate(CUDA.devices())
            @debug "$dev: $(CUDA.name(dev))"
        end

        CUDA.allowscalar(false)
    end
end

end # module
<|MERGE_RESOLUTION|>--- conflicted
+++ resolved
@@ -1,289 +1,286 @@
-"""
-Main module for `Oceananigans.jl` -- a Julia software for fast, friendly, flexible,
-data-driven, ocean-flavored fluid dynamics on CPUs and GPUs.
-"""
-module Oceananigans
-
-export
-    # Architectures
-    CPU, GPU, 
-
-    # Logging
-    OceananigansLogger,
-
-    # Grids
-    Center, Face,
-    Periodic, Bounded, Flat, 
-    FullyConnected, LeftConnected, RightConnected,
-    RectilinearGrid, 
-    LatitudeLongitudeGrid,
-    OrthogonalSphericalShellGrid,
-    xnodes, ynodes, znodes, nodes,
-    xspacings, yspacings, zspacings,
-    minimum_xspacing, minimum_yspacing, minimum_zspacing,
-
-    # Immersed boundaries
-    ImmersedBoundaryGrid, GridFittedBoundary, GridFittedBottom, ImmersedBoundaryCondition,
-
-    # Distributed
-    Distributed, Partition,
-
-    # Advection schemes
-    Centered, CenteredSecondOrder, CenteredFourthOrder, 
-    UpwindBiased, UpwindBiasedFirstOrder, UpwindBiasedThirdOrder, UpwindBiasedFifthOrder, 
-    WENO, WENOThirdOrder, WENOFifthOrder,
-    VectorInvariant, EnergyConservingScheme, EnstrophyConservingScheme,
-
-    # Boundary conditions
-    BoundaryCondition,
-    FluxBoundaryCondition, ValueBoundaryCondition, GradientBoundaryCondition, OpenBoundaryCondition,
-    FieldBoundaryConditions,
-
-    # Fields and field manipulation
-    Field, CenterField, XFaceField, YFaceField, ZFaceField,
-    Average, Integral, Reduction, BackgroundField,
-    interior, set!, compute!, regrid!, location,
-
-    # Forcing functions
-    Forcing, Relaxation, LinearTarget, GaussianMask, AdvectiveForcing,
-
-    # Coriolis forces
-    FPlane, ConstantCartesianCoriolis, BetaPlane, NonTraditionalBetaPlane,
-
-    # BuoyancyModels and equations of state
-    Buoyancy, BuoyancyTracer, SeawaterBuoyancy,
-    LinearEquationOfState, TEOS10,
-    BuoyancyField,
-
-    # Surface wave Stokes drift via Craik-Leibovich equations
-    UniformStokesDrift,
-
-    # Turbulence closures
-    VerticalScalarDiffusivity,
-    HorizontalScalarDiffusivity,
-    ScalarDiffusivity,
-    VerticalScalarBiharmonicDiffusivity,
-    HorizontalScalarBiharmonicDiffusivity,
-    ScalarBiharmonicDiffusivity,
-    SmagorinskyLilly,
-    AnisotropicMinimumDissipation,
-    ConvectiveAdjustmentVerticalDiffusivity,
-    RiBasedVerticalDiffusivity,
-    IsopycnalSkewSymmetricDiffusivity,
-    FluxTapering,
-    VerticallyImplicitTimeDiscretization,
-    viscosity, diffusivity,
-
-    # Lagrangian particle tracking
-    LagrangianParticles,
-
-    # Models
-    NonhydrostaticModel,
-    HydrostaticFreeSurfaceModel,
-    ShallowWaterModel, ConservativeFormulation, VectorInvariantFormulation,
-    PressureField,
-    fields,
-
-    # Hydrostatic free surface model stuff
-    VectorInvariant, ExplicitFreeSurface, ImplicitFreeSurface, SplitExplicitFreeSurface,
-    HydrostaticSphericalCoriolis, 
-    PrescribedVelocityFields,
-
-    # Time stepping
-    Clock, TimeStepWizard, time_step!,
-
-    # Simulations
-    Simulation, run!, Callback, iteration, stopwatch,
-    iteration_limit_exceeded, stop_time_exceeded, wall_time_limit_exceeded,
-    TimeStepCallsite, TendencyCallsite, UpdateStateCallsite,
-
-    # Diagnostics
-    StateChecker, CFL, AdvectiveCFL, DiffusiveCFL,
-
-    # Output writers
-    NetCDFOutputWriter, JLD2OutputWriter, Checkpointer,
-    TimeInterval, IterationInterval, AveragedTimeInterval, SpecifiedTimes,
-    AndSchedule, OrSchedule,
-
-    # Output readers
-    FieldTimeSeries, FieldDataset, InMemory, OnDisk,
-
-    # Abstract operations
-    ∂x, ∂y, ∂z, @at, KernelFunctionOperation,
-
-    # MultiRegion and Cubed sphere
-    MultiRegionGrid, MultiRegionField,
-    XPartition, YPartition,
-    CubedSpherePartition, ConformalCubedSphereGrid, CubedSphereField,
-
-    # Utils
-    prettytime, apply_regionally!, construct_regionally, @apply_regionally, MultiRegionObject,
-
-    # Units
-    Time
-    
-using Printf
-using Logging
-using Statistics
-using LinearAlgebra
-using CUDA
-using Adapt
-using DocStringExtensions
-using OffsetArrays
-using FFTW
-using JLD2
-
-using Base: @propagate_inbounds
-using Statistics: mean
-
-import Base:
-    +, -, *, /,
-    size, length, eltype,
-    iterate, similar, show,
-    getindex, lastindex, setindex!,
-    push!
-
-    
-#####
-##### Abstract types
-#####
-
-"""
-    AbstractModel
-
-Abstract supertype for models.
-"""
-abstract type AbstractModel{TS} end
-
-"""
-    AbstractDiagnostic
-
-Abstract supertype for diagnostics that compute information from the current
-model state.
-"""
-abstract type AbstractDiagnostic end
-
-"""
-    AbstractOutputWriter
-
-Abstract supertype for output writers that write data to disk.
-"""
-abstract type AbstractOutputWriter end
-
-# Callsites for Callbacks
-struct TimeStepCallsite end
-struct TendencyCallsite end
-struct UpdateStateCallsite end
-
-#####
-##### Place-holder functions
-#####
-
-function run_diagnostic! end
-function write_output! end
-function initialize! end # for initializing models, simulations, etc
-function location end
-function instantiated_location end
-function tupleit end
-function fields end
-function prognostic_fields end
-function tracer_tendency_kernel_function end
-
-#####
-##### Include all the submodules
-#####
-
-# Basics
-include("Architectures.jl")
-include("Units.jl")
-include("Grids/Grids.jl")
-include("Utils/Utils.jl")
-include("Logger.jl")
-include("Operators/Operators.jl")
-include("BoundaryConditions/BoundaryConditions.jl")
-include("Fields/Fields.jl")
-include("AbstractOperations/AbstractOperations.jl")
-include("Advection/Advection.jl")
-include("Solvers/Solvers.jl")
-<<<<<<< HEAD
-include("OutputReaders/OutputReaders.jl")
-=======
-include("DistributedComputations/DistributedComputations.jl")
->>>>>>> c823cb9f
-
-# TODO: move here
-#include("ImmersedBoundaries/ImmersedBoundaries.jl")
-#include("Distributed/Distributed.jl")
-#include("MultiRegion/MultiRegion.jl")
-
-# Physics, time-stepping, and models
-include("Coriolis/Coriolis.jl")
-include("BuoyancyModels/BuoyancyModels.jl")
-include("StokesDrift.jl")
-include("TurbulenceClosures/TurbulenceClosures.jl")
-include("Forcings/Forcings.jl")
-include("Biogeochemistry.jl")
-
-# TODO: move above
-include("ImmersedBoundaries/ImmersedBoundaries.jl")
-# include("DistributedComputations/DistributedComputations.jl")
-
-include("TimeSteppers/TimeSteppers.jl")
-include("Models/Models.jl")
-
-# Output and Physics, time-stepping, and models
-include("Diagnostics/Diagnostics.jl")
-include("OutputWriters/OutputWriters.jl")
-include("Simulations/Simulations.jl")
-
-# Abstractions for distributed and multi-region models
-include("MultiRegion/MultiRegion.jl")
-
-#####
-##### Needed so we can export names from sub-modules at the top-level
-#####
-
-using .Logger
-using .Architectures
-using .Utils
-using .Advection
-using .Grids
-using .BoundaryConditions
-using .Fields
-using .Coriolis
-using .BuoyancyModels
-using .StokesDrift
-using .TurbulenceClosures
-using .Solvers
-using .OutputReaders
-using .Forcings
-using .ImmersedBoundaries
-using .DistributedComputations
-using .Models
-using .TimeSteppers
-using .Diagnostics
-using .OutputWriters
-using .Simulations
-using .AbstractOperations
-using .MultiRegion
-
-function __init__()
-    threads = Threads.nthreads()
-    if threads > 1
-        @info "Oceananigans will use $threads threads"
-
-        # See: https://github.com/CliMA/Oceananigans.jl/issues/1113
-        FFTW.set_num_threads(4threads)
-    end
-
-    if CUDA.has_cuda()
-        @debug "CUDA-enabled GPU(s) detected:"
-        for (gpu, dev) in enumerate(CUDA.devices())
-            @debug "$dev: $(CUDA.name(dev))"
-        end
-
-        CUDA.allowscalar(false)
-    end
-end
-
-end # module
+"""
+Main module for `Oceananigans.jl` -- a Julia software for fast, friendly, flexible,
+data-driven, ocean-flavored fluid dynamics on CPUs and GPUs.
+"""
+module Oceananigans
+
+export
+    # Architectures
+    CPU, GPU, 
+
+    # Logging
+    OceananigansLogger,
+
+    # Grids
+    Center, Face,
+    Periodic, Bounded, Flat, 
+    FullyConnected, LeftConnected, RightConnected,
+    RectilinearGrid, 
+    LatitudeLongitudeGrid,
+    OrthogonalSphericalShellGrid,
+    xnodes, ynodes, znodes, nodes,
+    xspacings, yspacings, zspacings,
+    minimum_xspacing, minimum_yspacing, minimum_zspacing,
+
+    # Immersed boundaries
+    ImmersedBoundaryGrid, GridFittedBoundary, GridFittedBottom, ImmersedBoundaryCondition,
+
+    # Distributed
+    Distributed, Partition,
+
+    # Advection schemes
+    Centered, CenteredSecondOrder, CenteredFourthOrder, 
+    UpwindBiased, UpwindBiasedFirstOrder, UpwindBiasedThirdOrder, UpwindBiasedFifthOrder, 
+    WENO, WENOThirdOrder, WENOFifthOrder,
+    VectorInvariant, EnergyConservingScheme, EnstrophyConservingScheme,
+
+    # Boundary conditions
+    BoundaryCondition,
+    FluxBoundaryCondition, ValueBoundaryCondition, GradientBoundaryCondition, OpenBoundaryCondition,
+    FieldBoundaryConditions,
+
+    # Fields and field manipulation
+    Field, CenterField, XFaceField, YFaceField, ZFaceField,
+    Average, Integral, Reduction, BackgroundField,
+    interior, set!, compute!, regrid!, location,
+
+    # Forcing functions
+    Forcing, Relaxation, LinearTarget, GaussianMask, AdvectiveForcing,
+
+    # Coriolis forces
+    FPlane, ConstantCartesianCoriolis, BetaPlane, NonTraditionalBetaPlane,
+
+    # BuoyancyModels and equations of state
+    Buoyancy, BuoyancyTracer, SeawaterBuoyancy,
+    LinearEquationOfState, TEOS10,
+    BuoyancyField,
+
+    # Surface wave Stokes drift via Craik-Leibovich equations
+    UniformStokesDrift,
+
+    # Turbulence closures
+    VerticalScalarDiffusivity,
+    HorizontalScalarDiffusivity,
+    ScalarDiffusivity,
+    VerticalScalarBiharmonicDiffusivity,
+    HorizontalScalarBiharmonicDiffusivity,
+    ScalarBiharmonicDiffusivity,
+    SmagorinskyLilly,
+    AnisotropicMinimumDissipation,
+    ConvectiveAdjustmentVerticalDiffusivity,
+    RiBasedVerticalDiffusivity,
+    IsopycnalSkewSymmetricDiffusivity,
+    FluxTapering,
+    VerticallyImplicitTimeDiscretization,
+    viscosity, diffusivity,
+
+    # Lagrangian particle tracking
+    LagrangianParticles,
+
+    # Models
+    NonhydrostaticModel,
+    HydrostaticFreeSurfaceModel,
+    ShallowWaterModel, ConservativeFormulation, VectorInvariantFormulation,
+    PressureField,
+    fields,
+
+    # Hydrostatic free surface model stuff
+    VectorInvariant, ExplicitFreeSurface, ImplicitFreeSurface, SplitExplicitFreeSurface,
+    HydrostaticSphericalCoriolis, 
+    PrescribedVelocityFields,
+
+    # Time stepping
+    Clock, TimeStepWizard, time_step!,
+
+    # Simulations
+    Simulation, run!, Callback, iteration, stopwatch,
+    iteration_limit_exceeded, stop_time_exceeded, wall_time_limit_exceeded,
+    TimeStepCallsite, TendencyCallsite, UpdateStateCallsite,
+
+    # Diagnostics
+    StateChecker, CFL, AdvectiveCFL, DiffusiveCFL,
+
+    # Output writers
+    NetCDFOutputWriter, JLD2OutputWriter, Checkpointer,
+    TimeInterval, IterationInterval, AveragedTimeInterval, SpecifiedTimes,
+    AndSchedule, OrSchedule,
+
+    # Output readers
+    FieldTimeSeries, FieldDataset, InMemory, OnDisk,
+
+    # Abstract operations
+    ∂x, ∂y, ∂z, @at, KernelFunctionOperation,
+
+    # MultiRegion and Cubed sphere
+    MultiRegionGrid, MultiRegionField,
+    XPartition, YPartition,
+    CubedSpherePartition, ConformalCubedSphereGrid, CubedSphereField,
+
+    # Utils
+    prettytime, apply_regionally!, construct_regionally, @apply_regionally, MultiRegionObject,
+
+    # Units
+    Time
+    
+using Printf
+using Logging
+using Statistics
+using LinearAlgebra
+using CUDA
+using Adapt
+using DocStringExtensions
+using OffsetArrays
+using FFTW
+using JLD2
+
+using Base: @propagate_inbounds
+using Statistics: mean
+
+import Base:
+    +, -, *, /,
+    size, length, eltype,
+    iterate, similar, show,
+    getindex, lastindex, setindex!,
+    push!
+
+    
+#####
+##### Abstract types
+#####
+
+"""
+    AbstractModel
+
+Abstract supertype for models.
+"""
+abstract type AbstractModel{TS} end
+
+"""
+    AbstractDiagnostic
+
+Abstract supertype for diagnostics that compute information from the current
+model state.
+"""
+abstract type AbstractDiagnostic end
+
+"""
+    AbstractOutputWriter
+
+Abstract supertype for output writers that write data to disk.
+"""
+abstract type AbstractOutputWriter end
+
+# Callsites for Callbacks
+struct TimeStepCallsite end
+struct TendencyCallsite end
+struct UpdateStateCallsite end
+
+#####
+##### Place-holder functions
+#####
+
+function run_diagnostic! end
+function write_output! end
+function initialize! end # for initializing models, simulations, etc
+function location end
+function instantiated_location end
+function tupleit end
+function fields end
+function prognostic_fields end
+function tracer_tendency_kernel_function end
+
+#####
+##### Include all the submodules
+#####
+
+# Basics
+include("Architectures.jl")
+include("Units.jl")
+include("Grids/Grids.jl")
+include("Utils/Utils.jl")
+include("Logger.jl")
+include("Operators/Operators.jl")
+include("BoundaryConditions/BoundaryConditions.jl")
+include("Fields/Fields.jl")
+include("AbstractOperations/AbstractOperations.jl")
+include("Advection/Advection.jl")
+include("Solvers/Solvers.jl")
+include("OutputReaders/OutputReaders.jl")
+include("DistributedComputations/DistributedComputations.jl")
+
+# TODO: move here
+#include("ImmersedBoundaries/ImmersedBoundaries.jl")
+#include("Distributed/Distributed.jl")
+#include("MultiRegion/MultiRegion.jl")
+
+# Physics, time-stepping, and models
+include("Coriolis/Coriolis.jl")
+include("BuoyancyModels/BuoyancyModels.jl")
+include("StokesDrift.jl")
+include("TurbulenceClosures/TurbulenceClosures.jl")
+include("Forcings/Forcings.jl")
+include("Biogeochemistry.jl")
+
+# TODO: move above
+include("ImmersedBoundaries/ImmersedBoundaries.jl")
+# include("DistributedComputations/DistributedComputations.jl")
+
+include("TimeSteppers/TimeSteppers.jl")
+include("Models/Models.jl")
+
+# Output and Physics, time-stepping, and models
+include("Diagnostics/Diagnostics.jl")
+include("OutputWriters/OutputWriters.jl")
+include("Simulations/Simulations.jl")
+
+# Abstractions for distributed and multi-region models
+include("MultiRegion/MultiRegion.jl")
+
+#####
+##### Needed so we can export names from sub-modules at the top-level
+#####
+
+using .Logger
+using .Architectures
+using .Utils
+using .Advection
+using .Grids
+using .BoundaryConditions
+using .Fields
+using .Coriolis
+using .BuoyancyModels
+using .StokesDrift
+using .TurbulenceClosures
+using .Solvers
+using .OutputReaders
+using .Forcings
+using .ImmersedBoundaries
+using .DistributedComputations
+using .Models
+using .TimeSteppers
+using .Diagnostics
+using .OutputWriters
+using .Simulations
+using .AbstractOperations
+using .MultiRegion
+
+function __init__()
+    threads = Threads.nthreads()
+    if threads > 1
+        @info "Oceananigans will use $threads threads"
+
+        # See: https://github.com/CliMA/Oceananigans.jl/issues/1113
+        FFTW.set_num_threads(4threads)
+    end
+
+    if CUDA.has_cuda()
+        @debug "CUDA-enabled GPU(s) detected:"
+        for (gpu, dev) in enumerate(CUDA.devices())
+            @debug "$dev: $(CUDA.name(dev))"
+        end
+
+        CUDA.allowscalar(false)
+    end
+end
+
+end # module