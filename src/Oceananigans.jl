"""
Main module for `Oceananigans.jl` -- a Julia software for fast, friendly, flexible,
data-driven, ocean-flavored fluid dynamics on CPUs and GPUs.
"""
module Oceananigans

export
    # Architectures
    CPU, GPU,

    # Grids
    Center, Face,
<<<<<<< HEAD
    Periodic, Bounded, Flat,
    FullyConnected, LeftConnected, RightConnected,
    RectilinearGrid,
    LatitudeLongitudeGrid,
    OrthogonalSphericalShellGrid,
    xnodes, ynodes, znodes, nodes,
    λnodes, φnodes,
    xspacings, yspacings, zspacings, λspacings, φspacings,
=======
    Periodic, Bounded, Flat, 
    RectilinearGrid, LatitudeLongitudeGrid, OrthogonalSphericalShellGrid,
    nodes, xnodes, ynodes, znodes, λnodes, φnodes,
    xspacings, yspacings, zspacings,
>>>>>>> 37d0e29a
    minimum_xspacing, minimum_yspacing, minimum_zspacing,

    # Immersed boundaries
    ImmersedBoundaryGrid,
    GridFittedBoundary, GridFittedBottom, PartialCellBottom,
    ImmersedBoundaryCondition,

    # Distributed
    Distributed, Partition,

    # Advection schemes
<<<<<<< HEAD
    Centered, CenteredSecondOrder, CenteredFourthOrder,
    UpwindBiased, UpwindBiasedFirstOrder, UpwindBiasedThirdOrder, UpwindBiasedFifthOrder,
    WENO, WENOThirdOrder, WENOFifthOrder,
    VectorInvariant, WENOVectorInvariant, EnergyConserving, EnstrophyConserving,
    FluxFormAdvection,
=======
    Centered, UpwindBiased, WENO,
    VectorInvariant, WENOVectorInvariant, FluxFormAdvection,
>>>>>>> 37d0e29a

    # Boundary conditions
    BoundaryCondition,
    FluxBoundaryCondition, ValueBoundaryCondition, GradientBoundaryCondition, OpenBoundaryCondition,
    FieldBoundaryConditions,

    # Fields and field manipulation
    Field, CenterField, XFaceField, YFaceField, ZFaceField,
    Average, Integral, CumulativeIntegral, Reduction, Accumulation, BackgroundField,
    interior, set!, compute!, regrid!,

    # Forcing functions
    Forcing, Relaxation, LinearTarget, GaussianMask, AdvectiveForcing,

    # Coriolis forces
    FPlane, ConstantCartesianCoriolis, BetaPlane, NonTraditionalBetaPlane,

    # BuoyancyModels and equations of state
    Buoyancy, BuoyancyTracer, SeawaterBuoyancy,
    LinearEquationOfState, TEOS10,
    BuoyancyField,

    # Surface wave Stokes drift via Craik-Leibovich equations
    UniformStokesDrift, StokesDrift,

    # Turbulence closures
    VerticalScalarDiffusivity,
    HorizontalScalarDiffusivity,
    ScalarDiffusivity,
    VerticalScalarBiharmonicDiffusivity,
    HorizontalScalarBiharmonicDiffusivity,
    ScalarBiharmonicDiffusivity,
    SmagorinskyLilly,
    AnisotropicMinimumDissipation,
    ConvectiveAdjustmentVerticalDiffusivity,
    CATKEVerticalDiffusivity,
    RiBasedVerticalDiffusivity,
    VerticallyImplicitTimeDiscretization,
    viscosity, diffusivity,

    # Lagrangian particle tracking
    LagrangianParticles,

    # Models
    NonhydrostaticModel, HydrostaticFreeSurfaceModel, ShallowWaterModel,
    ConservativeFormulation, VectorInvariantFormulation,
    PressureField, fields,

    # Hydrostatic free surface model stuff
    VectorInvariant, ExplicitFreeSurface, ImplicitFreeSurface, SplitExplicitFreeSurface,
<<<<<<< HEAD
    HydrostaticSphericalCoriolis,
    PrescribedVelocityFields,
=======
    HydrostaticSphericalCoriolis, PrescribedVelocityFields,
>>>>>>> 37d0e29a

    # Time stepping
    Clock, TimeStepWizard, conjure_time_step_wizard!, time_step!,

    # Simulations
    Simulation, run!, Callback, add_callback!, iteration,
    iteration_limit_exceeded, stop_time_exceeded, wall_time_limit_exceeded,

    # Diagnostics
    CFL, AdvectiveCFL, DiffusiveCFL,

    # Output writers
    NetCDFOutputWriter, JLD2OutputWriter, Checkpointer,
    TimeInterval, IterationInterval, WallTimeInterval, AveragedTimeInterval,
    SpecifiedTimes, FileSizeLimit, AndSchedule, OrSchedule, written_names,

    # Output readers
    FieldTimeSeries, FieldDataset, InMemory, OnDisk,

    # Abstract operations
    ∂x, ∂y, ∂z, @at, KernelFunctionOperation,

    # Utils
<<<<<<< HEAD
    prettytime, apply_regionally!, construct_regionally, @apply_regionally, MultiRegionObject,

    # Units
    Time

using Printf
using Logging
using Statistics
using LinearAlgebra
=======
    prettytime

>>>>>>> 37d0e29a
using CUDA
using DocStringExtensions
using FFTW
<<<<<<< HEAD
using JLD2

using Base: @propagate_inbounds
using Statistics: mean

import Base:
    +, -, *, /,
    size, length, eltype,
    iterate, similar, show,
    getindex, lastindex, setindex!,
    push!
=======

function __init__()
    threads = Threads.nthreads()
    if threads > 1
        @info "Oceananigans will use $threads threads"

        # See: https://github.com/CliMA/Oceananigans.jl/issues/1113
        FFTW.set_num_threads(4threads)
    end

    if CUDA.has_cuda()
        @debug "CUDA-enabled GPU(s) detected:"
        for (gpu, dev) in enumerate(CUDA.devices())
            @debug "$dev: $(CUDA.name(dev))"
        end

        CUDA.allowscalar(false)
    end
end
>>>>>>> 37d0e29a

#####
##### Abstract types
#####

"""
    AbstractModel

Abstract supertype for models.
"""
abstract type AbstractModel{TS} end

"""
    AbstractDiagnostic

Abstract supertype for diagnostics that compute information from the current
model state.
"""
abstract type AbstractDiagnostic end

"""
    AbstractOutputWriter

Abstract supertype for output writers that write data to disk.
"""
abstract type AbstractOutputWriter end

# Callsites for Callbacks
struct TimeStepCallsite end
struct TendencyCallsite end
struct UpdateStateCallsite end

#####
##### Place-holder functions
#####

function run_diagnostic! end
function write_output! end
function initialize! end # for initializing models, simulations, etc
function location end
function instantiated_location end
function tupleit end
function fields end
function prognostic_fields end
function tracer_tendency_kernel_function end
function boundary_conditions end

#####
##### Include all the submodules
#####

# Basics
include("Architectures.jl")
include("Units.jl")
include("Grids/Grids.jl")
include("Utils/Utils.jl")
include("Logger.jl")
include("Operators/Operators.jl")
include("BoundaryConditions/BoundaryConditions.jl")
include("Fields/Fields.jl")
include("AbstractOperations/AbstractOperations.jl")
include("TimeSteppers/TimeSteppers.jl")
include("ImmersedBoundaries/ImmersedBoundaries.jl")
include("Advection/Advection.jl")
include("Solvers/Solvers.jl")
include("OutputReaders/OutputReaders.jl")
include("DistributedComputations/DistributedComputations.jl")

# TODO: move here
#include("MultiRegion/MultiRegion.jl")

# Physics, time-stepping, and models
include("Coriolis/Coriolis.jl")
include("BuoyancyModels/BuoyancyModels.jl")
include("StokesDrifts.jl")
include("TurbulenceClosures/TurbulenceClosures.jl")
include("Forcings/Forcings.jl")
include("Biogeochemistry.jl")

# TODO: move above
include("Models/Models.jl")

# Output and Physics, time-stepping, and models
include("Diagnostics/Diagnostics.jl")
include("OutputWriters/OutputWriters.jl")
include("Simulations/Simulations.jl")

# Abstractions for distributed and multi-region models
include("MultiRegion/MultiRegion.jl")

#####
##### Needed so we can export names from sub-modules at the top-level
#####

using .Logger
using .Architectures
using .Utils
using .Advection
using .Grids
using .BoundaryConditions
using .Fields
using .Coriolis
using .BuoyancyModels
using .StokesDrifts
using .TurbulenceClosures
using .Solvers
using .OutputReaders
using .Forcings
using .ImmersedBoundaries
using .DistributedComputations
using .Models
using .TimeSteppers
using .Diagnostics
using .OutputWriters
using .Simulations
using .AbstractOperations
using .MultiRegion

end # module

<|MERGE_RESOLUTION|>--- conflicted
+++ resolved
@@ -1,297 +1,246 @@
-"""
-Main module for `Oceananigans.jl` -- a Julia software for fast, friendly, flexible,
-data-driven, ocean-flavored fluid dynamics on CPUs and GPUs.
-"""
-module Oceananigans
-
-export
-    # Architectures
-    CPU, GPU,
-
-    # Grids
-    Center, Face,
-<<<<<<< HEAD
-    Periodic, Bounded, Flat,
-    FullyConnected, LeftConnected, RightConnected,
-    RectilinearGrid,
-    LatitudeLongitudeGrid,
-    OrthogonalSphericalShellGrid,
-    xnodes, ynodes, znodes, nodes,
-    λnodes, φnodes,
-    xspacings, yspacings, zspacings, λspacings, φspacings,
-=======
-    Periodic, Bounded, Flat, 
-    RectilinearGrid, LatitudeLongitudeGrid, OrthogonalSphericalShellGrid,
-    nodes, xnodes, ynodes, znodes, λnodes, φnodes,
-    xspacings, yspacings, zspacings,
->>>>>>> 37d0e29a
-    minimum_xspacing, minimum_yspacing, minimum_zspacing,
-
-    # Immersed boundaries
-    ImmersedBoundaryGrid,
-    GridFittedBoundary, GridFittedBottom, PartialCellBottom,
-    ImmersedBoundaryCondition,
-
-    # Distributed
-    Distributed, Partition,
-
-    # Advection schemes
-<<<<<<< HEAD
-    Centered, CenteredSecondOrder, CenteredFourthOrder,
-    UpwindBiased, UpwindBiasedFirstOrder, UpwindBiasedThirdOrder, UpwindBiasedFifthOrder,
-    WENO, WENOThirdOrder, WENOFifthOrder,
-    VectorInvariant, WENOVectorInvariant, EnergyConserving, EnstrophyConserving,
-    FluxFormAdvection,
-=======
-    Centered, UpwindBiased, WENO,
-    VectorInvariant, WENOVectorInvariant, FluxFormAdvection,
->>>>>>> 37d0e29a
-
-    # Boundary conditions
-    BoundaryCondition,
-    FluxBoundaryCondition, ValueBoundaryCondition, GradientBoundaryCondition, OpenBoundaryCondition,
-    FieldBoundaryConditions,
-
-    # Fields and field manipulation
-    Field, CenterField, XFaceField, YFaceField, ZFaceField,
-    Average, Integral, CumulativeIntegral, Reduction, Accumulation, BackgroundField,
-    interior, set!, compute!, regrid!,
-
-    # Forcing functions
-    Forcing, Relaxation, LinearTarget, GaussianMask, AdvectiveForcing,
-
-    # Coriolis forces
-    FPlane, ConstantCartesianCoriolis, BetaPlane, NonTraditionalBetaPlane,
-
-    # BuoyancyModels and equations of state
-    Buoyancy, BuoyancyTracer, SeawaterBuoyancy,
-    LinearEquationOfState, TEOS10,
-    BuoyancyField,
-
-    # Surface wave Stokes drift via Craik-Leibovich equations
-    UniformStokesDrift, StokesDrift,
-
-    # Turbulence closures
-    VerticalScalarDiffusivity,
-    HorizontalScalarDiffusivity,
-    ScalarDiffusivity,
-    VerticalScalarBiharmonicDiffusivity,
-    HorizontalScalarBiharmonicDiffusivity,
-    ScalarBiharmonicDiffusivity,
-    SmagorinskyLilly,
-    AnisotropicMinimumDissipation,
-    ConvectiveAdjustmentVerticalDiffusivity,
-    CATKEVerticalDiffusivity,
-    RiBasedVerticalDiffusivity,
-    VerticallyImplicitTimeDiscretization,
-    viscosity, diffusivity,
-
-    # Lagrangian particle tracking
-    LagrangianParticles,
-
-    # Models
-    NonhydrostaticModel, HydrostaticFreeSurfaceModel, ShallowWaterModel,
-    ConservativeFormulation, VectorInvariantFormulation,
-    PressureField, fields,
-
-    # Hydrostatic free surface model stuff
-    VectorInvariant, ExplicitFreeSurface, ImplicitFreeSurface, SplitExplicitFreeSurface,
-<<<<<<< HEAD
-    HydrostaticSphericalCoriolis,
-    PrescribedVelocityFields,
-=======
-    HydrostaticSphericalCoriolis, PrescribedVelocityFields,
->>>>>>> 37d0e29a
-
-    # Time stepping
-    Clock, TimeStepWizard, conjure_time_step_wizard!, time_step!,
-
-    # Simulations
-    Simulation, run!, Callback, add_callback!, iteration,
-    iteration_limit_exceeded, stop_time_exceeded, wall_time_limit_exceeded,
-
-    # Diagnostics
-    CFL, AdvectiveCFL, DiffusiveCFL,
-
-    # Output writers
-    NetCDFOutputWriter, JLD2OutputWriter, Checkpointer,
-    TimeInterval, IterationInterval, WallTimeInterval, AveragedTimeInterval,
-    SpecifiedTimes, FileSizeLimit, AndSchedule, OrSchedule, written_names,
-
-    # Output readers
-    FieldTimeSeries, FieldDataset, InMemory, OnDisk,
-
-    # Abstract operations
-    ∂x, ∂y, ∂z, @at, KernelFunctionOperation,
-
-    # Utils
-<<<<<<< HEAD
-    prettytime, apply_regionally!, construct_regionally, @apply_regionally, MultiRegionObject,
-
-    # Units
-    Time
-
-using Printf
-using Logging
-using Statistics
-using LinearAlgebra
-=======
-    prettytime
-
->>>>>>> 37d0e29a
-using CUDA
-using DocStringExtensions
-using FFTW
-<<<<<<< HEAD
-using JLD2
-
-using Base: @propagate_inbounds
-using Statistics: mean
-
-import Base:
-    +, -, *, /,
-    size, length, eltype,
-    iterate, similar, show,
-    getindex, lastindex, setindex!,
-    push!
-=======
-
-function __init__()
-    threads = Threads.nthreads()
-    if threads > 1
-        @info "Oceananigans will use $threads threads"
-
-        # See: https://github.com/CliMA/Oceananigans.jl/issues/1113
-        FFTW.set_num_threads(4threads)
-    end
-
-    if CUDA.has_cuda()
-        @debug "CUDA-enabled GPU(s) detected:"
-        for (gpu, dev) in enumerate(CUDA.devices())
-            @debug "$dev: $(CUDA.name(dev))"
-        end
-
-        CUDA.allowscalar(false)
-    end
-end
->>>>>>> 37d0e29a
-
-#####
-##### Abstract types
-#####
-
-"""
-    AbstractModel
-
-Abstract supertype for models.
-"""
-abstract type AbstractModel{TS} end
-
-"""
-    AbstractDiagnostic
-
-Abstract supertype for diagnostics that compute information from the current
-model state.
-"""
-abstract type AbstractDiagnostic end
-
-"""
-    AbstractOutputWriter
-
-Abstract supertype for output writers that write data to disk.
-"""
-abstract type AbstractOutputWriter end
-
-# Callsites for Callbacks
-struct TimeStepCallsite end
-struct TendencyCallsite end
-struct UpdateStateCallsite end
-
-#####
-##### Place-holder functions
-#####
-
-function run_diagnostic! end
-function write_output! end
-function initialize! end # for initializing models, simulations, etc
-function location end
-function instantiated_location end
-function tupleit end
-function fields end
-function prognostic_fields end
-function tracer_tendency_kernel_function end
-function boundary_conditions end
-
-#####
-##### Include all the submodules
-#####
-
-# Basics
-include("Architectures.jl")
-include("Units.jl")
-include("Grids/Grids.jl")
-include("Utils/Utils.jl")
-include("Logger.jl")
-include("Operators/Operators.jl")
-include("BoundaryConditions/BoundaryConditions.jl")
-include("Fields/Fields.jl")
-include("AbstractOperations/AbstractOperations.jl")
-include("TimeSteppers/TimeSteppers.jl")
-include("ImmersedBoundaries/ImmersedBoundaries.jl")
-include("Advection/Advection.jl")
-include("Solvers/Solvers.jl")
-include("OutputReaders/OutputReaders.jl")
-include("DistributedComputations/DistributedComputations.jl")
-
-# TODO: move here
-#include("MultiRegion/MultiRegion.jl")
-
-# Physics, time-stepping, and models
-include("Coriolis/Coriolis.jl")
-include("BuoyancyModels/BuoyancyModels.jl")
-include("StokesDrifts.jl")
-include("TurbulenceClosures/TurbulenceClosures.jl")
-include("Forcings/Forcings.jl")
-include("Biogeochemistry.jl")
-
-# TODO: move above
-include("Models/Models.jl")
-
-# Output and Physics, time-stepping, and models
-include("Diagnostics/Diagnostics.jl")
-include("OutputWriters/OutputWriters.jl")
-include("Simulations/Simulations.jl")
-
-# Abstractions for distributed and multi-region models
-include("MultiRegion/MultiRegion.jl")
-
-#####
-##### Needed so we can export names from sub-modules at the top-level
-#####
-
-using .Logger
-using .Architectures
-using .Utils
-using .Advection
-using .Grids
-using .BoundaryConditions
-using .Fields
-using .Coriolis
-using .BuoyancyModels
-using .StokesDrifts
-using .TurbulenceClosures
-using .Solvers
-using .OutputReaders
-using .Forcings
-using .ImmersedBoundaries
-using .DistributedComputations
-using .Models
-using .TimeSteppers
-using .Diagnostics
-using .OutputWriters
-using .Simulations
-using .AbstractOperations
-using .MultiRegion
-
-end # module
-
+"""
+Main module for `Oceananigans.jl` -- a Julia software for fast, friendly, flexible,
+data-driven, ocean-flavored fluid dynamics on CPUs and GPUs.
+"""
+module Oceananigans
+
+export
+    # Architectures
+    CPU, GPU,
+
+    # Grids
+    Center, Face,
+    Periodic, Bounded, Flat,
+    RectilinearGrid, LatitudeLongitudeGrid, OrthogonalSphericalShellGrid,
+    nodes, xnodes, ynodes, znodes, λnodes, φnodes,
+    xspacings, yspacings, zspacings, λspacings, φspacings,
+    minimum_xspacing, minimum_yspacing, minimum_zspacing,
+
+    # Immersed boundaries
+    ImmersedBoundaryGrid,
+    GridFittedBoundary, GridFittedBottom, PartialCellBottom,
+    ImmersedBoundaryCondition,
+
+    # Distributed
+    Distributed, Partition,
+
+    # Advection schemes
+    Centered, UpwindBiased, WENO,
+    VectorInvariant, WENOVectorInvariant, FluxFormAdvection,
+
+    # Boundary conditions
+    BoundaryCondition,
+    FluxBoundaryCondition, ValueBoundaryCondition, GradientBoundaryCondition, OpenBoundaryCondition,
+    FieldBoundaryConditions,
+
+    # Fields and field manipulation
+    Field, CenterField, XFaceField, YFaceField, ZFaceField,
+    Average, Integral, CumulativeIntegral, Reduction, Accumulation, BackgroundField,
+    interior, set!, compute!, regrid!,
+
+    # Forcing functions
+    Forcing, Relaxation, LinearTarget, GaussianMask, AdvectiveForcing,
+
+    # Coriolis forces
+    FPlane, ConstantCartesianCoriolis, BetaPlane, NonTraditionalBetaPlane,
+
+    # BuoyancyModels and equations of state
+    Buoyancy, BuoyancyTracer, SeawaterBuoyancy,
+    LinearEquationOfState, TEOS10,
+    BuoyancyField,
+
+    # Surface wave Stokes drift via Craik-Leibovich equations
+    UniformStokesDrift, StokesDrift,
+
+    # Turbulence closures
+    VerticalScalarDiffusivity,
+    HorizontalScalarDiffusivity,
+    ScalarDiffusivity,
+    VerticalScalarBiharmonicDiffusivity,
+    HorizontalScalarBiharmonicDiffusivity,
+    ScalarBiharmonicDiffusivity,
+    SmagorinskyLilly,
+    AnisotropicMinimumDissipation,
+    ConvectiveAdjustmentVerticalDiffusivity,
+    CATKEVerticalDiffusivity,
+    RiBasedVerticalDiffusivity,
+    VerticallyImplicitTimeDiscretization,
+    viscosity, diffusivity,
+
+    # Lagrangian particle tracking
+    LagrangianParticles,
+
+    # Models
+    NonhydrostaticModel, HydrostaticFreeSurfaceModel, ShallowWaterModel,
+    ConservativeFormulation, VectorInvariantFormulation,
+    PressureField, fields,
+
+    # Hydrostatic free surface model stuff
+    VectorInvariant, ExplicitFreeSurface, ImplicitFreeSurface, SplitExplicitFreeSurface,
+    HydrostaticSphericalCoriolis, PrescribedVelocityFields,
+
+    # Time stepping
+    Clock, TimeStepWizard, conjure_time_step_wizard!, time_step!,
+
+    # Simulations
+    Simulation, run!, Callback, add_callback!, iteration,
+    iteration_limit_exceeded, stop_time_exceeded, wall_time_limit_exceeded,
+
+    # Diagnostics
+    CFL, AdvectiveCFL, DiffusiveCFL,
+
+    # Output writers
+    NetCDFOutputWriter, JLD2OutputWriter, Checkpointer,
+    TimeInterval, IterationInterval, WallTimeInterval, AveragedTimeInterval,
+    SpecifiedTimes, FileSizeLimit, AndSchedule, OrSchedule, written_names,
+
+    # Output readers
+    FieldTimeSeries, FieldDataset, InMemory, OnDisk,
+
+    # Abstract operations
+    ∂x, ∂y, ∂z, @at, KernelFunctionOperation,
+
+    # Utils
+    prettytime
+
+using CUDA
+using DocStringExtensions
+using FFTW
+
+function __init__()
+    threads = Threads.nthreads()
+    if threads > 1
+        @info "Oceananigans will use $threads threads"
+
+        # See: https://github.com/CliMA/Oceananigans.jl/issues/1113
+        FFTW.set_num_threads(4threads)
+    end
+
+    if CUDA.has_cuda()
+        @debug "CUDA-enabled GPU(s) detected:"
+        for (gpu, dev) in enumerate(CUDA.devices())
+            @debug "$dev: $(CUDA.name(dev))"
+        end
+
+        CUDA.allowscalar(false)
+    end
+end
+
+#####
+##### Abstract types
+#####
+
+"""
+    AbstractModel
+
+Abstract supertype for models.
+"""
+abstract type AbstractModel{TS} end
+
+"""
+    AbstractDiagnostic
+
+Abstract supertype for diagnostics that compute information from the current
+model state.
+"""
+abstract type AbstractDiagnostic end
+
+"""
+    AbstractOutputWriter
+
+Abstract supertype for output writers that write data to disk.
+"""
+abstract type AbstractOutputWriter end
+
+# Callsites for Callbacks
+struct TimeStepCallsite end
+struct TendencyCallsite end
+struct UpdateStateCallsite end
+
+#####
+##### Place-holder functions
+#####
+
+function run_diagnostic! end
+function write_output! end
+function initialize! end # for initializing models, simulations, etc
+function location end
+function instantiated_location end
+function tupleit end
+function fields end
+function prognostic_fields end
+function tracer_tendency_kernel_function end
+function boundary_conditions end
+
+#####
+##### Include all the submodules
+#####
+
+# Basics
+include("Architectures.jl")
+include("Units.jl")
+include("Grids/Grids.jl")
+include("Utils/Utils.jl")
+include("Logger.jl")
+include("Operators/Operators.jl")
+include("BoundaryConditions/BoundaryConditions.jl")
+include("Fields/Fields.jl")
+include("AbstractOperations/AbstractOperations.jl")
+include("TimeSteppers/TimeSteppers.jl")
+include("ImmersedBoundaries/ImmersedBoundaries.jl")
+include("Advection/Advection.jl")
+include("Solvers/Solvers.jl")
+include("OutputReaders/OutputReaders.jl")
+include("DistributedComputations/DistributedComputations.jl")
+
+# TODO: move here
+#include("MultiRegion/MultiRegion.jl")
+
+# Physics, time-stepping, and models
+include("Coriolis/Coriolis.jl")
+include("BuoyancyModels/BuoyancyModels.jl")
+include("StokesDrifts.jl")
+include("TurbulenceClosures/TurbulenceClosures.jl")
+include("Forcings/Forcings.jl")
+include("Biogeochemistry.jl")
+
+# TODO: move above
+include("Models/Models.jl")
+
+# Output and Physics, time-stepping, and models
+include("Diagnostics/Diagnostics.jl")
+include("OutputWriters/OutputWriters.jl")
+include("Simulations/Simulations.jl")
+
+# Abstractions for distributed and multi-region models
+include("MultiRegion/MultiRegion.jl")
+
+#####
+##### Needed so we can export names from sub-modules at the top-level
+#####
+
+using .Logger
+using .Architectures
+using .Utils
+using .Advection
+using .Grids
+using .BoundaryConditions
+using .Fields
+using .Coriolis
+using .BuoyancyModels
+using .StokesDrifts
+using .TurbulenceClosures
+using .Solvers
+using .OutputReaders
+using .Forcings
+using .ImmersedBoundaries
+using .DistributedComputations
+using .Models
+using .TimeSteppers
+using .Diagnostics
+using .OutputWriters
+using .Simulations
+using .AbstractOperations
+using .MultiRegion
+
+end # module