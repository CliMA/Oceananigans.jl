include("dependencies_for_runtests.jl")

using Oceananigans.Fields: FunctionField

#####
##### JLD2OutputWriter tests
#####

function jld2_sliced_field_output(model, outputs=model.velocities)

    model.clock.iteration = 0
    model.clock.time = 0.0

    set!(model, u = (x, y, z) -> rand(),
                v = (x, y, z) -> rand(),
                w = (x, y, z) -> rand())

    simulation = Simulation(model, Δt=1.0, stop_iteration=1)

    simulation.output_writers[:velocities] =
        JLD2OutputWriter(model, outputs,
                         schedule = TimeInterval(1),
                         indices = (1:2, 1:4, :),
                         with_halos = false,
                         dir = ".",
                         filename = "test.jld2",
                         overwrite_existing = true)

    run!(simulation)

    file = jldopen("test.jld2")

    u₁ = file["timeseries/u/0"]
    v₁ = file["timeseries/v/0"]
    w₁ = file["timeseries/w/0"]

    close(file)

    rm("test.jld2")

    return size(u₁) == (2, 2, 4) && size(v₁) == (2, 2, 4) && size(w₁) == (2, 2, 5)
end

function test_jld2_file_splitting(arch)
    grid = RectilinearGrid(arch, size=(16, 16, 16), extent=(1, 1, 1), halo=(1, 1, 1))
    model = NonhydrostaticModel(; grid, buoyancy=SeawaterBuoyancy(), tracers=(:T, :S))
    simulation = Simulation(model, Δt=1, stop_iteration=10)

    function fake_bc_init(file, model)
        file["boundary_conditions/fake"] = π
    end

<<<<<<< HEAD
    max_filesize = FileSizeLimit(200KiB)

=======
    filesizelimit = FileSizeLimit(200KiB)
    
>>>>>>> 6c6e07e9
    ow = JLD2OutputWriter(model, (; u=model.velocities.u);
                          dir = ".",
                          filename = "test.jld2",
                          schedule = IterationInterval(1),
                          init = fake_bc_init,
                          including = [:grid],
                          array_type = Array{Float64},
                          with_halos = true,
<<<<<<< HEAD
                          file_splitting = max_filesize,
=======
                          file_splitting = filesizelimit,
>>>>>>> 6c6e07e9
                          overwrite_existing = true)

    push!(simulation.output_writers, ow)

    # 531 KiB of output will be written which should get split into 3 files.
    run!(simulation)

    # Test that files has been split according to size as expected.
    @test filesize("test_part1.jld2") > 200KiB
    @test filesize("test_part2.jld2") > 200KiB
    @test filesize("test_part3.jld2") < 200KiB

    for n in string.(1:3)
        filename = "test_part$n.jld2"
        jldopen(filename, "r") do file
            # Test to make sure all files contain structs from `including`.
            @test file["grid/Nx"] == 16

            # Test to make sure all files contain info from `init` function.
            @test file["boundary_conditions/fake"] == π
        end

        # Leave test directory clean.
        rm(filename)
    end

    return nothing
end

function test_jld2_time_averaging_of_horizontal_averages(model)

    model.clock.iteration = 0
    model.clock.time = 0.0

    u, v, w = model.velocities
    T = model.tracers.T

    u .= 1
    v .= 2
    w .= 0
    T .= 4

    Δt = 0.1
    simulation = Simulation(model, Δt=Δt, stop_iteration=5)

    average_fluxes = (wu = Field(Average(w * u, dims=(1, 2))),
                      uv = Field(Average(u * v, dims=(1, 2))),
                      wT = Field(Average(w * T, dims=(1, 2))))

    simulation.output_writers[:fluxes] = JLD2OutputWriter(model, average_fluxes,
                                                          schedule = AveragedTimeInterval(4Δt, window=2Δt),
                                                          dir = ".",
                                                          filename = "jld2_time_averaging_test.jld2",
                                                          overwrite_existing = true)

    run!(simulation)

    test_file_name = "jld2_time_averaging_test.jld2"
    file = jldopen(test_file_name)

    # Data is saved without halos by default
    wu = file["timeseries/wu/4"][1, 1, 3]
    uv = file["timeseries/uv/4"][1, 1, 3]
    wT = file["timeseries/wT/4"][1, 1, 3]

    close(file)

    rm(test_file_name)

    FT = eltype(model.grid)

    @test wu == zero(FT) 
    @test wT == zero(FT) 
    @test uv == FT(2)

    return nothing
end

for arch in archs
    # Some tests can reuse this same grid and model.
    topo =(Periodic, Periodic, Bounded)
    grid = RectilinearGrid(arch, topology=topo, size=(4, 4, 4), extent=(1, 1, 1))
    background_u = BackgroundField((x, y, z, t) -> 0)
    model = NonhydrostaticModel(grid=grid, buoyancy=SeawaterBuoyancy(), tracers=(:T, :S), background_fields=(u=background_u,))

    @testset "JLD2 output writer [$(typeof(arch))]" begin
        @info "  Testing JLD2 output writer [$(typeof(arch))]..."

        set!(model, u = (x, y, z) -> rand(),
                    v = (x, y, z) -> rand(),
                    w = (x, y, z) -> rand())

        simulation = Simulation(model, Δt=1.0, stop_iteration=1)

        # Flavors of output: functions, AbstractOperations, FunctionFields
        clock = model.clock
        α = 0.12
        test_function_field = FunctionField{Center, Center, Center}((x, y, z, t, α) -> α * t, grid; clock, parameters=α)
        function_and_background_fields = (; αt = test_function_field, background_u = model.background_fields.velocities.u)

        u, v, w = model.velocities
        operation_outputs= (u_op = 1 * u, v_op = 1 * v, w_op = 1 * w)

        vanilla_outputs = merge(model.velocities, function_and_background_fields, operation_outputs)

        simulation.output_writers[:velocities] = JLD2OutputWriter(model, vanilla_outputs,
                                                                  schedule = IterationInterval(1),
                                                                  dir = ".",
                                                                  filename = "vanilla_jld2_test.jld2",
                                                                  indices = (:, :, :),
                                                                  with_halos = false,
                                                                  overwrite_existing = true)

        simulation.output_writers[:sliced] = JLD2OutputWriter(model, model.velocities,
                                                              schedule = TimeInterval(1),
                                                              indices = (1:2, 1:4, :),
                                                              with_halos = false,
                                                              dir = ".",
                                                              filename = "sliced_jld2_test.jld2",
                                                              overwrite_existing = true)

        func_outputs = (u = model -> u, v = model -> v, w = model -> w)
        
        simulation.output_writers[:sliced_funcs] = JLD2OutputWriter(model, func_outputs,
                                                                    schedule = TimeInterval(1),
                                                                    indices = (1:2, 1:4, :),
                                                                    with_halos = false,
                                                                    dir = ".",
                                                                    filename = "sliced_funcs_jld2_test.jld2",
                                                                    overwrite_existing = true)


        simulation.output_writers[:sliced_func_fields] = JLD2OutputWriter(model, function_and_background_fields,
                                                                          schedule = TimeInterval(1),
                                                                          indices = (1:2, 1:4, :),
                                                                          with_halos = false,
                                                                          dir = ".",
                                                                          filename = "sliced_func_fields_jld2_test.jld2",
                                                                          overwrite_existing = true)



        u₀ = CUDA.@allowscalar model.velocities.u[3, 3, 3]
        v₀ = CUDA.@allowscalar model.velocities.v[3, 3, 3]
        w₀ = CUDA.@allowscalar model.velocities.w[3, 3, 3]

        run!(simulation)

        #####
        ##### Stuff was outputted
        #####

        file = jldopen("vanilla_jld2_test.jld2")

        # Data is saved without halos by default
        u₁ = file["timeseries/u/0"][3, 3, 3]
        v₁ = file["timeseries/v/0"][3, 3, 3]
        w₁ = file["timeseries/w/0"][3, 3, 3]

        # Operations
        u₁_op = file["timeseries/u_op/0"][3, 3, 3]
        v₁_op = file["timeseries/v_op/0"][3, 3, 3]
        w₁_op = file["timeseries/w_op/0"][3, 3, 3]

        # FunctionField
        αt₀ = file["timeseries/αt/0"][3, 3, 3]
        αt₁ = file["timeseries/αt/1"][3, 3, 3]
        t₀ = file["timeseries/t/0"]
        t₁ = file["timeseries/t/1"]

        close(file)

        rm("vanilla_jld2_test.jld2")

        FT = typeof(u₁)

        @test FT(u₀) == u₁
        @test FT(v₀) == v₁
        @test FT(w₀) == w₁

        @test FT(u₀) == u₁_op
        @test FT(v₀) == v₁_op
        @test FT(w₀) == w₁_op

        @test FT(αt₀) == α * t₀
        @test FT(αt₁) == α * t₁

        #####
        ##### Field slicing
        #####

        function test_field_slicing(test_file_name, variables, sizes...)
            file = jldopen(test_file_name)

            for (i, variable) in enumerate(variables)
                var₁ = file["timeseries/$variable/0"]
                @test size(var₁) == sizes[i]
            end

            close(file)
            rm(test_file_name)
        end

        test_field_slicing("sliced_jld2_test.jld2", ("u", "v", "w"), (2, 4, 4), (2, 4, 4), (2, 4, 5))
        test_field_slicing("sliced_funcs_jld2_test.jld2", ("u", "v", "w"), (4, 4, 4), (4, 4, 4), (4, 4, 5))
        test_field_slicing("sliced_func_fields_jld2_test.jld2", ("αt", "background_u"), (2, 4, 4), (2, 4, 4))
        
        #####
        ##### File splitting
        #####

        test_jld2_file_splitting(arch)

        #####
        ##### Time-averaging
        #####

        test_jld2_time_averaging_of_horizontal_averages(model)
    end
end<|MERGE_RESOLUTION|>--- conflicted
+++ resolved
@@ -50,13 +50,8 @@
         file["boundary_conditions/fake"] = π
     end
 
-<<<<<<< HEAD
-    max_filesize = FileSizeLimit(200KiB)
-
-=======
     filesizelimit = FileSizeLimit(200KiB)
     
->>>>>>> 6c6e07e9
     ow = JLD2OutputWriter(model, (; u=model.velocities.u);
                           dir = ".",
                           filename = "test.jld2",
@@ -65,11 +60,7 @@
                           including = [:grid],
                           array_type = Array{Float64},
                           with_halos = true,
-<<<<<<< HEAD
-                          file_splitting = max_filesize,
-=======
                           file_splitting = filesizelimit,
->>>>>>> 6c6e07e9
                           overwrite_existing = true)
 
     push!(simulation.output_writers, ow)
