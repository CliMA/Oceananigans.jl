--- conflicted
+++ resolved
@@ -48,13 +48,9 @@
 end
 
 function test_jld2_file_splitting(arch)
-<<<<<<< HEAD
-    model = NonhydrostaticModel(grid=RectilinearGrid(arch, size=(16, 16, 16), extent=(1, 1, 1)))
-=======
-    model = NonhydrostaticModel(architecture=arch, grid=RectilinearGrid(size=(16, 16, 16), extent=(1, 1, 1)),
+    model = NonhydrostaticModel(grid=RectilinearGrid(arch, size=(16, 16, 16), extent=(1, 1, 1)),
                                 buoyancy=SeawaterBuoyancy(), tracers=(:T, :S)
                                 )
->>>>>>> 3c86d8f3
     simulation = Simulation(model, Δt=1, stop_iteration=10)
 
     function fake_bc_init(file, model)
@@ -145,13 +141,8 @@
 for arch in archs
     # Some tests can reuse this same grid and model.
     topo =(Periodic, Periodic, Bounded)
-<<<<<<< HEAD
     grid = RectilinearGrid(arch, topology=topo, size=(4, 4, 4), extent=(1, 1, 1))
-    model = NonhydrostaticModel(grid=grid)
-=======
-    grid = RectilinearGrid(topology=topo, size=(4, 4, 4), extent=(1, 1, 1))
-    model = NonhydrostaticModel(architecture=arch, grid=grid, buoyancy=SeawaterBuoyancy(), tracers=(:T, :S))
->>>>>>> 3c86d8f3
+    model = NonhydrostaticModel(grid=grid, buoyancy=SeawaterBuoyancy(), tracers=(:T, :S))
 
     @testset "JLD2 output writer [$(typeof(arch))]" begin
         @info "  Testing JLD2 output writer [$(typeof(arch))]..."
