--- conflicted
+++ resolved
@@ -170,15 +170,9 @@
     return nothing
 end
 
-<<<<<<< HEAD
 function run_nan_checker_test(arch; erroring)
-    grid = RectilinearGrid(size=(4, 2, 1), extent=(1, 1, 1))
-    model = NonhydrostaticModel(grid=grid, architecture=arch)
-=======
-function nan_checker_stops_simulation_test(arch)
     grid = RectilinearGrid(arch, size=(4, 2, 1), extent=(1, 1, 1))
     model = NonhydrostaticModel(grid=grid)
->>>>>>> 91ed445d
     simulation = Simulation(model, Δt=1, stop_iteration=1)
     model.velocities.u[1, 1, 1] = NaN
     simulation.callbacks[:nan_checker].erroring = erroring
