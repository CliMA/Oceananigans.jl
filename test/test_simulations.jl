--- conflicted
+++ resolved
@@ -10,15 +10,10 @@
 
 include("utils_for_runtests.jl")
 
-<<<<<<< HEAD
-function run_time_step_wizard_tests(arch)
-    grid = RectilinearGrid(size=(1, 1, 1), extent=(1, 1, 1), architecture=arch)
-=======
 archs = test_architectures()
 
 function wall_time_step_wizard_tests(arch)
     grid = RectilinearGrid(size=(1, 1, 1), extent=(1, 1, 1))
->>>>>>> 5573f7ca
     model = NonhydrostaticModel(architecture=arch, grid=grid)
 
     Δx = grid.Δxᶜᵃᵃ
@@ -50,19 +45,11 @@
     @test Δt ≈ 3.99
 
     grid_stretched = RectilinearGrid(size = (1, 1, 1),
-<<<<<<< HEAD
-                                                        x = (0, 1),
-                                                        y = (0, 1),
-                                                        z = z -> z, 
-                                                        halo = (1, 1, 1),
-                                                        architecture=arch)
-=======
                                      x = (0, 1),
                                      y = (0, 1),
                                      z = z -> z, 
                                      halo = (1, 1, 1),
                                      architecture=arch)
->>>>>>> 5573f7ca
 
     model = NonhydrostaticModel(architecture=arch, grid=grid_stretched)
 
@@ -79,13 +66,8 @@
     return nothing
 end
 
-<<<<<<< HEAD
-function run_basic_simulation_tests(arch, Δt)
-    grid = RectilinearGrid(size=(1, 1, 1), extent=(1, 1, 1), architecture=arch)
-=======
 function run_basic_simulation_tests(arch)
     grid  = RectilinearGrid(size=(1, 1, 1), extent=(1, 1, 1))
->>>>>>> 5573f7ca
     model = NonhydrostaticModel(architecture=arch, grid=grid)
     simulation = Simulation(model, Δt=3, stop_iteration=1)
 
@@ -159,11 +141,7 @@
 end
 
 function run_simulation_date_tests(arch, start_time, stop_time, Δt)
-<<<<<<< HEAD
-    grid = RectilinearGrid(size=(1, 1, 1), extent=(1, 1, 1), architecture=arch)
-=======
     grid = RectilinearGrid(size=(1, 1, 1), extent=(1, 1, 1))
->>>>>>> 5573f7ca
 
     clock = Clock(time=start_time)
     model = NonhydrostaticModel(architecture=arch, grid=grid, clock=clock)
