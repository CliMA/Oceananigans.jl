--- conflicted
+++ resolved
@@ -309,15 +309,6 @@
                                         south = ValueBoundaryCondition(simple_bc))
 
         @test ϕ_bcs.east.condition.coefficient isa ContinuousBoundaryFunction
-<<<<<<< HEAD
-        @test ϕ_bcs.east.condition.combination isa ContinuousBoundaryFunction
-        @test ϕ_bcs.west.condition.coefficient isa eltype(grid)
-        @test ϕ_bcs.west.condition.combination isa eltype(grid)
-        @test ϕ_bcs.bottom.condition.coefficient isa eltype(grid)
-        @test ϕ_bcs.bottom.condition.combination isa eltype(grid)
-        @test ϕ_bcs.top.condition.coefficient isa eltype(grid)
-        @test ϕ_bcs.top.condition.combination isa eltype(grid)
-=======
         @test ϕ_bcs.east.condition.inhomogeneity isa ContinuousBoundaryFunction
         @test ϕ_bcs.west.condition.coefficient isa eltype(grid)
         @test ϕ_bcs.west.condition.inhomogeneity isa eltype(grid)
@@ -325,7 +316,6 @@
         @test ϕ_bcs.bottom.condition.inhomogeneity isa eltype(grid)
         @test ϕ_bcs.top.condition.coefficient isa eltype(grid)
         @test ϕ_bcs.top.condition.inhomogeneity isa eltype(grid)
->>>>>>> aebc8008
 
         ϕ = CenterField(grid, boundary_conditions=ϕ_bcs)
         set!(ϕ, 1)
