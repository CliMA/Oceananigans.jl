using Oceananigans
using CUDA
using Glob
using Test

include("utils_for_runtests.jl")

archs = test_architectures()

#####
##### Checkpointer tests
#####

function test_model_equality(test_model, true_model)
    CUDA.@allowscalar begin
        @test all(test_model.velocities.u.data     .≈ true_model.velocities.u.data)
        @test all(test_model.velocities.v.data     .≈ true_model.velocities.v.data)
        @test all(test_model.velocities.w.data     .≈ true_model.velocities.w.data)
        @test all(test_model.tracers.T.data        .≈ true_model.tracers.T.data)
        @test all(test_model.tracers.S.data        .≈ true_model.tracers.S.data)
        @test all(test_model.timestepper.Gⁿ.u.data .≈ true_model.timestepper.Gⁿ.u.data)
        @test all(test_model.timestepper.Gⁿ.v.data .≈ true_model.timestepper.Gⁿ.v.data)
        @test all(test_model.timestepper.Gⁿ.w.data .≈ true_model.timestepper.Gⁿ.w.data)
        @test all(test_model.timestepper.Gⁿ.T.data .≈ true_model.timestepper.Gⁿ.T.data)
        @test all(test_model.timestepper.Gⁿ.S.data .≈ true_model.timestepper.Gⁿ.S.data)
        @test all(test_model.timestepper.G⁻.u.data .≈ true_model.timestepper.G⁻.u.data)
        @test all(test_model.timestepper.G⁻.v.data .≈ true_model.timestepper.G⁻.v.data)
        @test all(test_model.timestepper.G⁻.w.data .≈ true_model.timestepper.G⁻.w.data)
        @test all(test_model.timestepper.G⁻.T.data .≈ true_model.timestepper.G⁻.T.data)
        @test all(test_model.timestepper.G⁻.S.data .≈ true_model.timestepper.G⁻.S.data)
    end
    return nothing
end

"""
Run two coarse rising thermal bubble simulations and make sure

1. When restarting from a checkpoint, the restarted model matches the non-restarted
   model to machine precision.

2. When using set!(test_model) to a checkpoint, the new model matches the non-restarted
   simulation to machine precision.

3. run!(test_model, pickup) works as expected
"""
function test_thermal_bubble_checkpointer_output(arch)

    #####
    ##### Create and run "true model"
    #####

    Nx, Ny, Nz = 16, 16, 16
    Lx, Ly, Lz = 100, 100, 100
    Δt = 6

    grid = RectilinearGrid(size=(Nx, Ny, Nz), extent=(Lx, Ly, Lz))
    closure = IsotropicDiffusivity(ν=4e-2, κ=4e-2)
    true_model = NonhydrostaticModel(architecture=arch, grid=grid, closure=closure,
                                     buoyancy=SeawaterBuoyancy(), tracers=(:T, :S),
                                     )
    test_model = deepcopy(true_model)

    # Add a cube-shaped warm temperature anomaly that takes up the middle 50%
    # of the domain volume.
    i1, i2 = round(Int, Nx/4), round(Int, 3Nx/4)
    j1, j2 = round(Int, Ny/4), round(Int, 3Ny/4)
    k1, k2 = round(Int, Nz/4), round(Int, 3Nz/4)
    CUDA.@allowscalar true_model.tracers.T.data[i1:i2, j1:j2, k1:k2] .+= 0.01

    true_simulation = Simulation(true_model, Δt=Δt, stop_iteration=5)

    checkpointer = Checkpointer(true_model, schedule=IterationInterval(5), force=true)
    push!(true_simulation.output_writers, checkpointer)

    run!(true_simulation) # for 5 iterations

    checkpointed_model = deepcopy(true_simulation.model)

    true_simulation.stop_iteration = 9
    run!(true_simulation) # for 4 more iterations

    #####
    ##### Test `set!(model, checkpoint_file)`
    #####

    set!(test_model, "checkpoint_iteration5.jld2")

    @test test_model.clock.iteration == checkpointed_model.clock.iteration
    @test test_model.clock.time == checkpointed_model.clock.time
    test_model_equality(test_model, checkpointed_model)

    # This only applies to QuasiAdamsBashforthTimeStepper:
    @test test_model.timestepper.previous_Δt == checkpointed_model.timestepper.previous_Δt

    #####
    ##### Test pickup from explicit checkpoint path
    #####

    test_simulation = Simulation(test_model, Δt=Δt, stop_iteration=9)

    # Pickup from explicit checkpoint path
    run!(test_simulation, pickup="checkpoint_iteration0.jld2")

    @info "Testing model equality when running with pickup=checkpoint_iteration0.jld2."
    @test test_simulation.model.clock.iteration == true_simulation.model.clock.iteration
    @test test_simulation.model.clock.time == true_simulation.model.clock.time
    test_model_equality(test_model, true_model)

    run!(test_simulation, pickup="checkpoint_iteration5.jld2")
    @info "Testing model equality when running with pickup=checkpoint_iteration5.jld2."

    @test test_simulation.model.clock.iteration == true_simulation.model.clock.iteration
    @test test_simulation.model.clock.time == true_simulation.model.clock.time
    test_model_equality(test_model, true_model)

    #####
    ##### Test `run!(sim, pickup=true)
    #####

    # Pickup using existing checkpointer
    test_simulation.output_writers[:checkpointer] =
        Checkpointer(test_model, schedule=IterationInterval(5), force=true)

    run!(test_simulation, pickup=true)
    @info "    Testing model equality when running with pickup=true."

    @test test_simulation.model.clock.iteration == true_simulation.model.clock.iteration
    @test test_simulation.model.clock.time == true_simulation.model.clock.time
    test_model_equality(test_model, true_model)

    run!(test_simulation, pickup=0)
    @info "    Testing model equality when running with pickup=0."

    @test test_simulation.model.clock.iteration == true_simulation.model.clock.iteration
    @test test_simulation.model.clock.time == true_simulation.model.clock.time
    test_model_equality(test_model, true_model)

    run!(test_simulation, pickup=5)
    @info "    Testing model equality when running with pickup=5."

    @test test_simulation.model.clock.iteration == true_simulation.model.clock.iteration
    @test test_simulation.model.clock.time == true_simulation.model.clock.time
    test_model_equality(test_model, true_model)

    rm("checkpoint_iteration0.jld2", force=true)
    rm("checkpoint_iteration5.jld2", force=true)

    return nothing
end

function run_checkpointer_cleanup_tests(arch)
<<<<<<< HEAD
    grid = RegularRectilinearGrid(size=(1, 1, 1), extent=(1, 1, 1))
    model = NonhydrostaticModel(architecture=arch, grid=grid,
                                buoyancy=SeawaterBuoyancy(), tracers=(:T, :S),
                                )
=======
    grid = RectilinearGrid(size=(1, 1, 1), extent=(1, 1, 1))
    model = NonhydrostaticModel(architecture=arch, grid=grid)
>>>>>>> 5573f7ca
    simulation = Simulation(model, Δt=0.2, stop_iteration=10)

    simulation.output_writers[:checkpointer] = Checkpointer(model, schedule=IterationInterval(3), cleanup=true)
    run!(simulation)

    [@test !isfile("checkpoint_iteration$i.jld2") for i in 1:10 if i != 9]
    @test isfile("checkpoint_iteration9.jld2")

    rm("checkpoint_iteration9.jld2", force=true)

    return nothing
end

for arch in archs
    @testset "Checkpointer [$(typeof(arch))]" begin
        @info "  Testing Checkpointer [$(typeof(arch))]..."
        test_thermal_bubble_checkpointer_output(arch)
        run_checkpointer_cleanup_tests(arch)
    end
end<|MERGE_RESOLUTION|>--- conflicted
+++ resolved
@@ -149,15 +149,11 @@
 end
 
 function run_checkpointer_cleanup_tests(arch)
-<<<<<<< HEAD
-    grid = RegularRectilinearGrid(size=(1, 1, 1), extent=(1, 1, 1))
+    grid = RectilinearGrid(size=(1, 1, 1), extent=(1, 1, 1))
     model = NonhydrostaticModel(architecture=arch, grid=grid,
                                 buoyancy=SeawaterBuoyancy(), tracers=(:T, :S),
                                 )
-=======
-    grid = RectilinearGrid(size=(1, 1, 1), extent=(1, 1, 1))
-    model = NonhydrostaticModel(architecture=arch, grid=grid)
->>>>>>> 5573f7ca
+
     simulation = Simulation(model, Δt=0.2, stop_iteration=10)
 
     simulation.output_writers[:checkpointer] = Checkpointer(model, schedule=IterationInterval(3), cleanup=true)
