include("dependencies_for_runtests.jl")
using Oceananigans: prognostic_fields
using Glob

#####
##### Checkpointer tests
#####

function test_model_equality(test_model, true_model)
    CUDA.@allowscalar begin
        test_model_fields = prognostic_fields(test_model)
        true_model_fields = prognostic_fields(true_model)
        field_names = keys(test_model_fields)

        for name in field_names
            @test all(test_model_fields[name].data .≈ true_model_fields[name].data)

            if test_model.timestepper isa QuasiAdamsBashforth2TimeStepper
                if name ∈ keys(test_model.timestepper.Gⁿ)
                    @test all(test_model.timestepper.Gⁿ[name].data .≈ true_model.timestepper.Gⁿ[name].data)
                    @test all(test_model.timestepper.G⁻[name].data .≈ true_model.timestepper.G⁻[name].data)
                end
            end
        end
    end

    return nothing
end

""" Set up a simple simulation to test picking up from a checkpoint. """
function initialization_test_simulation(arch, stop_time, Δt=1, δt=2)
    grid = RectilinearGrid(arch, size=(), topology=(Flat, Flat, Flat))
    model = NonhydrostaticModel(; grid)
    simulation = Simulation(model; Δt, stop_time)

    progress_message(sim) = @info string("Iter: ", iteration(sim), ", time: ", prettytime(sim))
    simulation.callbacks[:progress] = Callback(progress_message, TimeInterval(δt))

    checkpointer = Checkpointer(model,
                                schedule = TimeInterval(stop_time),
                                prefix = "initialization_test",
                                cleanup = false)

    simulation.output_writers[:checkpointer] = checkpointer

    return simulation
end

"""
Run two coarse rising thermal bubble simulations and make sure

1. When restarting from a checkpoint, the restarted model matches the non-restarted
   model to machine precision.

2. When using set!(test_model) to a checkpoint, the new model matches the non-restarted
   simulation to machine precision.

3. run!(test_model, pickup) works as expected
"""
function test_thermal_bubble_checkpointer_output(arch)
    # Create and run "true model"
    Nx, Ny, Nz = 16, 16, 16
    Lx, Ly, Lz = 100, 100, 100
    Δt = 6

    grid = RectilinearGrid(arch, size=(Nx, Ny, Nz), extent=(Lx, Ly, Lz))
    closure = ScalarDiffusivity(ν=4e-2, κ=4e-2)
    true_model = NonhydrostaticModel(; grid, closure, buoyancy=SeawaterBuoyancy(), tracers=(:T, :S))
    test_model = deepcopy(true_model)

    # Add a cube-shaped warm temperature anomaly that takes up the middle 50%
    # of the domain volume.
    i1, i2 = round(Int, Nx/4), round(Int, 3Nx/4)
    j1, j2 = round(Int, Ny/4), round(Int, 3Ny/4)
    k1, k2 = round(Int, Nz/4), round(Int, 3Nz/4)
    view(true_model.tracers.T, i1:i2, j1:j2, k1:k2) .+= 0.01

    return run_checkpointer_tests(true_model, test_model, Δt)
end

function test_hydrostatic_splash_checkpointer(grid, free_surface)
    # Create and run "true model"
    closure = ScalarDiffusivity(ν=1e-2, κ=1e-2)
    true_model = HydrostaticFreeSurfaceModel(; grid, free_surface, closure, buoyancy=nothing, tracers=())
    test_model = deepcopy(true_model)

    ηᵢ(x, y, z) = 1e-1 * exp(-x^2 - y^2)
    ϵᵢ(x, y, z) = 1e-6 * randn()
    set!(true_model, η=ηᵢ, u=ϵᵢ, v=ϵᵢ)

    return run_checkpointer_tests(true_model, test_model, 1e-6)
end

function run_checkpointer_tests(true_model, test_model, Δt)
    true_simulation = Simulation(true_model, Δt=Δt, stop_iteration=5)

    checkpointer = Checkpointer(true_model, schedule=IterationInterval(5), overwrite_existing=true)
    push!(true_simulation.output_writers, checkpointer)

    run!(true_simulation) # for 5 iterations

    checkpointed_model = deepcopy(true_simulation.model)

    true_simulation.stop_iteration = 9
    run!(true_simulation) # for 4 more iterations

    #####
    ##### Test `set!(model, checkpoint_file)`
    #####

    set!(test_model, "checkpoint_iteration5.jld2")

    @test test_model.clock.iteration == checkpointed_model.clock.iteration
    @test test_model.clock.time == checkpointed_model.clock.time
    test_model_equality(test_model, checkpointed_model)

    # This only applies to QuasiAdamsBashforthTimeStepper:
    @test test_model.clock.last_Δt == checkpointed_model.clock.last_Δt

    #####
    ##### Test pickup from explicit checkpoint path
    #####

    test_simulation = Simulation(test_model, Δt=Δt, stop_iteration=9)

    # Pickup from explicit checkpoint path
    run!(test_simulation, pickup="checkpoint_iteration0.jld2")

    @info "Testing model equality when running with pickup=checkpoint_iteration0.jld2."
    @test test_simulation.model.clock.iteration == true_simulation.model.clock.iteration
    @test test_simulation.model.clock.time == true_simulation.model.clock.time
    test_model_equality(test_model, true_model)

    run!(test_simulation, pickup="checkpoint_iteration5.jld2")
    @info "Testing model equality when running with pickup=checkpoint_iteration5.jld2."

    @test test_simulation.model.clock.iteration == true_simulation.model.clock.iteration
    @test test_simulation.model.clock.time == true_simulation.model.clock.time
    test_model_equality(test_model, true_model)

    #####
    ##### Test `run!(sim, pickup=true)
    #####

    # Pickup using existing checkpointer
    test_simulation.output_writers[:checkpointer] =
        Checkpointer(test_model, schedule=IterationInterval(5), overwrite_existing=true)

    run!(test_simulation, pickup=true)
    @info "    Testing model equality when running with pickup=true."

    @test test_simulation.model.clock.iteration == true_simulation.model.clock.iteration
    @test test_simulation.model.clock.time == true_simulation.model.clock.time
    test_model_equality(test_model, true_model)

    run!(test_simulation, pickup=0)
    @info "    Testing model equality when running with pickup=0."

    @test test_simulation.model.clock.iteration == true_simulation.model.clock.iteration
    @test test_simulation.model.clock.time == true_simulation.model.clock.time
    test_model_equality(test_model, true_model)

    run!(test_simulation, pickup=5)
    @info "    Testing model equality when running with pickup=5."

    @test test_simulation.model.clock.iteration == true_simulation.model.clock.iteration
    @test test_simulation.model.clock.time == true_simulation.model.clock.time
    test_model_equality(test_model, true_model)

    rm("checkpoint_iteration0.jld2", force=true)
    rm("checkpoint_iteration5.jld2", force=true)

    return nothing
end

function test_constant_fields_checkpointer(arch)
    grid = RectilinearGrid(arch, size = (1, 1, 1), extent = (1, 1, 1))
    u = ConstantField(1)
    v = ConstantField(2)
    w = ConstantField(3)

    model = HydrostaticFreeSurfaceModel(; grid, velocities=PrescribedVelocityFields(; u, v, w))

    simulation = Simulation(model, Δt=0.1, stop_iteration=1)
    simulation.output_writers[:checkpointer] = Checkpointer(model, prefix="constant_fields_test",
                                                            schedule=IterationInterval(1), 
                                                            properties = [:grid, :velocities])

    run!(simulation)

    file = jldopen("constant_fields_test_iteration0.jld2")

    vel = file["HydrostaticFreeSurfaceModel/velocities"]
    @test vel.u == ConstantField(1)
    @test vel.v == ConstantField(2)
    @test vel.w == ConstantField(3)

    rm("constant_fields_test_iteration0.jld2", force=true)

    return nothing
end

function run_checkpointer_cleanup_tests(arch)
    grid = RectilinearGrid(arch, size=(1, 1, 1), extent=(1, 1, 1))
    model = NonhydrostaticModel(; grid, buoyancy=SeawaterBuoyancy(), tracers=(:T, :S))
    simulation = Simulation(model, Δt=0.2, stop_iteration=10)

    simulation.output_writers[:checkpointer] = Checkpointer(model, schedule=IterationInterval(3), cleanup=true)
    run!(simulation)

    [@test !isfile("checkpoint_iteration$i.jld2") for i in 1:10 if i != 9]
    @test isfile("checkpoint_iteration9.jld2")

    rm("checkpoint_iteration9.jld2", force=true)

    return nothing
end

for arch in archs
    @testset "Checkpointer [$(typeof(arch))]" begin
        @info "  Testing Checkpointer [$(typeof(arch))]..."

        test_thermal_bubble_checkpointer_output(arch)

        # create a grid to test hydrostatic model
        Nx, Ny, Nz = 16, 16, 4
        Lx, Ly, Lz = 1, 1, 1
        grid = RectilinearGrid(arch, size=(Nx, Ny, Nz), x=(-10, 10), y=(-10, 10), z=(-1, 0))

        for free_surface in [ExplicitFreeSurface(gravitational_acceleration=1),
                             ImplicitFreeSurface(gravitational_acceleration=1),
                             SplitExplicitFreeSurface(gravitational_acceleration=1, substeps=5),
<<<<<<< HEAD
                             SplitExplicitFreeSurface(grid; cfl = 0.7, gravitational_acceleration=1)]
=======
                             SplitExplicitFreeSurface(grid; cfl=0.7, gravitational_acceleration=1)]
>>>>>>> e9e31e8e

            test_hydrostatic_splash_checkpointer(grid, free_surface)
        end

        run_checkpointer_cleanup_tests(arch)

        # Run a simulation that saves data to a checkpoint
        rm("initialization_test_iteration*.jld2", force=true)
        simulation = initialization_test_simulation(arch, 4)
        run!(simulation)

        # Now try again, but picking up from the previous checkpoint
        N = iteration(simulation)
        checkpoint = "initialization_test_iteration$N.jld2"
        simulation = initialization_test_simulation(arch, 8)
        run!(simulation, pickup=checkpoint)

        progress_cb = simulation.callbacks[:progress]
        progress_cb.schedule.first_actuation_time
        @test progress_cb.schedule.first_actuation_time == 4

        test_constant_fields_checkpointer(arch)
    end
end<|MERGE_RESOLUTION|>--- conflicted
+++ resolved
@@ -230,11 +230,7 @@
         for free_surface in [ExplicitFreeSurface(gravitational_acceleration=1),
                              ImplicitFreeSurface(gravitational_acceleration=1),
                              SplitExplicitFreeSurface(gravitational_acceleration=1, substeps=5),
-<<<<<<< HEAD
-                             SplitExplicitFreeSurface(grid; cfl = 0.7, gravitational_acceleration=1)]
-=======
                              SplitExplicitFreeSurface(grid; cfl=0.7, gravitational_acceleration=1)]
->>>>>>> e9e31e8e
 
             test_hydrostatic_splash_checkpointer(grid, free_surface)
         end
