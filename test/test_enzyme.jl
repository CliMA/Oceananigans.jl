include("dependencies_for_runtests.jl")

# Required presently
Enzyme.API.looseTypeAnalysis!(true)
Enzyme.API.maxtypeoffset!(2032)

# OceananigansLogger doesn't work here -- not sure why
Logging.global_logger(TestLogger())

f(grid) = CenterField(grid)
const maximum_diffusivity = 100

"""
    set_diffusivity!(model, diffusivity)

Change diffusivity of model to `diffusivity`.
"""
function set_diffusivity!(model, diffusivity)
    closure = VerticalScalarDiffusivity(; κ=diffusivity)
    names = tuple(:c) # tracernames(model.tracers)
    closure = with_tracers(names, closure)
    model.closure = closure
    return nothing
end

function set_initial_condition!(model, amplitude)
    amplitude = Ref(amplitude)

    # This has a "width" of 0.1
    cᵢ(x, y, z) = amplitude[] * exp(-z^2 / 0.02 - (x^2 + y^2) / 0.05)
    set!(model, c=cᵢ)

    return nothing
end

function stable_diffusion!(model, amplitude, diffusivity)
    set_diffusivity!(model, diffusivity)
    set_initial_condition!(model, amplitude)
    
    # Do time-stepping
    Nx, Ny, Nz = size(model.grid)
    κ_max = maximum_diffusivity
    Δz = 1 / Nz
    Δt = 1e-1 * Δz^2 / κ_max

    model.clock.time = 0
    model.clock.iteration = 0

    for _ = 1:10
        time_step!(model, Δt; euler=true)
    end

    # Compute scalar metric
    c = model.tracers.c

    # Hard way (for enzyme - the sum function sometimes errors with AD)
    # c² = c^2
    # sum_c² = sum(c²)

    # Another way to compute it
    sum_c² = 0.0
    for k = 1:Nz, j = 1:Ny,  i = 1:Nx
        sum_c² += c[i, j, k]^2
    end

    # Need the ::Float64 for type inference with automatic differentiation
    return sum_c²::Float64
end

@testset "Enzyme Unit Tests" begin
    arch = CPU()
    FT = Float64

    N = 100
    topo = (Periodic, Flat, Flat)
    grid = RectilinearGrid(arch, FT, topology=topo, size=N, halo=2, x=(-1, 1), y=(-1, 1), z=(-1, 1))
    fwd, rev = Enzyme.autodiff_thunk(ReverseSplitWithPrimal, Const{typeof(f)}, Duplicated, typeof(Const(grid)))
    tape, primal, shadowp = fwd(Const(f), Const(grid))

    @show tape primal shadowp

    shadow = if shadowp isa Base.RefValue
        shadowp[]
    else
        shadowp
    end

    @test size(primal) == size(shadow)
end

function set_initial_condition_via_launch!(model_tracer, amplitude)
    # Set initial condition
    amplitude = Ref(amplitude)
    cᵢ(x, y, z) = amplitude[]

    temp = Base.broadcasted(Base.identity, FunctionField((Center, Center, Center), cᵢ, model_tracer.grid))

    temp = convert(Base.Broadcast.Broadcasted{Nothing}, temp)
    grid = model_tracer.grid
    arch = architecture(model_tracer)

    param = Oceananigans.Utils.KernelParameters(size(model_tracer), map(Oceananigans.Fields.offset_index, model_tracer.indices))
    Oceananigans.Utils.launch!(arch, grid, param, Oceananigans.Fields._broadcast_kernel!, model_tracer, temp)

    return nothing
end

@testset "Enzyme + Oceananigans Initialization Broadcast Kernel" begin

    Nx = Ny = 64
    Nz = 8

    x = y = (-π, π)
    z = (-0.5, 0.5)
    topology = (Periodic, Periodic, Bounded)

    grid = RectilinearGrid(size=(Nx, Ny, Nz); x, y, z, topology)
    model = HydrostaticFreeSurfaceModel(; grid, tracers=:c)
    model_tracer = model.tracers.c

    amplitude = 1.0
    amplitude = Ref(amplitude)
    cᵢ(x, y, z) = amplitude[]
    temp = Base.broadcasted(Base.identity, FunctionField((Center, Center, Center), cᵢ, model_tracer.grid))

    temp = convert(Base.Broadcast.Broadcasted{Nothing}, temp)
    grid = model_tracer.grid
    arch = architecture(model_tracer)

    if arch == CPU()
        param = Oceananigans.Utils.KernelParameters(size(model_tracer),
                                                    map(Oceananigans.Fields.offset_index, model_tracer.indices))
        dmodel_tracer = Enzyme.make_zero(model_tracer)

        # Test the individual kernel launch
        autodiff(Enzyme.set_runtime_activity(Enzyme.Reverse),
                 Oceananigans.Utils.launch!,
                 Const(arch),
                 Const(grid),
                 Const(param),
                 Const(Oceananigans.Fields._broadcast_kernel!),
                 Duplicated(model_tracer, dmodel_tracer),
                 Const(temp))

        # Test out differentiation of the broadcast infrastructure
        autodiff(Enzyme.set_runtime_activity(Enzyme.Reverse),
                 set_initial_condition_via_launch!,
                 Duplicated(model_tracer, dmodel_tracer),
                 Active(1.0))

        # Test differentiation of the high-level set interface
        dmodel = Enzyme.make_zero(model)
        autodiff(Enzyme.set_runtime_activity(Enzyme.Reverse),
                 set_initial_condition!,
                 Duplicated(model, dmodel),
                 Active(1.0))
    end
end

@testset "Enzyme on advection and diffusion" begin
    Nx = Ny = 64
    Nz = 8

    Lx = Ly = L = 2π
    Lz = 1

    x = y = (-L/2, L/2)
    z = (-Lz/2, Lz/2)
    topology = (Periodic, Periodic, Bounded)

    grid = RectilinearGrid(size=(Nx, Ny, Nz); x, y, z, topology)
    diffusion = VerticalScalarDiffusivity(κ=0.1)

    u = XFaceField(grid)
    v = YFaceField(grid)

    U = 1
    u₀(x, y, z) = - U * cos(x + L/8) * sin(y) * (z + L/2)
    v₀(x, y, z) = + U * sin(x + L/8) * cos(y) * (z + L/2)

    set!(u, u₀)
    set!(v, v₀)
    fill_halo_regions!(u)
    fill_halo_regions!(v)

    # TODO:
    # 1. Make the velocity fields evolve
    # 2. Add surface fluxes
    # 3. Do a problem where we invert for the tracer fluxes (maybe with CATKE)

    model = HydrostaticFreeSurfaceModel(; grid,
                                        tracer_advection = WENO(),
                                        tracers = :c,
                                        buoyancy = nothing,
                                        velocities = PrescribedVelocityFields(; u, v),
                                        closure = diffusion)

    # Compute derivative by hand
    κ₁, κ₂ = 0.9, 1.1
    c²₁ = stable_diffusion!(model, 1, κ₁)
    c²₂ = stable_diffusion!(model, 1, κ₂)
    dc²_dκ_fd = (c²₂ - c²₁) / (κ₂ - κ₁)

    # Now for real
    amplitude = 1.0
    κ = 1.0
    dmodel = Enzyme.make_zero(model)
    set_diffusivity!(dmodel, 0)

    dc²_dκ = autodiff(Enzyme.Reverse,
                      stable_diffusion!,
                      Duplicated(model, dmodel),
                      Const(amplitude),
                      Active(κ))

    @info """ \n
    Advection-diffusion:
    Enzyme computed $dc²_dκ
    Finite differences computed $dc²_dκ_fd
    """

    tol = 0.01
    rel_error = abs(dc²_dκ[1][3] - dc²_dκ_fd) / abs(dc²_dκ_fd)
    @test  rel_error < tol
end


@testset "Enzyme on advection and diffusion WITH flux boundary condition" begin
    Nx = Ny = 64
    Nz = 8

    Lx = Ly = L = 2π
    Lz = 1

    x = y = (-L/2, L/2)
    z = (-Lz/2, Lz/2)
    topology = (Periodic, Periodic, Bounded)

    grid = RectilinearGrid(size=(Nx, Ny, Nz); x, y, z, topology)
    diffusion = VerticalScalarDiffusivity(κ=0.1)

    u = XFaceField(grid)
    v = YFaceField(grid)

    U = 1
    u₀(x, y, z) = - U * cos(x + L/8) * sin(y) * (z + L/2)
    v₀(x, y, z) = + U * sin(x + L/8) * cos(y) * (z + L/2)

    set!(u, u₀)
    set!(v, v₀)
    fill_halo_regions!(u)
    fill_halo_regions!(v)

    @inline function tracer_flux(i, j, grid, clock, model_fields, p)
        c₀ = p.surface_tracer_concentration
        u★ = p.piston_velocity
        return - u★ * (c₀ - model_fields.c[i,j,end])
    end

    parameters = (surface_tracer_concentration = 1,
                  piston_velocity = 0.1)

    top_c_bc = FluxBoundaryCondition(tracer_flux; discrete_form=true, parameters=parameters)
    c_bcs = FieldBoundaryConditions(top=top_c_bc)

    # TODO:
    # 1. Make the velocity fields evolve
    # 2. Add surface fluxes
    # 3. Do a problem where we invert for the tracer fluxes (maybe with CATKE)

    model = HydrostaticFreeSurfaceModel(; grid,
                                        tracer_advection = WENO(),
                                        tracers = :c,
                                        velocities = PrescribedVelocityFields(; u, v),
                                        boundary_conditions = (; c=c_bcs),
                                        closure = diffusion)

    # Compute derivative by hand
    κ₁, κ₂ = 0.9, 1.1
    c²₁ = stable_diffusion!(model, 1, κ₁)
    c²₂ = stable_diffusion!(model, 1, κ₂)
    dc²_dκ_fd = (c²₂ - c²₁) / (κ₂ - κ₁)

    # Now for real
    amplitude = 1.0
    κ = 1.0
    dmodel = Enzyme.make_zero(model)
    set_diffusivity!(dmodel, 0)

    dc²_dκ = autodiff(Enzyme.set_runtime_activity(Enzyme.Reverse),
                      stable_diffusion!,
                      Duplicated(model, dmodel),
                      Const(amplitude),
                      Active(κ))

    @info """ \n
<<<<<<< HEAD
    Advection-diffusion with flux BC:
    Enzyme computed $dc²_dκ
    Finite differences computed $dc²_dκ_fd
=======
        Enzyme computed $dc²_dκ
        Finite differences computed $dc²_dκ_fd
>>>>>>> 4dbec269
    """

    tol = 0.01
    rel_error = abs(dc²_dκ[1][3] - dc²_dκ_fd) / abs(dc²_dκ_fd)
    @show dc²_dκ, dc²_dκ_fd
    @test rel_error < tol
    
end
<|MERGE_RESOLUTION|>--- conflicted
+++ resolved
@@ -294,14 +294,9 @@
                       Active(κ))
 
     @info """ \n
-<<<<<<< HEAD
     Advection-diffusion with flux BC:
     Enzyme computed $dc²_dκ
     Finite differences computed $dc²_dκ_fd
-=======
-        Enzyme computed $dc²_dκ
-        Finite differences computed $dc²_dκ_fd
->>>>>>> 4dbec269
     """
 
     tol = 0.01
