--- conflicted
+++ resolved
@@ -11,16 +11,10 @@
 using KernelAbstractions
 
 # Required presently
-<<<<<<< HEAD
 Enzyme.API.runtimeActivity!(true)
 
 EnzymeRules.inactive_type(::Type{<:Oceananigans.Grids.AbstractGrid}) = true
 EnzymeRules.inactive_type(::Type{<:Oceananigans.Clock}) = true
-=======
-Enzyme.API.looseTypeAnalysis!(true)
-Enzyme.EnzymeRules.inactive_type(::Type{<:Oceananigans.Grids.AbstractGrid}) = true
-Enzyme.EnzymeRules.inactive_type(::Type{<:Oceananigans.Clock}) = true
->>>>>>> 2661e49e
 
 f(grid) = CenterField(grid)
 
@@ -99,7 +93,6 @@
     @test size(primal) == size(shadow)
 end
 
-<<<<<<< HEAD
 function set_initial_condition_via_launch!(model_tracer, amplitude)
     # Set initial condition
     amplitude = Ref(amplitude)
@@ -189,7 +182,6 @@
     end
 
     Enzyme.API.looseTypeAnalysis!(false)
-=======
 
 @testset "Enzyme on advection and diffusion" begin
     Nx = Ny = 64
@@ -267,6 +259,4 @@
     tol = 0.01
     rel_error = abs(dc²_dκ[1][3] - dc²_dκ_fd) / abs(dc²_dκ_fd)
     @test  rel_error < tol
-    
->>>>>>> 2661e49e
 end