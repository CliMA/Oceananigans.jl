include("dependencies_for_runtests.jl")

# Required presently
Enzyme.API.looseTypeAnalysis!(true)
Enzyme.API.maxtypeoffset!(2032)

# OceananigansLogger doesn't work here -- not sure why
Logging.global_logger(TestLogger())

f(grid) = CenterField(grid)
const maximum_diffusivity = 100

"""
    set_diffusivity!(model, diffusivity)

Change diffusivity of model to `diffusivity`.
"""
function set_diffusivity!(model, diffusivity)
    closure = VerticalScalarDiffusivity(; κ=diffusivity)
    names = tuple(:c) # tracernames(model.tracers)
    closure = with_tracers(names, closure)
    model.closure = closure
    return nothing
end

function set_initial_condition!(model, amplitude)
    amplitude = Ref(amplitude)

    # This has a "width" of 0.1
    cᵢ(x, y, z) = amplitude[] * exp(-z^2 / 0.02 - (x^2 + y^2) / 0.05)
    set!(model, c=cᵢ)

    return nothing
end

function stable_diffusion!(model, amplitude, diffusivity)
    set_diffusivity!(model, diffusivity)
    set_initial_condition!(model, amplitude)
    
    # Do time-stepping
    Nx, Ny, Nz = size(model.grid)
    κ_max = maximum_diffusivity
    Δz = 1 / Nz
    Δt = 1e-1 * Δz^2 / κ_max

    model.clock.time = 0
    model.clock.iteration = 0

    for _ = 1:10
        time_step!(model, Δt; euler=true)
    end

    # Compute scalar metric
    c = model.tracers.c

    # Hard way (for enzyme - the sum function sometimes errors with AD)
    # c² = c^2
    # sum_c² = sum(c²)

    # Another way to compute it
    sum_c² = 0.0
    for k = 1:Nz, j = 1:Ny,  i = 1:Nx
        sum_c² += c[i, j, k]^2
    end

    # Need the ::Float64 for type inference with automatic differentiation
    return sum_c²::Float64
end

@testset "Enzyme unit tests" begin
    arch = CPU()
    FT = Float64

    N = 100
    topo = (Periodic, Flat, Flat)
    grid = RectilinearGrid(arch, FT, topology=topo, size=N, halo=2, x=(-1, 1), y=(-1, 1), z=(-1, 1))
    fwd, rev = Enzyme.autodiff_thunk(ReverseSplitWithPrimal, Const{typeof(f)}, Duplicated, typeof(Const(grid)))
    tape, primal, shadowp = fwd(Const(f), Const(grid))

    # @show tape primal shadowp

    shadow = if shadowp isa Base.RefValue
        shadowp[]
    else
        shadowp
    end

    @test size(primal) == size(shadow)
end

function set_initial_condition_via_launch!(model_tracer, amplitude)
    # Set initial condition
    amplitude = Ref(amplitude)
    cᵢ(x, y, z) = amplitude[]

    temp = Base.broadcasted(Base.identity, FunctionField((Center, Center, Center), cᵢ, model_tracer.grid))

    temp = convert(Base.Broadcast.Broadcasted{Nothing}, temp)
    grid = model_tracer.grid
    arch = architecture(model_tracer)

    param = Oceananigans.Utils.KernelParameters(size(model_tracer), map(Oceananigans.Fields.offset_index, model_tracer.indices))
    Oceananigans.Utils.launch!(arch, grid, param, Oceananigans.Fields._broadcast_kernel!, model_tracer, temp)

    return nothing
end

function momentum_equation!(model)
        
    # Do time-stepping
    Nx, Ny, Nz = size(model.grid)
    Δz = 1 / Nz
    Δt = 1e-1 * Δz^2

    model.clock.time = 0
    model.clock.iteration = 0

    for _ = 1:100
        time_step!(model, Δt; euler=true)
    end

    # Compute scalar metric
    u = model.velocities.u

    # Hard way (for enzyme - the sum function sometimes errors with AD)
    # c² = c^2
    # sum_c² = sum(c²)

    # Another way to compute it
    sum_u² = 0.0
    for k = 1:Nz, j = 1:Ny,  i = 1:Nx
        sum_u² += u[i, j, k]^2
    end

    # Need the ::Float64 for type inference with automatic differentiation
    return sum_u²::Float64
end

@testset "Enzyme + Oceananigans Initialization Broadcast Kernel" begin
    Nx = Ny = 64
    Nz = 8

    x = y = (-π, π)
    z = (-0.5, 0.5)
    topology = (Periodic, Periodic, Bounded)

    grid = RectilinearGrid(size=(Nx, Ny, Nz); x, y, z, topology)
    model = HydrostaticFreeSurfaceModel(; grid, tracers=:c)
    model_tracer = model.tracers.c

    amplitude = 1.0
    amplitude = Ref(amplitude)
    cᵢ(x, y, z) = amplitude[]
    temp = Base.broadcasted(Base.identity, FunctionField((Center, Center, Center), cᵢ, model_tracer.grid))

    temp = convert(Base.Broadcast.Broadcasted{Nothing}, temp)
    grid = model_tracer.grid
    arch = architecture(model_tracer)

    if arch == CPU()
        param = Oceananigans.Utils.KernelParameters(size(model_tracer),
                                                    map(Oceananigans.Fields.offset_index, model_tracer.indices))
        dmodel_tracer = Enzyme.make_zero(model_tracer)

        # Test the individual kernel launch
        autodiff(Enzyme.set_runtime_activity(Enzyme.Reverse),
                 Oceananigans.Utils.launch!,
                 Const(arch),
                 Const(grid),
                 Const(param),
                 Const(Oceananigans.Fields._broadcast_kernel!),
                 Duplicated(model_tracer, dmodel_tracer),
                 Const(temp))

        # Test out differentiation of the broadcast infrastructure
        autodiff(Enzyme.set_runtime_activity(Enzyme.Reverse),
                 set_initial_condition_via_launch!,
                 Duplicated(model_tracer, dmodel_tracer),
                 Active(1.0))

        # Test differentiation of the high-level set interface
        dmodel = Enzyme.make_zero(model)
        autodiff(Enzyme.set_runtime_activity(Enzyme.Reverse),
                 set_initial_condition!,
                 Duplicated(model, dmodel),
                 Active(1.0))
    end
end

@testset "Enzyme for advection and diffusion with various boundary conditions" begin
    Nx = Ny = 64
    Nz = 8

    Lx = Ly = L = 2π
    Lz = 1

    x = y = (-L/2, L/2)
    z = (-Lz/2, Lz/2)
    topology = (Periodic, Periodic, Bounded)

    grid = RectilinearGrid(size=(Nx, Ny, Nz); x, y, z, topology)
    diffusion = VerticalScalarDiffusivity(κ=0.1)

    u = XFaceField(grid)
    v = YFaceField(grid)

    U = 1
    u₀(x, y, z) = - U * cos(x + L/8) * sin(y) * (z + L/2)
    v₀(x, y, z) = + U * sin(x + L/8) * cos(y) * (z + L/2)

    set!(u, u₀)
    set!(v, v₀)
    fill_halo_regions!(u)
    fill_halo_regions!(v)

    @inline function tracer_flux(i, j, grid, clock, model_fields, p)
        c₀ = p.surface_tracer_concentration
        u★ = p.piston_velocity
        return - u★ * (c₀ - model_fields.c[i, j, p.level])
    end

    parameters = (surface_tracer_concentration = 1,
                  piston_velocity = 0.1,
                  level = Nz)

    top_c_bc = FluxBoundaryCondition(tracer_flux; discrete_form=true, parameters)
    c_bcs = FieldBoundaryConditions(top=top_c_bc)

    # TODO:
    # 1. Make the velocity fields evolve
    # 2. Add surface fluxes
    # 3. Do a problem where we invert for the tracer fluxes (maybe with CATKE)

    model_no_bc = HydrostaticFreeSurfaceModel(; grid,
                                              tracer_advection = WENO(),
                                              tracers = :c,
                                              velocities = PrescribedVelocityFields(; u, v),
                                              closure = diffusion)

    model_bc = HydrostaticFreeSurfaceModel(; grid,
                                           tracer_advection = WENO(),
                                           tracers = :c,
                                           velocities = PrescribedVelocityFields(; u, v),
                                           boundary_conditions = (; c=c_bcs),
                                           closure = diffusion)

    models = [model_no_bc, model_bc]

    @info "Advection-diffusion results, first without then with flux BC"

    for i in 1:2
        # Compute derivative by hand
        κ₁, κ₂ = 0.9, 1.1
        c²₁ = stable_diffusion!(models[i], 1, κ₁)
        c²₂ = stable_diffusion!(models[i], 1, κ₂)
        dc²_dκ_fd = (c²₂ - c²₁) / (κ₂ - κ₁)

        # Now for real
        amplitude = 1.0
        κ = 1.0
        dmodel = Enzyme.make_zero(models[i])
        set_diffusivity!(dmodel, 0)

        dc²_dκ = autodiff(Enzyme.set_runtime_activity(Enzyme.Reverse),
                          stable_diffusion!,
                          Duplicated(models[i], dmodel),
                          Const(amplitude),
                          Active(κ))

        @info """ \n
        Advection-diffusion:
        Enzyme computed $dc²_dκ
        Finite differences computed $dc²_dκ_fd
        """

        tol = 0.01
        rel_error = abs(dc²_dκ[1][3] - dc²_dκ_fd) / abs(dc²_dκ_fd)
        @test rel_error < tol
    end
end

<<<<<<< HEAD
function set_viscosity!(model, viscosity)
    new_closure = ScalarDiffusivity(ν=viscosity)
    names = ()
    new_closure = with_tracers(names, new_closure)
    model.closure = new_closure
    return nothing
end

function viscous_hydrostatic_turbulence(ν, model, u_init, v_init, Δt, u_truth, v_truth)
    # Initialize the model
    model.clock.iteration = 0
    model.clock.time = 0
    model.clock.last_Δt = Inf
    set_viscosity!(model, ν)
    set!(model, u=u_init, v=v_init)
    fill!(model.free_surface.η, 0)

    # Step it forward
    for n = 1:10
        time_step!(model, Δt)
    end

    # Compute the sum square error
    u, v, w = model.velocities
    Nx, Ny, Nz = size(model.grid)
    err = 0.0
    for j = 1:Ny, i = 1:Nx
        err += @inbounds (u[i, j, 1] - u_truth[i, j, 1])^2 +
                         (v[i, j, 1] - v_truth[i, j, 1])^2
    end

    return err::Float64
end

@testset "Enzyme autodifferentiation of hydrostatic turbulence" begin
    Random.seed!(123)
    arch = CPU()
    Nx = Ny = 32
    Nz = 1
    x = y = (0, 2π)
    z = (0, 1)
    ν₀ = 1e-2

    grid = RectilinearGrid(arch, size=(Nx, Ny, 1); x, y, z, topology=(Periodic, Periodic, Bounded))
    closure = ScalarDiffusivity(ν=ν₀)
    momentum_advection = Centered(order=2)

    g = 4^2
    c = sqrt(g)
    free_surface = ExplicitFreeSurface(gravitational_acceleration=g)
    model = HydrostaticFreeSurfaceModel(; grid, momentum_advection, free_surface, closure)

    ϵ(x, y, z) = 2randn() - 1
    set!(model, u=ϵ, v=ϵ)

    u_init = deepcopy(model.velocities.u)
    v_init = deepcopy(model.velocities.v)

    Δx = minimum_xspacing(grid)
    Δt = 0.01 * Δx / c
    for n = 1:10
        time_step!(model, Δt)
    end

    u_truth = deepcopy(model.velocities.u)
    v_truth = deepcopy(model.velocities.v)
    
    # Use a manual finite difference (central difference) to compute the gradient at ν1 = ν₀ + Δν
    Δν = 1e-6
    ν0 = ν₀
    ν1 = ν₀ + Δν
    ν2 = ν₀ + 2Δν
    e0 = viscous_hydrostatic_turbulence(ν0, model, u_init, v_init, Δt, u_truth, v_truth)
    e2 = viscous_hydrostatic_turbulence(ν2, model, u_init, v_init, Δt, u_truth, v_truth)
    ΔeΔν = (e2 - e0) / 2Δν

    @info "Finite difference computed: $ΔeΔν"

    @info "Now with autodiff..."
    start_time = time_ns()

    # Use autodiff to compute a gradient at ν1 = ν₀ + Δν
    dmodel = Enzyme.make_zero(model)
    dedν = autodiff(set_runtime_activity(Enzyme.Reverse),
                    viscous_hydrostatic_turbulence,
                    Active(ν1),
                    Duplicated(model, dmodel),
                    Const(u_init),
                    Const(v_init),
                    Const(Δt),
                    Const(u_truth),
                    Const(v_truth))

    @info "Automatically computed: $dedν."
    @info "Elapsed time: " * prettytime(1e-9 * (time_ns() - start_time))

    tol = 1e-1
    rel_error = abs(dedν[1][1] - ΔeΔν) / abs(ΔeΔν)
    @test rel_error < tol
=======
@testset "Enzyme Momentum Equation" begin
    f(grid) = CenterField(grid)

    Nx = Ny = 32
    Nz = 4

    Lx = Ly = L = 2π
    Lz = 1

    x = y = (-L/2, L/2)
    z = (-Lz, 0)
    topology = (Periodic, Periodic, Bounded)

    grid = RectilinearGrid(size=(Nx, Ny, Nz); x, y, z, topology)

    u = XFaceField(grid)
    v = YFaceField(grid)

    U = 1
    u₀(x, y, z) = - U * cos(x + L/8) * sin(y) * (-z)
    v₀(x, y, z) = + U * sin(x + L/8) * cos(y) * (-z)

    set!(u, u₀)
    set!(v, v₀)
    fill_halo_regions!(u)
    fill_halo_regions!(v)

    # TODO:
    # 1. Make the velocity fields evolve
    # 2. Add surface fluxes
    # 3. Do a problem where we invert for the tracer fluxes (maybe with CATKE)

    buoyancy = SeawaterBuoyancy(equation_of_state=LinearEquationOfState())

    model = HydrostaticFreeSurfaceModel(; grid,
                                        momentum_advection = WENO(),
                                        free_surface = ExplicitFreeSurface(gravitational_acceleration=1),
                                        #buoyancy = buoyancy,
                                        #tracers = (:T, :S),
                                        #velocities = PrescribedVelocityFields(; u, v),
                                        closure = nothing) #ScalarBiharmonicDiffusivity())

    #set!(model, S = 34.7, T = 0.5)
    set!(model, u=u₀, v=v₀)

    #=
    # Compute derivative by hand
    κ₁, κ₂ = 0.9, 1.1
    u²₁ = momentum_equation!(model, 1, κ₁)
    u²₂ = momentum_equation!(model, 1, κ₂)
    du²_dκ_fd = (u²₂ - u²₁) / (κ₂ - κ₁)
    =#

    # Now for real
    dmodel = Enzyme.make_zero(model)

    momentum_ad = true
    try
        du²_dκ = autodiff(set_runtime_activity(Enzyme.Reverse),
                          momentum_equation!,
                          Duplicated(model, dmodel))
    catch
        momentum_ad = false
    end

    @test momentum_ad
>>>>>>> c075c261
end
<|MERGE_RESOLUTION|>--- conflicted
+++ resolved
@@ -279,7 +279,6 @@
     end
 end
 
-<<<<<<< HEAD
 function set_viscosity!(model, viscosity)
     new_closure = ScalarDiffusivity(ν=viscosity)
     names = ()
@@ -379,72 +378,4 @@
     tol = 1e-1
     rel_error = abs(dedν[1][1] - ΔeΔν) / abs(ΔeΔν)
     @test rel_error < tol
-=======
-@testset "Enzyme Momentum Equation" begin
-    f(grid) = CenterField(grid)
-
-    Nx = Ny = 32
-    Nz = 4
-
-    Lx = Ly = L = 2π
-    Lz = 1
-
-    x = y = (-L/2, L/2)
-    z = (-Lz, 0)
-    topology = (Periodic, Periodic, Bounded)
-
-    grid = RectilinearGrid(size=(Nx, Ny, Nz); x, y, z, topology)
-
-    u = XFaceField(grid)
-    v = YFaceField(grid)
-
-    U = 1
-    u₀(x, y, z) = - U * cos(x + L/8) * sin(y) * (-z)
-    v₀(x, y, z) = + U * sin(x + L/8) * cos(y) * (-z)
-
-    set!(u, u₀)
-    set!(v, v₀)
-    fill_halo_regions!(u)
-    fill_halo_regions!(v)
-
-    # TODO:
-    # 1. Make the velocity fields evolve
-    # 2. Add surface fluxes
-    # 3. Do a problem where we invert for the tracer fluxes (maybe with CATKE)
-
-    buoyancy = SeawaterBuoyancy(equation_of_state=LinearEquationOfState())
-
-    model = HydrostaticFreeSurfaceModel(; grid,
-                                        momentum_advection = WENO(),
-                                        free_surface = ExplicitFreeSurface(gravitational_acceleration=1),
-                                        #buoyancy = buoyancy,
-                                        #tracers = (:T, :S),
-                                        #velocities = PrescribedVelocityFields(; u, v),
-                                        closure = nothing) #ScalarBiharmonicDiffusivity())
-
-    #set!(model, S = 34.7, T = 0.5)
-    set!(model, u=u₀, v=v₀)
-
-    #=
-    # Compute derivative by hand
-    κ₁, κ₂ = 0.9, 1.1
-    u²₁ = momentum_equation!(model, 1, κ₁)
-    u²₂ = momentum_equation!(model, 1, κ₂)
-    du²_dκ_fd = (u²₂ - u²₁) / (κ₂ - κ₁)
-    =#
-
-    # Now for real
-    dmodel = Enzyme.make_zero(model)
-
-    momentum_ad = true
-    try
-        du²_dκ = autodiff(set_runtime_activity(Enzyme.Reverse),
-                          momentum_equation!,
-                          Duplicated(model, dmodel))
-    catch
-        momentum_ad = false
-    end
-
-    @test momentum_ad
->>>>>>> c075c261
-end
+end
