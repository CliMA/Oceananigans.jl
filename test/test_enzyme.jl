--- conflicted
+++ resolved
@@ -108,9 +108,6 @@
     return nothing
 end
 
-<<<<<<< HEAD
-@testset "Enzyme + Oceananigans Initialization Broadcast Kernel" begin
-=======
 function momentum_equation!(model)
         
     # Do time-stepping
@@ -146,7 +143,6 @@
     Nx = Ny = 64
     Nz = 8
 
->>>>>>> 2d4ecaf2
     x = y = (-π, π)
     z = (-0.5, 0.5)
     topology = (Periodic, Periodic, Bounded)
@@ -284,7 +280,6 @@
         @test rel_error < tol
     end
 end
-<<<<<<< HEAD
 =#
 
 bᵢ(z) = 1e-5 * z
@@ -357,8 +352,6 @@
         #@test rel_error < tol
     end
 end
-=======
->>>>>>> 2d4ecaf2
 
 function set_viscosity!(model, viscosity)
     new_closure = ScalarDiffusivity(ν=viscosity)
@@ -374,12 +367,7 @@
     model.clock.time = 0
     model.clock.last_Δt = Inf
     set_viscosity!(model, ν)
-<<<<<<< HEAD
     set!(model, u=u_init, v=v_init, η=0)
-=======
-    set!(model, u=u_init, v=v_init)
-    fill!(model.free_surface.η, 0)
->>>>>>> 2d4ecaf2
 
     # Step it forward
     for n = 1:10
@@ -431,7 +419,6 @@
     u_truth = deepcopy(model.velocities.u)
     v_truth = deepcopy(model.velocities.v)
     
-<<<<<<< HEAD
     # Use a manual finite difference to compute a gradient
     Δν = 1e-6
     ν1 = ν₀ + Δν
@@ -439,27 +426,13 @@
     e1 = viscous_hydrostatic_turbulence(ν1, model, u_init, v_init, Δt, u_truth, v_truth)
     e2 = viscous_hydrostatic_turbulence(ν2, model, u_init, v_init, Δt, u_truth, v_truth)
     ΔeΔν = (e2 - e1) / Δν
-=======
-    # Use a manual finite difference (central difference) to compute the gradient at ν1 = ν₀ + Δν
-    Δν = 1e-6
-    ν0 = ν₀
-    ν1 = ν₀ + Δν
-    ν2 = ν₀ + 2Δν
-    e0 = viscous_hydrostatic_turbulence(ν0, model, u_init, v_init, Δt, u_truth, v_truth)
-    e2 = viscous_hydrostatic_turbulence(ν2, model, u_init, v_init, Δt, u_truth, v_truth)
-    ΔeΔν = (e2 - e0) / 2Δν
->>>>>>> 2d4ecaf2
 
     @info "Finite difference computed: $ΔeΔν"
 
     @info "Now with autodiff..."
     start_time = time_ns()
 
-<<<<<<< HEAD
     # Use autodiff to compute a gradient
-=======
-    # Use autodiff to compute a gradient at ν1 = ν₀ + Δν
->>>>>>> 2d4ecaf2
     dmodel = Enzyme.make_zero(model)
     dedν = autodiff(set_runtime_activity(Enzyme.Reverse),
                     viscous_hydrostatic_turbulence,
@@ -478,3 +451,104 @@
     rel_error = abs(dedν[1][1] - ΔeΔν) / abs(ΔeΔν)
     @test rel_error < tol
 end
+
+function set_viscosity!(model, viscosity)
+    new_closure = ScalarDiffusivity(ν=viscosity)
+    names = ()
+    new_closure = with_tracers(names, new_closure)
+    model.closure = new_closure
+    return nothing
+end
+
+function viscous_hydrostatic_turbulence(ν, model, u_init, v_init, Δt, u_truth, v_truth)
+    # Initialize the model
+    model.clock.iteration = 0
+    model.clock.time = 0
+    model.clock.last_Δt = Inf
+    set_viscosity!(model, ν)
+    set!(model, u=u_init, v=v_init)
+    fill!(model.free_surface.η, 0)
+
+    # Step it forward
+    for n = 1:10
+        time_step!(model, Δt)
+    end
+
+    # Compute the sum square error
+    u, v, w = model.velocities
+    Nx, Ny, Nz = size(model.grid)
+    err = 0.0
+    for j = 1:Ny, i = 1:Nx
+        err += @inbounds (u[i, j, 1] - u_truth[i, j, 1])^2 +
+                         (v[i, j, 1] - v_truth[i, j, 1])^2
+    end
+
+    return err::Float64
+end
+
+@testset "Enzyme autodifferentiation of hydrostatic turbulence" begin
+    Random.seed!(123)
+    arch = CPU()
+    Nx = Ny = 32
+    Nz = 1
+    x = y = (0, 2π)
+    z = (0, 1)
+    ν₀ = 1e-2
+
+    grid = RectilinearGrid(arch, size=(Nx, Ny, 1); x, y, z, topology=(Periodic, Periodic, Bounded))
+    closure = ScalarDiffusivity(ν=ν₀)
+    momentum_advection = Centered(order=2)
+
+    g = 4^2
+    c = sqrt(g)
+    free_surface = ExplicitFreeSurface(gravitational_acceleration=g)
+    model = HydrostaticFreeSurfaceModel(; grid, momentum_advection, free_surface, closure)
+
+    ϵ(x, y, z) = 2randn() - 1
+    set!(model, u=ϵ, v=ϵ)
+
+    u_init = deepcopy(model.velocities.u)
+    v_init = deepcopy(model.velocities.v)
+
+    Δx = minimum_xspacing(grid)
+    Δt = 0.01 * Δx / c
+    for n = 1:10
+        time_step!(model, Δt)
+    end
+
+    u_truth = deepcopy(model.velocities.u)
+    v_truth = deepcopy(model.velocities.v)
+    
+    # Use a manual finite difference (central difference) to compute the gradient at ν1 = ν₀ + Δν
+    Δν = 1e-6
+    ν0 = ν₀
+    ν1 = ν₀ + Δν
+    ν2 = ν₀ + 2Δν
+    e0 = viscous_hydrostatic_turbulence(ν0, model, u_init, v_init, Δt, u_truth, v_truth)
+    e2 = viscous_hydrostatic_turbulence(ν2, model, u_init, v_init, Δt, u_truth, v_truth)
+    ΔeΔν = (e2 - e0) / 2Δν
+
+    @info "Finite difference computed: $ΔeΔν"
+
+    @info "Now with autodiff..."
+    start_time = time_ns()
+
+    # Use autodiff to compute a gradient at ν1 = ν₀ + Δν
+    dmodel = Enzyme.make_zero(model)
+    dedν = autodiff(set_runtime_activity(Enzyme.Reverse),
+                    viscous_hydrostatic_turbulence,
+                    Active(ν1),
+                    Duplicated(model, dmodel),
+                    Const(u_init),
+                    Const(v_init),
+                    Const(Δt),
+                    Const(u_truth),
+                    Const(v_truth))
+
+    @info "Automatically computed: $dedν."
+    @info "Elapsed time: " * prettytime(1e-9 * (time_ns() - start_time))
+
+    tol = 1e-1
+    rel_error = abs(dedν[1][1] - ΔeΔν) / abs(ΔeΔν)
+    @test rel_error < tol
+end
