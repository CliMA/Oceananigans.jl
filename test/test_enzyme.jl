--- conflicted
+++ resolved
@@ -109,12 +109,6 @@
 end
 
 @testset "Enzyme + Oceananigans Initialization Broadcast Kernel" begin
-<<<<<<< HEAD
-=======
-    Nx = Ny = 64
-    Nz = 8
->>>>>>> eced1e51
-
     x = y = (-π, π)
     z = (-0.5, 0.5)
     topology = (Periodic, Periodic, Bounded)
@@ -252,7 +246,6 @@
         @test rel_error < tol
     end
 end
-<<<<<<< HEAD
 =#
 
 bᵢ(z) = 1e-5 * z
@@ -264,31 +257,10 @@
     model.clock.iteration = 0
     set!(model, b=bᵢ)
 
-=======
-
-function set_viscosity!(model, viscosity)
-    new_closure = ScalarDiffusivity(ν=viscosity)
-    names = ()
-    new_closure = with_tracers(names, new_closure)
-    model.closure = new_closure
-    return nothing
-end
-
-function viscous_hydrostatic_turbulence(ν, model, u_init, v_init, Δt, u_truth, v_truth)
-    # Initialize the model
-    model.clock.iteration = 0
-    model.clock.time = 0
-    model.clock.last_Δt = Inf
-    set_viscosity!(model, ν)
-    set!(model, u=u_init, v=v_init, η=0)
-
-    # Step it forward
->>>>>>> eced1e51
     for n = 1:10
         time_step!(model, Δt)
     end
 
-<<<<<<< HEAD
     b = model.tracers.b
 
     # Another way to compute it
@@ -345,7 +317,29 @@
         #@show db²_de, db²_de_fd
         #@test rel_error < tol
     end
-=======
+end
+
+function set_viscosity!(model, viscosity)
+    new_closure = ScalarDiffusivity(ν=viscosity)
+    names = ()
+    new_closure = with_tracers(names, new_closure)
+    model.closure = new_closure
+    return nothing
+end
+
+function viscous_hydrostatic_turbulence(ν, model, u_init, v_init, Δt, u_truth, v_truth)
+    # Initialize the model
+    model.clock.iteration = 0
+    model.clock.time = 0
+    model.clock.last_Δt = Inf
+    set_viscosity!(model, ν)
+    set!(model, u=u_init, v=v_init, η=0)
+
+    # Step it forward
+    for n = 1:10
+        time_step!(model, Δt)
+    end
+
     # Compute the sum square error
     u, v, w = model.velocities
     Nx, Ny, Nz = size(model.grid)
@@ -422,5 +416,4 @@
     tol = 1e-1
     rel_error = abs(dedν[1][1] - ΔeΔν) / abs(ΔeΔν)
     @test rel_error < tol
->>>>>>> eced1e51
-end
+end
