--- conflicted
+++ resolved
@@ -1,7 +1,5 @@
 using Oceananigans: CPU, GPU
-using Oceananigans.Models: HydrostaticFreeSurfaceModel
-<<<<<<< HEAD
-using Oceananigans.Models.HydrostaticFreeSurfaceModels: VectorInvariant
+using Oceananigans.Models.HydrostaticFreeSurfaceModels: VectorInvariant, PrescribedVelocityFields
 using Oceananigans.Coriolis: VectorInvariantEnergyConserving, VectorInvariantEnstrophyConserving
 using Oceananigans.Grids: Periodic, Bounded
 
@@ -12,23 +10,6 @@
                                         momentum_advection = momentum_advection,
                                         coriolis = coriolis,
                                         closure = closure)
-=======
-using Oceananigans.Models.HydrostaticFreeSurfaceModels: VectorInvariant, PrescribedVelocityFields
-using Oceananigans.Grids: Periodic, Bounded
-
-function time_stepping_hydrostatic_free_surface_model_works(; architecture,
-                                                              topology = (Periodic, Periodic, Bounded),
-                                                              coriolis = nothing,
-                                                              advection = VectorInvariant(),
-                                                              velocities = nothing)
-
-    grid = RegularRectilinearGrid(size=(1, 1, 1), extent=(2π, 2π, 2π), topology=topology)
-
-    model = HydrostaticFreeSurfaceModel(grid = grid,
-                                        architecture = architecture,
-                                        coriolis = coriolis,
-                                        velocities = velocities)
->>>>>>> 0cb48852
 
     simulation = Simulation(model, Δt=1.0, stop_iteration=1)
 
@@ -123,7 +104,6 @@
 
     for arch in archs
         for topo in topos
-<<<<<<< HEAD
             grid = RegularRectilinearGrid(size=(1, 1, 1), extent=(1, 1, 1), topology=topo)
 
             @testset "Time-stepping Rectilinear HydrostaticFreeSurfaceModels [$arch, $topo]" begin
@@ -141,18 +121,12 @@
             @testset "Time-stepping HydrostaticFreeSurfaceModels with different grids [$arch, $(typeof(grid).name.wrapper), $topo]" begin
                 @info "  Testing time-stepping HydrostaticFreeSurfaceModels with different grids [$arch, $(typeof(grid).name.wrapper), $topo]..."
                 @test time_step_hydrostatic_model_works(arch, grid)
-=======
-            @testset "Time-stepping HydrostaticFreeSurfaceModels [$arch, $topo]" begin
-                @info "  Testing time-stepping HydrostaticFreeSurfaceModels [$arch, $topo]..."
-                @test time_stepping_hydrostatic_free_surface_model_works(architecture=arch, topology=topo)
->>>>>>> 0cb48852
             end
         end
 
         for coriolis in (nothing, FPlane(f=1), BetaPlane(f₀=1, β=0.1))
             @testset "Time-stepping HydrostaticFreeSurfaceModels [$arch, $(typeof(coriolis))]" begin
                 @info "  Testing time-stepping HydrostaticFreeSurfaceModels [$arch, $(typeof(coriolis))]..."
-<<<<<<< HEAD
                 @test time_step_hydrostatic_model_works(arch, rectilinear_grid, coriolis=coriolis)
             end
         end
@@ -192,17 +166,6 @@
         @testset "Time-stepping Rectilinear HydrostaticFreeSurfaceModels [$arch, $(typeof(closure).name.wrapper)]" begin
             @info "  Testing time-stepping Rectilinear HydrostaticFreeSurfaceModels [$arch, $(typeof(closure).name.wrapper)]..."
             @test time_step_hydrostatic_model_works(arch, rectilinear_grid, closure=closure)
-=======
-                @test time_stepping_hydrostatic_free_surface_model_works(architecture=arch, coriolis=coriolis)
-            end
-        end
-
-        for advection in (nothing, VectorInvariant(), CenteredSecondOrder(), WENO5())
-            @testset "Time-stepping HydrostaticFreeSurfaceModels [$arch, $(typeof(advection))]" begin
-                @info "  Testing time-stepping HydrostaticFreeSurfaceModels [$arch, $(typeof(advection))]..."
-                @test time_stepping_hydrostatic_free_surface_model_works(architecture=arch, advection=advection)
-            end
-        end
 
         @testset "Time-stepping HydrostaticFreeSurfaceModels with PrescribedVelocityFields [$arch]" begin
             @info "  Testing time-stepping HydrostaticFreeSurfaceModels with PrescribedVelocityFields [$arch]..."
@@ -213,9 +176,9 @@
             w(x, y, z, t) = sin(z)
             velocities = PrescribedVelocityFields(u=u, v=v, w=w)
 
-            @test time_stepping_hydrostatic_free_surface_model_works(architecture = arch,
-                                                                     advection = nothing,
-                                                                     velocities = velocities)
+            @test time_step_hydrostatic_model_works(arch, rectilinear_grid, advection = nothing, velocities = velocities)
+            @test time_step_hydrostatic_model_works(arch, lat_lon_sector_grid, advection = nothing, velocities = velocities)
+                                            
             parameters = (U=1, m=0.1, W=0.001)
             u(x, y, z, t, p) = p.U
             v(x, y, z, t, p) = exp(p.m * z)
@@ -223,10 +186,8 @@
 
             velocities = PrescribedVelocityFields(u=u, v=v, w=w, parameters=parameters)
 
-            @test time_stepping_hydrostatic_free_surface_model_works(architecture = arch,
-                                                                     advection = nothing,
-                                                                     velocities = velocities)
->>>>>>> 0cb48852
+            @test time_step_hydrostatic_model_works(arch, rectilinear_grid, advection = nothing, velocities = velocities)
+            @test time_step_hydrostatic_model_works(arch, lat_lon_sector_grid, advection = nothing, velocities = velocities)
         end
 
         @testset "HydrostaticFreeSurfaceModel with tracers and forcings [$arch]" begin
