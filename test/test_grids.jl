--- conflicted
+++ resolved
@@ -417,11 +417,7 @@
     @test all(isapprox.(zspacings(grid, Face()),   reshape(grid.z.Δᵃᵃᶠ[1:N+1], 1, 1, N+1)))
     @test all(isapprox.(zspacings(grid, Center()), reshape(grid.z.Δᵃᵃᶜ[1:N], 1, 1, N)))
 
-<<<<<<< HEAD
-    @test zspacing(1, 1, 2, grid, Center(), Center(), Face()) == grid.z.Δᵃᵃᶠ[2]
-=======
-    @test Δz(1, 1, 2, grid, Center(), Center(), Face()) == grid.Δzᵃᵃᶠ[2]
->>>>>>> e37ea173
+    @test Δz(1, 1, 2, grid, Center(), Center(), Face()) == grid.z.Δᵃᵃᶠ[2]
 
     @test minimum_zspacing(grid, Center(), Center(), Center()) ≈ minimum(grid.z.Δᵃᵃᶜ[1:grid.Nz])
 
@@ -567,21 +563,12 @@
     @test all(zspacings(grid_reg, Face(),   Center(), Center()) .== zspacings(grid_reg, Center()))
     @test all(zspacings(grid_reg, Face(),   Center(), Face()  ) .== zspacings(grid_reg, Face()))
 
-<<<<<<< HEAD
-    @test xspacing(1, 2, 3, grid_reg, Center(), Center(), Center()) == grid_reg.Δxᶜᶜᵃ[2]
-    @test xspacing(1, 2, 3, grid_reg, Center(), Face(),   Center()) == grid_reg.Δxᶜᶠᵃ[2]
-    @test yspacing(1, 2, 3, grid_reg, Center(), Face(),   Center()) == grid_reg.Δyᶜᶠᵃ
-    @test yspacing(1, 2, 3, grid_reg, Face(),   Center(), Center()) == grid_reg.Δyᶠᶜᵃ
-    @test zspacing(1, 2, 3, grid_reg, Center(), Center(), Face()  ) == grid_reg.z.Δᵃᵃᶠ
-    @test zspacing(1, 2, 3, grid_reg, Center(), Center(), Center()) == grid_reg.z.Δᵃᵃᶜ
-=======
     @test Operators.Δx(1, 2, 3, grid_reg, Center(), Center(), Center()) == grid_reg.Δxᶜᶜᵃ[2]
     @test Operators.Δx(1, 2, 3, grid_reg, Center(), Face(),   Center()) == grid_reg.Δxᶜᶠᵃ[2]
     @test Operators.Δy(1, 2, 3, grid_reg, Center(), Face(),   Center()) == grid_reg.Δyᶜᶠᵃ
     @test Operators.Δy(1, 2, 3, grid_reg, Face(),   Center(), Center()) == grid_reg.Δyᶠᶜᵃ
-    @test Operators.Δz(1, 2, 3, grid_reg, Center(), Center(), Face()  ) == grid_reg.Δzᵃᵃᶠ
-    @test Operators.Δz(1, 2, 3, grid_reg, Center(), Center(), Center()) == grid_reg.Δzᵃᵃᶜ
->>>>>>> e37ea173
+    @test Operators.Δz(1, 2, 3, grid_reg, Center(), Center(), Face()  ) == grid_reg.z.Δᵃᵃᶠ
+    @test Operators.Δz(1, 2, 3, grid_reg, Center(), Center(), Center()) == grid_reg.z.Δᵃᵃᶜ
 
     @test all(λspacings(grid_reg, Center()) .== grid_reg.Δλᶜᵃᵃ)
     @test all(λspacings(grid_reg, Face()) .== grid_reg.Δλᶠᵃᵃ)
