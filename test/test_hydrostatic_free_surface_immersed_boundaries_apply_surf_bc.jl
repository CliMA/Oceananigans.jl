--- conflicted
+++ resolved
@@ -12,18 +12,10 @@
         Nx = 60
         Ny = 60
 
-        # A spherical domain
-<<<<<<< HEAD
-        underlying_grid = RegularLatitudeLongitudeGrid(size = (Nx, Ny, 1),
-                                                       longitude = (-30, 30),
-                                                       latitude = (15, 75),
-                                                       z = (-4000, 0))
-=======
         underlying_grid = LatitudeLongitudeGrid(size = (Nx, Ny, 1),
                                                longitude = (-30, 30),
                                                latitude = (15, 75),
                                                z = (-4000, 0))
->>>>>>> 4fc5046b
 
         @inline raster_depth(i, j) = 30 < i < 35 && 42 < j < 48
 
