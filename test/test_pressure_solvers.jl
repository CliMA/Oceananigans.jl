--- conflicted
+++ resolved
@@ -156,45 +156,20 @@
 k²(::Bounded, n) = (n/2)^2
 k²(::Periodic, n) = n^2
 
-<<<<<<< HEAD
-by giving it the source term or right hand side (RHS), which is
-
-    ``f(x, y, z) = \\nabla^2 \\Psi(x, y, z) =
-    -((\\pi m_z / L_z)^2 + (2\\pi m_y / L_y)^2 + (2\\pi m_x/L_x)^2) \\Psi(x, y, z)``.
-"""
-function poisson_ppn_recover_sine_cosine_solution(FT, Nx, Ny, Nz, Lx, Ly, Lz, mx, my, mz)
-
-    Ψ(x, y, z) = cos(π * mz * z / Lz) * sin(2π * my * y / Ly) * sin(2π * mx * x / Lx)
-    f(x, y, z) = -((π * mz / Lz)^2 + (2π * my / Ly)^2 + (2π * mx / Lx)^2) * Ψ(x, y, z)
-
-    grid = RegularCartesianGrid(FT, size=(Nx, Ny, Nz), x=(0, Lx), y=(0, Ly), z=(0, Lz))
-
-    xC, yC, zC = nodes((Cell, Cell, Cell), grid)
-
-    solver = PressureSolver(CPU(), grid, TracerBoundaryConditions(grid))
-=======
 function analytical_poisson_solver_test(arch, N, topo; FT=Float64, mode=1)
     grid = RegularCartesianGrid(FT, topology=topo, size=(N, N, N), x=(0, 2π), y=(0, 2π), z=(0, 2π))
     solver = PressureSolver(arch, grid, TracerBoundaryConditions(grid))
 
-    Nx, Ny, Nz = size(grid)
-    xC, yC, zC = grid.xC, grid.yC, grid.zC
-    xC = reshape(xC, (Nx, 1, 1))
-    yC = reshape(yC, (1, Ny, 1))
-    zC = reshape(zC, (1, 1, Nz))
+    xC, yC, zC = nodes((Cell, Cell, Cell), grid)
 
     Tx, Ty, Tz = topology(grid)
     Ψ(x, y, z) = ψ(Tx, mode, x) * ψ(Ty, mode, y) * ψ(Tz, mode, z)
     f(x, y, z) = -(k²(Tx, mode) + k²(Ty, mode) + k²(Tz, mode)) * Ψ(x, y, z)
->>>>>>> 8e4cdc06
 
     @. solver.storage = f(xC, yC, zC)
     solve_poisson_equation!(solver, grid)
     ϕ = real.(solver.storage)
 
-<<<<<<< HEAD
-    error = norm(ϕ - Ψ.(xC, yC, zC)) / max(norm(ϕ), norm(Ψ.(xC, yC, zC)))
-=======
     L¹_error = mean(abs, ϕ - Ψ.(xC, yC, zC))
 
     return L¹_error
@@ -205,16 +180,11 @@
     error² = analytical_poisson_solver_test(arch, N², topo; FT=FT)
 
     rate = log(error¹ / error²) / log(N² / N¹)
->>>>>>> 8e4cdc06
 
     Tx, Ty, Tz = topo
     @info "Convergence of L¹-normed error, $FT, ($(N¹)³ -> $(N²)³), topology=($Tx, $Ty, $Tz): $rate"
 
-<<<<<<< HEAD
-    return isapprox(ϕ, Ψ.(xC, yC, zC), rtol=5e-2)
-=======
     return isapprox(rate, 2, rtol=5e-3)
->>>>>>> 8e4cdc06
 end
 
 @testset "Pressure solvers" begin
@@ -269,19 +239,11 @@
         end
     end
 
-<<<<<<< HEAD
-    @testset "Analytic solution reconstruction" begin
-        @info "  Testing analytic solution reconstruction..."
-        for N in [32, 48, 64], m in [1, 2, 3]
-            @test poisson_ppn_recover_sine_cosine_solution(Float64, N, N, N, 192, 192, 192, m, m, m)
-        end
-=======
     @testset "Convergence to analytical solution" begin
         @info "  Testing convergence to analytical solution..."
         @test_skip poisson_solver_convergence(CPU(), (Periodic, Periodic, Periodic), 2^6, 2^7)
         @test poisson_solver_convergence(CPU(), (Periodic, Periodic, Bounded), 2^6, 2^7)
         @test poisson_solver_convergence(CPU(), (Periodic, Bounded, Bounded), 2^6, 2^7)
         @test poisson_solver_convergence(CPU(), (Bounded, Bounded, Bounded), 2^6, 2^7)
->>>>>>> 8e4cdc06
     end
 end