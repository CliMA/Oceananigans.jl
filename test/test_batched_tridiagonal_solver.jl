--- conflicted
+++ resolved
@@ -41,43 +41,7 @@
     return Array(ϕ[:]) ≈ ϕ_correct
 end
 
-<<<<<<< HEAD
-function can_solve_batched_tridiagonal_system_with_3D_RHS(arch, Nx, Ny, Nz)
-=======
-function can_solve_single_tridiagonal_system_with_functions(arch, N)
-    ArrayType = array_type(arch)
-
-    a = rand(N-1)
-    c = rand(N-1)
-
-    grid = RectilinearGrid(arch, size=(1, 1, N), extent=(1, 1, 1))
-    @inline b(i, j, k, grid) = 3 .+ cos(2π * grid.zᵃᵃᶜ[k])  # +3 to ensure diagonal dominance.
-    @inline f(i, j, k, grid) = sin(2π * grid.zᵃᵃᶜ[k])
-
-    bₐ = [b(1, 1, k, grid) for k in 1:N]
-    fₐ = [f(1, 1, k, grid) for k in 1:N]
-
-    ϕ = reshape(zeros(N), (1, 1, N)) |> ArrayType
-
-    # Solve the system with backslash on the CPU to avoid scalar operations on the GPU.
-    M = Tridiagonal(a, bₐ, c)
-    ϕ_correct = M \ fₐ
-
-    # Convert to CuArray if needed.
-    a, c = ArrayType.((a, c))
-
-    btsolver = BatchedTridiagonalSolver(grid;
-                                        lower_diagonal = a,
-                                        diagonal = b,
-                                        upper_diagonal = c)
-
-    solve!(ϕ, btsolver, f)
-
-    return Array(ϕ[:]) ≈ ϕ_correct
-end
-
 function can_solve_batched_tridiagonal_system_with_3D_RHS(arch, Nx, Ny, Nz; tridiagonal_direction = ZDirection())
->>>>>>> 19dac0b8
     ArrayType = array_type(arch)
 
     N = if tridiagonal_direction isa XDirection
@@ -87,6 +51,7 @@
         elseif tridiagonal_direction isa ZDirection
             Nz
         end
+    
     a = rand(N-1)
     b = 3 .+ rand(N) # +3 to ensure diagonal dominance.
     c = rand(N-1)
@@ -132,26 +97,17 @@
 
     for arch in archs
         @testset "Batched tridiagonal solver [$arch]" begin
-            for Nz in [8, 11, 18]
-<<<<<<< HEAD
-                @test can_solve_single_tridiagonal_system(arch, Nz)
-            end
-
             for Nx in [3, 8], Ny in [5, 16], Nz in [8, 11]
                 @test can_solve_batched_tridiagonal_system_with_3D_RHS(arch, Nx, Ny, Nz)
-=======
                 for tridiagonal_direction in (XDirection(), YDirection(), ZDirection())
                     @test can_solve_single_tridiagonal_system(arch, Nz; tridiagonal_direction)
                 end
-                @test can_solve_single_tridiagonal_system_with_functions(arch, Nz)
             end
 
             for Nx in [3, 8], Ny in [5, 16], Nz in [8, 11]
                 for tridiagonal_direction in (XDirection(), YDirection(), ZDirection())
                     @test can_solve_batched_tridiagonal_system_with_3D_RHS(arch, Nx, Ny, Nz; tridiagonal_direction)
                 end
-                @test can_solve_batched_tridiagonal_system_with_3D_functions(arch, Nx, Ny, Nz)
->>>>>>> 19dac0b8
             end
         end
     end
