--- conflicted
+++ resolved
@@ -241,25 +241,15 @@
     @test ds3["xF"][1] == grid.xᶠᵃᵃ[1]
     @test ds3["yC"][1] == grid.yᵃᶜᵃ[1]
     @test ds3["yF"][1] == grid.yᵃᶠᵃ[1]
-<<<<<<< HEAD
-    @test ds3["zC"][1] == grid.z.cᶜ[1]
-    @test ds3["zF"][1] == grid.z.cᶠ[1]
-=======
     @test ds3["zC"][1] == grid.z.cᵃᵃᶜ[1]
     @test ds3["zF"][1] == grid.z.cᵃᵃᶠ[1]
->>>>>>> d20e8d02
 
     @test ds3["xC"][end] == grid.xᶜᵃᵃ[Nx]
     @test ds3["xF"][end] == grid.xᶠᵃᵃ[Nx]
     @test ds3["yC"][end] == grid.yᵃᶜᵃ[Ny]
     @test ds3["yF"][end] == grid.yᵃᶠᵃ[Ny]
-<<<<<<< HEAD
-    @test ds3["zC"][end] == grid.z.cᶜ[Nz]
-    @test ds3["zF"][end] == grid.z.cᶠ[Nz+1]  # z is Bounded
-=======
     @test ds3["zC"][end] == grid.z.cᵃᵃᶜ[Nz]
     @test ds3["zF"][end] == grid.z.cᵃᵃᶠ[Nz+1]  # z is Bounded
->>>>>>> d20e8d02
 
     @test eltype(ds3["u"]) == Float64
     @test eltype(ds3["v"]) == Float64
@@ -310,25 +300,15 @@
     @test ds2["xF"][1] == grid.xᶠᵃᵃ[i_slice[1]]
     @test ds2["yC"][1] == grid.yᵃᶜᵃ[j_slice[1]]
     @test ds2["yF"][1] == grid.yᵃᶠᵃ[j_slice[1]]
-<<<<<<< HEAD
-    @test ds2["zC"][1] == grid.z.cᶜ[k_slice[1]]
-    @test ds2["zF"][1] == grid.z.cᶠ[k_slice[1]]
-=======
     @test ds2["zC"][1] == grid.z.cᵃᵃᶜ[k_slice[1]]
     @test ds2["zF"][1] == grid.z.cᵃᵃᶠ[k_slice[1]]
->>>>>>> d20e8d02
 
     @test ds2["xC"][end] == grid.xᶜᵃᵃ[i_slice[end]]
     @test ds2["xF"][end] == grid.xᶠᵃᵃ[i_slice[end]]
     @test ds2["yC"][end] == grid.yᵃᶜᵃ[j_slice[end]]
     @test ds2["yF"][end] == grid.yᵃᶠᵃ[j_slice[end]]
-<<<<<<< HEAD
-    @test ds2["zC"][end] == grid.z.cᶜ[k_slice[end]]
-    @test ds2["zF"][end] == grid.z.cᶠ[k_slice[end]]
-=======
     @test ds2["zC"][end] == grid.z.cᵃᵃᶜ[k_slice[end]]
     @test ds2["zF"][end] == grid.z.cᵃᵃᶠ[k_slice[end]]
->>>>>>> d20e8d02
 
     @test eltype(ds2["u"]) == Float32
     @test eltype(ds2["v"]) == Float32
@@ -415,25 +395,15 @@
     @test ds["xF"][1] == grid.xᶠᵃᵃ[1-Hx]
     @test ds["yC"][1] == grid.yᵃᶜᵃ[1-Hy]
     @test ds["yF"][1] == grid.yᵃᶠᵃ[1-Hy]
-<<<<<<< HEAD
-    @test ds["zC"][1] == grid.z.cᶜ[1-Hz]
-    @test ds["zF"][1] == grid.z.cᶠ[1-Hz]
-=======
     @test ds["zC"][1] == grid.z.cᵃᵃᶜ[1-Hz]
     @test ds["zF"][1] == grid.z.cᵃᵃᶠ[1-Hz]
->>>>>>> d20e8d02
 
     @test ds["xC"][end] == grid.xᶜᵃᵃ[Nx+Hx]
     @test ds["xF"][end] == grid.xᶠᵃᵃ[Nx+Hx]
     @test ds["yC"][end] == grid.yᵃᶜᵃ[Ny+Hy]
     @test ds["yF"][end] == grid.yᵃᶠᵃ[Ny+Hy]
-<<<<<<< HEAD
-    @test ds["zC"][end] == grid.z.cᶜ[Nz+Hz]
-    @test ds["zF"][end] == grid.z.cᶠ[Nz+Hz+1]  # z is Bounded
-=======
     @test ds["zC"][end] == grid.z.cᵃᵃᶜ[Nz+Hz]
     @test ds["zF"][end] == grid.z.cᵃᵃᶠ[Nz+Hz+1]  # z is Bounded
->>>>>>> d20e8d02
 
     @test eltype(ds["u"]) == Float64
     @test eltype(ds["v"]) == Float64
@@ -537,25 +507,15 @@
     @test ds["xF"][1] == grid.xᶠᵃᵃ[1]
     @test ds["yC"][1] == grid.yᵃᶜᵃ[1]
     @test ds["yF"][1] == grid.yᵃᶠᵃ[1]
-<<<<<<< HEAD
-    @test ds["zC"][1] == grid.z.cᶜ[1]
-    @test ds["zF"][1] == grid.z.cᶠ[1]
-=======
     @test ds["zC"][1] == grid.z.cᵃᵃᶜ[1]
     @test ds["zF"][1] == grid.z.cᵃᵃᶠ[1]
->>>>>>> d20e8d02
 
     @test ds["xC"][end] == grid.xᶜᵃᵃ[N]
     @test ds["yC"][end] == grid.yᵃᶜᵃ[N]
     @test ds["xF"][end] == grid.xᶠᵃᵃ[N]
     @test ds["yF"][end] == grid.yᵃᶠᵃ[N]
-<<<<<<< HEAD
-    @test ds["zC"][end] == grid.z.cᶜ[N]
-    @test ds["zF"][end] == grid.z.cᶠ[N+1]  # z is Bounded
-=======
     @test ds["zC"][end] == grid.z.cᵃᵃᶜ[N]
     @test ds["zF"][end] == grid.z.cᵃᵃᶠ[N+1]  # z is Bounded
->>>>>>> d20e8d02
 
     @test ds.attrib["location"] == "Bay of Fundy"
     @test ds.attrib["onions"] == 7
@@ -902,26 +862,16 @@
     @test ds["yC"][1] == grid.yᵃᶜᵃ[1]
     @test ds["yF"][1] == grid.yᵃᶠᵃ[1]
 
-<<<<<<< HEAD
-    @test CUDA.@allowscalar ds["zC"][1] == grid.z.cᶜ[1]
-    @test CUDA.@allowscalar ds["zF"][1] == grid.z.cᶠ[1]
-=======
     @test CUDA.@allowscalar ds["zC"][1] == grid.z.cᵃᵃᶜ[1]
     @test CUDA.@allowscalar ds["zF"][1] == grid.z.cᵃᵃᶠ[1]
->>>>>>> d20e8d02
 
     @test ds["xC"][end] == grid.xᶜᵃᵃ[Nx]
     @test ds["xF"][end] == grid.xᶠᵃᵃ[Nx]
     @test ds["yC"][end] == grid.yᵃᶜᵃ[Ny]
     @test ds["yF"][end] == grid.yᵃᶠᵃ[Ny]
 
-<<<<<<< HEAD
-    @test CUDA.@allowscalar ds["zC"][end] == grid.z.cᶜ[Nz]
-    @test CUDA.@allowscalar ds["zF"][end] == grid.z.cᶠ[Nz+1]  # z is Bounded
-=======
     @test CUDA.@allowscalar ds["zC"][end] == grid.z.cᵃᵃᶜ[Nz]
     @test CUDA.@allowscalar ds["zF"][end] == grid.z.cᵃᵃᶠ[Nz+1]  # z is Bounded
->>>>>>> d20e8d02
 
     close(ds)
     rm(nc_filepath)
@@ -970,25 +920,15 @@
     @test ds["xF"][1] == grid.λᶠᵃᵃ[1]
     @test ds["yC"][1] == grid.φᵃᶜᵃ[1]
     @test ds["yF"][1] == grid.φᵃᶠᵃ[1]
-<<<<<<< HEAD
-    @test ds["zC"][1] == grid.z.cᶜ[1]
-    @test ds["zF"][1] == grid.z.cᶠ[1]
-=======
     @test ds["zC"][1] == grid.z.cᵃᵃᶜ[1]
     @test ds["zF"][1] == grid.z.cᵃᵃᶠ[1]
->>>>>>> d20e8d02
 
     @test ds["xC"][end] == grid.λᶜᵃᵃ[Nx]
     @test ds["xF"][end] == grid.λᶠᵃᵃ[Nx]
     @test ds["yC"][end] == grid.φᵃᶜᵃ[Ny]
     @test ds["yF"][end] == grid.φᵃᶠᵃ[Ny+1]  # y is Bounded
-<<<<<<< HEAD
-    @test ds["zC"][end] == grid.z.cᶜ[Nz]
-    @test ds["zF"][end] == grid.z.cᶠ[Nz+1]  # z is Bounded
-=======
     @test ds["zC"][end] == grid.z.cᵃᵃᶜ[Nz]
     @test ds["zF"][end] == grid.z.cᵃᵃᶠ[Nz+1]  # z is Bounded
->>>>>>> d20e8d02
 
     close(ds)
     rm(nc_filepath)
