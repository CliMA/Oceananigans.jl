--- conflicted
+++ resolved
@@ -205,7 +205,6 @@
         include("test_distributed_hydrostatic_model.jl")
     end
 
-<<<<<<< HEAD
     if group == :distributed_vertical_coordinate || group == :all
         MPI.Initialized() || MPI.Init()
         # In case CUDA is not found, we reset CUDA and restart the julia session
@@ -214,12 +213,6 @@
         include("test_zstar_conservation.jl")
     end
 
-    # if group == :distributed_output || group == :all
-    #     @testset "Distributed output writing and reading tests" begin
-    #         include("test_distributed_output.jl")
-    #     end
-    # end
-=======
     if group == :distributed_output || group == :all
         MPI.Initialized() || MPI.Init()
         reset_cuda_if_necessary()
@@ -227,7 +220,6 @@
             include("test_distributed_output_combining.jl")
         end
     end
->>>>>>> 2822e0c0
 
     if group == :distributed_nonhydrostatic_regression || group == :all
         MPI.Initialized() || MPI.Init()
