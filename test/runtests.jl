--- conflicted
+++ resolved
@@ -63,9 +63,6 @@
     include("test_diagnostics.jl")
     include("test_output_writers.jl")
     include("test_regression.jl")
-<<<<<<< HEAD
+    include("test_examples.jl")
     include("test_verification.jl")
-=======
-    include("test_examples.jl")
->>>>>>> c855cd0a
 end