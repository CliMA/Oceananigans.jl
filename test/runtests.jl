--- conflicted
+++ resolved
@@ -231,10 +231,6 @@
         end
     end
 
-<<<<<<< HEAD
-=======
-
->>>>>>> 0906f8b9
     # Tests for Enzyme extension
     if group == :enzyme || group == :all
         @testset "Enzyme extension tests" begin
