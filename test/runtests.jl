
<<<<<<< HEAD
using CUDA
using MPI
using JLD2
using FFTW
using OffsetArrays
using SeawaterPolynomials

using Oceananigans
using Oceananigans.Architectures
using Oceananigans.Grids
using Oceananigans.Operators
using Oceananigans.Advection
using Oceananigans.BoundaryConditions
using Oceananigans.Fields
using Oceananigans.Coriolis
using Oceananigans.BuoyancyModels
using Oceananigans.Forcings
using Oceananigans.Solvers
using Oceananigans.Models
using Oceananigans.Simulations
using Oceananigans.Diagnostics
using Oceananigans.OutputWriters
using Oceananigans.TurbulenceClosures
using Oceananigans.AbstractOperations
using Oceananigans.Distributed
using Oceananigans.Logger
using Oceananigans.Units
using Oceananigans.Utils
using Oceananigans.Architectures: device # to resolve conflict with CUDA.device

using Dates: DateTime, Nanosecond
using TimesDates: TimeDate
using Statistics: mean
using LinearAlgebra: norm
using NCDatasets: Dataset
using KernelAbstractions: @kernel, @index, Event

import Oceananigans.Fields: interior
import Oceananigans.Utils: launch!, datatuple

Logging.global_logger(OceananigansLogger())

#####
##### Testing parameters
#####

closures = (
    :IsotropicDiffusivity,
    :AnisotropicDiffusivity,
    :AnisotropicBiharmonicDiffusivity,
    :TwoDimensionalLeith,
    :SmagorinskyLilly,
    :AnisotropicMinimumDissipation,
    :HorizontallyCurvilinearAnisotropicDiffusivity,
    :HorizontallyCurvilinearAnisotropicBiharmonicDiffusivity,
    :ConvectiveAdjustmentVerticalDiffusivity
)

#####
##### Run tests!
#####

CUDA.allowscalar(true)

include("data_dependencies.jl")
include("utils_for_runtests.jl")

archs = test_architectures()

group = get(ENV, "TEST_GROUP", :all) |> Symbol
=======
include("dependencies_for_runtests.jl")
>>>>>>> 5573f7ca

@testset "Oceananigans" begin
    if group == :unit || group == :all
        @testset "Unit tests" begin
            include("test_grids.jl")
            include("test_operators.jl")
            include("test_boundary_conditions.jl")
            include("test_field.jl")
            include("test_reduced_fields.jl")
            include("test_kernel_computed_field.jl")
            include("test_halo_regions.jl")
            include("test_coriolis.jl")
            include("test_buoyancy.jl")
            include("test_stokes_drift.jl")
            include("test_utils.jl")
        end
    end

    if group == :solvers || group == :all
        @testset "Solvers" begin
            include("test_batched_tridiagonal_solver.jl")
            include("test_preconditioned_conjugate_gradient_solver.jl")
            include("test_poisson_solvers.jl")
        end
    end

    if group == :time_stepping_1 || group == :all
        @testset "Model and time stepping tests (part 1)" begin
            include("test_nonhydrostatic_models.jl")
            include("test_time_stepping.jl")
        end
    end

    if group == :time_stepping_2 || group == :all
        @testset "Model and time stepping tests (part 2)" begin
            include("test_boundary_conditions_integration.jl")
            include("test_forcings.jl")
            include("test_turbulence_closures.jl")
            include("test_dynamics.jl")
        end
    end

    if group == :shallow_water || group == :all
        include("test_shallow_water_models.jl")
    end

    if group == :hydrostatic_free_surface || group == :all
        @testset "HydrostaticFreeSurfaceModel tests" begin
            include("test_hydrostatic_free_surface_models.jl")
            include("test_hydrostatic_free_surface_immersed_boundaries.jl")
            include("test_vertical_vorticity_field.jl")
            include("test_implicit_free_surface_solver.jl")
            include("test_hydrostatic_free_surface_immersed_boundaries_apply_surf_bc.jl")
        end
    end

    if group == :abstract_operations || group == :all
        @testset "AbstractOperations and broadcasting tests" begin
            include("test_abstract_operations.jl")
            include("test_computed_field.jl")
            include("test_broadcasting.jl")
        end
    end

    if group == :simulation || group == :all
        @testset "Simulation tests" begin
            include("test_simulations.jl")
            include("test_diagnostics.jl")
            include("test_output_writers.jl")
            include("test_output_readers.jl")
            include("test_lagrangian_particle_tracking.jl")
        end
    end

    if group == :cubed_sphere || group == :all
        @testset "Cubed sphere tests" begin
            include("test_cubed_spheres.jl")
            include("test_cubed_sphere_halo_exchange.jl")
            include("test_cubed_sphere_circulation.jl")
        end
    end

    if group == :distributed || group == :all
        MPI.Initialized() || MPI.Init()
        include("test_distributed_models.jl")
        include("test_distributed_poisson_solvers.jl")
    end

    if group == :regression || group == :all
        include("test_regression.jl")
    end

    if group == :scripts || group == :all
        @testset "Scripts" begin
            include("test_validation.jl")
        end
    end

    if group == :convergence
        include("test_convergence.jl")
    end
end<|MERGE_RESOLUTION|>--- conflicted
+++ resolved
@@ -1,78 +1,4 @@
-
-<<<<<<< HEAD
-using CUDA
-using MPI
-using JLD2
-using FFTW
-using OffsetArrays
-using SeawaterPolynomials
-
-using Oceananigans
-using Oceananigans.Architectures
-using Oceananigans.Grids
-using Oceananigans.Operators
-using Oceananigans.Advection
-using Oceananigans.BoundaryConditions
-using Oceananigans.Fields
-using Oceananigans.Coriolis
-using Oceananigans.BuoyancyModels
-using Oceananigans.Forcings
-using Oceananigans.Solvers
-using Oceananigans.Models
-using Oceananigans.Simulations
-using Oceananigans.Diagnostics
-using Oceananigans.OutputWriters
-using Oceananigans.TurbulenceClosures
-using Oceananigans.AbstractOperations
-using Oceananigans.Distributed
-using Oceananigans.Logger
-using Oceananigans.Units
-using Oceananigans.Utils
-using Oceananigans.Architectures: device # to resolve conflict with CUDA.device
-
-using Dates: DateTime, Nanosecond
-using TimesDates: TimeDate
-using Statistics: mean
-using LinearAlgebra: norm
-using NCDatasets: Dataset
-using KernelAbstractions: @kernel, @index, Event
-
-import Oceananigans.Fields: interior
-import Oceananigans.Utils: launch!, datatuple
-
-Logging.global_logger(OceananigansLogger())
-
-#####
-##### Testing parameters
-#####
-
-closures = (
-    :IsotropicDiffusivity,
-    :AnisotropicDiffusivity,
-    :AnisotropicBiharmonicDiffusivity,
-    :TwoDimensionalLeith,
-    :SmagorinskyLilly,
-    :AnisotropicMinimumDissipation,
-    :HorizontallyCurvilinearAnisotropicDiffusivity,
-    :HorizontallyCurvilinearAnisotropicBiharmonicDiffusivity,
-    :ConvectiveAdjustmentVerticalDiffusivity
-)
-
-#####
-##### Run tests!
-#####
-
-CUDA.allowscalar(true)
-
-include("data_dependencies.jl")
-include("utils_for_runtests.jl")
-
-archs = test_architectures()
-
-group = get(ENV, "TEST_GROUP", :all) |> Symbol
-=======
 include("dependencies_for_runtests.jl")
->>>>>>> 5573f7ca
 
 @testset "Oceananigans" begin
     if group == :unit || group == :all
