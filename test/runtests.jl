--- conflicted
+++ resolved
@@ -2,11 +2,7 @@
 
 include("dependencies_for_runtests.jl")
 
-<<<<<<< HEAD
-group = get(ENV, "TEST_GROUP", :all) |> Symbol
-=======
 group = get(ENV, "TEST_GROUP", "all") |> Symbol
->>>>>>> 1661e32e
 test_file = get(ENV, "TEST_FILE", :none) |> Symbol
 
 # if we are testing just a single file then group = :none
