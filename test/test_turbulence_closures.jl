include("dependencies_for_runtests.jl")

using Random
using Oceananigans.TurbulenceClosures: CATKEVerticalDiffusivity, RiBasedVerticalDiffusivity, DiscreteDiffusionFunction

using Oceananigans.TurbulenceClosures: viscosity_location, diffusivity_location,
                                       required_halo_size_x, required_halo_size_y, required_halo_size_z,
                                       cell_diffusion_timescale, formulation, min_Δxyz

using Oceananigans.TurbulenceClosures: diffusive_flux_x, diffusive_flux_y, diffusive_flux_z,
                                       viscous_flux_ux, viscous_flux_uy, viscous_flux_uz,
                                       viscous_flux_vx, viscous_flux_vy, viscous_flux_vz,
                                       viscous_flux_wx, viscous_flux_wy, viscous_flux_wz

using Oceananigans.TurbulenceClosures: ScalarDiffusivity,
                                       ScalarBiharmonicDiffusivity,
                                       TwoDimensionalLeith,
                                       ConvectiveAdjustmentVerticalDiffusivity,
                                       Smagorinsky,
                                       DynamicSmagorinsky,
                                       SmagorinskyLilly,
                                       LagrangianAveraging,
                                       AnisotropicMinimumDissipation

using Oceananigans.Grids: znode

ConstantSmagorinsky(FT=Float64) = Smagorinsky(FT, coefficient=0.16)
DirectionallyAveragedDynamicSmagorinsky(FT=Float64) = DynamicSmagorinsky(FT, averaging=(1, 2))
LagrangianAveragedDynamicSmagorinsky(FT=Float64) = DynamicSmagorinsky(FT, averaging=LagrangianAveraging())

function tracer_specific_horizontal_diffusivity(T=Float64; νh=T(0.3), κh=T(0.7))
    closure = HorizontalScalarDiffusivity(κ=(T=κh, S=κh), ν=νh)
    return closure.ν == νh && closure.κ.T == κh && closure.κ.T == κh
end

function run_constant_isotropic_diffusivity_fluxdiv_tests(FT=Float64; ν=FT(0.3), κ=FT(0.7))
    arch       = CPU()
    closure    = ScalarDiffusivity(FT, κ=(T=κ, S=κ), ν=ν)
    grid       = RectilinearGrid(FT, size=(3, 1, 4), extent=(3, 1, 4))
    velocities = VelocityFields(grid)
    tracers    = TracerFields((:T, :S), grid)
    clock      = Clock(time=0.0)

    u, v, w = velocities
    T, S = tracers

    for k in 1:4
        interior(u)[:, 1, k] .= [0, -1/2, 0]
        interior(v)[:, 1, k] .= [0, -2,   0]
        interior(w)[:, 1, k] .= [0, -3,   0]
        interior(T)[:, 1, k] .= [0, -1,   0]
    end

    model_fields = merge(datatuple(velocities), datatuple(tracers))
    fill_halo_regions!(merge(velocities, tracers), nothing, model_fields)

    K, b = nothing, nothing
    closure_args = (clock, model_fields, b)

    @test ∇_dot_qᶜ(2, 1, 3, grid, closure, K, Val(1), tracers[1], closure_args...) == - 2κ
    @test ∂ⱼ_τ₁ⱼ(2, 1, 3, grid, closure, K, closure_args...) == - 2ν
    @test ∂ⱼ_τ₂ⱼ(2, 1, 3, grid, closure, K, closure_args...) == - 4ν
    @test ∂ⱼ_τ₃ⱼ(2, 1, 3, grid, closure, K, closure_args...) == - 6ν

    return nothing
end

function horizontal_diffusivity_fluxdiv(FT=Float64; νh=FT(0.3), κh=FT(0.7), νz=FT(0.1), κz=FT(0.5))
    arch       = CPU()
    closureh   = HorizontalScalarDiffusivity(FT, ν=νh, κ=(T=κh, S=κh))
    closurez   = VerticalScalarDiffusivity(FT, ν=νz, κ=(T=κz, S=κz))
    grid       = RectilinearGrid(arch, FT, size=(3, 1, 4), extent=(3, 1, 4))
    eos        = LinearEquationOfState(FT)
    buoyancy   = SeawaterBuoyancy(FT, gravitational_acceleration=1, equation_of_state=eos)
    velocities = VelocityFields(grid)
    tracers    = TracerFields((:T, :S), grid)
    clock      = Clock(time=0.0)

    u, v, w, T, S = merge(velocities, tracers)

    interior(u)[:, 1, 2] .= [0,  1, 0]
    interior(u)[:, 1, 3] .= [0, -1, 0]
    interior(u)[:, 1, 4] .= [0,  1, 0]

    interior(v)[:, 1, 2] .= [0,  1, 0]
    interior(v)[:, 1, 3] .= [0, -2, 0]
    interior(v)[:, 1, 4] .= [0,  1, 0]

    interior(w)[:, 1, 2] .= [0,  1, 0]
    interior(w)[:, 1, 3] .= [0, -3, 0]
    interior(w)[:, 1, 4] .= [0,  1, 0]

    interior(T)[:, 1, 2] .= [0,  1, 0]
    interior(T)[:, 1, 3] .= [0, -4, 0]
    interior(T)[:, 1, 4] .= [0,  1, 0]

    model_fields = merge(datatuple(velocities), datatuple(tracers))
    fill_halo_regions!(merge(velocities, tracers), nothing, model_fields)

    K, b = nothing, nothing
    closure_args = (clock, model_fields, b)

    return (∇_dot_qᶜ(2, 1, 3, grid, closureh, K, Val(1), T, closure_args...) == -  8κh &&
            ∇_dot_qᶜ(2, 1, 3, grid, closurez, K, Val(1), T, closure_args...) == - 10κz &&
              ∂ⱼ_τ₁ⱼ(2, 1, 3, grid, closureh, K, closure_args...) == - 2νh &&
              ∂ⱼ_τ₁ⱼ(2, 1, 3, grid, closurez, K, closure_args...) == - 4νz &&
              ∂ⱼ_τ₂ⱼ(2, 1, 3, grid, closureh, K, closure_args...) == - 4νh &&
              ∂ⱼ_τ₂ⱼ(2, 1, 3, grid, closurez, K, closure_args...) == - 6νz &&
              ∂ⱼ_τ₃ⱼ(2, 1, 3, grid, closureh, K, closure_args...) == - 6νh &&
              ∂ⱼ_τ₃ⱼ(2, 1, 3, grid, closurez, K, closure_args...) == - 8νz)
end

function time_step_with_variable_isotropic_diffusivity(arch)
    grid = RectilinearGrid(arch, size=(1, 1, 1), extent=(1, 2, 3))
    closure = ScalarDiffusivity(ν = (x, y, z, t) -> exp(z) * cos(x) * cos(y) * cos(t),
                                κ = (x, y, z, t) -> exp(z) * cos(x) * cos(y) * cos(t))

    model = NonhydrostaticModel(; grid, closure)
    time_step!(model, 1)
    return true
end

function time_step_with_field_isotropic_diffusivity(arch)
    grid = RectilinearGrid(arch, size=(1, 1, 1), extent=(1, 2, 3))
    ν = CenterField(grid)
    κ = CenterField(grid)
    closure = ScalarDiffusivity(; ν, κ)
    model = NonhydrostaticModel(; grid, closure)
    time_step!(model, 1)
    return true
end

function time_step_with_variable_anisotropic_diffusivity(arch)
    clov = VerticalScalarDiffusivity(ν = (x, y, z, t) -> exp(z) * cos(x) * cos(y) * cos(t),
                                     κ = (x, y, z, t) -> exp(z) * cos(x) * cos(y) * cos(t))

    cloh = HorizontalScalarDiffusivity(ν = (x, y, z, t) -> exp(z) * cos(x) * cos(y) * cos(t),
                                       κ = (x, y, z, t) -> exp(z) * cos(x) * cos(y) * cos(t))
    for clo in (clov, cloh)
        model = NonhydrostaticModel(grid=RectilinearGrid(arch, size=(1, 1, 1), extent=(1, 2, 3)), closure=clo)
        time_step!(model, 1)
    end

    return true
end

function time_step_with_variable_discrete_diffusivity(arch)
    @inline νd(i, j, k, grid, clock, fields) = 1 + fields.u[i, j, k] * 5
    @inline κd(i, j, k, grid, clock, fields) = 1 + fields.v[i, j, k] * 5

    closure_ν = ScalarDiffusivity(ν = νd, discrete_form=true, loc = (Face, Center, Center))
    closure_κ = ScalarDiffusivity(κ = κd, discrete_form=true, loc = (Center, Face, Center))

    model = NonhydrostaticModel(grid=RectilinearGrid(arch, size=(1, 1, 1), extent=(1, 2, 3)),
                                tracers = (:T, :S),
                                closure = (closure_ν, closure_κ))

    time_step!(model, 1)
    return true
end

function time_step_with_tupled_closure(FT, arch)
    closure_tuple = (AnisotropicMinimumDissipation(FT), ScalarDiffusivity(FT))

    model = NonhydrostaticModel(closure=closure_tuple,
                                grid=RectilinearGrid(arch, FT, size=(2, 2, 2), extent=(1, 2, 3)))

    time_step!(model, 1)
    return true
end

function run_catke_tke_substepping_tests(arch, closure)
    # A large domain to make sure we do not have viscous CFL problems
    # with the explicit CATKE time-stepping necessary for this test
    grid = RectilinearGrid(arch, size=(2, 2, 2), extent=(100, 200, 300))

    model = HydrostaticFreeSurfaceModel(; grid, momentum_advection = nothing, tracer_advection = nothing,
                                          closure, buoyancy=BuoyancyTracer(), tracers=(:b, :e))

    # set random velocities
    Random.seed!(1234)
    set!(model, u = (x, y, z) -> rand(), v = (x, y, z) -> rand())

    # time step the model
    time_step!(model, 1)

    # Check that eⁿ⁺¹ == Δt * Gⁿ.e with Δt = 1 (euler step)
    @test model.tracers.e ≈ model.timestepper.G⁻.e

    eⁿ  = deepcopy(model.tracers.e)
    G⁻⁻ = deepcopy(model.timestepper.G⁻.e)

    # time step the model again
    time_step!(model, 1)
    G⁻ = model.timestepper.G⁻.e

    C₁ = 1.5 + model.timestepper.χ
    C₂ = 0.5 + model.timestepper.χ

    eⁿ⁺¹ = compute!(Field(eⁿ + C₁ * G⁻ - C₂ * G⁻⁻))

    # Check that eⁿ⁺¹ == eⁿ + Δt * (C₁ Gⁿ.e - C₂ G⁻.e)
    @test model.tracers.e ≈ eⁿ⁺¹

    return model
end

function run_time_step_with_catke_tests(arch, closure)
    grid = RectilinearGrid(arch, size=(2, 2, 2), extent=(1, 2, 3))
    buoyancy = BuoyancyTracer()

    # These shouldn't work (need :e in tracers)
    @test_throws ArgumentError HydrostaticFreeSurfaceModel(; grid, closure, buoyancy, tracers=:b)
    @test_throws ArgumentError HydrostaticFreeSurfaceModel(; grid, closure, buoyancy, tracers=(:b, :E))

    # CATKE isn't supported with NonhydrostaticModel (we don't diffuse vertical velocity)
    @test_throws ErrorException NonhydrostaticModel(; grid, closure, buoyancy, tracers=(:b, :c, :e))

    model = HydrostaticFreeSurfaceModel(; grid, closure, buoyancy, tracers = (:b, :c, :e))

    # Default boundary condition is Flux, Nothing... with CATKE this has to change.
    @test !(model.tracers.e.boundary_conditions.top.condition isa BoundaryCondition{Flux, Nothing})

    # Can we time-step?
    time_step!(model, 1)
    @test true

    # Once more for good measure
    time_step!(model, 1)
    @test true

    # Return model if we want to do more tests
    return model
end

function compute_closure_specific_diffusive_cfl(closure)
    grid = RectilinearGrid(CPU(), size=(2, 2, 2), extent=(1, 2, 3))

    model = NonhydrostaticModel(; grid, closure, buoyancy=BuoyancyTracer(), tracers=:b)
    args = (model.closure, model.diffusivity_fields, Val(1), model.tracers.b, model.clock, fields(model), model.buoyancy)
    dcfl = DiffusiveCFL(0.1)
    @test dcfl(model) isa Number
    @test diffusive_flux_x(1, 1, 1, grid, args...) == 0
    @test diffusive_flux_y(1, 1, 1, grid, args...) == 0
    @test diffusive_flux_z(1, 1, 1, grid, args...) == 0

    tracerless_model = NonhydrostaticModel(; grid, closure, buoyancy=nothing, tracers=nothing)
    args = (model.closure, model.diffusivity_fields, model.clock, fields(model), model.buoyancy)
    dcfl = DiffusiveCFL(0.2)
    @test dcfl(tracerless_model) isa Number
    @test viscous_flux_ux(1, 1, 1, grid, args...) == 0
    @test viscous_flux_uy(1, 1, 1, grid, args...) == 0
    @test viscous_flux_uz(1, 1, 1, grid, args...) == 0

    return nothing
end

function test_function_scalar_diffusivity()

    depth_scale = 120
    @inline ν(x, y, z, t) = 2000 * exp(z / depth_scale)
    @inline κ(x, y, z, t) = 2000 * exp(z / depth_scale)

    closure = ScalarDiffusivity(; ν, κ)

    grid = RectilinearGrid(CPU(), size=(2, 2, 2), extent=(1, 2, 3))
    model = NonhydrostaticModel(; grid, closure, tracers=:b, buoyancy=BuoyancyTracer())
    max_diffusivity = maximum(2000 * exp.(znodes(model.grid, Center()) / depth_scale))
    Δ = min_Δxyz(model.grid, formulation(model.closure))

    τκ = Δ^2 / max_diffusivity
    return cell_diffusion_timescale(model) == τκ
end

function test_discrete_function_scalar_diffusivity()

    @inline function ν(i, j, k, grid, clock, fields, p)
        z = znode(i, j, k, grid, Center(), Center(), Center())
        return 2000 * exp(z / p.depth_scale_ν)
    end
    @inline function κ(i, j, k, grid, clock, fields, p)
        z = znode(i, j, k, grid, Center(), Center(), Center())
        return 2000 * exp(z / p.depth_scale_κ)
    end

    closure = ScalarDiffusivity(; ν, κ, discrete_form=true,
                                  loc=(Center, Center, Center),
                                  parameters = (;depth_scale_ν = 100, depth_scale_κ = 100))

    grid = RectilinearGrid(CPU(), size=(2, 2, 2), extent=(1, 2, 3))
    model = NonhydrostaticModel(; grid, closure, tracers=:b, buoyancy=BuoyancyTracer())
    max_diffusivity = maximum(2000 * exp.(znodes(model.grid, Center()) / 100))
    Δ = min_Δxyz(model.grid, formulation(model.closure))
    τκ = Δ^2 / max_diffusivity
    return cell_diffusion_timescale(model) == τκ
end

@testset "Turbulence closures" begin
    @info "Testing turbulence closures..."

    @testset "Closure instantiation" begin
<<<<<<< HEAD
        @info "  Testing closure instantiation..."

        # This one errors
        grid = RectilinearGrid(CPU(), size=(2, 2, 2), extent=(1, 2, 3))
        closure = "not a closure"
        @test_throws ArgumentError NonhydrostaticModel(; grid, closure)
        @test_throws ArgumentError HydrostaticFreeSurfaceModel(; grid, closure)

=======
>>>>>>> e2786d05
        for closurename in closures
            closure = @eval $closurename()
            @test closure isa TurbulenceClosures.AbstractTurbulenceClosure

<<<<<<< HEAD
            model = NonhydrostaticModel(; grid, closure, tracers=:c)
            c = model.tracers.c
            u = model.velocities.u
            κ = diffusivity(model.closure, model.diffusivity_fields, Val(:c)) 
            κ_dx_c = κ * ∂x(c)
            ν = viscosity(model.closure, model.diffusivity_fields)
            ν_dx_u = ν * ∂x(u)
            @test ν_dx_u[1, 1, 1] == 0.0
            @test κ_dx_c[1, 1, 1] == 0.0
=======
            for arch in archs
                @info "  Testing the instantiation of NonhydrostaticModel with $closurename on $arch..."
                if arch isa GPU && closurename == :LagrangianAveragedDynamicSmagorinsky
                    @info "Skipping GPU test of $closurename."
                else
                    grid = RectilinearGrid(arch, size=(2, 2, 2), extent=(1, 2, 3))
                    model = NonhydrostaticModel(; grid, closure, tracers=:c)
                    c = model.tracers.c
                    u = model.velocities.u

                    κ = diffusivity(model.closure, model.diffusivity_fields, Val(:c))
                    @test diffusivity(model, Val(:c)) == diffusivity(model.closure, model.diffusivity_fields, Val(:c))
                    κ_dx_c = κ * ∂x(c)

                    ν = viscosity(model.closure, model.diffusivity_fields)
                    @test viscosity(model) == viscosity(model.closure, model.diffusivity_fields)
                    ν_dx_u = ν * ∂x(u)
                    @test ν_dx_u[1, 1, 1] == 0
                    @test κ_dx_c[1, 1, 1] == 0
                end
            end
>>>>>>> e2786d05
        end

        c = Center()
        f = Face()
        ri_based = RiBasedVerticalDiffusivity()
        @test viscosity_location(ri_based) == (c, c, f)
        @test diffusivity_location(ri_based) == (c, c, f)

        catke = CATKEVerticalDiffusivity()
        @test viscosity_location(catke) == (c, c, f)
        @test diffusivity_location(catke) == (c, c, f)
    end

    @testset "ScalarDiffusivity" begin
        @info "  Testing ScalarDiffusivity..."
        for T in float_types
            ν, κ = 0.3, 0.7
            closure = ScalarDiffusivity(T; κ=(T=κ, S=κ), ν=ν)
            @test closure.ν == T(ν)
            @test closure.κ.T == T(κ)
            run_constant_isotropic_diffusivity_fluxdiv_tests(T)
        end

        @info "  Testing ScalarDiffusivity with different halo requirements..."
        closure = ScalarDiffusivity(ν=0.3)
        @test required_halo_size_x(closure) == 1
        @test required_halo_size_y(closure) == 1
        @test required_halo_size_z(closure) == 1

        closure = ScalarBiharmonicDiffusivity(ν=0.3)
        @test required_halo_size_x(closure) == 2
        @test required_halo_size_y(closure) == 2
        @test required_halo_size_z(closure) == 2

        @inline ν(i, j, k, grid, ℓx, ℓy, ℓz, clock, fields) = ℑxᶠᵃᵃ(i, j, k, grid, ℑxᶜᵃᵃ, fields.u)
        closure = ScalarDiffusivity(; ν, discrete_form=true, required_halo_size=2)

        @test closure.ν isa DiscreteDiffusionFunction
        @test required_halo_size_x(closure) == 2
        @test required_halo_size_y(closure) == 2
        @test required_halo_size_z(closure) == 2

        @info "   Testing cell_diffusion_timescale for ScalarDiffusivity with FunctionDiffusion"
        @test test_function_scalar_diffusivity()
        @test test_discrete_function_scalar_diffusivity()

    end

    @testset "HorizontalScalarDiffusivity" begin
        @info "  Testing HorizontalScalarDiffusivity..."
        for T in float_types
            @test tracer_specific_horizontal_diffusivity(T)
            @test horizontal_diffusivity_fluxdiv(T, νz=zero(T), νh=zero(T))
            @test horizontal_diffusivity_fluxdiv(T)
        end
    end

    @testset "Time-stepping with variable diffusivities" begin
        @info "  Testing time-stepping with presribed variable diffusivities..."
        for arch in archs
            @test time_step_with_variable_isotropic_diffusivity(arch)
            @test time_step_with_field_isotropic_diffusivity(arch)
            @test time_step_with_variable_anisotropic_diffusivity(arch)
            @test time_step_with_variable_discrete_diffusivity(arch)
        end
    end

    @testset "Dynamic Smagorinsky closures" begin
        @info "  Testing that dynamic Smagorinsky closures produce diffusivity fields of correct sizes..."
        for arch in archs
            grid = RectilinearGrid(arch, size=(2, 3, 4), extent=(1, 2, 3))

            closure = Smagorinsky(coefficient=DynamicCoefficient(averaging=1))
            model = NonhydrostaticModel(; grid, closure)
            @test size(model.diffusivity_fields.𝒥ᴸᴹ) == (1, grid.Ny, grid.Nz)
            @test size(model.diffusivity_fields.𝒥ᴹᴹ) == (1, grid.Ny, grid.Nz)
            @test size(model.diffusivity_fields.LM)  == size(grid)
            @test size(model.diffusivity_fields.MM)  == size(grid)
            @test size(model.diffusivity_fields.Σ)   == size(grid)
            @test size(model.diffusivity_fields.Σ̄)   == size(grid)

            closure = DynamicSmagorinsky(averaging=(1, 2))
            model = NonhydrostaticModel(; grid, closure)
            @test size(model.diffusivity_fields.𝒥ᴸᴹ) == (1, 1, grid.Nz)
            @test size(model.diffusivity_fields.𝒥ᴹᴹ) == (1, 1, grid.Nz)

            closure = DynamicSmagorinsky(averaging=(2, 3))
            model = NonhydrostaticModel(; grid, closure)
            @test size(model.diffusivity_fields.𝒥ᴸᴹ) == (grid.Nx, 1, 1)
            @test size(model.diffusivity_fields.𝒥ᴹᴹ) == (grid.Nx, 1, 1)

            closure = DynamicSmagorinsky(averaging=Colon())
            model = NonhydrostaticModel(; grid, closure)
            @test size(model.diffusivity_fields.𝒥ᴸᴹ) == (1, 1, 1)
            @test size(model.diffusivity_fields.𝒥ᴹᴹ) == (1, 1, 1)

            closure = DynamicSmagorinsky(averaging=LagrangianAveraging())
            model = NonhydrostaticModel(; grid, closure)
            @test size(model.diffusivity_fields.𝒥ᴸᴹ)  == size(grid)
            @test size(model.diffusivity_fields.𝒥ᴹᴹ)  == size(grid)
            @test size(model.diffusivity_fields.𝒥ᴸᴹ⁻) == size(grid)
            @test size(model.diffusivity_fields.𝒥ᴹᴹ⁻) == size(grid)
            @test size(model.diffusivity_fields.Σ)    == size(grid)
            @test size(model.diffusivity_fields.Σ̄)    == size(grid)
        end
    end

    @testset "Time-stepping with CATKE closure" begin
        @info "  Testing time-stepping with CATKE closure and closure tuples with CATKE..."
        for arch in archs
            @info "    Testing time-stepping CATKE by itself..."
            catke = CATKEVerticalDiffusivity()
            explicit_catke = CATKEVerticalDiffusivity(ExplicitTimeDiscretization())
            run_time_step_with_catke_tests(arch, catke)
            run_catke_tke_substepping_tests(arch, explicit_catke)

            @info "    Testing time-stepping CATKE in a 2-tuple with HorizontalScalarDiffusivity..."
            closure = (catke, HorizontalScalarDiffusivity())
            model = run_time_step_with_catke_tests(arch, closure)
            @test first(model.closure) === closure[1]
            closure = (explicit_catke, HorizontalScalarDiffusivity())
            run_catke_tke_substepping_tests(arch, closure)


            # Test that closure tuples with CATKE are correctly reordered
            @info "    Testing time-stepping CATKE in a 2-tuple with HorizontalScalarDiffusivity..."
            closure = (HorizontalScalarDiffusivity(), catke)
            model = run_time_step_with_catke_tests(arch, closure)
            @test first(model.closure) === closure[2]
            closure = (HorizontalScalarDiffusivity(), explicit_catke)
            run_catke_tke_substepping_tests(arch, closure)

            # These are slow to compile...
            @info "    Testing time-stepping CATKE in a 3-tuple..."
            closure = (HorizontalScalarDiffusivity(), catke, VerticalScalarDiffusivity())
            model = run_time_step_with_catke_tests(arch, closure)
            @test first(model.closure) === closure[2]
            closure = (HorizontalScalarDiffusivity(), explicit_catke, VerticalScalarDiffusivity())
            run_catke_tke_substepping_tests(arch, closure)
        end
    end

    @testset "Closure tuples" begin
        @info "  Testing time-stepping with a tuple of closures..."
        for arch in archs
            for FT in float_types
                @test time_step_with_tupled_closure(FT, arch)
            end
        end
    end

    @testset "Diagnostics" begin
        @info "  Testing turbulence closure diagnostics..."
        for closurename in closures
            closure = @eval $closurename()
            compute_closure_specific_diffusive_cfl(closure)
        end

        # now test also a case for a tuple of closures
        compute_closure_specific_diffusive_cfl((ScalarDiffusivity(),
                                                ScalarBiharmonicDiffusivity(),
                                                SmagorinskyLilly(),
                                                AnisotropicMinimumDissipation()))
    end
end<|MERGE_RESOLUTION|>--- conflicted
+++ resolved
@@ -299,7 +299,6 @@
     @info "Testing turbulence closures..."
 
     @testset "Closure instantiation" begin
-<<<<<<< HEAD
         @info "  Testing closure instantiation..."
 
         # This one errors
@@ -308,13 +307,10 @@
         @test_throws ArgumentError NonhydrostaticModel(; grid, closure)
         @test_throws ArgumentError HydrostaticFreeSurfaceModel(; grid, closure)
 
-=======
->>>>>>> e2786d05
         for closurename in closures
             closure = @eval $closurename()
             @test closure isa TurbulenceClosures.AbstractTurbulenceClosure
 
-<<<<<<< HEAD
             model = NonhydrostaticModel(; grid, closure, tracers=:c)
             c = model.tracers.c
             u = model.velocities.u
@@ -324,7 +320,7 @@
             ν_dx_u = ν * ∂x(u)
             @test ν_dx_u[1, 1, 1] == 0.0
             @test κ_dx_c[1, 1, 1] == 0.0
-=======
+
             for arch in archs
                 @info "  Testing the instantiation of NonhydrostaticModel with $closurename on $arch..."
                 if arch isa GPU && closurename == :LagrangianAveragedDynamicSmagorinsky
@@ -346,7 +342,6 @@
                     @test κ_dx_c[1, 1, 1] == 0
                 end
             end
->>>>>>> e2786d05
         end
 
         c = Center()
