--- conflicted
+++ resolved
@@ -16,7 +16,7 @@
 # tmpi 4 julia --project
 #
 # then later:
-#
+# 
 # julia> include("test_distributed_models.jl")
 #
 # When running the tests this way, uncomment the following line
@@ -67,11 +67,7 @@
 
 function divergence_free_poisson_solution_triply_periodic(grid_points, ranks)
     topo = (Periodic, Periodic, Periodic)
-<<<<<<< HEAD
-    arch = MultiArch(ROCMGPU(), ranks=ranks, topology = topo)
-=======
     arch = DistributedArch(CPU(), ranks=ranks, topology=topo)
->>>>>>> 3676a718
     local_grid = RectilinearGrid(arch, topology=topo, size=grid_points, extent=(1, 2, 3))
 
     bcs = FieldBoundaryConditions(local_grid, (Center, Center, Center))
@@ -81,7 +77,7 @@
     ϕ   = CenterField(local_grid, boundary_conditions=bcs)
     ∇²ϕ = CenterField(local_grid, boundary_conditions=bcs)
     R   = random_divergent_source_term(local_grid)
-
+    
     global_grid = reconstruct_global_grid(local_grid)
     solver = DistributedFFTBasedPoissonSolver(global_grid, local_grid)
 
@@ -118,5 +114,4 @@
 
     @test_throws ArgumentError divergence_free_poisson_solution_triply_periodic((16, 44, 1), (2, 2, 1))
     @test_throws ArgumentError divergence_free_poisson_solution_triply_periodic((44, 16, 1), (2, 2, 1))
-    MPI.Finalize()
 end
