--- conflicted
+++ resolved
@@ -25,22 +25,7 @@
 
 # to initialize MPI.
 
-<<<<<<< HEAD
 using Oceananigans.Distributed: reconstruct_global_grid
-=======
-using Oceananigans.DistributedComputations: reconstruct_global_grid
-using Oceananigans.DistributedComputations: ZXYPermutation, ZYXPermutation
-
-@kernel function set_distributed_solver_input!(permuted_ϕ, ϕ, ::ZYXPermutation)
-    i, j, k = @index(Global, NTuple)
-    @inbounds permuted_ϕ[k, j, i] = ϕ[i, j, k]
-end
-
-@kernel function set_distributed_solver_input!(permuted_ϕ, ϕ, ::ZXYPermutation)
-    i, j, k = @index(Global, NTuple)
-    @inbounds permuted_ϕ[k, i, j] = ϕ[i, j, k]
-end
->>>>>>> a2e83dfe
 
 function random_divergent_source_term(grid)
     # Generate right hand side from a random (divergent) velocity field.
@@ -67,16 +52,9 @@
     return R
 end
 
-<<<<<<< HEAD
 function divergence_free_poisson_solution_triply_periodic(grid_points, ranks, topo)
-    arch = DistributedArch(CPU(), ranks=ranks, topology=topo)
+    arch = Distributed(CPU(), ranks=ranks, topology=topo)
     local_grid = RectilinearGrid(arch, topology=topo, size=grid_points, extent=(2π, 2π, 2π))
-=======
-function divergence_free_poisson_solution_triply_periodic(grid_points, ranks)
-    topo = (Periodic, Periodic, Periodic)
-    arch = Distributed(CPU(), ranks=ranks, topology=topo)
-    local_grid = RectilinearGrid(arch, topology=topo, size=grid_points, extent=(1, 2, 3))
->>>>>>> a2e83dfe
 
     bcs = FieldBoundaryConditions(local_grid, (Center, Center, Center))
     bcs = inject_halo_communication_boundary_conditions(bcs, arch.local_rank, arch.connectivity)
