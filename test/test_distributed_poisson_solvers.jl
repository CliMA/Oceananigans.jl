--- conflicted
+++ resolved
@@ -21,26 +21,13 @@
 #
 # When running the tests this way, uncomment the following line
 
-MPI.Init()
+#MPI.Init()
 
 # to initialize MPI.
 
 using Oceananigans.Distributed: reconstruct_global_grid
 using Oceananigans.Distributed: ZXYPermutation, ZYXPermutation
 
-<<<<<<< HEAD
-=======
-@kernel function set_distributed_solver_input!(permuted_ϕ, ϕ, ::ZYXPermutation)
-    i, j, k = @index(Global, NTuple)
-    @inbounds permuted_ϕ[k, j, i] = ϕ[i, j, k]
-end
-
-@kernel function set_distributed_solver_input!(permuted_ϕ, ϕ, ::ZXYPermutation)
-    i, j, k = @index(Global, NTuple)
-    @inbounds permuted_ϕ[k, i, j] = ϕ[i, j, k]
-end
-
->>>>>>> 98754f3f
 function random_divergent_source_term(grid)
     # Generate right hand side from a random (divergent) velocity field.
     Ru = XFaceField(grid)
@@ -84,19 +71,11 @@
     # Solve it
     solver_rhs = solver.unpermuted_right_hand_side
 
-<<<<<<< HEAD
     if MPI.Comm_rank(MPI.COMM_WORLD) == 0
         @show summary(solver_rhs)    
         @show size(solver_rhs)    
         @show size(R)    
     end
-=======
-    event = launch!(arch, local_grid, :xyz,
-                    set_distributed_solver_input!, ϕc, R, solver.input_permutation,
-                    dependencies = device_event(arch))
-
-    wait(device(arch), event)
->>>>>>> 98754f3f
 
     solver_rhs .= R
     solve!(ϕ, solver)
@@ -108,7 +87,6 @@
 end
 
 @testset "Distributed FFT-based Poisson solver" begin
-<<<<<<< HEAD
 
     test_topologies = [(Periodic, Periodic, Periodic),
                        (Periodic, Periodic, Bounded),
@@ -152,21 +130,4 @@
     local_grid = RectilinearGrid(arch; topology, size=(44, 32, 1), extent=(1, 2, 3))
     @test_throws ArgumentError divergence_free_poisson_solution(local_grid)
     @test_throws ArgumentError divergence_free_poisson_solution(local_grid)
-=======
-    @info "  Testing 3D distributed FFT-based Poisson solver..."
-    @test divergence_free_poisson_solution_triply_periodic((44, 44, 8), (1, 4, 1))
-    @test divergence_free_poisson_solution_triply_periodic((44, 16, 8), (1, 4, 1))
-    @test divergence_free_poisson_solution_triply_periodic((16, 44, 8), (1, 4, 1))
-    @test divergence_free_poisson_solution_triply_periodic((44, 16, 8), (2, 2, 1))
-    @test divergence_free_poisson_solution_triply_periodic((16, 44, 8), (2, 2, 1))
-
-    @info "  Testing 2D distributed FFT-based Poisson solver..."
-    @test divergence_free_poisson_solution_triply_periodic((44, 16, 1), (1, 4, 1))
-    @test divergence_free_poisson_solution_triply_periodic((44, 16, 1), (4, 1, 1))
-    @test divergence_free_poisson_solution_triply_periodic((16, 44, 1), (1, 4, 1))
-    @test divergence_free_poisson_solution_triply_periodic((16, 44, 1), (4, 1, 1))
-
-    @test_throws ArgumentError divergence_free_poisson_solution_triply_periodic((16, 44, 1), (2, 2, 1))
-    @test_throws ArgumentError divergence_free_poisson_solution_triply_periodic((44, 16, 1), (2, 2, 1))
->>>>>>> 98754f3f
-end
+end