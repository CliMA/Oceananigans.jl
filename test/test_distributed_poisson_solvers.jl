--- conflicted
+++ resolved
@@ -58,7 +58,6 @@
     ArrayType = array_type(arch)
     R = zeros(Nx, Ny, Nz) |> ArrayType
     launch!(arch, grid, :xyz, divergence!, grid, U.u.data, U.v.data, U.w.data, R)
-<<<<<<< HEAD
     
     return R, U
 end
@@ -85,10 +84,6 @@
     compute_∇²!(∇²ϕ, ϕ, arch, local_grid)
 
     return CUDA.@allowscalar interior(∇²ϕ) ≈ R
-=======
-
-    return R
->>>>>>> 3d9668b7
 end
 
 function divergence_free_poisson_tridiagonal_solution(grid_points, ranks, topo)
@@ -120,7 +115,6 @@
 end
 
 @testset "Distributed FFT-based Poisson solver" begin
-<<<<<<< HEAD
     for topology in ((Periodic, Periodic, Periodic), 
                      (Periodic, Periodic, Bounded),
                      (Periodic, Bounded, Bounded),
@@ -153,22 +147,4 @@
     #     @test divergence_free_poisson_tridiagonal_solution((22,  8, 8), (2, 2, 1), topology)
     #     @test divergence_free_poisson_tridiagonal_solution(( 8, 22, 8), (2, 2, 1), topology)
     # end
-end
-=======
-    @info "  Testing 3D distributed FFT-based Poisson solver..."
-    @test divergence_free_poisson_solution_triply_periodic((44, 44, 8), (1, 4, 1))
-    @test divergence_free_poisson_solution_triply_periodic((44, 16, 8), (1, 4, 1))
-    @test divergence_free_poisson_solution_triply_periodic((16, 44, 8), (1, 4, 1))
-    @test divergence_free_poisson_solution_triply_periodic((44, 16, 8), (2, 2, 1))
-    @test divergence_free_poisson_solution_triply_periodic((16, 44, 8), (2, 2, 1))
-
-    @info "  Testing 2D distributed FFT-based Poisson solver..."
-    @test divergence_free_poisson_solution_triply_periodic((44, 16, 1), (1, 4, 1))
-    @test divergence_free_poisson_solution_triply_periodic((44, 16, 1), (4, 1, 1))
-    @test divergence_free_poisson_solution_triply_periodic((16, 44, 1), (1, 4, 1))
-    @test divergence_free_poisson_solution_triply_periodic((16, 44, 1), (4, 1, 1))
-
-    @test_throws ArgumentError divergence_free_poisson_solution_triply_periodic((16, 44, 1), (2, 2, 1))
-    @test_throws ArgumentError divergence_free_poisson_solution_triply_periodic((44, 16, 1), (2, 2, 1))
-end
->>>>>>> 3d9668b7
+end