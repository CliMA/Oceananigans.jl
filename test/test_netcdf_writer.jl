--- conflicted
+++ resolved
@@ -2508,13 +2508,7 @@
     Nt = 5
     simulation = Simulation(model, Δt=0.1, stop_iteration=Nt)
 
-<<<<<<< HEAD
-    outputs = (; η = model.free_surface.η,)
-=======
-    outputs = (;
-        η = model.free_surface.displacement,
-    )
->>>>>>> 53d9f546
+    outputs = (; η = model.free_surface.displacement,)
 
     Arch = typeof(arch)
     immersed_str = immersed ? "_immersed" : ""
@@ -2582,13 +2576,7 @@
     Nt = 5
     simulation = Simulation(model, Δt=0.1, stop_iteration=Nt)
 
-<<<<<<< HEAD
-    free_surface_outputs = (; η = model.free_surface.η,)
-=======
-    free_surface_outputs = (;
-        η = model.free_surface.displacement,
-    )
->>>>>>> 53d9f546
+    free_surface_outputs = (; η = model.free_surface.displacement,)
 
     outputs = merge(model.velocities, model.tracers, free_surface_outputs)
 
