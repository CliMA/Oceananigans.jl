include("dependencies_for_runtests.jl")

using NCDatasets
using StructArrays
using Oceananigans.Architectures: architecture, on_architecture

struct TestParticle{T}
    x::T
    y::T
    z::T
    u::T
    v::T
    w::T
    s::T
end

function particle_tracking_simulation(; grid, particles, timestepper=:RungeKutta3, velocities=nothing)
    if grid isa RectilinearGrid
        model = NonhydrostaticModel(; grid, timestepper, velocities, particles)
        set!(model, u=1, v=1)
    else
        set!(velocities.u, 1)
        set!(velocities.v, 1)
        model = HydrostaticFreeSurfaceModel(; grid, velocities=PrescribedVelocityFields(; velocities...), particles)
    end
    sim = Simulation(model, Δt=1e-2, stop_iteration=1)

    jld2_filepath = "test_particles.jld2"
    sim.output_writers[:particles_jld2] = JLD2Writer(model, (; particles=model.particles),
                                                     filename="test_particles", schedule=IterationInterval(1))

    nc_filepath = "test_particles.nc"
    sim.output_writers[:particles_nc] = NetCDFOutputWriter(model,
                                                           (; model.particles),
                                                           filename = nc_filepath,
                                                           schedule = IterationInterval(1))

    sim.output_writers[:checkpointer] = Checkpointer(model, schedule=IterationInterval(1),
                                                     dir=".", prefix="particles_checkpoint")

    return sim, jld2_filepath, nc_filepath
end

function run_simple_particle_tracking_tests(grid, timestepper=:QuasiAdamsBashforth)

    arch = architecture(grid)

    P = 10

    #####
    ##### Test default particle
    #####

    xs = on_architecture(arch, 0.6 * ones(P))
    ys = on_architecture(arch, 0.58 * ones(P))
    zs = on_architecture(arch, 0.8 * ones(P))

    particles = LagrangianParticles(x=xs, y=ys, z=zs)
    @test particles isa LagrangianParticles

    if grid isa RectilinearGrid
        sim, jld2_filepath, nc_filepath = particle_tracking_simulation(; grid, particles, timestepper)
        model = sim.model
        run!(sim)

        # Just test we run without errors
        @test length(model.particles) == P
        @test propertynames(model.particles.properties) == (:x, :y, :z)

        rm(jld2_filepath)
        rm(nc_filepath)
        rm("particles_checkpoint_iteration0.jld2")
    end

    #####
    ##### Test Boundary restitution
    #####

    initial_z = CUDA.@allowscalar grid.z.cᵃᵃᶜ[grid.Nz-1]
    top_boundary = CUDA.@allowscalar grid.z.cᵃᵃᶠ[grid.Nz+1]

    x, y, z = on_architecture.(Ref(arch), ([0.0], [0.0], [initial_z]))

    particles = LagrangianParticles(; x, y, z)
    u, v, w = VelocityFields(grid)

    Δt = 0.01
    interior(w, :, :, grid.Nz) .= (0.1 + top_boundary - initial_z) / Δt
    interior(w, :, :, grid.Nz - 1) .= (0.2 + top_boundary - initial_z) / Δt

    velocities = PrescribedVelocityFields(; u, v, w)

    model = HydrostaticFreeSurfaceModel(; grid, particles, velocities, buoyancy=nothing, tracers=())

    time_step!(model, Δt)

    zᶠ = convert(array_type(arch), model.particles.properties.z)
    @test all(zᶠ .≈ (top_boundary - 0.15))

    #####
    ##### Test custom particle "TestParticle"
    #####

    xs = on_architecture(arch, zeros(P))
    ys = on_architecture(arch, zeros(P))
    zs = on_architecture(arch, 0.5 * ones(P))
    us = on_architecture(arch, zeros(P))
    vs = on_architecture(arch, zeros(P))
    ws = on_architecture(arch, zeros(P))
    ss = on_architecture(arch, zeros(P))

    # Test custom constructor
    particles = StructArray{TestParticle}((xs, ys, zs, us, vs, ws, ss))

    u, v, w = velocities = VelocityFields(grid)
    speed = Field(√(u * u + v * v))
    tracked_fields = merge(velocities, (; s=speed))

    # applying v component of advection with background field to ensure it is included
    background_v = VelocityFields(grid).v
    background_v .= 1

    # Test second constructor
    lagrangian_particles = LagrangianParticles(particles; tracked_fields)
    @test lagrangian_particles isa LagrangianParticles

    if grid isa RectilinearGrid
        model = NonhydrostaticModel(; grid, timestepper,
                                      velocities, particles=lagrangian_particles,
                                      background_fields=(v=background_v,))

        set!(model, u=1)

        sim = Simulation(model, Δt=1e-2, stop_iteration=1)

        jld2_filepath = "test_particles.jld2"
<<<<<<< HEAD
        sim.output_writers[:particles_jld2] = JLD2Writer(model, (; particles=model.particles),
                                                         filename=jld2_filepath, schedule=IterationInterval(1))
=======
        sim.output_writers[:particles_jld2] = JLD2OutputWriter(model, (; particles=model.particles),
                                                               filename=jld2_filepath, schedule=IterationInterval(1))
>>>>>>> 0578ba54

        nc_filepath = "test_particles.nc"
        sim.output_writers[:particles_nc] = NetCDFOutputWriter(model,
                                                               (; particles = model.particles),
                                                               filename = nc_filepath,
                                                               schedule = IterationInterval(1))

        sim.output_writers[:checkpointer] = Checkpointer(model, schedule=IterationInterval(1),
                                                         dir=".", prefix="particles_checkpoint")

        rm(jld2_filepath)
        rm(nc_filepath)
        rm("particles_checkpoint_iteration1.jld2")
    end

    sim, jld2_filepath, nc_filepath = particle_tracking_simulation(; grid, particles=lagrangian_particles, timestepper, velocities)
    model = sim.model
    run!(sim)

    @test length(model.particles) == P
    @test size(model.particles) == tuple(P)
    @test propertynames(model.particles.properties) == (:x, :y, :z, :u, :v, :w, :s)

    x = convert(array_type(arch), model.particles.properties.x)
    y = convert(array_type(arch), model.particles.properties.y)
    z = convert(array_type(arch), model.particles.properties.z)
    u = convert(array_type(arch), model.particles.properties.u)
    v = convert(array_type(arch), model.particles.properties.v)
    w = convert(array_type(arch), model.particles.properties.w)
    s = convert(array_type(arch), model.particles.properties.s)

    @test size(x) == tuple(P)
    @test size(y) == tuple(P)
    @test size(z) == tuple(P)
    @test size(u) == tuple(P)
    @test size(v) == tuple(P)
    @test size(w) == tuple(P)
    @test size(s) == tuple(P)

    if grid isa RectilinearGrid
        @test all(x .≈ 0.01)
        @test all(y .≈ 0.01)
    end
    @test all(z .≈ 0.5)
    @test all(u .≈ 1)
    @test all(v .≈ 1)
    @test all(w .≈ 0)
    @test all(s .≈ √2)

    # Test NetCDF output is correct.
    ds = NCDataset(nc_filepath)
    x, y, z = ds["x"], ds["y"], ds["z"]
    u, v, w, s = ds["u"], ds["v"], ds["w"], ds["s"]

    @test size(x) == (P, 2)
    @test size(y) == (P, 2)
    @test size(z) == (P, 2)
    @test size(u) == (P, 2)
    @test size(v) == (P, 2)
    @test size(w) == (P, 2)
    @test size(s) == (P, 2)

    if grid isa RectilinearGrid
        @test all(x[:, end] .≈ 0.01)
        @test all(y[:, end] .≈ 0.01)
    end
    @test all(z[:, end] .≈ 0.5)
    @test all(u[:, end] .≈ 1)
    @test all(v[:, end] .≈ 1)
    @test all(w[:, end] .≈ 0)
    @test all(s[:, end] .≈ √2)

    close(ds)
    rm(nc_filepath)

    # Test JLD2 output is correct
    file = jldopen(jld2_filepath)
    @test haskey(file["timeseries"], "particles")
    @test haskey(file["timeseries/particles"], "0")
    @test haskey(file["timeseries/particles"], "0")

    @test size(file["timeseries/particles/1"].x) == tuple(P)
    @test size(file["timeseries/particles/1"].y) == tuple(P)
    @test size(file["timeseries/particles/1"].z) == tuple(P)
    @test size(file["timeseries/particles/1"].u) == tuple(P)
    @test size(file["timeseries/particles/1"].v) == tuple(P)
    @test size(file["timeseries/particles/1"].w) == tuple(P)
    @test size(file["timeseries/particles/1"].s) == tuple(P)

    if grid isa RectilinearGrid
        @test all(file["timeseries/particles/1"].x .≈ 0.01)
        @test all(file["timeseries/particles/1"].y .≈ 0.01)
    end
    @test all(file["timeseries/particles/1"].z .≈ 0.5)
    @test all(file["timeseries/particles/1"].u .≈ 1)
    @test all(file["timeseries/particles/1"].v .≈ 1)
    @test all(file["timeseries/particles/1"].w .≈ 0)
    @test all(file["timeseries/particles/1"].s .≈ √2)

    close(file)
    rm(jld2_filepath)

    # Test checkpoint of particle properties
    model.particles.properties.x .= 0
    model.particles.properties.y .= 0
    model.particles.properties.z .= 0
    model.particles.properties.u .= 0
    model.particles.properties.v .= 0
    model.particles.properties.w .= 0
    model.particles.properties.s .= 0

    set!(model, "particles_checkpoint_iteration1.jld2")

    x = convert(array_type(arch), model.particles.properties.x)
    y = convert(array_type(arch), model.particles.properties.y)
    z = convert(array_type(arch), model.particles.properties.z)
    u = convert(array_type(arch), model.particles.properties.u)
    v = convert(array_type(arch), model.particles.properties.v)
    w = convert(array_type(arch), model.particles.properties.w)
    s = convert(array_type(arch), model.particles.properties.s)

    @test model.particles.properties isa StructArray

    @test size(x) == tuple(P)
    @test size(y) == tuple(P)
    @test size(z) == tuple(P)
    @test size(u) == tuple(P)
    @test size(v) == tuple(P)
    @test size(w) == tuple(P)
    @test size(s) == tuple(P)

    if grid isa RectilinearGrid
        @test all(x .≈ 0.01)
        @test all(y .≈ 0.01)
    end
    @test all(z .≈ 0.5)
    @test all(u .≈ 1)
    @test all(v .≈ 1)
    @test all(w .≈ 0)
    @test all(s .≈ √2)

    rm("particles_checkpoint_iteration0.jld2")
    rm("particles_checkpoint_iteration1.jld2")

    return nothing
end

lagrangian_particle_test_grid(arch, ::Periodic, z) =
    RectilinearGrid(arch; topology=(Periodic, Periodic, Bounded), size=(5, 5, 5), x=(-1, 1), y=(-1, 1), z)
lagrangian_particle_test_grid(arch, ::Flat, z) =
    RectilinearGrid(arch; topology=(Periodic, Flat, Bounded), size=(5, 5), x=(-1, 1), z)

lagrangian_particle_test_grid_expanded(arch, ::Periodic, z) =
    RectilinearGrid(arch; topology=(Periodic, Periodic, Bounded), size=(5, 5, 5), x=(-1, 1), y=(-1, 1), z = 2 .*z)
lagrangian_particle_test_grid_expanded(arch, ::Flat, z) =
    RectilinearGrid(arch; topology=(Periodic, Flat, Bounded), size=(5, 5), x=(-1, 1), z = 2 .*z)

function lagrangian_particle_test_immersed_grid(arch, y_topo, z)
    underlying_grid = lagrangian_particle_test_grid_expanded(arch, y_topo, z)
    z_immersed_boundary(x, z) = ifelse(z < -1, true, ifelse(z > 1, true, false))
    z_immersed_boundary(x, y, z) = z_immersed_boundary(x, z)
    GFB = GridFittedBoundary(z_immersed_boundary)
    return ImmersedBoundaryGrid(underlying_grid, GFB)
end

lagrangian_particle_test_curvilinear_grid(arch, z) =
    LatitudeLongitudeGrid(arch; size=(5, 5, 5), longitude=(-1, 1), latitude=(-1, 1), z, precompute_metrics=true)

@testset "Lagrangian particle tracking" begin
    timesteppers = (:QuasiAdamsBashforth2, :RungeKutta3)
    y_topologies = (Periodic(), Flat())
    vertical_grids = (uniform=(-1, 1), stretched=[-1, -0.5, 0.0, 0.4, 0.7, 1])

    for arch in archs, timestepper in timesteppers, y_topo in y_topologies, (z_grid_type, z) in pairs(vertical_grids)
        @info "  Testing Lagrangian particle tracking [$(typeof(arch)), $timestepper] with y $(typeof(y_topo)) on vertically $z_grid_type grid ..."
        grid = lagrangian_particle_test_grid(arch, y_topo, z)
        run_simple_particle_tracking_tests(grid, timestepper)

        if z isa NTuple{2} # Test immersed regular grids
            @info "  Testing Lagrangian particle tracking [$(typeof(arch)), $timestepper] with y $(typeof(y_topo)) on vertically $z_grid_type immersed grid ..."
            grid = lagrangian_particle_test_immersed_grid(arch, y_topo, z)
            run_simple_particle_tracking_tests(grid, timestepper)
        end
    end

    for arch in archs, (z_grid_type, z) in pairs(vertical_grids)
        @info "  Testing Lagrangian particle tracking [$(typeof(arch))] with a LatitudeLongitudeGrid with vertically $z_grid_type z coordinate ..."
        grid = lagrangian_particle_test_curvilinear_grid(arch, z)
        run_simple_particle_tracking_tests(grid)
    end

    for arch in archs
        @info "  Testing Lagrangian particle tracking [$(typeof(arch))] with 0 particles ..."
        xp = Array{Float64}(undef, 0)
        yp = Array{Float64}(undef, 0)
        zp = Array{Float64}(undef, 0)

        xp = on_architecture(arch, xp)
        yp = on_architecture(arch, yp)
        zp = on_architecture(arch, zp)

        grid = RectilinearGrid(arch, size=(1, 1, 1), extent=(1, 1, 1))
        particles = LagrangianParticles(x=xp, y=yp, z=zp)
        model = NonhydrostaticModel(; grid, particles)
        time_step!(model, 1)
        @test model.particles isa LagrangianParticles
    end
end<|MERGE_RESOLUTION|>--- conflicted
+++ resolved
@@ -134,13 +134,8 @@
         sim = Simulation(model, Δt=1e-2, stop_iteration=1)
 
         jld2_filepath = "test_particles.jld2"
-<<<<<<< HEAD
         sim.output_writers[:particles_jld2] = JLD2Writer(model, (; particles=model.particles),
                                                          filename=jld2_filepath, schedule=IterationInterval(1))
-=======
-        sim.output_writers[:particles_jld2] = JLD2OutputWriter(model, (; particles=model.particles),
-                                                               filename=jld2_filepath, schedule=IterationInterval(1))
->>>>>>> 0578ba54
 
         nc_filepath = "test_particles.nc"
         sim.output_writers[:particles_nc] = NetCDFOutputWriter(model,
