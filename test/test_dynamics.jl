--- conflicted
+++ resolved
@@ -257,8 +257,6 @@
     return u_rel_err_max < 5e-6 && v_rel_err_max < 5e-6
 end
 
-<<<<<<< HEAD
-=======
 function stratified_fluid_remains_at_rest_with_tilted_gravity_buoyancy_tracer(arch, FT; N=32, L=2000, θ=60, N²=1e-5)
     topo = (Periodic, Bounded, Bounded)
     grid = RectilinearGrid(arch, FT, topology=topo, size=(1, N, N), extent=(L, L, L))
@@ -352,7 +350,6 @@
 
     return nothing
 end
->>>>>>> e332f3f3
 
 function inertial_oscillations_work_with_rotation_in_different_axis(arch, FT)
     grid = RectilinearGrid(arch, FT, size=(), topology=(Flat, Flat, Flat))
