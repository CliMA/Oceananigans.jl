--- conflicted
+++ resolved
@@ -105,31 +105,9 @@
     return isapprox(mean(b) - mean_b₀, flux * model.clock.time / Lz, atol=1e-6)
 end
 
-
-
 end_position(::Val{1}, grid) = (grid.Nx+1, 1, 1)
 end_position(::Val{2}, grid) = (1, grid.Ny+1, 1)
 end_position(::Val{3}, grid) = (1, 1, grid.Nz+1)
-
-
-<<<<<<< HEAD
-        fill_halo_regions!(u1, clock, (); fill_open_bcs=false)
-        fill_halo_regions!(u2, clock, (); fill_open_bcs=false)
-
-        # we can stop the wall normal halos being filled after the pressure solve - this serves more as a test of the general OBC stuff
-        @test interior(u1, 1, 1, 1) .== 2
-        @test interior(u2, end_position(Val(orientation), grid)...) .== 2
-
-        fill_halo_regions!(u1, clock, ())
-        fill_halo_regions!(u2, clock, ())
-
-        # now they should be filled
-        @test interior(u1, 1, 1, 1) .≈ 1.8125
-        @test interior(u2, end_position(Val(orientation), grid)...) .≈ 1.8125
-    end
-end
-=======
->>>>>>> 03584e8c
 
 wall_normal_boundary_condition(::Val{1}, obc) = (; u = FieldBoundaryConditions(east = obc, west = obc))
 wall_normal_boundary_condition(::Val{2}, obc) = (; v = FieldBoundaryConditions(south = obc, north = obc))
@@ -402,20 +380,6 @@
                                             east = OpenBoundaryCondition(U₀; scheme = PerturbationAdvection(inflow_timescale, outflow_timescale)))
             boundary_conditions = (; u = u_bcs)
             test_open_boundary_condition_mass_conservation(arch, FT, boundary_conditions)
-<<<<<<< HEAD
-
-            # Mixed open boundary conditions
-            u_bcs = FieldBoundaryConditions(west = PerturbationAdvectionOpenBoundaryCondition(U₀; inflow_timescale, outflow_timescale),
-                                            east = PerturbationAdvectionOpenBoundaryCondition(U₀; inflow_timescale, outflow_timescale))
-            v_bcs = FieldBoundaryConditions(south = FlatExtrapolationOpenBoundaryCondition(),
-                                            north = FlatExtrapolationOpenBoundaryCondition())
-            w_bcs = FieldBoundaryConditions(bottom = OpenBoundaryCondition(0),
-                                            top = OpenBoundaryCondition(0))
-
-            boundary_conditions = (; u = u_bcs, v = v_bcs, w = w_bcs)
-            test_open_boundary_condition_mass_conservation(arch, FT, boundary_conditions)
-=======
->>>>>>> 03584e8c
         end
     end
 end