--- conflicted
+++ resolved
@@ -183,14 +183,11 @@
         grid = RectilinearGrid(arch, FT; topology, size = (4, ), x = (0, 4), y = (0, 4), z = (0, 4), halo = (1, ))
 
         obc = PerturbationAdvectionOpenBoundaryCondition(-1, inflow_timescale = 10.0)
-
         boundary_conditions = wall_normal_boundary_condition(Val(orientation), obc)
 
         model = NonhydrostaticModel(; grid, boundary_conditions, timestepper = :QuasiAdamsBashforth2)
 
         u = normal_velocity(Val(orientation), model)
-<<<<<<< HEAD
-        
         view(parent(u), :, :, :) .= -1
 
         time_step!(model, 1)
@@ -200,11 +197,9 @@
 
         # left
         view(parent(u), :, :, :) .= -1
-
         view(parent(u), tuple(map(n -> ifelse(n == orientation, 3, 1), 1:3)...)...) .= -2
 
         boundary_index = tuple(map(n -> ifelse(n == orientation, 6, 1), 1:3)...)
-        
         view(parent(u), boundary_index...) .= 0
 
         time_step!(model, 1)
@@ -219,28 +214,19 @@
 
         # right
         obc = PerturbationAdvectionOpenBoundaryCondition(1, inflow_timescale = 10.0)
-
         boundary_conditions = wall_normal_boundary_condition(Val(orientation), obc)
 
         model = NonhydrostaticModel(; grid, boundary_conditions, timestepper = :QuasiAdamsBashforth2)
 
         u = normal_velocity(Val(orientation), model)
-
         view(parent(u), :, :, :) .= 1
 
         boundary_adjacent_index = tuple(map(n -> ifelse(n == orientation, 5, 1), 1:3)...)
-        
         view(parent(u), boundary_adjacent_index...) .= 2
         view(parent(u), tuple(map(n -> ifelse(n == orientation, 1:2, 1), 1:3)...)...) .= 0
-=======
-        view(parent(u), :, :, :) .= 1
+        
         time_step!(model, 1)
-        @test all(view(parent(u), :, :, :) .== 1)
-
-        absolute_end_index = tuple(map(n -> ifelse(n == orientation, 8, 1), 1:3)...)
-        view(parent(u), absolute_end_index...) .= 2
->>>>>>> 35b5f5d9
-        time_step!(model, 1)
+
         end_index = tuple(map(n -> ifelse(n == orientation, 5, 1), 1:3)...)
         
         # uⁿ⁺¹ = (uⁿ + Ūuⁿ⁺¹ᵢ₋₁) / (1 + Ū)
@@ -255,15 +241,17 @@
         forcing = velocity_forcing(Val(orientation), Forcing((x, t) -> 0.1))
         boundary_conditions = wall_normal_boundary_condition(Val(orientation), obc)
 
-        model = NonhydrostaticModel(; grid,
-                                      boundary_conditions,
-                                      timestepper = :QuasiAdamsBashforth2,
-                                      forcing)
-
-        u = normal_velocity(Val(orientation), model)        
+        model = NonhydrostaticModel(; grid, 
+                              boundary_conditions, 
+                              timestepper = :QuasiAdamsBashforth2,
+                              forcing)
+        
+        u = normal_velocity(Val(orientation), model)
+        
         for _ in 1:100
             time_step!(model, 0.1)
         end
+
         @test all(isapprox.(interior(u), 1, atol = 0.1))
     end
 end
