include("dependencies_for_runtests.jl")

using Statistics
using Oceananigans.Operators
using Oceananigans.Grids: inactive_cell
using Oceananigans.Models.HydrostaticFreeSurfaceModels:
    ImplicitFreeSurface,
    FFTImplicitFreeSurfaceSolver,
    PCGImplicitFreeSurfaceSolver,
    step_free_surface!,
    implicit_free_surface_linear_operation!

using Oceananigans.Grids: with_halo

function set_simple_divergent_velocity!(model)
    # Create a divergent velocity
    grid = model.grid

    u, v, w = model.velocities
    η = model.free_surface.η

    u .= 0
    v .= 0
    η .= 0

    # pick a surface cell at the middle of the domain
    i, j, k = Int(floor(grid.Nx / 2)) + 1, Int(floor(grid.Ny / 2)) + 1, grid.Nz
    inactive_cell(i, j, k, grid) && error("The nudged cell at ($i, $j, $k) is inactive.")

    Δy = @allowscalar Δyᶜᶠᶜ(i, j, k, grid)
    Δz = @allowscalar Δzᶜᶠᶜ(i, j, k, grid)

    # We prescribe the value of the zonal transport in a cell, i.e., `u * Δy * Δz`. This
    # way `norm(rhs)` of the free-surface solver does not depend on the grid extent/resolution.
    transport = 1e5 # m³ s⁻¹
    @allowscalar u[i, j, k] = transport / (Δy * Δz)

    update_state!(model)

    return nothing
end

function run_implicit_free_surface_solver_tests(arch, grid, free_surface)
    Δt = 900

    # Create a model
    model = HydrostaticFreeSurfaceModel(; grid,
                                        momentum_advection = nothing,
                                        free_surface)

    set_simple_divergent_velocity!(model)
    step_free_surface!(model.free_surface, model, model.timestepper, Δt)

    η = model.free_surface.η
    @info "PCG implicit free surface solver test, norm(η_pcg): $(norm(η)), maximum(abs, η_pcg): $(maximum(abs, η))"

    # Extract right hand side "truth"
    right_hand_side = model.free_surface.implicit_step_solver.right_hand_side
    if !(right_hand_side isa Field)
        rhs = Field{Center, Center, Nothing}(grid)
        set!(rhs, reshape(right_hand_side, model.free_surface.implicit_step_solver.matrix_iterative_solver.problem_size...))
        right_hand_side = rhs
    end

    # Compute left hand side "solution"
    g = Oceananigans.defaults.gravitational_acceleration
    η = model.free_surface.η

    ∫ᶻ_Axᶠᶜᶜ = KernelFunctionOperation{Face, Center, Nothing}(Oceananigans.Models.HydrostaticFreeSurfaceModels.integrated_x_area, grid)
    ∫ᶻ_Ayᶜᶠᶜ = KernelFunctionOperation{Center, Face, Nothing}(Oceananigans.Models.HydrostaticFreeSurfaceModels.integrated_y_area, grid)

<<<<<<< HEAD
    vertically_integrated_lateral_areas = (xᶠᶜᶜ = ∫ᶻ_Axᶠᶜᶜ, yᶜᶠᶜ = ∫ᶻ_Ayᶜᶠᶜ)

=======
>>>>>>> 08c8ed31
    left_hand_side = ZFaceField(grid, indices = (:, :, grid.Nz + 1))
    implicit_free_surface_linear_operation!(left_hand_side, η, ∫ᶻ_Axᶠᶜᶜ, ∫ᶻ_Ayᶜᶠᶜ, g, Δt)

    # Compare
    extrema_tolerance = 1e-9
    std_tolerance = 1e-9

    @show norm(left_hand_side)
    @show norm(right_hand_side)

    @allowscalar begin
        @test maximum(abs, interior(left_hand_side) .- interior(right_hand_side)) < extrema_tolerance
        @test std(interior(left_hand_side) .- interior(right_hand_side)) < std_tolerance
    end

    return model.free_surface.implicit_step_solver
end

@testset "Implicit free surface solver tests" begin
    for arch in archs
        A = typeof(arch)

        rectilinear_grid = RectilinearGrid(arch, size = (128, 2, 5),
                                           x = (-5000kilometers, 5000kilometers),
                                           y = (0, 100kilometers),
                                           z = (-500, 0),
                                           halo = (3, 2, 3),
                                           topology = (Bounded, Periodic, Bounded))

        Lz = rectilinear_grid.Lz
        width = rectilinear_grid.Lx / 20

        bump(x, y) = - Lz * (1 - 0.2 * exp(-x^2 / 2width^2))

        underlying_grid = RectilinearGrid(arch, size = (128, 2, 5),
                                          x = (-5000kilometers, 5000kilometers),
                                          y = (0, 100kilometers),
                                          z = [-500, -300, -220, -170, -60, 0],
                                          halo = (3, 2, 3),
                                          topology = (Bounded, Periodic, Bounded))

        bumpy_vertically_stretched_rectilinear_grid = ImmersedBoundaryGrid(underlying_grid, GridFittedBottom(bump))

        lat_lon_grid = LatitudeLongitudeGrid(arch, size = (50, 50, 5),
                                             longitude = (-20, 30),
                                             latitude = (-10, 40),
                                             z = (-4000, 0))

        for grid in (rectilinear_grid, bumpy_vertically_stretched_rectilinear_grid, lat_lon_grid)
            G = string(nameof(typeof(grid)))

            @info "Testing PreconditionedConjugateGradient implicit free surface solver [$A, $G]..."
            free_surface = ImplicitFreeSurface(solver_method=:PreconditionedConjugateGradient,
                                               abstol=1e-15, reltol=0)
            run_implicit_free_surface_solver_tests(arch, grid, free_surface)
        end

        @info "Testing implicit free surface solvers compared to FFT [$A]..."

        pcg_free_surface = ImplicitFreeSurface(solver_method=:PreconditionedConjugateGradient,
                                               abstol=1e-15, reltol=0, maxiter=128^2)

        fft_free_surface = ImplicitFreeSurface(solver_method=:FastFourierTransform)

        pcg_model = HydrostaticFreeSurfaceModel(grid = rectilinear_grid,
                                                momentum_advection = nothing,
                                                free_surface = pcg_free_surface)

        fft_model = HydrostaticFreeSurfaceModel(grid = rectilinear_grid,
                                                momentum_advection = nothing,
                                                free_surface = fft_free_surface)

        @test fft_model.free_surface.implicit_step_solver isa FFTImplicitFreeSurfaceSolver
        @test pcg_model.free_surface.implicit_step_solver isa PCGImplicitFreeSurfaceSolver

        Δt₁ = 900
        Δt₂ = 920.0
        
        for m in (pcg_model, fft_model)
            set_simple_divergent_velocity!(m)
            step_free_surface!(m.free_surface, m, m.timestepper, Δt₁)
            step_free_surface!(m.free_surface, m, m.timestepper, Δt₁)
            step_free_surface!(m.free_surface, m, m.timestepper, Δt₂)
        end

        pcg_η = pcg_model.free_surface.η
        fft_η = fft_model.free_surface.η
     
        pcg_η_cpu = Array(interior(pcg_η))
        fft_η_cpu = Array(interior(fft_η))

        Δη_pcg = pcg_η_cpu .- fft_η_cpu

        @info "FFT/PCG/MAT implicit free surface solver comparison:"
        @info "    maximum(abs, η_pcg - η_fft): $(maximum(abs, Δη_pcg))"
        @info "    maximum(abs, η_pcg): $(maximum(abs, pcg_η_cpu))"
        @info "    maximum(abs, η_fft): $(maximum(abs, fft_η_cpu))"

        @test all(isapprox.(Δη_pcg, 0, atol=1e-15))
    end
end<|MERGE_RESOLUTION|>--- conflicted
+++ resolved
@@ -69,11 +69,6 @@
     ∫ᶻ_Axᶠᶜᶜ = KernelFunctionOperation{Face, Center, Nothing}(Oceananigans.Models.HydrostaticFreeSurfaceModels.integrated_x_area, grid)
     ∫ᶻ_Ayᶜᶠᶜ = KernelFunctionOperation{Center, Face, Nothing}(Oceananigans.Models.HydrostaticFreeSurfaceModels.integrated_y_area, grid)
 
-<<<<<<< HEAD
-    vertically_integrated_lateral_areas = (xᶠᶜᶜ = ∫ᶻ_Axᶠᶜᶜ, yᶜᶠᶜ = ∫ᶻ_Ayᶜᶠᶜ)
-
-=======
->>>>>>> 08c8ed31
     left_hand_side = ZFaceField(grid, indices = (:, :, grid.Nz + 1))
     implicit_free_surface_linear_operation!(left_hand_side, η, ∫ᶻ_Axᶠᶜᶜ, ∫ᶻ_Ayᶜᶠᶜ, g, Δt)
 
