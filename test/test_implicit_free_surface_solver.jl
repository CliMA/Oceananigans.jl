include("dependencies_for_runtests.jl")

using Statistics
using Oceananigans.BuoyancyFormulations: g_Earth
using Oceananigans.Operators
using Oceananigans.Grids: inactive_cell
using Oceananigans.Models.HydrostaticFreeSurfaceModels:
    ImplicitFreeSurface,
    FFTImplicitFreeSurfaceSolver,
    PCGImplicitFreeSurfaceSolver,
    MatrixImplicitFreeSurfaceSolver,
    compute_vertically_integrated_lateral_areas!,
    step_free_surface!,
    implicit_free_surface_linear_operation!

using Oceananigans.Grids: with_halo

function set_simple_divergent_velocity!(model)
    # Create a divergent velocity
    grid = model.grid

    u, v, w = model.velocities
    η = model.free_surface.η

    u .= 0
    v .= 0
    η .= 0

    # pick a surface cell at the middle of the domain
    i, j, k = Int(floor(grid.Nx / 2)) + 1, Int(floor(grid.Ny / 2)) + 1, grid.Nz
    inactive_cell(i, j, k, grid) && error("The nudged cell at ($i, $j, $k) is inactive.")

    Δy = @allowscalar Δyᶜᶠᶜ(i, j, k, grid)
    Δz = @allowscalar Δzᶜᶠᶜ(i, j, k, grid)

    # We prescribe the value of the zonal transport in a cell, i.e., `u * Δy * Δz`. This
    # way `norm(rhs)` of the free-surface solver does not depend on the grid extent/resolution.
    transport = 1e5 # m³ s⁻¹
    @allowscalar u[i, j, k] = transport / (Δy * Δz)

    update_state!(model)

    return nothing
end

function run_implicit_free_surface_solver_tests(arch, grid, free_surface)
    Δt = 900

    # Create a model
    model = HydrostaticFreeSurfaceModel(; grid,
                                        momentum_advection = nothing,
                                        free_surface)

    set_simple_divergent_velocity!(model)
    step_free_surface!(model.free_surface, model, model.timestepper, Δt)

    acronym = "PCG"

    η = model.free_surface.η
    @info "    " * acronym * " implicit free surface solver test, norm(η_" * lowercase(acronym) * "): $(norm(η)), maximum(abs, η_" * lowercase(acronym) * "): $(maximum(abs, η))"

    # Extract right hand side "truth"
    right_hand_side = model.free_surface.implicit_step_solver.right_hand_side
    if !(right_hand_side isa Field)
        rhs = Field{Center, Center, Nothing}(grid)
        set!(rhs, reshape(right_hand_side, model.free_surface.implicit_step_solver.matrix_iterative_solver.problem_size...))
        right_hand_side = rhs
    end

    # Compute left hand side "solution"
    g = g_Earth
    η = model.free_surface.η

    ∫ᶻ_Axᶠᶜᶜ = Field{Face, Center, Nothing}(grid)
    ∫ᶻ_Ayᶜᶠᶜ = Field{Center, Face, Nothing}(grid)

    vertically_integrated_lateral_areas = (xᶠᶜᶜ = ∫ᶻ_Axᶠᶜᶜ, yᶜᶠᶜ = ∫ᶻ_Ayᶜᶠᶜ)

    compute_vertically_integrated_lateral_areas!(vertically_integrated_lateral_areas)
    fill_halo_regions!(vertically_integrated_lateral_areas)

    left_hand_side = ZFaceField(grid, indices = (:, :, grid.Nz + 1))
    implicit_free_surface_linear_operation!(left_hand_side, η, ∫ᶻ_Axᶠᶜᶜ, ∫ᶻ_Ayᶜᶠᶜ, g, Δt)

    # Compare
    extrema_tolerance = 1e-9
    std_tolerance = 1e-9

    @show norm(left_hand_side)
    @show norm(right_hand_side)

    @allowscalar begin
        @test maximum(abs, interior(left_hand_side) .- interior(right_hand_side)) < extrema_tolerance
        @test std(interior(left_hand_side) .- interior(right_hand_side)) < std_tolerance
    end

    return model.free_surface.implicit_step_solver
end

@testset "Implicit free surface solver tests" begin
    for arch in archs
        A = typeof(arch)

        rectilinear_grid = RectilinearGrid(arch, size = (128, 2, 5),
                                           x = (-5000kilometers, 5000kilometers),
                                           y = (0, 100kilometers),
                                           z = (-500, 0),
                                           halo = (3, 2, 3),
                                           topology = (Bounded, Periodic, Bounded))

        Lz = rectilinear_grid.Lz
        width = rectilinear_grid.Lx / 20

        bump(x, y) = - Lz * (1 - 0.2 * exp(-x^2 / 2width^2))

        underlying_grid = RectilinearGrid(arch, size = (128, 2, 5),
                                          x = (-5000kilometers, 5000kilometers),
                                          y = (0, 100kilometers),
                                          z = [-500, -300, -220, -170, -60, 0],
                                          halo = (3, 2, 3),
                                          topology = (Bounded, Periodic, Bounded))

        bumpy_vertically_stretched_rectilinear_grid = ImmersedBoundaryGrid(underlying_grid, GridFittedBottom(bump))

        lat_lon_grid = LatitudeLongitudeGrid(arch, size = (50, 50, 5),
                                             longitude = (-20, 30),
                                             latitude = (-10, 40),
                                             z = (-4000, 0))

        for grid in (rectilinear_grid, bumpy_vertically_stretched_rectilinear_grid, lat_lon_grid)
            G = string(nameof(typeof(grid)))

            @info "Testing PreconditionedConjugateGradient implicit free surface solver [$A, $G]..."
            free_surface = ImplicitFreeSurface(solver_method=:PreconditionedConjugateGradient,
                                               abstol=1e-15, reltol=0)
            run_implicit_free_surface_solver_tests(arch, grid, free_surface)
        end

        @info "Testing implicit free surface solvers compared to FFT [$A]..."

        pcg_free_surface = ImplicitFreeSurface(solver_method=:PreconditionedConjugateGradient,
                                               abstol=1e-15, reltol=0, maxiter=128^2)

        fft_free_surface = ImplicitFreeSurface(solver_method=:FastFourierTransform)

        pcg_model = HydrostaticFreeSurfaceModel(grid = rectilinear_grid,
                                                momentum_advection = nothing,
                                                free_surface = pcg_free_surface)

        fft_model = HydrostaticFreeSurfaceModel(grid = rectilinear_grid,
                                                momentum_advection = nothing,
                                                free_surface = fft_free_surface)

        @test fft_model.free_surface.implicit_step_solver isa FFTImplicitFreeSurfaceSolver
        @test pcg_model.free_surface.implicit_step_solver isa PCGImplicitFreeSurfaceSolver

        Δt₁ = 900
        Δt₂ = 920.0
<<<<<<< HEAD
        
        for m in (pcg_model, fft_model)
=======

        for m in (mat_model, pcg_model, fft_model)
>>>>>>> 6e45f7f2
            set_simple_divergent_velocity!(m)
            step_free_surface!(m.free_surface, m, m.timestepper, Δt₁)
            step_free_surface!(m.free_surface, m, m.timestepper, Δt₁)
            step_free_surface!(m.free_surface, m, m.timestepper, Δt₂)
        end

        pcg_η = pcg_model.free_surface.η
        fft_η = fft_model.free_surface.η
<<<<<<< HEAD
     
=======

        mat_η_cpu = Array(interior(mat_η))
>>>>>>> 6e45f7f2
        pcg_η_cpu = Array(interior(pcg_η))
        fft_η_cpu = Array(interior(fft_η))

        Δη_pcg = pcg_η_cpu .- fft_η_cpu

        @info "FFT/PCG/MAT implicit free surface solver comparison:"
        @info "    maximum(abs, η_pcg - η_fft): $(maximum(abs, Δη_pcg))"
        @info "    maximum(abs, η_pcg): $(maximum(abs, pcg_η_cpu))"
        @info "    maximum(abs, η_fft): $(maximum(abs, fft_η_cpu))"

        @test all(isapprox.(Δη_pcg, 0, atol=1e-15))
    end
end<|MERGE_RESOLUTION|>--- conflicted
+++ resolved
@@ -156,13 +156,8 @@
 
         Δt₁ = 900
         Δt₂ = 920.0
-<<<<<<< HEAD
         
         for m in (pcg_model, fft_model)
-=======
-
-        for m in (mat_model, pcg_model, fft_model)
->>>>>>> 6e45f7f2
             set_simple_divergent_velocity!(m)
             step_free_surface!(m.free_surface, m, m.timestepper, Δt₁)
             step_free_surface!(m.free_surface, m, m.timestepper, Δt₁)
@@ -171,12 +166,7 @@
 
         pcg_η = pcg_model.free_surface.η
         fft_η = fft_model.free_surface.η
-<<<<<<< HEAD
      
-=======
-
-        mat_η_cpu = Array(interior(mat_η))
->>>>>>> 6e45f7f2
         pcg_η_cpu = Array(interior(pcg_η))
         fft_η_cpu = Array(interior(fft_η))
 
