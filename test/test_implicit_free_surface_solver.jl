--- conflicted
+++ resolved
@@ -8,11 +8,7 @@
     ImplicitFreeSurface,
     FFTImplicitFreeSurfaceSolver,
     PCGImplicitFreeSurfaceSolver,
-<<<<<<< HEAD
-    MatrixImplicitFreeSurfaceSolver,
-=======
     compute_vertically_integrated_lateral_areas!,
->>>>>>> 120d7ad8
     step_free_surface!,
     implicit_free_surface_linear_operation!
 
@@ -57,11 +53,6 @@
     set_simple_divergent_velocity!(model)
     step_free_surface!(model.free_surface, model, model.timestepper, Δt)
 
-<<<<<<< HEAD
-    acronym = "PCG"
-
-=======
->>>>>>> 120d7ad8
     η = model.free_surface.η
     @info "PCG implicit free surface solver test, norm(η_pcg): $(norm(η)), maximum(abs, η_pcg): $(maximum(abs, η))"
 
