--- conflicted
+++ resolved
@@ -441,7 +441,6 @@
         end
     end
 
-<<<<<<< HEAD
     @testset "Distributed Grid partitioning" begin
         @info "  Testing distributed grid partitioning..."
         
@@ -468,6 +467,25 @@
                     @test reconstructed_grid == global_grid
                 end
             end
+            
+            if child_arch isa GPU    
+                @info "Testing `on_architecture` for distributed grids..."
+
+                arch = Distributed(child_arch; partition=Partition(1, 4))
+                rg   = RectilinearGrid(arch, topology=(Periodic, Periodic, Periodic), size=(8, 8, 8), extent=(1, 2, 3))
+                llg  = LatitudeLongitudeGrid(arch, size=(8, 8, 8), latitude=(0, 60), longitude=(0, 60), z=(0, 1), radius=1)
+                osg  = TripolarGrid(arch, size=(8, 8, 8))
+
+                cpu_arch = cpu_architecture(arch)
+
+                cpurg  = on_architecture(cpu_arch, rg)
+                cpullg = on_architecture(cpu_arch, llg)
+                cpuosg = on_architecture(cpu_arch, osg)
+
+                @test child_architecture(architecture(cpurg))  == CPU()
+                @test child_architecture(architecture(cpullg)) == CPU()
+                @test child_architecture(architecture(cpuosg)) == CPU()
+            end
         end
     end
 
@@ -508,56 +526,6 @@
     end
 
     @testset "Time stepping ShallowWaterModel" begin
-        for arch in archs
-            grid = RectilinearGrid(arch, topology=(Periodic, Periodic, Flat), size=(8, 8), extent=(1, 2), halo=(3, 3))
-            model = ShallowWaterModel(; momentum_advection=nothing, mass_advection=nothing, tracer_advection=nothing, grid, gravitational_acceleration=1)
-=======
-    @testset "Test Distributed MPI Grids" begin
-        child_arch = get(ENV, "GPU_TEST", nothing) == "true" ? GPU() : CPU()
-        
-        if child_arch isa GPU    
-            @info "Testing `on_architecture` for distributed grids..."
-            
-            arch = Distributed(child_arch; partition=Partition(1, 4))
-            rg   = RectilinearGrid(arch, topology=(Periodic, Periodic, Periodic), size=(8, 8, 8), extent=(1, 2, 3))
-            llg  = LatitudeLongitudeGrid(arch, size=(8, 8, 8), latitude=(0, 60), longitude=(0, 60), z=(0, 1), radius=1)
-            osg  = TripolarGrid(arch, size=(8, 8, 8))
-
-            cpu_arch = cpu_architecture(arch)
-
-            cpurg  = on_architecture(cpu_arch, rg)
-            cpullg = on_architecture(cpu_arch, llg)
-            cpuosg = on_architecture(cpu_arch, osg)
-
-            @test child_architecture(architecture(cpurg))  == CPU()
-            @test child_architecture(architecture(cpullg)) == CPU()
-            @test child_architecture(architecture(cpuosg)) == CPU()
-        end
-    end
-
->>>>>>> f8c62eac
-
-    # Only test on CPU because we do not have a GPU pressure solver yet
-    @testset "Time stepping NonhydrostaticModel" begin
-        child_arch = get(ENV, "GPU_TEST", nothing) == "true" ? GPU() : CPU()
-        for partition in [Partition(1, 4), Partition(2, 2), Partition(4, 1)]
-            @info "Time-stepping a distributed NonhydrostaticModel with partition $partition..."
-            arch = Distributed(child_arch; partition)
-            grid = RectilinearGrid(arch, topology=(Periodic, Periodic, Periodic), size=(8, 8, 8), extent=(1, 2, 3))
-            model = NonhydrostaticModel(; grid)
-
-            time_step!(model, 1)
-            @test model isa NonhydrostaticModel
-            @test model.clock.time ≈ 1
-
-            simulation = Simulation(model, Δt=1, stop_iteration=2)
-            run!(simulation)
-            @test model isa NonhydrostaticModel
-            @test model.clock.time ≈ 2
-        end
-    end
-
-    @testset "Time stepping ShallowWaterModel" begin
         child_arch = get(ENV, "GPU_TEST", nothing) == "true" ? GPU() : CPU()
         arch = Distributed(child_arch; partition=Partition(1, 4))
         grid = RectilinearGrid(arch, topology=(Periodic, Periodic, Flat), size=(8, 8), extent=(1, 2), halo=(3, 3))
