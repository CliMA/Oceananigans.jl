include("dependencies_for_runtests.jl")

using MPI

# # Distributed model tests
#
# These tests are meant to be run on 4 ranks. This script may be run
# stand-alone (outside the test environment) via
#
# mpiexec -n 4 julia --project test_distributed_models.jl
#
# provided that a few packages (like TimesDates.jl) are in your global environment.
#
# Another possibility is to use tmpi ():
#
# tmpi 4 julia --project
#
# then later:
# 
# julia> include("test_distributed_models.jl")
#
# When running the tests this way, uncomment the following line

MPI.Init()

# to initialize MPI.

using Oceananigans.BoundaryConditions: fill_halo_regions!, DCBC
using Oceananigans.DistributedComputations: Distributed, index2rank
using Oceananigans.Fields: AbstractField
using Oceananigans.Grids:
    halo_size,
    interior_indices,
    left_halo_indices, right_halo_indices,
    underlying_left_halo_indices, underlying_right_halo_indices

#####
##### Viewing halos
#####

instantiate(T::Type) = T()
instantiate(t) = t

west_halo(f::AbstractField{LX, LY, LZ}; include_corners=true) where {LX, LY, LZ} =
    include_corners ? view(f.data, left_halo_indices(instantiate(LX), instantiate(topology(f, 1)), f.grid.Nx, f.grid.Hx), :, :) :
                      view(f.data, left_halo_indices(instantiate(LX), instantiate(topology(f, 1)), f.grid.Nx, f.grid.Hx),
                                   interior_indices(instantiate(LY), instantiate(topology(f, 2)), f.grid.Ny),
                                   interior_indices(instantiate(LZ), instantiate(topology(f, 3)), f.grid.Nz))

east_halo(f::AbstractField{LX, LY, LZ}; include_corners=true) where {LX, LY, LZ} =
    include_corners ? view(f.data, right_halo_indices(instantiate(LX), instantiate(topology(f, 1)), f.grid.Nx, f.grid.Hx), :, :) :
                      view(f.data, right_halo_indices(instantiate(LX), instantiate(topology(f, 1)), f.grid.Nx, f.grid.Hx),
                                   interior_indices(instantiate(LY), instantiate(topology(f, 2)), f.grid.Ny),
                                   interior_indices(instantiate(LZ), instantiate(topology(f, 3)), f.grid.Nz))

south_halo(f::AbstractField{LX, LY, LZ}; include_corners=true) where {LX, LY, LZ} =
    include_corners ? view(f.data, :, left_halo_indices(instantiate(LY), instantiate(topology(f, 2)), f.grid.Ny, f.grid.Hy), :) :
                      view(f.data, interior_indices(instantiate(LX), instantiate(topology(f, 1)), f.grid.Nx),
                                   left_halo_indices(instantiate(LY), instantiate(topology(f, 2)), f.grid.Ny, f.grid.Hy),
                                   interior_indices(instantiate(LZ), instantiate(topology(f, 3)), f.grid.Nz))

north_halo(f::AbstractField{LX, LY, LZ}; include_corners=true) where {LX, LY, LZ} =
    include_corners ? view(f.data, :, right_halo_indices(instantiate(LY), instantiate(topology(f, 2)), f.grid.Ny, f.grid.Hy), :) :
                      view(f.data, interior_indices(instantiate(LX), instantiate(topology(f, 1)), f.grid.Nx),
                                   right_halo_indices(instantiate(LY), instantiate(topology(f, 2)), f.grid.Ny, f.grid.Hy),
                                   interior_indices(instantiate(LZ), instantiate(topology(f, 3)), f.grid.Nz))
                        
bottom_halo(f::AbstractField{LX, LY, LZ}; include_corners=true) where {LX, LY, LZ} =
include_corners ? view(f.data, :, :, left_halo_indices(instantiate(LZ), instantiate(topology(f, 3)), f.grid.Nz, f.grid.Hz)) :
                  view(f.data, interior_indices(instantiate(LX), instantiate(topology(f, 1)), f.grid.Nx),
                               interior_indices(instantiate(LY), instantiate(topology(f, 2)), f.grid.Ny),
                               left_halo_indices(instantiate(LZ), instantiate(topology(f, 3)), f.grid.Nz, f.grid.Hz))

top_halo(f::AbstractField{LX, LY, LZ}; include_corners=true) where {LX, LY, LZ} =
include_corners ? view(f.data, :, :, right_halo_indices(instantiate(LZ), instantiate(topology(f, 3)), f.grid.Nz, f.grid.Hz)) :
                  view(f.data, interior_indices(instantiate(LX), instantiate(topology(f, 1)), f.grid.Nx),
                               interior_indices(instantiate(LY), instantiate(topology(f, 2)), f.grid.Ny),
                               right_halo_indices(instantiate(LZ), instantiate(topology(f, 3)), f.grid.Nz, f.grid.Hz))


function southwest_halo(f::AbstractField) 
    Nx, Ny, _ = size(f.grid)
    Hx, Hy, _ = halo_size(f.grid)
    return view(parent(f), 1:Hx, 1:Hy, :)
end

function southeast_halo(f::AbstractField) 
    Nx, Ny, _ = size(f.grid)
    Hx, Hy, _ = halo_size(f.grid)
    return view(parent(f), Nx+Hx+1:Nx+2Hx, 1:Hy, :)
end

function northeast_halo(f::AbstractField) 
    Nx, Ny, _ = size(f.grid)
    Hx, Hy, _ = halo_size(f.grid)
    return view(parent(f), Nx+Hx+1:Nx+2Hx, Ny+Hy+1:Ny+2Hy, :)
end

function northwest_halo(f::AbstractField) 
    Nx, Ny, _ = size(f.grid)
    Hx, Hy, _ = halo_size(f.grid)
    return view(parent(f), 1:Hx, Ny+Hy+1:Ny+2Hy, :)
end

# Right now just testing with 4 ranks!
comm = MPI.COMM_WORLD
mpi_ranks = MPI.Comm_size(comm)
@assert mpi_ranks == 4

#####
##### Multi architectures and rank connectivity
#####

function test_triply_periodic_rank_connectivity_with_411_ranks()
    arch = Distributed(CPU(), partition=Partition(4))

    local_rank = MPI.Comm_rank(MPI.COMM_WORLD)
    @test local_rank == index2rank(arch.local_index..., arch.ranks...)

    connectivity = arch.connectivity

    # No communication in y.
    @test isnothing(connectivity.south)
    @test isnothing(connectivity.north)

    # +---+---+---+---+
    # | 0 | 1 | 2 | 3 |
    # +---+---+---+---+

    if local_rank == 0
        @test connectivity.east == 1
        @test connectivity.west == 3
    elseif local_rank == 1
        @test connectivity.east == 2
        @test connectivity.west == 0
    elseif local_rank == 2
        @test connectivity.east == 3
        @test connectivity.west == 1
    elseif local_rank == 3
        @test connectivity.east == 0
        @test connectivity.west == 2
    end

    return nothing
end

function test_triply_periodic_rank_connectivity_with_141_ranks()
    arch = Distributed(CPU(), partition=Partition(1, 4))

    local_rank = MPI.Comm_rank(MPI.COMM_WORLD)
    @test local_rank == index2rank(arch.local_index..., arch.ranks...)

    connectivity = arch.connectivity

    # No communication in x.
    @test isnothing(connectivity.east)
    @test isnothing(connectivity.west)

    # +---+
    # | 3 |
    # +---+
    # | 2 |
    # +---+
    # | 1 |
    # +---+
    # | 0 |
    # +---+

    if local_rank == 0
        @test connectivity.north == 1
        @test connectivity.south == 3
    elseif local_rank == 1
        @test connectivity.north == 2
        @test connectivity.south == 0
    elseif local_rank == 2
        @test connectivity.north == 3
        @test connectivity.south == 1
    elseif local_rank == 3
        @test connectivity.north == 0
        @test connectivity.south == 2
    end

    return nothing
end

function test_triply_periodic_rank_connectivity_with_221_ranks()
    arch = Distributed(CPU(), partition=Partition(2, 2))

    local_rank = MPI.Comm_rank(MPI.COMM_WORLD)
    @test local_rank == index2rank(arch.local_index..., arch.ranks...)

    connectivity = arch.connectivity
    
    # +---+---+
    # | 0 | 2 |
    # +---+---+
    # | 1 | 3 |
    # +---+---+

    if local_rank == 0
        @test connectivity.east == 2
        @test connectivity.west == 2
        @test connectivity.north == 1
        @test connectivity.south == 1
    elseif local_rank == 1
        @test connectivity.east == 3
        @test connectivity.west == 3
        @test connectivity.north == 0
        @test connectivity.south == 0
    elseif local_rank == 2
        @test connectivity.east == 0
        @test connectivity.west == 0
        @test connectivity.north == 3
        @test connectivity.south == 3
    elseif local_rank == 3
        @test connectivity.east == 1
        @test connectivity.west == 1
        @test connectivity.north == 2
        @test connectivity.south == 2
    end

    return nothing
end

#####
##### Local grids for distributed models
#####

function test_triply_periodic_local_grid_with_411_ranks()
    arch = Distributed(CPU(), partition=Partition(4))
    local_grid = RectilinearGrid(arch, topology=(Periodic, Periodic, Periodic), size=(8, 8, 8), extent=(1, 2, 3))

    local_rank = MPI.Comm_rank(MPI.COMM_WORLD)
    nx, ny, nz = size(local_grid)

    @test local_grid.xᶠᵃᵃ[1] == 0.25*local_rank
    @test local_grid.xᶠᵃᵃ[nx+1] == 0.25*(local_rank+1)
    @test local_grid.yᵃᶠᵃ[1] == 0
    @test local_grid.yᵃᶠᵃ[ny+1] == 2
<<<<<<< HEAD
    @test local_grid.z.cᶠ[1] == -3
    @test local_grid.z.cᶠ[nz+1] == 0
=======
    @test local_grid.z.cᵃᵃᶠ[1] == -3
    @test local_grid.z.cᵃᵃᶠ[nz+1] == 0
>>>>>>> d20e8d02

    return nothing
end

function test_triply_periodic_local_grid_with_141_ranks()
    arch = Distributed(CPU(), partition=Partition(1, 4))
    local_grid = RectilinearGrid(arch, topology=(Periodic, Periodic, Periodic), size=(8, 8, 8), extent=(1, 2, 3))

    local_rank = MPI.Comm_rank(MPI.COMM_WORLD)
    nx, ny, nz = size(local_grid)

    @test local_grid.xᶠᵃᵃ[1] == 0
    @test local_grid.xᶠᵃᵃ[nx+1] == 1
    @test local_grid.yᵃᶠᵃ[1] == 0.5*local_rank
    @test local_grid.yᵃᶠᵃ[ny+1] == 0.5*(local_rank+1)
<<<<<<< HEAD
    @test local_grid.z.cᶠ[1] == -3
    @test local_grid.z.cᶠ[nz+1] == 0
=======
    @test local_grid.z.cᵃᵃᶠ[1] == -3
    @test local_grid.z.cᵃᵃᶠ[nz+1] == 0
>>>>>>> d20e8d02

    return nothing
end

function test_triply_periodic_local_grid_with_221_ranks()
    arch = Distributed(CPU(), partition=Partition(2, 2))
    local_grid = RectilinearGrid(arch, topology=(Periodic, Periodic, Periodic), size=(8, 8, 8), extent=(1, 2, 3))
    
    i, j, k = arch.local_index
    nx, ny, nz = size(local_grid)

    @test local_grid.xᶠᵃᵃ[1] == 0.5*(i-1)
    @test local_grid.xᶠᵃᵃ[nx+1] == 0.5*i
    @test local_grid.yᵃᶠᵃ[1] == j-1
    @test local_grid.yᵃᶠᵃ[ny+1] == j
<<<<<<< HEAD
    @test local_grid.z.cᶠ[1] == -3
    @test local_grid.z.cᶠ[nz+1] == 0
=======
    @test local_grid.z.cᵃᵃᶠ[1] == -3
    @test local_grid.z.cᵃᵃᶠ[nz+1] == 0
>>>>>>> d20e8d02

    return nothing
end

#####
##### Injection of halo communication BCs
#####
##### TODO: use Field constructor for these tests rather than NonhydrostaticModel.
#####

function test_triply_periodic_bc_injection_with_411_ranks()
    arch = Distributed(partition=Partition(4))
    grid = RectilinearGrid(arch, topology=(Periodic, Periodic, Periodic), size=(8, 8, 8), extent=(1, 2, 3))
    model = NonhydrostaticModel(grid=grid)

    for field in merge(fields(model))
        fbcs = field.boundary_conditions
        @test fbcs.east isa DCBC
        @test fbcs.west isa DCBC
        @test !isa(fbcs.north, DCBC)
        @test !isa(fbcs.south, DCBC)
        @test !isa(fbcs.top, DCBC)
        @test !isa(fbcs.bottom, DCBC)
    end
end

function test_triply_periodic_bc_injection_with_141_ranks()
    arch = Distributed(partition=Partition(1, 4))
    grid = RectilinearGrid(arch, topology=(Periodic, Periodic, Periodic), size=(8, 8, 8), extent=(1, 2, 3))
    model = NonhydrostaticModel(grid=grid)

    for field in merge(fields(model))
        fbcs = field.boundary_conditions
        @test !isa(fbcs.east, DCBC)
        @test !isa(fbcs.west, DCBC)
        @test fbcs.north isa DCBC
        @test fbcs.south isa DCBC
        @test !isa(fbcs.top, DCBC)
        @test !isa(fbcs.bottom, DCBC)
    end
end

function test_triply_periodic_bc_injection_with_221_ranks()
    arch = Distributed(partition=Partition(2, 2))
    grid = RectilinearGrid(arch, topology=(Periodic, Periodic, Periodic), size=(8, 8, 8), extent=(1, 2, 3))
    model = NonhydrostaticModel(grid=grid)

    for field in merge(fields(model))
        fbcs = field.boundary_conditions
        @test fbcs.east isa DCBC
        @test fbcs.west isa DCBC
        @test fbcs.north isa DCBC
        @test fbcs.south isa DCBC
        @test !isa(fbcs.top, DCBC)
        @test !isa(fbcs.bottom, DCBC)
    end
end

#####
##### Halo communication
#####

function test_triply_periodic_halo_communication_with_411_ranks(halo, child_arch)
    arch = Distributed(child_arch; partition=Partition(4))
    grid = RectilinearGrid(arch, topology=(Periodic, Periodic, Periodic), size=(8, 8, 8), extent=(1, 2, 3), halo=halo)
    model = NonhydrostaticModel(grid=grid)

    for field in merge(fields(model))
        fill!(field, arch.local_rank)
        fill_halo_regions!(field)

        @test all(east_halo(field, include_corners=false) .== arch.connectivity.east)
        @test all(west_halo(field, include_corners=false) .== arch.connectivity.west)

        @test all(interior(field) .== arch.local_rank)
        @test all(north_halo(field, include_corners=false) .== arch.local_rank)
        @test all(south_halo(field, include_corners=false) .== arch.local_rank)
        @test all(top_halo(field, include_corners=false) .== arch.local_rank)
        @test all(bottom_halo(field, include_corners=false) .== arch.local_rank)
    end

    return nothing
end

function test_triply_periodic_halo_communication_with_141_ranks(halo, child_arch)
    arch = Distributed(child_arch; partition=Partition(1, 4))
    grid  = RectilinearGrid(arch, topology=(Periodic, Periodic, Periodic), size=(8, 8, 8), extent=(1, 2, 3), halo=halo)
    model = NonhydrostaticModel(grid=grid)

    for field in (fields(model)..., model.pressures.pNHS)
        fill!(field, arch.local_rank)
        fill_halo_regions!(field)

        @test all(north_halo(field, include_corners=false) .== arch.connectivity.north)
        @test all(south_halo(field, include_corners=false) .== arch.connectivity.south)

        @test all(interior(field) .== arch.local_rank)
        @test all(east_halo(field, include_corners=false) .== arch.local_rank)
        @test all(west_halo(field, include_corners=false) .== arch.local_rank)
        @test all(top_halo(field, include_corners=false) .== arch.local_rank)
        @test all(bottom_halo(field, include_corners=false) .== arch.local_rank)
    end

    return nothing
end

function test_triply_periodic_halo_communication_with_221_ranks(halo, child_arch)
    arch = Distributed(child_arch; partition=Partition(2, 2))
    grid = RectilinearGrid(arch, topology=(Periodic, Periodic, Periodic), size=(8, 8, 4), extent=(1, 2, 3), halo=halo)
    model = NonhydrostaticModel(grid=grid)

    for field in merge(fields(model))
        fill!(field, arch.local_rank)
        fill_halo_regions!(field)

        @test all(interior(field) .== arch.local_rank)

        @test all(east_halo(field, include_corners=false)  .== arch.connectivity.east)
        @test all(west_halo(field, include_corners=false)  .== arch.connectivity.west)
        @test all(north_halo(field, include_corners=false) .== arch.connectivity.north)
        @test all(south_halo(field, include_corners=false) .== arch.connectivity.south)

        @test all(top_halo(field, include_corners=false)    .== arch.local_rank)
        @test all(bottom_halo(field, include_corners=false) .== arch.local_rank)
        @test all(southwest_halo(field) .== arch.connectivity.southwest) 
        @test all(southeast_halo(field) .== arch.connectivity.southeast) 
        @test all(northwest_halo(field) .== arch.connectivity.northwest) 
        @test all(northeast_halo(field) .== arch.connectivity.northeast) 
    end

    return nothing
end

#####
##### Run tests!
#####

@testset "Distributed MPI Oceananigans" begin

    @info "Testing distributed MPI Oceananigans..."

    @testset "Multi architectures rank connectivity" begin
        @info "  Testing multi architecture rank connectivity..."
        test_triply_periodic_rank_connectivity_with_411_ranks()
        test_triply_periodic_rank_connectivity_with_141_ranks()
        test_triply_periodic_rank_connectivity_with_221_ranks()
    end

    @testset "Local grids for distributed models" begin
        @info "  Testing local grids for distributed models..."
        test_triply_periodic_local_grid_with_411_ranks()
        test_triply_periodic_local_grid_with_141_ranks()
        test_triply_periodic_local_grid_with_221_ranks()
    end

    @testset "Injection of halo communication BCs" begin
        @info "  Testing injection of halo communication BCs..."
        test_triply_periodic_bc_injection_with_411_ranks()
        test_triply_periodic_bc_injection_with_141_ranks()
        test_triply_periodic_bc_injection_with_221_ranks()
    end

    @testset "Halo communication" begin
        @info "  Testing halo communication..."
        for child_arch in archs
            for H in 1:3
                test_triply_periodic_halo_communication_with_411_ranks((H, H, H), child_arch)
                test_triply_periodic_halo_communication_with_141_ranks((H, H, H), child_arch)
                test_triply_periodic_halo_communication_with_221_ranks((H, H, H), child_arch)
            end
        end
    end

    # Only test on CPU because we do not have a GPU pressure solver yet
    @testset "Time stepping NonhydrostaticModel" begin
        if CPU() ∈ archs 
            for partition in [Partition(1, 4), Partition(2, 2), Partition(4, 1)]
                @info "Time-stepping a distributed NonhydrostaticModel with partition $partition..."
                arch = Distributed(; partition)
                grid = RectilinearGrid(arch, topology=(Periodic, Periodic, Periodic), size=(8, 8, 8), extent=(1, 2, 3))
                model = NonhydrostaticModel(; grid)

                time_step!(model, 1)
                @test model isa NonhydrostaticModel
                @test model.clock.time ≈ 1

                simulation = Simulation(model, Δt=1, stop_iteration=2)
                run!(simulation)
                @test model isa NonhydrostaticModel
                @test model.clock.time ≈ 2
            end
        end
    end

    @testset "Time stepping ShallowWaterModel" begin
        for child_arch in archs
            arch = Distributed(child_arch; partition=Partition(1, 4))
            grid = RectilinearGrid(arch, topology=(Periodic, Periodic, Flat), size=(8, 8), extent=(1, 2), halo=(3, 3))
            model = ShallowWaterModel(; momentum_advection=nothing, mass_advection=nothing, tracer_advection=nothing, grid, gravitational_acceleration=1)

            set!(model, h=1)
            time_step!(model, 1)
            @test model isa ShallowWaterModel
            @test model.clock.time ≈ 1

            simulation = Simulation(model, Δt=1, stop_iteration=2)
            run!(simulation)
            @test model isa ShallowWaterModel
            @test model.clock.time ≈ 2
        end
    end
end<|MERGE_RESOLUTION|>--- conflicted
+++ resolved
@@ -237,13 +237,8 @@
     @test local_grid.xᶠᵃᵃ[nx+1] == 0.25*(local_rank+1)
     @test local_grid.yᵃᶠᵃ[1] == 0
     @test local_grid.yᵃᶠᵃ[ny+1] == 2
-<<<<<<< HEAD
-    @test local_grid.z.cᶠ[1] == -3
-    @test local_grid.z.cᶠ[nz+1] == 0
-=======
     @test local_grid.z.cᵃᵃᶠ[1] == -3
     @test local_grid.z.cᵃᵃᶠ[nz+1] == 0
->>>>>>> d20e8d02
 
     return nothing
 end
@@ -259,13 +254,8 @@
     @test local_grid.xᶠᵃᵃ[nx+1] == 1
     @test local_grid.yᵃᶠᵃ[1] == 0.5*local_rank
     @test local_grid.yᵃᶠᵃ[ny+1] == 0.5*(local_rank+1)
-<<<<<<< HEAD
-    @test local_grid.z.cᶠ[1] == -3
-    @test local_grid.z.cᶠ[nz+1] == 0
-=======
     @test local_grid.z.cᵃᵃᶠ[1] == -3
     @test local_grid.z.cᵃᵃᶠ[nz+1] == 0
->>>>>>> d20e8d02
 
     return nothing
 end
@@ -281,13 +271,8 @@
     @test local_grid.xᶠᵃᵃ[nx+1] == 0.5*i
     @test local_grid.yᵃᶠᵃ[1] == j-1
     @test local_grid.yᵃᶠᵃ[ny+1] == j
-<<<<<<< HEAD
-    @test local_grid.z.cᶠ[1] == -3
-    @test local_grid.z.cᶠ[nz+1] == 0
-=======
     @test local_grid.z.cᵃᵃᶠ[1] == -3
     @test local_grid.z.cᵃᵃᶠ[nz+1] == 0
->>>>>>> d20e8d02
 
     return nothing
 end
