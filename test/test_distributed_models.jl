--- conflicted
+++ resolved
@@ -16,7 +16,7 @@
 # tmpi 4 julia --project
 #
 # then later:
-#
+# 
 # julia> include("test_distributed_models.jl")
 #
 # When running the tests this way, uncomment the following line
@@ -39,11 +39,7 @@
 
 function test_triply_periodic_rank_connectivity_with_411_ranks()
     topo = (Periodic, Periodic, Periodic)
-<<<<<<< HEAD
-    arch = MultiArch(ROCMGPU(), ranks=(4, 1, 1), topology = topo)
-=======
     arch = DistributedArch(CPU(), ranks=(4, 1, 1), topology = topo)
->>>>>>> 3676a718
 
     local_rank = MPI.Comm_rank(MPI.COMM_WORLD)
     @test local_rank == index2rank(arch.local_index..., arch.ranks...)
@@ -79,11 +75,7 @@
 
 function test_triply_periodic_rank_connectivity_with_141_ranks()
     topo = (Periodic, Periodic, Periodic)
-<<<<<<< HEAD
-    arch = MultiArch(ROCMGPU(), ranks=(1, 4, 1), topology = topo)
-=======
     arch = DistributedArch(CPU(), ranks=(1, 4, 1), topology = topo)
->>>>>>> 3676a718
 
     local_rank = MPI.Comm_rank(MPI.COMM_WORLD)
     @test local_rank == index2rank(arch.local_index..., arch.ranks...)
@@ -125,11 +117,7 @@
 
 function test_triply_periodic_rank_connectivity_with_114_ranks()
     topo = (Periodic, Periodic, Periodic)
-<<<<<<< HEAD
-    arch = MultiArch(ROCMGPU(), ranks=(1, 1, 4), topology = topo)
-=======
     arch = DistributedArch(CPU(), ranks=(1, 1, 4), topology = topo)
->>>>>>> 3676a718
 
     local_rank = MPI.Comm_rank(MPI.COMM_WORLD)
     @test local_rank == index2rank(arch.local_index..., arch.ranks...)
@@ -174,11 +162,7 @@
 
 function test_triply_periodic_rank_connectivity_with_221_ranks()
     topo = (Periodic, Periodic, Periodic)
-<<<<<<< HEAD
-    arch = MultiArch(ROCMGPU(), ranks=(2, 2, 1), topology = topo)
-=======
     arch = DistributedArch(CPU(), ranks=(2, 2, 1), topology = topo)
->>>>>>> 3676a718
 
     local_rank = MPI.Comm_rank(MPI.COMM_WORLD)
     @test local_rank == index2rank(arch.local_index..., arch.ranks...)
@@ -226,11 +210,7 @@
 
 function test_triply_periodic_local_grid_with_411_ranks()
     topo = (Periodic, Periodic, Periodic)
-<<<<<<< HEAD
-    arch = MultiArch(ROCMGPU(), ranks=(4, 1, 1), topology = topo)
-=======
     arch = DistributedArch(CPU(), ranks=(4, 1, 1), topology = topo)
->>>>>>> 3676a718
     local_grid = RectilinearGrid(arch, topology=topo, size=(8, 8, 8), extent=(1, 2, 3))
 
     local_rank = MPI.Comm_rank(MPI.COMM_WORLD)
@@ -248,11 +228,7 @@
 
 function test_triply_periodic_local_grid_with_141_ranks()
     topo = (Periodic, Periodic, Periodic)
-<<<<<<< HEAD
-    arch = MultiArch(ROCMGPU(), ranks=(1, 4, 1), topology = topo)
-=======
     arch = DistributedArch(CPU(), ranks=(1, 4, 1), topology = topo)
->>>>>>> 3676a718
     local_grid = RectilinearGrid(arch, topology=topo, size=(8, 8, 8), extent=(1, 2, 3))
 
     local_rank = MPI.Comm_rank(MPI.COMM_WORLD)
@@ -270,11 +246,7 @@
 
 function test_triply_periodic_local_grid_with_114_ranks()
     topo = (Periodic, Periodic, Periodic)
-<<<<<<< HEAD
-    arch = MultiArch(ROCMGPU(), ranks=(1, 1, 4), topology = topo)
-=======
     arch = DistributedArch(CPU(), ranks=(1, 1, 4), topology = topo)
->>>>>>> 3676a718
     local_grid = RectilinearGrid(arch, topology=topo, size=(8, 8, 8), extent=(1, 2, 3))
     
     local_rank = MPI.Comm_rank(MPI.COMM_WORLD)
@@ -292,11 +264,7 @@
 
 function test_triply_periodic_local_grid_with_221_ranks()
     topo = (Periodic, Periodic, Periodic)
-<<<<<<< HEAD
-    arch = MultiArch(ROCMGPU(), ranks=(2, 2, 1), topology = topo)
-=======
     arch = DistributedArch(CPU(), ranks=(2, 2, 1), topology = topo)
->>>>>>> 3676a718
     local_grid = RectilinearGrid(arch, topology=topo, size=(8, 8, 8), extent=(1, 2, 3))
     
     i, j, k = arch.local_index
@@ -500,7 +468,7 @@
 
     # We don't support distributing _anything_ in the vertical,
     # so these tests are commented out below (and maybe should be removed
-    # in the future). 
+    # in the future).
 
     @testset "Multi architectures rank connectivity" begin
         @info "  Testing multi architecture rank connectivity..."
@@ -540,7 +508,7 @@
 
     # Only test on CPU because we do not have a GPU pressure solver yet
     @testset "Time stepping NonhydrostaticModel" begin
-        if CPU() ∈ archs 
+        if CPU() ∈ archs
             for ranks in [(1, 4, 1), (2, 2, 1), (4, 1, 1)]
                 @info "Time-stepping a distributed NonhydrostaticModel with ranks $ranks..."
                 topo = (Periodic, Periodic, Periodic)
