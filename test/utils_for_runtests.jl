using Oceananigans
using Statistics
using KernelAbstractions: @kernel, @index
using CUDA
using Test
using Printf
using Test
using Oceananigans.TimeSteppers: QuasiAdamsBashforth2TimeStepper, RungeKutta3TimeStepper, update_state!
<<<<<<< HEAD
=======
using Oceananigans.DistributedComputations: Distributed, Partition, child_architecture
>>>>>>> 35548f9b
using MPI

import Oceananigans.Fields: interior

function test_architectures() 
    child_arch =  CUDA.has_cuda() ? GPU() : CPU()

    # If MPI is initialized with MPI.Comm_size > 0, we are running in parallel.
    # We test 3 different configurations: `Partition(x = 4)`, `Partition(y = 4)` 
    # and `Partition(x = 4, y = 4)`
    if MPI.Initialized() && MPI.Comm_size(MPI.COMM_WORLD) == 4
<<<<<<< HEAD
        return (Distributed(child_arch; partition = Partition(4)),
                Distributed(child_arch; partition = Partition(1, 4)),
                Distributed(child_arch; partition = Partition(2, 2)))
=======
        return tuple(Distributed(child_arch; partition = Partition(4)))
               # TODO: add support for Y partitioning and 2D partitioning 
               # Should work but tests are failing for some reason
               # Distributed(child_arch; partition = Partition(1, 4)))
               # Distributed(child_arch; partition = Partition(2, 2)))
>>>>>>> 35548f9b
    else
        return tuple(child_arch)
    end
end

function summarize_regression_test(fields, correct_fields)
    for (field_name, φ, φ_c) in zip(keys(fields), fields, correct_fields)
        Δ = φ .- φ_c
        Δ_min      = minimum(Δ)
        Δ_max      = maximum(Δ)
        Δ_mean     = mean(Δ)
        Δ_abs_mean = mean(abs, Δ)
        Δ_std      = std(Δ)
        matching    = sum(φ .≈ φ_c)
        grid_points = length(φ_c)

        @info @sprintf("Δ%s: min=%+.6e, max=%+.6e, mean=%+.6e, absmean=%+.6e, std=%+.6e (%d/%d matching grid points)",
                       field_name, Δ_min, Δ_max, Δ_mean, Δ_abs_mean, Δ_std, matching, grid_points)
    end
end

#####
##### Grid utils
#####

# TODO: docstring?
function center_clustered_coord(N, L, x₀)
    Δz(k)   = k < N / 2 + 1 ? 2 / (N - 1) * (k - 1) + 1 : - 2 / (N - 1) * (k - N) + 1 
    z_faces = zeros(N+1) 
    for k = 2:N+1
        z_faces[k] = z_faces[k-1] + 3 - Δz(k-1)
    end
    z_faces = z_faces ./ z_faces[end] .* L .+ x₀
    return z_faces
end

# TODO: docstring?
function boundary_clustered_coord(N, L, x₀)
    Δz(k)   = k < N / 2 + 1 ? 2 / (N - 1) * (k - 1) + 1 : - 2 / (N - 1) * (k - N) + 1 
    z_faces = zeros(N+1) 
    for k = 2:N+1
        z_faces[k] = z_faces[k-1] + Δz(k-1)
    end
    z_faces = z_faces ./ z_faces[end] .* L .+ x₀ 
    return z_faces
end

#####
##### Useful kernels
#####

@kernel function ∇²!(∇²f, grid, f)
    i, j, k = @index(Global, NTuple)
    @inbounds ∇²f[i, j, k] = ∇²ᶜᶜᶜ(i, j, k, grid, f)
end

@kernel function divergence!(grid, u, v, w, div)
    i, j, k = @index(Global, NTuple)
    @inbounds div[i, j, k] = divᶜᶜᶜ(i, j, k, grid, u, v, w)
end

function compute_∇²!(∇²ϕ, ϕ, arch, grid)
    fill_halo_regions!(ϕ)
    child_arch = child_architecture(arch)
    launch!(child_arch, grid, :xyz, ∇²!, ∇²ϕ, grid, ϕ)
    fill_halo_regions!(∇²ϕ)
    return nothing
end

#####
##### Useful utilities
#####

interior(a, grid) = view(a, grid.Hx+1:grid.Nx+grid.Hx,
                            grid.Hy+1:grid.Ny+grid.Hy,
                            grid.Hz+1:grid.Nz+grid.Hz)

datatuple(A) = NamedTuple{propertynames(A)}(Array(data(a)) for a in A)
datatuple(args, names) = NamedTuple{names}(a.data for a in args)

function get_output_tuple(output, iter, tuplename)
    file = jldopen(output.filepath, "r")
    output_tuple = file["timeseries/$tuplename/$iter"]
    close(file)
    return output_tuple
end

function run_script(replace_strings, script_name, script_filepath, module_suffix="")
    file_content = read(script_filepath, String)
    test_script_filepath = script_name * "_test.jl"

    for strs in replace_strings
        new_file_content = replace(file_content, strs[1] => strs[2])
        if new_file_content == file_content
            error("$(strs[1]) => $(strs[2]) replacement not found in $script_filepath. " *
                  "Make sure the script has not changed, otherwise the test might take a long time.")
            return false
        else
            file_content = new_file_content
        end
    end

    open(test_script_filepath, "w") do f
        # Wrap test script inside module to avoid polluting namespaces
        write(f, "module _Test_$script_name" * "_$module_suffix\n")
        write(f, file_content)
        write(f, "\nend # module")
    end

    try
        include(test_script_filepath)
    catch err
        @error sprint(showerror, err)

        # Print the content of the file to the test log, with line numbers, for debugging
        test_file_content = read(test_script_filepath, String)
        delineated_file_content = split(test_file_content, "\n")
        for (number, line) in enumerate(delineated_file_content)
            @printf("% 3d %s\n", number, line)
        end

        rm(test_script_filepath)
        return false
    end

    # Delete the test script (if it hasn't been deleted already)
    rm(test_script_filepath)

    return true
end

#####
##### Boundary condition utils
#####

discrete_func(i, j, grid, clock, model_fields) = - model_fields.u[i, j, grid.Nz]
parameterized_discrete_func(i, j, grid, clock, model_fields, p) = - p.μ * model_fields.u[i, j, grid.Nz]

parameterized_fun(ξ, η, t, p) = p.μ * cos(p.ω * t)
field_dependent_fun(ξ, η, t, u, v, w) = - w * sqrt(u^2 + v^2)
exploding_fun(ξ, η, t, T, S, p) = - p.μ * cosh(S - p.S0) * exp((T - p.T0) / p.λ)

# Many bc. Very many
                 integer_bc(C, FT=Float64, ArrayType=Array) = BoundaryCondition(C, 1)
                   float_bc(C, FT=Float64, ArrayType=Array) = BoundaryCondition(C, FT(π))
              irrational_bc(C, FT=Float64, ArrayType=Array) = BoundaryCondition(C, π)
                   array_bc(C, FT=Float64, ArrayType=Array) = BoundaryCondition(C, ArrayType(rand(FT, 1, 1)))
         simple_function_bc(C, FT=Float64, ArrayType=Array) = BoundaryCondition(C, (ξ, η, t) -> exp(ξ) * cos(η) * sin(t))
  parameterized_function_bc(C, FT=Float64, ArrayType=Array) = BoundaryCondition(C, parameterized_fun, parameters=(μ=0.1, ω=2π))
field_dependent_function_bc(C, FT=Float64, ArrayType=Array) = BoundaryCondition(C, field_dependent_fun, field_dependencies=(:u, :v, :w))
       discrete_function_bc(C, FT=Float64, ArrayType=Array) = BoundaryCondition(C, discrete_func, discrete_form=true)

       parameterized_discrete_function_bc(C, FT=Float64, ArrayType=Array) = BoundaryCondition(C, parameterized_discrete_func, discrete_form=true, parameters=(μ=0.1,))
parameterized_field_dependent_function_bc(C, FT=Float64, ArrayType=Array) = BoundaryCondition(C, exploding_fun, field_dependencies=(:T, :S), parameters=(S0=35, T0=100, μ=2π, λ=FT(2)))<|MERGE_RESOLUTION|>--- conflicted
+++ resolved
@@ -6,10 +6,7 @@
 using Printf
 using Test
 using Oceananigans.TimeSteppers: QuasiAdamsBashforth2TimeStepper, RungeKutta3TimeStepper, update_state!
-<<<<<<< HEAD
-=======
 using Oceananigans.DistributedComputations: Distributed, Partition, child_architecture
->>>>>>> 35548f9b
 using MPI
 
 import Oceananigans.Fields: interior
@@ -21,17 +18,12 @@
     # We test 3 different configurations: `Partition(x = 4)`, `Partition(y = 4)` 
     # and `Partition(x = 4, y = 4)`
     if MPI.Initialized() && MPI.Comm_size(MPI.COMM_WORLD) == 4
-<<<<<<< HEAD
         return (Distributed(child_arch; partition = Partition(4)),
-                Distributed(child_arch; partition = Partition(1, 4)),
-                Distributed(child_arch; partition = Partition(2, 2)))
-=======
-        return tuple(Distributed(child_arch; partition = Partition(4)))
+                Distributed(child_arch; partition = Partition(x = [0.7, 0.3])))
                # TODO: add support for Y partitioning and 2D partitioning 
                # Should work but tests are failing for some reason
                # Distributed(child_arch; partition = Partition(1, 4)))
                # Distributed(child_arch; partition = Partition(2, 2)))
->>>>>>> 35548f9b
     else
         return tuple(child_arch)
     end
