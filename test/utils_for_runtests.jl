--- conflicted
+++ resolved
@@ -3,37 +3,32 @@
 
 import Oceananigans.Fields: interior
 
-# Are the test running on the GPUs? 
+# Are the test running on the GPUs?
 # Are the test running in parallel?
 child_arch = get(ENV, "GPU_TEST", nothing) == "true" ? GPU() : CPU()
 mpi_test   = get(ENV, "MPI_TEST", nothing) == "true"
 
 # Sometimes when running tests in parallel, the CUDA.jl package is not loaded correctly.
-# This function is a failsafe to re-load CUDA.jl using the suggested cach compilation from 
+# This function is a failsafe to re-load CUDA.jl using the suggested cach compilation from
 # https://github.com/JuliaGPU/CUDA.jl/blob/a085bbb3d7856dfa929e6cdae04a146a259a2044/src/initialization.jl#L105
 # To make sure Julia restarts, an error is thrown.
 function reset_cuda_if_necessary()
-    
+
     # Do nothing if we are on the CPU
     if child_arch isa CPU
         return
     end
-    
-    try 
+
+    try
         c = CUDA.zeros(10) # This will fail if CUDA is not available
     catch err
 
-<<<<<<< HEAD
-function test_architectures()
-    child_arch =  test_child_arch()
-=======
         # Avoid race conditions and precompile on rank 0 only
         if MPI.Comm_rank(MPI.COMM_WORLD) == 0
             pkg = Base.PkgId(Base.UUID("76a88914-d11a-5bdc-97e0-2f5a05c973a2"), "CUDA_Runtime_jll")
             Base.compilecache(pkg)
             @info "CUDA.jl was not correctly loaded. Re-loading CUDA.jl and re-starting Julia."
         end
->>>>>>> 37d0e29a
 
         MPI.Barrier(MPI.COMM_WORLD)
 
@@ -42,19 +37,10 @@
     end
 end
 
-function test_architectures() 
+function test_architectures()
     # If MPI is initialized with MPI.Comm_size > 0, we are running in parallel.
     # We test several different configurations: `Partition(x = 4)`, `Partition(y = 4)`,
     # `Partition(x = 2, y = 2)`, and different fractional subdivisions in x, y and xy
-<<<<<<< HEAD
-    if MPI.Initialized() && MPI.Comm_size(MPI.COMM_WORLD) == 4
-        return (Distributed(child_arch; partition = Partition(4)),
-                Distributed(child_arch; partition = Partition(1, 4)),
-                Distributed(child_arch; partition = Partition(2, 2)),
-                Distributed(child_arch; partition = Partition(x = Fractional(1, 2, 3, 4))),
-                Distributed(child_arch; partition = Partition(y = Fractional(1, 2, 3, 4))),
-                Distributed(child_arch; partition = Partition(x = Fractional(1, 2), y = Equal())))
-=======
     if mpi_test
         if MPI.Initialized() && MPI.Comm_size(MPI.COMM_WORLD) == 4
             return (Distributed(child_arch; partition = Partition(4)),
@@ -62,11 +48,10 @@
                     Distributed(child_arch; partition = Partition(2, 2)),
                     Distributed(child_arch; partition = Partition(x = Fractional(1, 2, 3, 4))),
                     Distributed(child_arch; partition = Partition(y = Fractional(1, 2, 3, 4))),
-                    Distributed(child_arch; partition = Partition(x = Fractional(1, 2), y = Equal()))) 
+                    Distributed(child_arch; partition = Partition(x = Fractional(1, 2), y = Equal())))
         else
             return throw("The MPI partitioning is not correctly configured.")
         end
->>>>>>> 37d0e29a
     else
         return tuple(child_arch)
     end
@@ -74,13 +59,7 @@
 
 # For nonhydrostatic simulations we cannot use `Fractional` at the moment (requirements
 # for the tranpose are more stringent than for hydrostatic simulations).
-<<<<<<< HEAD
 function nonhydrostatic_regression_test_architectures()
-    child_arch =  test_child_arch()
-
-=======
-function nonhydrostatic_regression_test_architectures() 
->>>>>>> 37d0e29a
     # If MPI is initialized with MPI.Comm_size > 0, we are running in parallel.
     # We test 3 different configurations: `Partition(x = 4)`, `Partition(y = 4)`
     # and `Partition(x = 2, y = 2)`
@@ -91,7 +70,7 @@
                     Distributed(child_arch; partition = Partition(2, 2)))
         else
             return throw("The MPI partitioning is not correctly configured.")
-        end        
+        end
     else
         return tuple(child_arch)
     end
