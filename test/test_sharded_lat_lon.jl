--- conflicted
+++ resolved
@@ -1,7 +1,6 @@
 include("dependencies_for_runtests.jl")
 include("distributed_tests_utils.jl")
 
-<<<<<<< HEAD
 Nhosts = 1
 
 @testset "Test sharded LatitudeLongitudeGrid simulations..." begin
@@ -15,43 +14,7 @@
                                   z=(-1000, 0), 
                                   halo=(5, 5, 5))    
                               
-=======
-run_xslab_distributed_grid = """
-    using MPI
-    MPI.Init()
-    include("distributed_tests_utils.jl")
-    Reactant.Distributed.initialize(; single_gpu_per_process=false)
-    arch = Distributed(ReactantState(), partition = Partition(4, 1))
-    run_distributed_latitude_longitude_grid(arch, "distributed_xslab_llg.jld2")
-"""
 
-run_yslab_distributed_grid = """
-    using MPI
-    MPI.Init()
-    include("distributed_tests_utils.jl")
-    Reactant.Distributed.initialize(; single_gpu_per_process=false)
-    arch = Distributed(ReactantState(), partition = Partition(1, 4))
-    run_distributed_latitude_longitude_grid(arch, "distributed_yslab_llg.jld2")
-"""
-
-run_pencil_distributed_grid = """
-    using MPI
-    MPI.Init()
-    include("distributed_tests_utils.jl")
-    Reactant.Distributed.initialize(; single_gpu_per_process=false)
-    @test_throws ArgumentError Distributed(ReactantState(), partition = Partition(3, 2))
-    @test_throws ArgumentError Distributed(ReactantState(), partition = Partition(1, 2))
-    arch = Distributed(ReactantState(), partition = Partition(2, 2))
-    run_distributed_latitude_longitude_grid(arch, "distributed_pencil_llg.jld2")
-"""
-
-@testset "Test distributed LatitudeLongitudeGrid simulations..." begin
-    # Run the serial computation
-    Random.seed!(1234)
-    bottom_height = - rand(40, 40, 1) .* 500 .- 500
-
-    grid  = LatitudeLongitudeGrid(size=(40, 40, 10), longitude=(0, 360), latitude=(-10, 10), z=(-1000, 0), halo=(5, 5, 5))
->>>>>>> e459594b
     grid  = ImmersedBoundaryGrid(grid, GridFittedBottom(bottom_height))
     model = run_distributed_simulation(grid)
 
@@ -69,7 +32,6 @@
     run(`$(mpiexec()) -n $(Nhosts) $(Base.julia_cmd()) --project -O0 run_sharding_tests.jl "latlon"`)
 
     # Retrieve Parallel quantities
-<<<<<<< HEAD
     up1 = jldopen("distributed_xslab_llg.jld2")["u"]
     vp1 = jldopen("distributed_xslab_llg.jld2")["v"]
     cp1 = jldopen("distributed_xslab_llg.jld2")["c"]
@@ -105,57 +67,4 @@
     @test all(isapprox.(vs, vp2; atol=ϵ))
     @test all(isapprox.(cs, cp2; atol=ϵ))
     @test all(isapprox.(ηs, ηp2; atol=ϵ))
-end
-=======
-    up = jldopen("distributed_xslab_llg.jld2")["u"]
-    vp = jldopen("distributed_xslab_llg.jld2")["v"]
-    ηp = jldopen("distributed_xslab_llg.jld2")["η"]
-    cp = jldopen("distributed_xslab_llg.jld2")["c"]
-
-    # rm("distributed_xslab_llg.jld2")
-
-    @test all(us .≈ up)
-    @test all(vs .≈ vp)
-    @test all(cs .≈ cp)
-    @test all(ηs .≈ ηp)
-
-    # Run the distributed grid simulation with a slab configuration
-    write("distributed_yslab_llg_tests.jl", run_yslab_distributed_grid)
-    run(`$(mpiexec()) -n 4 $(Base.julia_cmd()) --project -O0 distributed_yslab_llg_tests.jl`)
-    rm("distributed_yslab_llg_tests.jl")
-
-    # Retrieve Parallel quantities
-    up = jldopen("distributed_yslab_llg.jld2")["u"]
-    vp = jldopen("distributed_yslab_llg.jld2")["v"]
-    cp = jldopen("distributed_yslab_llg.jld2")["c"]
-    ηp = jldopen("distributed_yslab_llg.jld2")["η"]
-
-    # rm("distributed_yslab_llg.jld2")
-
-    # Test slab partitioning
-    @test all(us .≈ up)
-    @test all(vs .≈ vp)
-    @test all(cs .≈ cp)
-    @test all(ηs .≈ ηp)
-
-    # We try now with more ranks in the x-direction. This is not a trivial
-    # test as we are now splitting, not only where the singularities are, but
-    # also in the middle of the north fold. This is a more challenging test
-    write("distributed_pencil_llg_tests.jl", run_pencil_distributed_grid)
-    run(`$(mpiexec()) -n 4 julia --project -O0 distributed_pencil_llg_tests.jl`)
-    rm("distributed_pencil_llg_tests.jl")
-
-    # Retrieve Parallel quantities
-    up = jldopen("distributed_pencil_llg.jld2")["u"]
-    vp = jldopen("distributed_pencil_llg.jld2")["v"]
-    ηp = jldopen("distributed_pencil_llg.jld2")["η"]
-    cp = jldopen("distributed_pencil_llg.jld2")["c"]
-
-    # rm("distributed_pencil_llg.jld2")
-
-    @test all(us .≈ up)
-    @test all(vs .≈ vp)
-    @test all(cs .≈ cp)
-    @test all(ηs .≈ ηp)
-end
->>>>>>> e459594b
+end