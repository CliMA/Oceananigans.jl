--- conflicted
+++ resolved
@@ -70,13 +70,10 @@
 ##### Run tests!
 #####
 
-<<<<<<< HEAD
-=======
 CUDA.allowscalar(true)
 
 float_types = (Float32, Float64)
 
->>>>>>> 18e033a5
 include("data_dependencies.jl")
 include("utils_for_runtests.jl")
 
