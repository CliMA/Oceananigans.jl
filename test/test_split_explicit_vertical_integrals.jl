--- conflicted
+++ resolved
@@ -55,12 +55,9 @@
 
         @testset "Inexact integration" begin
             # Test 2: Check that vertical integrals work on the CPU(). The following should be "inexact"
-<<<<<<< HEAD
-=======
             Δz = zeros(Nz)
             Δz .= grid.z.Δᵃᵃᶠ
 
->>>>>>> d20e8d02
             set_u_check(x, y, z) = cos((π / 2) * z / Lz)
             set_U_check(x, y)    = (sin(0) - (-2 * Lz / (π)))
             set!(u, set_u_check)
@@ -80,11 +77,8 @@
         end
 
         @testset "Vertical Integral " begin
-<<<<<<< HEAD
-=======
             Δz = zeros(Nz)
             Δz .= grid.z.Δᵃᵃᶜ
->>>>>>> d20e8d02
 
             set!(u, 0.0)
             set!(U, 1.0)
