--- conflicted
+++ resolved
@@ -80,15 +80,6 @@
             Δz = zeros(Nz)
             Δz .= grid.z.Δᵃᵃᶜ
 
-<<<<<<< HEAD
-            set!(u, 0.0)
-            set!(U, 1.0)
-            compute_barotropic_mode!(U, V, grid, u, v, η̅)
-            @test all(Array(interior(U)) .== 0.0)
-
-            set!(u, 1.0)
-            set!(U, 1.0)
-=======
             set!(u, 0)
             set!(U, 1)
             compute_barotropic_mode!(U, V, grid, u, v, η̅)
@@ -96,7 +87,6 @@
 
             set!(u, 1)
             set!(U, 1)
->>>>>>> c0a35e85
             compute_barotropic_mode!(U, V, grid, u, v, η̅)
             @test all(Array(interior(U)) .≈ Lz)
 
