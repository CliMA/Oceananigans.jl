include("dependencies_for_runtests.jl")

using Random
using Oceananigans: initialize!
using Oceananigans.ImmersedBoundaries: PartialCellBottom
using Oceananigans.Grids: MutableVerticalDiscretization
using Oceananigans.Models: ZStar

function test_zstar_coordinate(model, Ni, Δt)

    bᵢ = deepcopy(model.tracers.b)
    cᵢ = deepcopy(model.tracers.c)

    ∫bᵢ = Field(Integral(bᵢ))
    ∫cᵢ = Field(Integral(cᵢ))
    compute!(∫bᵢ)
    compute!(∫cᵢ)
    
    w   = model.velocities.w
    Nz  = model.grid.Nz

    for step in 1:Ni
        time_step!(model, Δt)

<<<<<<< HEAD
    	∫b = Field(Integral(model.tracers.b))
    	∫c = Field(Integral(model.tracers.c))
    	compute!(∫b)
    	compute!(∫c)

	condition = interior(∫b, 1, 1, 1) ≈ interior(∫bᵢ, 1, 1, 1)
	@test condition
	if !condition
            @info "Stopping early: buoyancy not conserved at step $step"
	    break
	end

	condition = interior(∫c, 1, 1, 1) ≈ interior(∫cᵢ, 1, 1, 1)
	@test condition
	if !condition
            @info "Stopping early: c tracer not conserved at step $step"
	    break
	end

	condition = maximum(abs, interior(w, :, :, Nz+1)) < eps(eltype(w))
	@test condition
	if !condition
            @info "Stopping early: nonzero vertical velocity at top at step $step"
	    break
	end

    end
    
=======
    ∫b = Field(Integral(model.tracers.b))
    ∫c = Field(Integral(model.tracers.c))
    compute!(∫b)
    compute!(∫c)

    # Testing that:
    # (1) tracers are conserved down to machine precision
    # (2) vertical velocities are zero at the top surface
    @test interior(∫b, 1, 1, 1) ≈ interior(∫bᵢ, 1, 1, 1)
    @test interior(∫c, 1, 1, 1) ≈ interior(∫cᵢ, 1, 1, 1)
    @test maximum(abs, interior(w, :, :, Nz+1)) < eps(eltype(w))

>>>>>>> 5e82c0d2
    return nothing
end

function info_message(grid, free_surface)
    msg1 = "$(architecture(grid)) "
    msg2 = string(getnamewrapper(grid))
    msg3 = grid isa ImmersedBoundaryGrid ? " on a " * string(getnamewrapper(grid.underlying_grid)) : ""
    msg4 = grid.z.Δᵃᵃᶠ isa Number ? " with uniform spacing" : " with stretched spacing"
    msg5 = grid isa ImmersedBoundaryGrid ? " and $(string(getnamewrapper(grid.immersed_boundary))) immersed boundary" : ""
    msg6 = " using a " * string(getnamewrapper(free_surface))
    return msg1 * msg2 * msg3 * msg4 * msg5 * msg6
end

const C = Center
const F = Face

@testset "ZStar coordinate scaling tests" begin
    @info "testing the ZStar coordinate scalings"

    z = MutableVerticalDiscretization((-20, 0))

    grid = RectilinearGrid(size = (2, 2, 20),
                              x = (0, 2),
                              y = (0, 1),
                              z = z,
                       topology = (Bounded, Periodic, Bounded))

    grid = ImmersedBoundaryGrid(grid, GridFittedBottom((x, y) -> -10))

    model = HydrostaticFreeSurfaceModel(; grid,
                                          free_surface = SplitExplicitFreeSurface(grid; substeps = 20),
                                          vertical_coordinate = ZStar())

    @test znode(1, 1, 21, grid, C(), C(), F()) == 0
    @test column_depthᶜᶜᵃ(1, 1, grid) == 10
    @test  static_column_depthᶜᶜᵃ(1, 1, grid) == 10

    set!(model, η = [1 1; 2 2])
    set!(model, u = (x, y, z) -> x, v = (x, y, z) -> y)
    update_state!(model)

    @test σⁿ(1, 1, 1, grid, C(), C(), C()) == 11 / 10
    @test σⁿ(2, 1, 1, grid, C(), C(), C()) == 12 / 10

    @test znode(1, 1, 21, grid, C(), C(), F()) == 1
    @test znode(2, 1, 21, grid, C(), C(), F()) == 2
    @test rnode(1, 1, 21, grid, C(), C(), F()) == 0
    @test column_depthᶜᶜᵃ(1, 1, grid) == 11
    @test column_depthᶜᶜᵃ(2, 1, grid) == 12
    @test  static_column_depthᶜᶜᵃ(1, 1, grid) == 10
    @test  static_column_depthᶜᶜᵃ(2, 1, grid) == 10
end

@testset "MutableVerticalDiscretization tests" begin
    @info "testing the MutableVerticalDiscretization in ZCoordinate mode"

    z = MutableVerticalDiscretization((-20, 0))

    # A mutable immersed grid
    mutable_grid = RectilinearGrid(size=(2, 2, 20), x=(0, 2), y=(0, 1), z=z)
    mutable_grid = ImmersedBoundaryGrid(mutable_grid, GridFittedBottom((x, y) -> -10))

    # A static immersed grid
    static_grid = RectilinearGrid(size=(2, 2, 20), x=(0, 2), y=(0, 1), z=(-20, 0))
    static_grid = ImmersedBoundaryGrid(static_grid, GridFittedBottom((x, y) -> -10))

    # Make sure a model with a MutableVerticalDiscretization but ZCoordinate still runs and
    # the results are the same as a model with a static vertical discretization.
    mutable_model = HydrostaticFreeSurfaceModel(; grid=mutable_grid, free_surface=ImplicitFreeSurface())
    static_model  = HydrostaticFreeSurfaceModel(; grid=static_grid,  free_surface=ImplicitFreeSurface())

    uᵢ = rand(size(mutable_model.velocities.u)...)
    vᵢ = rand(size(mutable_model.velocities.v)...)

    set!(mutable_model; u=uᵢ, v=vᵢ)
    set!(static_model;  u=uᵢ, v=vᵢ)

    static_sim  = Simulation(static_model;  Δt=1e-3, stop_iteration=100)
    mutable_sim = Simulation(mutable_model; Δt=1e-3, stop_iteration=100)

    run!(mutable_sim)
    run!(static_sim)

    # Check that fields are the same
    um, vm, wm = mutable_model.velocities
    us, vs, ws = static_model.velocities

    @test all(um.data .≈ us.data)
    @test all(vm.data .≈ vs.data)
    @test all(wm.data .≈ ws.data)
    @test all(um.data .≈ us.data)
end

@testset "ZStar tracer conservation testset" begin
    z_stretched = MutableVerticalDiscretization(collect(-20:0))
    topologies  = ((Periodic, Periodic, Bounded),
                   (Periodic, Bounded, Bounded),
                   (Bounded, Periodic, Bounded),
                   (Bounded, Bounded, Bounded))

    for arch in archs
        for topology in topologies
            Random.seed!(1234)

            rtgv = RectilinearGrid(arch; size = (10, 10, 20), x = (0, 100kilometers), y = (-10kilometers, 10kilometers), topology, z = z_stretched)
<<<<<<< HEAD
            
=======

            irtg  = ImmersedBoundaryGrid(rtg,   GridFittedBottom((x, y) -> rand() - 10))
>>>>>>> 5e82c0d2
            irtgv = ImmersedBoundaryGrid(rtgv,  GridFittedBottom((x, y) -> rand() - 10))
            prtgv = ImmersedBoundaryGrid(rtgv, PartialCellBottom((x, y) -> rand() - 10))

            if topology[2] == Bounded
                llgv = LatitudeLongitudeGrid(arch; size = (10, 10, 20), latitude = (0, 1), longitude = (0, 1), topology, z = z_stretched)

                illgv = ImmersedBoundaryGrid(llgv,  GridFittedBottom((x, y) -> rand() - 10))
                pllgv = ImmersedBoundaryGrid(llgv, PartialCellBottom((x, y) -> rand() - 10))

                # TODO: Partial cell bottom are broken at the moment and do not account for the Δz in the volumes
                # and vertical areas (see https://github.com/CliMA/Oceananigans.jl/issues/3958)
                # When this is issue is fixed we can add the partial cells to the testing.
                grids = [llgv, rtgv, illgv, irtgv] # , pllgv, prtgv]
            else
                grids = [rtgv, irtgv] #, prtgv]
            end

            for grid in grids
                split_free_surface    = SplitExplicitFreeSurface(grid; cfl = 0.75)
                implicit_free_surface = ImplicitFreeSurface()
                explicit_free_surface = ExplicitFreeSurface()

                for free_surface in [split_free_surface, implicit_free_surface, explicit_free_surface]

                    # TODO: There are parameter space issues with ImplicitFreeSurface and a immersed LatitudeLongitudeGrid
                    # For the moment we are skipping these tests.
                    if (arch isa GPU) &&
                       (free_surface isa ImplicitFreeSurface) &&
                       (grid isa ImmersedBoundaryGrid) &&
                       (grid.underlying_grid isa LatitudeLongitudeGrid)

                        @info "  Skipping $(info_message(grid, free_surface)) because of parameter space issues"
                        continue
                    end

                    info_msg = info_message(grid, free_surface)
                    @testset "$info_msg" begin
<<<<<<< HEAD
                        @info "  Testing a $info_msg" 
                        model = HydrostaticFreeSurfaceModel(; grid, 
                                                            free_surface, 
                                                            tracers = (:b, :c), 
                            				    buoyancy = BuoyancyTracer(),
=======
                        @info "  Testing a $info_msg"
                        model = HydrostaticFreeSurfaceModel(; grid,
                                                            free_surface,
                                                            tracers = (:b, :c),
                                                            buoyancy = BuoyancyTracer(),
>>>>>>> 5e82c0d2
                                                            vertical_coordinate = ZStar())

                        bᵢ(x, y, z) = x < grid.Lx / 2 ? 0.06 : 0.01

                        set!(model, c = (x, y, z) -> rand(), b = bᵢ)

                        Δt = free_surface isa ExplicitFreeSurface ? 10 : 2minutes
                        test_zstar_coordinate(model, 100, Δt)
                    end
                end
            end
        end
        
        @testset "TripolarGrid ZStar tracer conservation tests" begin
            @info "Testing a ZStar coordinate with a Tripolar grid on $(arch)..."

            grid = TripolarGrid(arch; size = (20, 20, 20), z = z_stretched)

            # Code credit:
            # https://github.com/PRONTOLab/GB-25/blob/682106b8487f94da24a64d93e86d34d560f33ffc/src/model_utils.jl#L65
            function mtn₁(λ, φ)
                λ₁ = 70
                φ₁ = 55
                dφ = 5
                return exp(-((λ - λ₁)^2 + (φ - φ₁)^2) / 2dφ^2)
            end

            function mtn₂(λ, φ)
                λ₁ = 70
                λ₂ = λ₁ + 180
                φ₂ = 55
                dφ = 5
                return exp(-((λ - λ₂)^2 + (φ - φ₂)^2) / 2dφ^2)
            end

            zb = - 20
            h  = - zb + 10        
            gaussian_islands(λ, φ) = zb + h * (mtn₁(λ, φ) + mtn₂(λ, φ))

            grid = ImmersedBoundaryGrid(grid, GridFittedBottom(gaussian_islands))
            free_surface = SplitExplicitFreeSurface(grid; substeps=10)

            model = HydrostaticFreeSurfaceModel(; grid,
                                                  free_surface,
                                                  tracers = (:b, :c),
                                                  buoyancy = BuoyancyTracer(),
                                                  vertical_coordinate = ZStar())

            bᵢ(x, y, z) = y < 0 ? 0.06 : 0.01

    	    # Instead of initializing with random velocities, infer them from a random initial streamfunction
    	    # to ensure the velocity field is divergence-free at initialization.
    	    ψ = Field{Center, Center, Center}(grid)
    	    set!(ψ, rand(size(ψ)...))
    	    uᵢ = ∂y(ψ)
            vᵢ = -∂x(ψ)

            set!(model, c = (x, y, z) -> rand(), u = uᵢ, v = vᵢ, b = bᵢ)

            Δt = 2minutes
            test_zstar_coordinate(model, 300, Δt)
        end
    end
end<|MERGE_RESOLUTION|>--- conflicted
+++ resolved
@@ -22,7 +22,6 @@
     for step in 1:Ni
         time_step!(model, Δt)
 
-<<<<<<< HEAD
     	∫b = Field(Integral(model.tracers.b))
     	∫c = Field(Integral(model.tracers.c))
     	compute!(∫b)
@@ -51,20 +50,6 @@
 
     end
     
-=======
-    ∫b = Field(Integral(model.tracers.b))
-    ∫c = Field(Integral(model.tracers.c))
-    compute!(∫b)
-    compute!(∫c)
-
-    # Testing that:
-    # (1) tracers are conserved down to machine precision
-    # (2) vertical velocities are zero at the top surface
-    @test interior(∫b, 1, 1, 1) ≈ interior(∫bᵢ, 1, 1, 1)
-    @test interior(∫c, 1, 1, 1) ≈ interior(∫cᵢ, 1, 1, 1)
-    @test maximum(abs, interior(w, :, :, Nz+1)) < eps(eltype(w))
-
->>>>>>> 5e82c0d2
     return nothing
 end
 
@@ -170,12 +155,6 @@
             Random.seed!(1234)
 
             rtgv = RectilinearGrid(arch; size = (10, 10, 20), x = (0, 100kilometers), y = (-10kilometers, 10kilometers), topology, z = z_stretched)
-<<<<<<< HEAD
-            
-=======
-
-            irtg  = ImmersedBoundaryGrid(rtg,   GridFittedBottom((x, y) -> rand() - 10))
->>>>>>> 5e82c0d2
             irtgv = ImmersedBoundaryGrid(rtgv,  GridFittedBottom((x, y) -> rand() - 10))
             prtgv = ImmersedBoundaryGrid(rtgv, PartialCellBottom((x, y) -> rand() - 10))
 
@@ -213,19 +192,11 @@
 
                     info_msg = info_message(grid, free_surface)
                     @testset "$info_msg" begin
-<<<<<<< HEAD
                         @info "  Testing a $info_msg" 
                         model = HydrostaticFreeSurfaceModel(; grid, 
                                                             free_surface, 
                                                             tracers = (:b, :c), 
                             				    buoyancy = BuoyancyTracer(),
-=======
-                        @info "  Testing a $info_msg"
-                        model = HydrostaticFreeSurfaceModel(; grid,
-                                                            free_surface,
-                                                            tracers = (:b, :c),
-                                                            buoyancy = BuoyancyTracer(),
->>>>>>> 5e82c0d2
                                                             vertical_coordinate = ZStar())
 
                         bᵢ(x, y, z) = x < grid.Lx / 2 ? 0.06 : 0.01
