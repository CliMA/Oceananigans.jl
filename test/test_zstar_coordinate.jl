include("dependencies_for_runtests.jl")

using Random
using Oceananigans: initialize!
using Oceananigans.ImmersedBoundaries: PartialCellBottom
using Oceananigans.Grids: MutableVerticalDiscretization
using Oceananigans.Models: ZStarCoordinate, ZCoordinate

function test_zstar_coordinate(model, Ni, Δt)

    bᵢ = deepcopy(model.tracers.b)
    cᵢ = deepcopy(model.tracers.c)

    ∫bᵢ = Field(Integral(bᵢ))
    ∫cᵢ = Field(Integral(cᵢ))
    compute!(∫bᵢ)
    compute!(∫cᵢ)

    w   = model.velocities.w
    Nz  = model.grid.Nz

    for step in 1:Ni
        time_step!(model, Δt)

        ∫b = Field(Integral(model.tracers.b))
        ∫c = Field(Integral(model.tracers.c))
        compute!(∫b)
        compute!(∫c)

        condition = interior(∫b, 1, 1, 1) ≈ interior(∫bᵢ, 1, 1, 1)
        @test condition
        if !condition
                @info "Stopping early: buoyancy not conserved at step $step"
            break
        end

        condition = interior(∫c, 1, 1, 1) ≈ interior(∫cᵢ, 1, 1, 1)
        @test condition
        if !condition
                @info "Stopping early: c tracer not conserved at step $step"
            break
        end

        condition = maximum(abs, interior(w, :, :, Nz+1)) < eps(eltype(w))
        @test condition
        if !condition
                @info "Stopping early: nonzero vertical velocity at top at step $step"
            break
        end

        # Constancy preservation test
        @test maximum(model.tracers.constant) ≈ 1
        @test minimum(model.tracers.constant) ≈ 1
    end

    return nothing
end

function info_message(grid, free_surface)
    msg1 = "$(typeof(architecture(grid))) "
    msg2 = string(getnamewrapper(grid))
    msg3 = grid isa ImmersedBoundaryGrid ? " on a " * string(getnamewrapper(grid.underlying_grid)) : ""
    msg4 = grid.z.Δᵃᵃᶠ isa Number ? " with uniform spacing" : " with stretched spacing"
    msg5 = grid isa ImmersedBoundaryGrid ? " and $(string(getnamewrapper(grid.immersed_boundary))) immersed boundary" : ""
    msg6 = " using a " * string(getnamewrapper(free_surface))
    return msg1 * msg2 * msg3 * msg4 * msg5 * msg6
end

const C = Center
const F = Face

<<<<<<< HEAD
@testset "ZStar coordinate scaling tests" begin
    @info "Testing ZStar coordinate scalings..."

    z = MutableVerticalDiscretization((-20, 0))

    grid = RectilinearGrid(size = (2, 2, 20),
                              x = (0, 2),
                              y = (0, 1),
                              z = z,
                       topology = (Bounded, Periodic, Bounded))

    grid = ImmersedBoundaryGrid(grid, GridFittedBottom((x, y) -> -10))

    model = HydrostaticFreeSurfaceModel(; grid, free_surface=SplitExplicitFreeSurface(grid; substeps=20))
    @test model.vertical_coordinate isa ZStar

    @test znode(1, 1, 21, grid, C(), C(), F()) == 0
    @test column_depthᶜᶜᵃ(1, 1, grid) == 10
    @test  static_column_depthᶜᶜᵃ(1, 1, grid) == 10

    set!(model, η = [1 1; 2 2])
    set!(model, u = (x, y, z) -> x, v = (x, y, z) -> y)
    update_state!(model)

    @test σⁿ(1, 1, 1, grid, C(), C(), C()) == 11 / 10
    @test σⁿ(2, 1, 1, grid, C(), C(), C()) == 12 / 10

    @test znode(1, 1, 21, grid, C(), C(), F()) == 1
    @test znode(2, 1, 21, grid, C(), C(), F()) == 2
    @test rnode(1, 1, 21, grid, C(), C(), F()) == 0
    @test column_depthᶜᶜᵃ(1, 1, grid) == 11
    @test column_depthᶜᶜᵃ(2, 1, grid) == 12
    @test  static_column_depthᶜᶜᵃ(1, 1, grid) == 10
    @test  static_column_depthᶜᶜᵃ(2, 1, grid) == 10
end

=======
>>>>>>> bd7b6476
@testset "MutableVerticalDiscretization tests" begin
    @info "Testing the MutableVerticalDiscretization in ZCoordinate mode..."

    z = MutableVerticalDiscretization((-20, 0))

    # A mutable immersed grid
    mutable_grid = RectilinearGrid(size=(2, 2, 20), x=(0, 2), y=(0, 1), z=z)
    mutable_grid = ImmersedBoundaryGrid(mutable_grid, GridFittedBottom((x, y) -> -10))

    # A static immersed grid
    static_grid = RectilinearGrid(size=(2, 2, 20), x=(0, 2), y=(0, 1), z=(-20, 0))
    static_grid = ImmersedBoundaryGrid(static_grid, GridFittedBottom((x, y) -> -10))

    # Make sure a model with a MutableVerticalDiscretization but ZCoordinate still runs and
    # the results are the same as a model with a static vertical discretization.
    kw = (; free_surface=ImplicitFreeSurface(), vertical_coordinate=ZCoordinate())
    mutable_model = HydrostaticFreeSurfaceModel(; grid=mutable_grid, kw...)
    static_model  = HydrostaticFreeSurfaceModel(; grid=static_grid, kw...)

    @test mutable_model.vertical_coordinate isa ZCoordinate
    @test static_model.vertical_coordinate isa ZCoordinate

    uᵢ = rand(size(mutable_model.velocities.u)...)
    vᵢ = rand(size(mutable_model.velocities.v)...)

    set!(mutable_model; u=uᵢ, v=vᵢ)
    set!(static_model;  u=uᵢ, v=vᵢ)

    static_sim  = Simulation(static_model;  Δt=1e-3, stop_iteration=100)
    mutable_sim = Simulation(mutable_model; Δt=1e-3, stop_iteration=100)

    run!(mutable_sim)
    run!(static_sim)

    # Check that fields are the same
    um, vm, wm = mutable_model.velocities
    us, vs, ws = static_model.velocities

    @test all(um.data .≈ us.data)
    @test all(vm.data .≈ vs.data)
    @test all(wm.data .≈ ws.data)
    @test all(um.data .≈ us.data)
end

@testset "ZStarCoordinate diffusion test" begin
    Random.seed!(1234)

    # Build a stretched vertical coordinate
    z_static = [i + rand() for i in -15:0]
    z_static[1] = -15
    z_static[end] = 0
    z_moving = MutableVerticalDiscretization(z_static ./ 1.5)

    for arch in archs
        c₀ = rand(15)

        grid_static = RectilinearGrid(arch; size=15, z=z_static, topology=(Flat, Flat, Bounded))
        grid_moving = RectilinearGrid(arch; size=15, z=z_moving, topology=(Flat, Flat, Bounded))

        fill!(grid_moving.z.ηⁿ,   5)
        fill!(grid_moving.z.σᶜᶜ⁻, 1.5)
        fill!(grid_moving.z.σᶜᶜⁿ, 1.5)
        fill!(grid_moving.z.σᶜᶠⁿ, 1.5)
        fill!(grid_moving.z.σᶠᶠⁿ, 1.5)
        fill!(grid_moving.z.σᶠᶜⁿ, 1.5)

        for TD in (ExplicitTimeDiscretization, VerticallyImplicitTimeDiscretization)
            for timestepper in (:QuasiAdamsBashforth2, :SplitRungeKutta3)
                for c_bcs in (NoFluxBoundaryCondition(), FluxBoundaryCondition(0.01), ValueBoundaryCondition(0.01))
                    @info "testing ZStarCoordinate diffusion on $(typeof(arch)) with $TD, $timestepper, and $c_bcs at the top"

                    model_static = HydrostaticFreeSurfaceModel(; grid = grid_static,
                                                                tracers = :c,
                                                                timestepper,
                                                                boundary_conditions = (; c = FieldBoundaryConditions(top=c_bcs)),
                                                                closure = VerticalScalarDiffusivity(TD(), κ=0.1))

                    model_moving = HydrostaticFreeSurfaceModel(; grid = grid_moving,
                                                                tracers = :c,
                                                                timestepper,
                                                                boundary_conditions = (; c = FieldBoundaryConditions(top=c_bcs)),
                                                                closure = VerticalScalarDiffusivity(TD(), κ=0.1))

                    set!(model_static, c = c₀)
                    set!(model_moving, c = c₀)

                    for _ in 1:1000
                        time_step!(model_static, 1.0)
                        time_step!(model_moving, 1.0)
                    end

                    @test all(Array(interior(model_static.tracers.c)) .≈ Array(interior(model_moving.tracers.c)))
                end
            end
        end
    end
end

@testset "ZStarCoordinate tracer conservation testset" begin
    z_stretched = MutableVerticalDiscretization(collect(-20:0))
    topologies  = ((Periodic, Periodic, Bounded),
                   (Periodic, Bounded, Bounded),
                   (Bounded, Periodic, Bounded),
                   (Bounded, Bounded, Bounded))

    for arch in archs
        for topology in topologies
            Random.seed!(1234)

            rtgv = RectilinearGrid(arch; size = (10, 10, 20), x = (0, 100kilometers), y = (-10kilometers, 10kilometers), topology, z = z_stretched)
            irtgv = ImmersedBoundaryGrid(deepcopy(rtgv),  GridFittedBottom((x, y) -> rand() - 10))
            prtgv = ImmersedBoundaryGrid(deepcopy(rtgv), PartialCellBottom((x, y) -> rand() - 10))

            if topology[2] == Bounded
                llgv = LatitudeLongitudeGrid(arch; size = (10, 10, 20), latitude = (0, 1), longitude = (0, 1), topology, z = z_stretched)

                illgv = ImmersedBoundaryGrid(deepcopy(llgv),  GridFittedBottom((x, y) -> rand() - 10))
                pllgv = ImmersedBoundaryGrid(deepcopy(llgv), PartialCellBottom((x, y) -> rand() - 10))

                # TODO: Partial cell bottom are broken at the moment and do not account for the Δz in the volumes
                # and vertical areas (see https://github.com/CliMA/Oceananigans.jl/issues/3958)
                # When this is issue is fixed we can add the partial cells to the testing.
                grids = [llgv, rtgv, illgv, irtgv] # , pllgv, prtgv]
            else
                grids = [rtgv, irtgv] #, prtgv]
            end

            for grid in grids
                split_free_surface    = SplitExplicitFreeSurface(grid; cfl = 0.75)
                implicit_free_surface = ImplicitFreeSurface()
                explicit_free_surface = ExplicitFreeSurface()

                for free_surface in [split_free_surface, implicit_free_surface, explicit_free_surface]

                    # TODO: There are parameter space issues with ImplicitFreeSurface and a immersed LatitudeLongitudeGrid
                    # For the moment we are skipping these tests.
                    if (arch isa GPU) &&
                       (free_surface isa ImplicitFreeSurface) &&
                       (grid isa ImmersedBoundaryGrid) &&
                       (grid.underlying_grid isa LatitudeLongitudeGrid)

                        @info "  Skipping $(info_message(grid, free_surface)) because of parameter space issues"
                        continue
                    end

                    info_msg = info_message(grid, free_surface)
                    @testset "$info_msg" begin
                        @info "  Testing a $info_msg..."
                        model = HydrostaticFreeSurfaceModel(; grid,
                                                            free_surface,
                                                            tracers = (:b, :c, :constant),
                            				                buoyancy = BuoyancyTracer(),
                                                            vertical_coordinate = ZStarCoordinate(grid))

                        bᵢ(x, y, z) = x < grid.Lx / 2 ? 0.06 : 0.01

                        set!(model, c = (x, y, z) -> rand(), b = bᵢ, constant = 1)

                        Δt = free_surface isa ExplicitFreeSurface ? 10 : 2minutes
                        test_zstar_coordinate(model, 100, Δt)
                    end
                end
            end
        end
<<<<<<< HEAD
    
        @info "  Testing a ZStar and Runge Kutta 3rd order time stepping..."
=======

        @info "  Testing a ZStarCoordinate and Runge-Kutta 3rd order time stepping"
>>>>>>> bd7b6476

        topology = topologies[2]
        rtg  = RectilinearGrid(arch; size=(10, 10, 20), x=(0, 100kilometers), y=(-10kilometers, 10kilometers), topology, z=z_stretched)
        llg  = LatitudeLongitudeGrid(arch; size=(10, 10, 20), latitude=(0, 1), longitude=(0, 1), topology, z=z_stretched)
        irtg = ImmersedBoundaryGrid(deepcopy(rtg), GridFittedBottom((x, y) -> rand()-10))
        illg = ImmersedBoundaryGrid(deepcopy(llg), GridFittedBottom((x, y) -> rand()-10))

        for grid in [rtg, llg, irtg, illg]
            split_free_surface = SplitExplicitFreeSurface(grid; substeps=50)
            model = HydrostaticFreeSurfaceModel(; grid,
                                                free_surface = split_free_surface,
                                                tracers = (:b, :c, :constant),
                                                timestepper = :SplitRungeKutta3,
                                                buoyancy = BuoyancyTracer(),
                                                vertical_coordinate = ZStarCoordinate(grid))

            bᵢ(x, y, z) = x < grid.Lx / 2 ? 0.06 : 0.01

            set!(model, c = (x, y, z) -> rand(), b = bᵢ, constant = 1)

            Δt = 2minutes
            test_zstar_coordinate(model, 100, Δt)
        end

        @testset "TripolarGrid ZStarCoordinate tracer conservation tests" begin
            @info "Testing a ZStarCoordinate coordinate with a Tripolar grid on $(arch)..."

            grid = TripolarGrid(arch; size = (20, 20, 20), z = z_stretched)

            # Code credit:
            # https://github.com/PRONTOLab/GB-25/blob/682106b8487f94da24a64d93e86d34d560f33ffc/src/model_utils.jl#L65
            function mtn₁(λ, φ)
                λ₁ = 70
                φ₁ = 55
                dφ = 5
                return exp(-((λ - λ₁)^2 + (φ - φ₁)^2) / 2dφ^2)
            end

            function mtn₂(λ, φ)
                λ₁ = 70
                λ₂ = λ₁ + 180
                φ₂ = 55
                dφ = 5
                return exp(-((λ - λ₂)^2 + (φ - φ₂)^2) / 2dφ^2)
            end

            zb = - 20
            h  = - zb + 10
            gaussian_islands(λ, φ) = zb + h * (mtn₁(λ, φ) + mtn₂(λ, φ))

            grid = ImmersedBoundaryGrid(grid, GridFittedBottom(gaussian_islands))
            free_surface = SplitExplicitFreeSurface(grid; substeps=10)

            model = HydrostaticFreeSurfaceModel(; grid,
                                                  free_surface,
                                                  tracers = (:b, :c, :constant),
                                                  buoyancy = BuoyancyTracer(),
                                                  vertical_coordinate = ZStarCoordinate(grid))

            bᵢ(x, y, z) = y < 0 ? 0.06 : 0.01

            # Instead of initializing with random velocities, infer them from a random initial streamfunction
            # to ensure the velocity field is divergence-free at initialization.
            ψ = Field{Face, Face, Center}(grid)

	    mean_xspacing = mean(xspacings(grid, Face(), Face(), Center()))
            mean_yspacing = mean(yspacings(grid, Face(), Face(), Center()))
            Δ = mean((mean_xspacing, mean_yspacing))
	    U = 1

	    # Set streamfunction amplitude to Δ * U to yield velocities of order U.
            set!(ψ, U * Δ * rand(size(ψ)...))
            uᵢ = ∂y(ψ)
            vᵢ = -∂x(ψ)

            set!(model, c = (x, y, z) -> rand(), u = uᵢ, v = vᵢ, b = bᵢ, constant = 1)

            Δt = 2minutes
            test_zstar_coordinate(model, 300, Δt)
        end
    end
end<|MERGE_RESOLUTION|>--- conflicted
+++ resolved
@@ -69,45 +69,6 @@
 const C = Center
 const F = Face
 
-<<<<<<< HEAD
-@testset "ZStar coordinate scaling tests" begin
-    @info "Testing ZStar coordinate scalings..."
-
-    z = MutableVerticalDiscretization((-20, 0))
-
-    grid = RectilinearGrid(size = (2, 2, 20),
-                              x = (0, 2),
-                              y = (0, 1),
-                              z = z,
-                       topology = (Bounded, Periodic, Bounded))
-
-    grid = ImmersedBoundaryGrid(grid, GridFittedBottom((x, y) -> -10))
-
-    model = HydrostaticFreeSurfaceModel(; grid, free_surface=SplitExplicitFreeSurface(grid; substeps=20))
-    @test model.vertical_coordinate isa ZStar
-
-    @test znode(1, 1, 21, grid, C(), C(), F()) == 0
-    @test column_depthᶜᶜᵃ(1, 1, grid) == 10
-    @test  static_column_depthᶜᶜᵃ(1, 1, grid) == 10
-
-    set!(model, η = [1 1; 2 2])
-    set!(model, u = (x, y, z) -> x, v = (x, y, z) -> y)
-    update_state!(model)
-
-    @test σⁿ(1, 1, 1, grid, C(), C(), C()) == 11 / 10
-    @test σⁿ(2, 1, 1, grid, C(), C(), C()) == 12 / 10
-
-    @test znode(1, 1, 21, grid, C(), C(), F()) == 1
-    @test znode(2, 1, 21, grid, C(), C(), F()) == 2
-    @test rnode(1, 1, 21, grid, C(), C(), F()) == 0
-    @test column_depthᶜᶜᵃ(1, 1, grid) == 11
-    @test column_depthᶜᶜᵃ(2, 1, grid) == 12
-    @test  static_column_depthᶜᶜᵃ(1, 1, grid) == 10
-    @test  static_column_depthᶜᶜᵃ(2, 1, grid) == 10
-end
-
-=======
->>>>>>> bd7b6476
 @testset "MutableVerticalDiscretization tests" begin
     @info "Testing the MutableVerticalDiscretization in ZCoordinate mode..."
 
@@ -272,13 +233,8 @@
                 end
             end
         end
-<<<<<<< HEAD
-    
-        @info "  Testing a ZStar and Runge Kutta 3rd order time stepping..."
-=======
 
         @info "  Testing a ZStarCoordinate and Runge-Kutta 3rd order time stepping"
->>>>>>> bd7b6476
 
         topology = topologies[2]
         rtg  = RectilinearGrid(arch; size=(10, 10, 20), x=(0, 100kilometers), y=(-10kilometers, 10kilometers), topology, z=z_stretched)
