--- conflicted
+++ resolved
@@ -2,9 +2,6 @@
 
 using Oceananigans.Utils: Time
 using Oceananigans.Fields: indices, interpolate!
-<<<<<<< HEAD
-using Oceananigans.OutputReaders: Cyclical, Clamp, save_field_time_series
-=======
 using Oceananigans.OutputReaders: Cyclical, Clamp, Linear
 using Random
 
@@ -26,7 +23,6 @@
 
     return simulation.output_writers[:constant_fields].filepath
 end
->>>>>>> 0906f8b9
 
 function generate_some_interesting_simulation_data(Nx, Ny, Nz; architecture=CPU())
     grid = RectilinearGrid(architecture, size=(Nx, Ny, Nz), extent=(64, 64, 32))
