include("dependencies_for_runtests.jl")

using Oceananigans.AbstractOperations: UnaryOperation, Derivative, BinaryOperation, MultiaryOperation
using Oceananigans.AbstractOperations: KernelFunctionOperation
using Oceananigans.Operators: ℑxyᶜᶠᵃ, ℑxyᶠᶜᵃ
using Oceananigans.Fields: compute_at!
using Oceananigans.BuoyancyModels: BuoyancyField

function compute_derivative(model, ∂)
    T, S = model.tracers
    parent(S) .= π
    @compute ∂S = Field(∂(S))
    result = Array(interior(∂S))
    return all(result .≈ zero(model.grid))
end

function compute_unary(unary, model)
    set!(model; S=π)
    T, S = model.tracers
    @compute uS = Field(unary(S), data=model.pressures.pHY′.data)
    result = Array(interior(uS))
    return all(result .≈ unary(eltype(model.grid)(π)))
end

function compute_plus(model)
    set!(model; S=π, T=42)
    T, S = model.tracers
    @compute ST = Field(S + T, data=model.pressures.pHY′.data)
    result = Array(interior(ST))
    return all(result .≈ eltype(model.grid)(π + 42))
end

function compute_many_plus(model)
    set!(model; u=2, S=π, T=42)
    T, S = model.tracers
    u, v, w = model.velocities
    @compute uTS = Field(@at((Center, Center, Center), u + T + S))
    result = Array(interior(uTS))
    return all(result .≈ eltype(model.grid)(2 + π + 42))
end

function compute_minus(model)
    set!(model; S=π, T=42)
    T, S = model.tracers
    @compute ST = Field(S - T, data=model.pressures.pHY′.data)
    result = Array(interior(ST))
    return all(result .≈ eltype(model.grid)(π - 42))
end

function compute_times(model)
    set!(model; S=π, T=42)
    T, S = model.tracers
    @compute ST = Field(S * T, data=model.pressures.pHY′.data)
    result = Array(interior(ST))
    return all(result .≈ eltype(model.grid)(π * 42))
end

function compute_kinetic_energy(model)
    u, v, w = model.velocities
    set!(u, 1)
    set!(v, 2)
    set!(w, 3)

    kinetic_energy_operation = @at (Center, Center, Center) (u^2 + v^2 + w^2) / 2
    @compute kinetic_energy = Field(kinetic_energy_operation, data=model.pressures.pHY′.data)

    return all(interior(kinetic_energy, 2:3, 2:3, 2:3) .≈ 7)
end

function horizontal_average_of_plus(model)
    Ny, Nz = model.grid.Ny, model.grid.Nz

    S₀(x, y, z) = sin(π * z)
    T₀(x, y, z) = 42 * z
    set!(model; S=S₀, T=T₀)
    T, S = model.tracers

    @compute ST = Field(Average(S + T, dims=(1, 2)))

    @test ST.operand isa Reduction

    zC = znodes(model.grid, Center())
    correct_profile = @. sin(π * zC) + 42 * zC
    computed_profile = Array(interior(ST, 1, 1, :))

    return all(computed_profile .≈ correct_profile)
end

function zonal_average_of_plus(model)
    Ny, Nz = model.grid.Ny, model.grid.Nz

    S₀(x, y, z) = sin(π * z) * sin(π * y)
    T₀(x, y, z) = 42 * z + y^2
    set!(model; S=S₀, T=T₀)
    T, S = model.tracers

    @compute ST = Field(Average(S + T, dims=1))

    _, yC, zC = nodes(model.grid, Center(), Center(), Center(); reshape=true)

    correct_slice = @. sin(π * zC) * sin(π * yC) + 42 * zC + yC^2
    computed_slice = Array(interior(ST, 1, :, :))

    return all(computed_slice .≈ view(correct_slice, 1, :, :))
end

function volume_average_of_times(model)
    Ny, Nz = model.grid.Ny, model.grid.Nz

    S₀(x, y, z) = 1 + sin(2π * x)
    T₀(x, y, z) = y
    set!(model; S=S₀, T=T₀)
    T, S = model.tracers

    @compute ST = Field(Average(S * T, dims=(1, 2, 3)))
    result = CUDA.@allowscalar ST[1, 1, 1]

    return result ≈ 0.5
end

function horizontal_average_of_minus(model)
    Ny, Nz = model.grid.Ny, model.grid.Nz

    S₀(x, y, z) = sin(π * z)
    T₀(x, y, z) = 42 * z
    set!(model; S=S₀, T=T₀)
    T, S = model.tracers

    @compute ST = Field(Average(S - T, dims=(1, 2)))

    zC = znodes(model.grid, Center())
    correct_profile = @. sin(π * zC) - 42 * zC
    computed_profile = Array(interior(ST, 1, 1, 1:Nz))

    return all(computed_profile .≈ correct_profile)
end

function horizontal_average_of_times(model)
    Ny, Nz = model.grid.Ny, model.grid.Nz

    S₀(x, y, z) = sin(π*z)
    T₀(x, y, z) = 42*z
    set!(model; S=S₀, T=T₀)
    T, S = model.tracers

    @compute ST = Field(Average(S * T, dims=(1, 2)))

    zC = znodes(model.grid, Center())
    correct_profile = @. sin(π * zC) * 42 * zC
    computed_profile = Array(interior(ST, 1, 1, 1:Nz))

    return all(computed_profile .≈ correct_profile)
end

function multiplication_and_derivative_ccf(model)
    Ny, Nz = model.grid.Ny, model.grid.Nz

    w₀(x, y, z) = sin(π * z)
    T₀(x, y, z) = 42 * z
    set!(model; enforce_incompressibility=false, w=w₀, T=T₀)

    w = model.velocities.w
    T = model.tracers.T

    @compute wT = Field(Average(w * ∂z(T), dims=(1, 2)))

    zF = znodes(model.grid, Face())
    correct_profile = @. 42 * sin(π * zF)
    computed_profile = Array(interior(wT, 1, 1, 1:Nz))

    # Omit boundaries
    return all(computed_profile[2:Nz] .≈ correct_profile[2:Nz])
end

const C = Center
const F = Face

function multiplication_and_derivative_ccc(model)
    Ny, Nz = model.grid.Ny, model.grid.Nz

    w₀(x, y, z) = sin(π*z)
    T₀(x, y, z) = 42*z
    set!(model; enforce_incompressibility=false, w=w₀, T=T₀)

    w = model.velocities.w
    T = model.tracers.T

    wT_ccc = @at (C, C, C) w * ∂z(T)
    @compute wT_ccc_avg = Field(Average(wT_ccc, dims=(1, 2)))

    zF = znodes(model.grid, Face())
    sinusoid = sin.(π * zF)
    interped_sin = [(sinusoid[k] + sinusoid[k+1]) / 2 for k in 1:model.grid.Nz]
    correct_profile = interped_sin .* 42

    result = Array(interior(wT_ccc_avg))

    # Omit boundary-adjacent points from comparison
    return all(result[1, 1, 2:Nz-1] .≈ correct_profile[2:Nz-1])
end

function computation_including_boundaries(arch)
    topo = (Periodic, Bounded, Bounded)
    grid = RectilinearGrid(arch, topology=topo, size=(13, 17, 19), extent=(1, 1, 1))
    model = NonhydrostaticModel(; grid)

    u, v, w = model.velocities
    parent(u) .= 1 + rand()
    parent(v) .= 2 + rand()
    parent(w) .= 3 + rand()

    op = @at (Center, Face, Face) u * v * w
    @compute uvw = Field(op)

    return all(interior(uvw) .!= 0)
end

function operations_with_computed_field(model)
    u, v, w = model.velocities
    uv = Field(u * v)
    @compute uvw = Field(uv * w)
    return true
end

function operations_with_averaged_field(model)
    u, v, w = model.velocities
    UV = Field(Average(u * v, dims=(1, 2)))
    wUV = Field(w * UV)
    compute!(wUV)
    return true
end

function computations_with_buoyancy_field(arch, buoyancy)
    grid = RectilinearGrid(arch, size=(1, 1, 1), extent=(1, 1, 1))
    tracers = buoyancy isa BuoyancyTracer ? :b : (:T, :S)
    model = NonhydrostaticModel(grid=grid,
                                tracers=tracers, buoyancy=buoyancy)

    b = BuoyancyField(model)
    u, v, w = model.velocities

    compute!(b)

    ub = Field(b * u)
    vb = Field(b * v)
    wb = Field(b * w)

    compute!(ub)
    compute!(vb)
    compute!(wb)

    return true # test that it doesn't error
end

function computations_with_averaged_fields(model)
    u, v, w, T, S = fields(model)

    set!(model, enforce_incompressibility = false, u = (x, y, z) -> z, v = 2, w = 3)

    # Two ways to compute turbulent kinetic energy
    U = Field(Average(u, dims=(1, 2)))
    V = Field(Average(v, dims=(1, 2)))

    tke_op = @at (Center, Center, Center) ((u - U)^2  + (v - V)^2 + w^2) / 2
    tke = Field(tke_op)
    compute!(tke)

    return all(interior(tke, 2:3, 2:3, 2:3) .== 9/2)
end

function computations_with_averaged_field_derivative(model)

    set!(model, enforce_incompressibility = false, u = (x, y, z) -> z, v = 2, w = 3)

    u, v, w, T, S = fields(model)

    # Two ways to compute turbulent kinetic energy
    U = Field(Average(u, dims=(1, 2)))
    V = Field(Average(v, dims=(1, 2)))

    # This tests a vertical derivative of an Averaged Field
    shear_production_op = @at (Center, Center, Center) u * w * ∂z(U)
    shear = Field(shear_production_op)
    compute!(shear)

    set!(model, T = (x, y, z) -> 3 * z)

    return all(interior(shear, 2:3, 2:3, 2:3) .== interior(T, 2:3, 2:3, 2:3))
end

function computations_with_computed_fields(model)
    u, v, w, T, S = fields(model)

    set!(model, enforce_incompressibility = false, u = (x, y, z) -> z, v = 2, w = 3)

    # Two ways to compute turbulent kinetic energy
    U = Field(Average(u, dims=(1, 2)))
    V = Field(Average(v, dims=(1, 2)))

    u′ = Field(u - U)
    v′ = Field(v - V)

    tke_op = @at (Center, Center, Center) (u′^2  + v′^2 + w^2) / 2
    tke = Field(tke_op)
    compute!(tke)

    return all(interior(tke, 2:3, 2:3, 2:3) .== 9/2)
end

for arch in archs
    A = typeof(arch)
    @testset "Computed Fields [$A]" begin
        @info "  Testing computed Fields [$A]..."

        gravitational_acceleration = 1
        equation_of_state = LinearEquationOfState(thermal_expansion=1, haline_contraction=1)
        buoyancy = SeawaterBuoyancy(; gravitational_acceleration, equation_of_state)

        underlying_grid = RectilinearGrid(arch, size=(4, 4, 4), extent=(1, 1, 1), topology=(Periodic, Periodic, Bounded))
        bottom(x, y) = -2 # below the grid!
        immersed_grid = ImmersedBoundaryGrid(underlying_grid, GridFittedBottom(bottom))

        for grid in (underlying_grid, immersed_grid)
            G = typeof(grid).name.wrapper
            model = NonhydrostaticModel(; grid, buoyancy, tracers = (:T, :S))

            @testset "Instantiating and computing computed fields [$A, $G]" begin
                @info "  Testing computed Field instantiation and computation [$A, $G]..."
                c = CenterField(grid)
                c² = compute!(Field(c^2))
                @test c² isa Field

                # Test indices
                indices = [(:, :, :), (1, :, :), (:, :, grid.Nz), (2:4, 3, 5)]
                sizes   = [(4, 4, 4), (1, 4, 4), (4, 4, 1),       (3, 1, 1)]
                for (ii, sz) in zip(indices, sizes)
                    c² = compute!(Field(c^2; indices=ii))
                    @test size(interior(c²)) === sz
                end
            end

            @testset "Derivative computations [$A, $G]" begin
                @info "      Testing correctness of compute! derivatives..."
                @test compute_derivative(model, ∂x)
                @test compute_derivative(model, ∂y)
                @test compute_derivative(model, ∂z)
            end

            @testset "Unary computations [$A, $G]" begin
                @info "      Testing correctness of compute! unary operations..."
                for unary in (sqrt, sin, cos, exp, tanh)
                    @test compute_unary(unary, model)
                end
            end

            @testset "Binary computations [$A, $G]" begin
                @info "      Testing correctness of compute! binary operations..."
                @test compute_plus(model)
                @test compute_minus(model)
                @test compute_times(model)

                # Basic compilation test for nested BinaryOperations...
                u, v, w = model.velocities
                @test try compute!(Field(u + v - w)); true; catch; false; end
            end

            @testset "Multiary computations [$A, $G]" begin
                @info "      Testing correctness of compute! multiary operations..."
                @test compute_many_plus(model)

                @info "      Testing correctness of compute! kinetic energy..."
                @test compute_kinetic_energy(model)
            end

            @testset "Computations with KernelFunctionOperation [$A, $G]" begin
                @test begin
                    @inline trivial_kernel_function(i, j, k, grid) = 1
                    op = KernelFunctionOperation{Center, Center, Center}(trivial_kernel_function, grid)
                    f = Field(op)
                    compute!(f)
                    f isa Field && f.operand === op
                end

                @test begin
                    @inline trivial_parameterized_kernel_function(i, j, k, grid, μ) = μ
                    op = KernelFunctionOperation{Center, Center, Center}(trivial_parameterized_kernel_function, grid, 0.1)
                    f = Field(op)
                    compute!(f)
                    f isa Field && f.operand === op
                end

                ϵ(x, y, z) = 2rand() - 1
                set!(model, u=ϵ, v=ϵ)
                u, v, w = model.velocities
                ζ_op = KernelFunctionOperation{Face, Face, Center}(ζ₃ᶠᶠᶜ, grid, u, v)

                ζ = Field(ζ_op) # identical to `VerticalVorticityField`
                compute!(ζ)
                @test ζ isa Field && ζ.operand.kernel_function === ζ₃ᶠᶠᶜ

                ζxy = Field(ζ_op, indices=(:, :, 1))
                compute!(ζxy)
                @test all(interior(ζxy, :, :, 1) .== interior(ζ, :, :, 1))

                ζxz = Field(ζ_op, indices=(:, 1, :))
                compute!(ζxz)
                @test all(interior(ζxz, :, 1, :) .== interior(ζ, :, 1, :))

                ζyz = Field(ζ_op, indices=(1, :, :))
                compute!(ζyz)
                @test all(interior(ζyz, 1, :, :) .== interior(ζ, 1, :, :))
            end

            @testset "Operations with computed Fields [$A, $G]" begin
                @info "      Testing operations with computed Fields..."
                @test operations_with_computed_field(model)
            end

            @testset "Horizontal averages of operations [$A, $G]" begin
                @info "      Testing horizontal averages..."
                @test horizontal_average_of_plus(model)
                @test horizontal_average_of_minus(model)
                @test horizontal_average_of_times(model)

                @test multiplication_and_derivative_ccf(model)
                @test multiplication_and_derivative_ccc(model)
            end

            @testset "Zonal averages of operations [$A, $G]" begin
                @info "      Testing zonal averages..."
                @test zonal_average_of_plus(model)
            end

            @testset "Volume averages of operations [$A, $G]" begin
                @info "      Testing volume averages..."
                @test volume_average_of_times(model)
            end

            @testset "Field boundary conditions [$A, $G]" begin
                @info "      Testing boundary conditions for Field..."

                set!(model; S=π, T=42)
                T, S = model.tracers

                @compute ST = Field(S + T, data=model.pressures.pHY′.data)

                Nx, Ny, Nz = size(model.grid)
                Hx, Hy, Hz = halo_size(model.grid)

                # Periodic xy
                ii = 1+Hx:Nx+Hx
                jj = 1+Hy:Ny+Hy
                kk = 1+Hz:Nz+Hz
                @test all(view(parent(ST), Hx, jj, kk) .== view(parent(ST), Nx+1+Hx, jj, kk))
                @test all(view(parent(ST), ii, Hy, kk) .== view(parent(ST), ii, Ny+1+Hy, kk))
                
                # Bounded z
                @test all(view(parent(ST), ii, jj, Hz)    .== view(parent(ST), ii, jj, 1+Hz))
                @test all(view(parent(ST), ii, jj, Nz+Hz) .== view(parent(ST), ii, jj, Nz+1+Hz))

                @compute ST_face = Field(@at (Center, Center, Face) S * T)

                # These are initially 0 and remain 0
                @test all(view(parent(ST_face), ii, jj, Hz) .== 0)
                @test all(view(parent(ST_face), ii, jj, Nz+2+Hz) .== 0)
            end

            @testset "Operations with Averaged Field [$A, $G]" begin
                @info "      Testing operations with Averaged Field..."

                T, S = model.tracers
                TS = Field(Average(T * S, dims=(1, 2)))
                @test operations_with_averaged_field(model)
            end

            @testset "Compute! on faces along bounded dimensions" begin
                @info "      Testing compute! on faces along bounded dimensions..."
                @test computation_including_boundaries(arch)
            end

            EquationsOfState = (LinearEquationOfState, SeawaterPolynomials.RoquetEquationOfState,
                                SeawaterPolynomials.TEOS10EquationOfState)

            buoyancies = (BuoyancyTracer(), SeawaterBuoyancy(),
                          (SeawaterBuoyancy(equation_of_state=eos()) for eos in EquationsOfState)...)

            for buoyancy in buoyancies
                @testset "Computations with BuoyancyFields [$A, $G, $(typeof(buoyancy).name.wrapper)]" begin
                    @info "      Testing computations with BuoyancyField " *
                          "[$A, $G, $(typeof(buoyancy).name.wrapper)]..."

                    @test computations_with_buoyancy_field(arch, buoyancy)
                end
            end

            @testset "Computations with Averaged Fields [$A, $G]" begin
                @info "      Testing computations with Averaged Field [$A, $G]..."

                @test computations_with_averaged_field_derivative(model)

                u, v, w = model.velocities

                set!(model, enforce_incompressibility = false, u = (x, y, z) -> z, v = 2, w = 3)

                # A few ways to compute turbulent kinetic energy
                U = Field(Average(u, dims=(1, 2)))
                V = Field(Average(v, dims=(1, 2)))

                # Build up compilation tests incrementally...
                u_prime              = u - U
                u_prime_ccc          = @at (Center, Center, Center) u - U
                u_prime_squared      = (u - U)^2
                u_prime_squared_ccc  = @at (Center, Center, Center) (u - U)^2
                horizontal_twice_tke = (u - U)^2 + (v - V)^2
                horizontal_tke       = ((u - U)^2 + (v - V)^2) / 2
                horizontal_tke_ccc   = @at (Center, Center, Center) ((u - U)^2 + (v - V)^2) / 2
                twice_tke            = (u - U)^2  + (v - V)^2 + w^2
                tke                  = ((u - U)^2  + (v - V)^2 + w^2) / 2
                tke_ccc              = @at (Center, Center, Center) ((u - U)^2  + (v - V)^2 + w^2) / 2

                compute!(Field(u_prime             ))
                compute!(Field(u_prime_ccc         ))
                compute!(Field(u_prime_squared     ))
                compute!(Field(u_prime_squared_ccc ))
                compute!(Field(horizontal_twice_tke))
                compute!(Field(horizontal_tke      ))
                compute!(Field(twice_tke           ))
<<<<<<< HEAD

                compute!(Field(horizontal_tke_ccc  ))
                compute!(Field(tke                 ))

                computed_tke = Field(tke_ccc)
                compute!(computed_tke)
                @test all(interior(computed_tke, 2:3, 2:3, 2:3) .== 9/2)

                tke_window = Field(tke_ccc, indices=(2:3, 2:3, 2:3))
                @test try compute!(tke_window); true; catch; false; end
                @test all(interior(tke_window) .== 9/2)
=======
                compute!(Field(horizontal_tke_ccc  ))

                computed_tke = Field(tke_ccc)

                tke_window = Field(tke_ccc, indices=(2:3, 2:3, 2:3))
                if (grid isa ImmersedBoundaryGrid) & (arch==GPU())
                    @test_broken try compute!(computed_tke); true; catch; false end
                    @test_broken try compute!(Field(tke)); true; catch; false; end
                    @test_broken try compute!(tke_window); true; catch; false; end
                    @test_broken all(interior(computed_tke, 2:3, 2:3, 2:3) .== 9/2)
                    @test_broken all(interior(tke_window) .== 9/2)
                else                    
                    @test try compute!(computed_tke); true; catch; false end
                    @test try compute!(Field(tke)); true; catch; false; end
                    @test try compute!(tke_window); true; catch; false; end
                    @test all(interior(computed_tke, 2:3, 2:3, 2:3) .== 9/2)
                    @test all(interior(tke_window) .== 9/2)
                end
>>>>>>> 03c7eaa1

                # Computations along slices
                tke_xy = Field(tke_ccc, indices=(:, :, 2))
                tke_xz = Field(tke_ccc, indices=(2:3, 2, 2:3))
                tke_yz = Field(tke_ccc, indices=(2, 2:3, 2:3))
                tke_x = Field(tke_ccc, indices=(2:3, 2, 2))

<<<<<<< HEAD
                @test try compute!(tke_xz); true; catch; false; end
                @test all(interior(tke_xz) .== 9/2)

                @test try compute!(tke_yz); true; catch; false; end
                @test all(interior(tke_yz) .== 9/2)
=======
                if (grid isa ImmersedBoundaryGrid) & (arch==GPU())
                    @test_broken try compute!(tke_xy); true; catch; false; end
                    @test_broken all(interior(tke_xy, 2:3, 2:3, 1) .== 9/2)
    
                    @test_broken try compute!(tke_xz); true; catch; false; end
                    @test_broken all(interior(tke_xz) .== 9/2)

                    @test_broken try compute!(tke_yz); true; catch; false; end
                    @test_broken all(interior(tke_yz) .== 9/2)

                    @test_broken try compute!(tke_x); true; catch; false; end
                    @test_broken all(interior(tke_x) .== 9/2)
                else
                    @test try compute!(tke_xy); true; catch; false; end
                    @test all(interior(tke_xy, 2:3, 2:3, 1) .== 9/2)
    
                    @test try compute!(tke_xz); true; catch; false; end
                    @test all(interior(tke_xz) .== 9/2)
>>>>>>> 03c7eaa1

                @test try compute!(tke_x); true; catch; false; end
                @test all(interior(tke_x) .== 9/2)
            end

            @testset "Computations with Fields [$A, $G]" begin
                @info "      Testing computations with Field [$A, $G]..."
                @test computations_with_computed_fields(model)
            end

            @testset "Conditional computation of Field and BuoyancyField [$A, $G]" begin
                @info "      Testing conditional computation of Field and BuoyancyField " *
                      "[$A, $G]..."

                set!(model, u=2, v=0, w=0, T=3, S=0)
                u, v, w, T, S = fields(model)

                uT = Field(u * T)

                α = model.buoyancy.model.equation_of_state.thermal_expansion
                g = model.buoyancy.model.gravitational_acceleration
                b = BuoyancyField(model)

                compute_at!(uT, 1.0)
                compute_at!(b, 1.0)
                @test all(interior(uT) .== 6)
                @test all(interior(b) .== g * α * 3)

                set!(model, u=2, T=4)
                compute_at!(uT, 1.0)
                compute_at!(b, 1.0)
                @test all(interior(uT) .== 6)
                @test all(interior(b) .== g * α * 3)

                compute_at!(uT, 2.0)
                compute_at!(b, 2.0)
                @test all(interior(uT) .== 8)
                @test all(interior(b) .== g * α * 4)
            end
        end
    end
end
<|MERGE_RESOLUTION|>--- conflicted
+++ resolved
@@ -525,19 +525,6 @@
                 compute!(Field(horizontal_twice_tke))
                 compute!(Field(horizontal_tke      ))
                 compute!(Field(twice_tke           ))
-<<<<<<< HEAD
-
-                compute!(Field(horizontal_tke_ccc  ))
-                compute!(Field(tke                 ))
-
-                computed_tke = Field(tke_ccc)
-                compute!(computed_tke)
-                @test all(interior(computed_tke, 2:3, 2:3, 2:3) .== 9/2)
-
-                tke_window = Field(tke_ccc, indices=(2:3, 2:3, 2:3))
-                @test try compute!(tke_window); true; catch; false; end
-                @test all(interior(tke_window) .== 9/2)
-=======
                 compute!(Field(horizontal_tke_ccc  ))
 
                 computed_tke = Field(tke_ccc)
@@ -556,7 +543,6 @@
                     @test all(interior(computed_tke, 2:3, 2:3, 2:3) .== 9/2)
                     @test all(interior(tke_window) .== 9/2)
                 end
->>>>>>> 03c7eaa1
 
                 # Computations along slices
                 tke_xy = Field(tke_ccc, indices=(:, :, 2))
@@ -564,13 +550,6 @@
                 tke_yz = Field(tke_ccc, indices=(2, 2:3, 2:3))
                 tke_x = Field(tke_ccc, indices=(2:3, 2, 2))
 
-<<<<<<< HEAD
-                @test try compute!(tke_xz); true; catch; false; end
-                @test all(interior(tke_xz) .== 9/2)
-
-                @test try compute!(tke_yz); true; catch; false; end
-                @test all(interior(tke_yz) .== 9/2)
-=======
                 if (grid isa ImmersedBoundaryGrid) & (arch==GPU())
                     @test_broken try compute!(tke_xy); true; catch; false; end
                     @test_broken all(interior(tke_xy, 2:3, 2:3, 1) .== 9/2)
@@ -589,10 +568,13 @@
     
                     @test try compute!(tke_xz); true; catch; false; end
                     @test all(interior(tke_xz) .== 9/2)
->>>>>>> 03c7eaa1
-
-                @test try compute!(tke_x); true; catch; false; end
-                @test all(interior(tke_x) .== 9/2)
+
+                    @test try compute!(tke_yz); true; catch; false; end
+                    @test all(interior(tke_yz) .== 9/2)
+
+                    @test try compute!(tke_x); true; catch; false; end
+                    @test all(interior(tke_x) .== 9/2)
+                end
             end
 
             @testset "Computations with Fields [$A, $G]" begin
