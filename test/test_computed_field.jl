--- conflicted
+++ resolved
@@ -448,18 +448,12 @@
                 Hx, Hy, Hz = halo_size(model.grid)
 
                 # Periodic xy
-<<<<<<< HEAD
-                @test all(ST.data[0, 1:Ny, 1:Nz]  .== ST.data[Nx+1, 1:Ny, 1:Nz])
-                @test all(ST.data[1:Nx, 0, 1:Nz]  .== ST.data[1:Nx, Ny+1, 1:Nz])
-
-=======
                 ii = 1+Hx:Nx+Hx
                 jj = 1+Hy:Ny+Hy
                 kk = 1+Hz:Nz+Hz
                 @test all(view(parent(ST), Hx, jj, kk) .== view(parent(ST), Nx+1+Hx, jj, kk))
                 @test all(view(parent(ST), ii, Hy, kk) .== view(parent(ST), ii, Ny+1+Hy, kk))
                 
->>>>>>> 3676a718
                 # Bounded z
                 @test all(view(parent(ST), ii, jj, Hz)    .== view(parent(ST), ii, jj, 1+Hz))
                 @test all(view(parent(ST), ii, jj, Nz+Hz) .== view(parent(ST), ii, jj, Nz+1+Hz))
