--- conflicted
+++ resolved
@@ -49,17 +49,10 @@
     end
 
     # initialize variables with randomish values
-<<<<<<< HEAD
     Tᵢ = 1e-4 .* R .+ 20 * (1 .+ z ./ grid.Lz) # stratified fluid
     Sᵢ = 1e-4 .* R .+ 35
     uᵢ = 1e-3 .* R
     vᵢ = 1e-3 .* R
-=======
-    Tᵢ = 1e-4 .* R .+ 20
-    Sᵢ = 1e-4 .* R .+ 35
-    uᵢ = 1e-6 .* R
-    vᵢ = 1e-6 .* R
->>>>>>> 93d9a44a
     
     set!(model, T=Tᵢ, S=Sᵢ, e=1e-6, u=uᵢ, v=vᵢ)
 
