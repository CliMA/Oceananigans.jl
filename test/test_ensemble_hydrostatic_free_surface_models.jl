using Test
using Oceananigans
using Oceananigans.Models.HydrostaticFreeSurfaceModels: ColumnEnsembleSize, SliceEnsembleSize
using Oceananigans.TurbulenceClosures: ConvectiveAdjustmentVerticalDiffusivity
const CAVD = ConvectiveAdjustmentVerticalDiffusivity

@testset "`HydrostaticFreeSurfaceModel` using a `SingleColumnGrid`" begin

    Nz = 3
    Hz = 1
    single_column_topology = (Flat, Flat, Bounded)
    periodic_topology = (Periodic, Periodic, Bounded)

    single_column_grid = RectilinearGrid(; size=Nz, z=(-1, 0), topology = single_column_topology, halo=Hz)
    periodic_grid = RectilinearGrid(; size=(1, 1, Nz), x = (0, 1), y = (0, 1), z=(-1, 0), topology = periodic_topology, halo=(1, 1, Hz))
    coriolis = FPlane(f=0.2)
    closure  = CAVD(background_κz=1.0)

    Δt = 0.01

    model_kwargs = (; tracers=:c, buoyancy=nothing, closure, coriolis)
    simulation_kwargs = (; Δt, stop_iteration=100)

    sic_model = HydrostaticFreeSurfaceModel(; grid = single_column_grid, model_kwargs...)
    per_model = HydrostaticFreeSurfaceModel(; grid = periodic_grid,      model_kwargs...)

    set!(sic_model, c = z         -> exp(-z^2), u = 1, v = 1)
    set!(per_model, c = (x, y, z) -> exp(-z^2), u = 1, v = 1)

    sic_simulation = Simulation(sic_model; simulation_kwargs...)
    per_simulation = Simulation(per_model; simulation_kwargs...)
    run!(sic_simulation)
    run!(per_simulation)
    
    @info "Testing Single column grid results..."
    
    @test all(sic_model.velocities.u.data[1, 1, :] .≈ per_model.velocities.u.data[1, 1, :])
    @test all(sic_model.velocities.v.data[1, 1, :] .≈ per_model.velocities.v.data[1, 1, :])
    @test all(sic_model.tracers.c.data[1, 1, :]    .≈ per_model.tracers.c.data[1, 1, :])
end

@testset "Ensembles of `HydrostaticFreeSurfaceModel` with different closures" begin

    Nz = 16
    Hz = 1
    topology = (Flat, Flat, Bounded)
    grid = RectilinearGrid(; size=Nz, z=(-10, 10), topology, halo=Hz)

    closures = [CAVD(background_κz=1.0) CAVD(background_κz=1.1)
                CAVD(background_κz=1.2) CAVD(background_κz=1.3)
                CAVD(background_κz=1.4) CAVD(background_κz=1.5)]

    ensemble_size = size(closures)

    @test size(closures) == (3, 2)
    @test closures[2, 1].background_κz == 1.2 

<<<<<<< HEAD
    Δt = 0.01 * grid.z.Δᶜ^2
=======
    Δt = 0.01 * grid.z.Δᵃᵃᶜ^2
>>>>>>> d20e8d02

    model_kwargs = (; tracers=:c, buoyancy=nothing, coriolis=nothing)
    simulation_kwargs = (; Δt, stop_iteration=100)

    models = [HydrostaticFreeSurfaceModel(; grid, closure=closures[i, j], model_kwargs...)
              for i=1:ensemble_size[1], j=1:ensemble_size[2]]

    set_ic!(model) = set!(model, c = z -> exp(-z^2)) 

    for model in models
        set_ic!(model)
        simulation = Simulation(model; simulation_kwargs...)
        run!(simulation)
    end 

    ensemble_grid = RectilinearGrid(; size=ColumnEnsembleSize(; Nz, ensemble=ensemble_size, Hz),
                                      z=(-10, 10), topology, halo=Hz)

    @test size(ensemble_grid) == (ensemble_size[1], ensemble_size[2], Nz)

    ensemble_model = HydrostaticFreeSurfaceModel(; grid=ensemble_grid, closure=closures, model_kwargs...)
    set_ic!(ensemble_model)

    @test size(parent(ensemble_model.tracers.c)) == (ensemble_size[1], ensemble_size[2], Nz+2)

    ensemble_simulation = Simulation(ensemble_model; simulation_kwargs...)
    run!(ensemble_simulation)

    for i=1:ensemble_size[1], j=1:ensemble_size[2]
        @info "Testing ConvectiveAdjustmentVerticalDiffusivity ensemble member ($i, $j)..."
        @test parent(ensemble_model.tracers.c)[i, j, :] == parent(models[i, j].tracers.c)[1, 1, :]
    end

end

@testset "Ensembles of column `HydrostaticFreeSurfaceModel`s with different Coriolis parameters" begin

    Nz = 3
    Hz = 1
    topology = (Flat, Flat, Bounded)

    grid = RectilinearGrid(; size=Nz, z=(-1, 0), topology, halo=Hz)

    coriolises = [FPlane(f=0.2) FPlane(f=-0.4) FPlane(f=-1.1)
                  FPlane(f=1.1) FPlane(f=1.2) FPlane(f=1.3)]

    ensemble_size = size(coriolises)

    Δt = 0.01

    @test size(coriolises) == (2, 3)
    @test coriolises[2, 2].f == 1.2

    model_kwargs = (; tracers=nothing, buoyancy=nothing, closure=nothing)
    simulation_kwargs = (; Δt, stop_iteration=100)

    models = [HydrostaticFreeSurfaceModel(; grid, coriolis=coriolises[i, j], model_kwargs...)
              for i=1:ensemble_size[1], j=1:ensemble_size[2]]

    set_ic!(model) = set!(model, u=1, v=1)

    for model in models
        set_ic!(model)
        simulation = Simulation(model; simulation_kwargs...)
        run!(simulation)
    end 

    ensemble_grid = RectilinearGrid(size=ColumnEnsembleSize(Nz=Nz, ensemble=ensemble_size, Hz=Hz);
                                    z=(-1, 0), topology, halo=Hz)
    ensemble_model = HydrostaticFreeSurfaceModel(; grid=ensemble_grid, coriolis=coriolises, model_kwargs...)
    set_ic!(ensemble_model)
    ensemble_simulation = Simulation(ensemble_model; simulation_kwargs...)
    run!(ensemble_simulation)

    for i=1:ensemble_size[1], j=1:ensemble_size[2]
        @info "Testing Coriolis ensemble member ($i, $j) with $(coriolises[i, j])..."
        @test ensemble_model.coriolis[i, j] == coriolises[i, j]

        @show parent(ensemble_model.velocities.u.data[i, j, :])
        # @show parent(models[i, j].velocities.u.data[1, 1, :])
        @test all(ensemble_model.velocities.u.data[i, j, :] .≈ models[i, j].velocities.u.data[1, 1, :])

        @show parent(ensemble_model.velocities.v.data[i, j, :])
        # @show parent(models[i, j].velocities.v.data[1, 1, :])
        @test all(ensemble_model.velocities.v.data[i, j, :] .≈ models[i, j].velocities.v.data[1, 1, :])
    end

end

@testset "Ensembles of slice `HydrostaticFreeSurfaceModel`s with different Coriolis parameters" begin

    Ny, Nz = 4, 2
    Hy, Hz = 1, 1
    topology = (Flat, Periodic, Bounded)

    grid = RectilinearGrid(; size=(Ny, Nz), y = (-10, 10), z=(-1, 0), topology, halo=(Hy, Hz))

    coriolises = [FPlane(f=1.0), FPlane(f=1.1), FPlane(f=1.2)]

    ensemble_size = size(coriolises)

    Δt = 0.01

    @test length(coriolises) == 3
    @test coriolises[2].f == 1.1

    model_kwargs = (; tracers=nothing, buoyancy=nothing, closure=nothing)
    simulation_kwargs = (; Δt, stop_iteration=100)

    models = [HydrostaticFreeSurfaceModel(; grid, coriolis=coriolises[i], model_kwargs...) for i=1:ensemble_size[1]]

    set_ic!(model) = set!(model, u=sqrt(2), v=sqrt(2))

    for model in models
        set_ic!(model)
        simulation = Simulation(model; simulation_kwargs...)
        run!(simulation)
    end 

    ensemble_grid = RectilinearGrid(; size=SliceEnsembleSize(size=(Ny, Nz), ensemble=ensemble_size[1]),
                                      y = (-10, 10), z=(-1, 0), topology, halo=(Hy, Hz))
    ensemble_model = HydrostaticFreeSurfaceModel(; grid=ensemble_grid, coriolis=coriolises, model_kwargs...)
    set_ic!(ensemble_model)
    ensemble_simulation = Simulation(ensemble_model; simulation_kwargs...)
    run!(ensemble_simulation)

    for i = 1:ensemble_size[1]
        @info "Testing Coriolis ensemble member ($i,) with $(coriolises[i])..."
        @test ensemble_model.coriolis[i] == coriolises[i]

        @show parent(ensemble_model.velocities.u)[i, :, :]
        # @show parent(models[i].velocities.u)[1, :, :]
        @test parent(ensemble_model.velocities.u)[i, :, :] == parent(models[i].velocities.u)[1, :, :]

        @show parent(ensemble_model.velocities.v)[i, :, :]
        # @show parent(models[i].velocities.v)[1, :, :]
        @test parent(ensemble_model.velocities.v)[i, :, :] == parent(models[i].velocities.v)[1, :, :]
    end

end<|MERGE_RESOLUTION|>--- conflicted
+++ resolved
@@ -55,11 +55,7 @@
     @test size(closures) == (3, 2)
     @test closures[2, 1].background_κz == 1.2 
 
-<<<<<<< HEAD
-    Δt = 0.01 * grid.z.Δᶜ^2
-=======
     Δt = 0.01 * grid.z.Δᵃᵃᶜ^2
->>>>>>> d20e8d02
 
     model_kwargs = (; tracers=:c, buoyancy=nothing, coriolis=nothing)
     simulation_kwargs = (; Δt, stop_iteration=100)
