using Oceananigans.Diagnostics

function nan_checker_aborts_simulation(arch)
    grid = RegularRectilinearGrid(size=(4, 2, 1), extent=(1, 1, 1))
    model = IncompressibleModel(grid=grid, architecture=arch)
    simulation = Simulation(model, Δt=1, stop_iteration=1)

    model.velocities.u[1, 1, 1] = NaN

    run!(simulation)

    return nothing
end

TestModel(::GPU, FT, ν=1.0, Δx=0.5) =
    IncompressibleModel(
          grid = RegularRectilinearGrid(FT, size=(3, 3, 3), extent=(3Δx, 3Δx, 3Δx)),
       closure = IsotropicDiffusivity(FT, ν=ν, κ=ν),
  architecture = GPU(),
    float_type = FT
)

TestModel(::CPU, FT, ν=1.0, Δx=0.5) =
    IncompressibleModel(
          grid = RegularRectilinearGrid(FT, size=(3, 3, 3), extent=(3Δx, 3Δx, 3Δx)),
       closure = IsotropicDiffusivity(FT, ν=ν, κ=ν),
  architecture = CPU(),
    float_type = FT
)

<<<<<<< HEAD
=======
function max_abs_field_diagnostic_is_correct(arch, FT)
    model = TestModel(arch, FT)
    set!(model.velocities.u, rand(size(model.grid)))
    u_max = FieldMaximum(abs, model.velocities.u)
    return u_max(model) == maximum(abs, model.velocities.u.data.parent)
end

function diagnostic_windowed_spatial_average(arch, FT)
    model = TestModel(arch, FT)
    set!(model.velocities.u, 7)
    slicer = FieldSlicer(i=model.grid.Nx÷2:model.grid.Nx, k=1)
    u_mean = WindowedSpatialAverage(model.velocities.u; dims=(1, 2), field_slicer=slicer)
    return u_mean(model)[1] == 7
end

>>>>>>> 16aa814b
function advective_cfl_diagnostic_is_correct(arch, FT)
    model = TestModel(arch, FT)

    Δt = FT(1.3e-6)
    Δx = FT(model.grid.Δx)
    u₀ = FT(1.2)
    CFL_by_hand = Δt * u₀ / Δx

    model.velocities.u.data.parent .= u₀
    cfl = AdvectiveCFL(FT(Δt))

    return cfl(model) ≈ CFL_by_hand
end

function diffusive_cfl_diagnostic_is_correct(arch, FT)
    Δt = FT(1.3e-6)
    Δx = FT(0.5)
    ν = FT(1.2)
    CFL_by_hand = Δt * ν / Δx^2

    model = TestModel(arch, FT, ν, Δx)
    cfl = DiffusiveCFL(FT(Δt))

    return cfl(model) ≈ CFL_by_hand
end

get_iteration(model) = model.clock.iteration
get_time(model) = model.clock.time

function diagnostics_getindex(arch, FT)
    model = TestModel(arch, FT)
    simulation = Simulation(model, Δt=0, stop_iteration=0)
    nc = NaNChecker(model, schedule=IterationInterval(1), fields=model.velocities)
    simulation.diagnostics[:nc] = nc

    # The first diagnostic is the NaN checker.
    return simulation.diagnostics[2] == nc
end

function diagnostics_setindex(arch, FT)
    model = TestModel(arch, FT)
    simulation = Simulation(model, Δt=0, stop_iteration=0)

    nc1 = NaNChecker(model, schedule=IterationInterval(1), fields=model.velocities)
    nc2 = NaNChecker(model, schedule=IterationInterval(2), fields=model.velocities)
    nc3 = NaNChecker(model, schedule=IterationInterval(3), fields=model.velocities)

    push!(simulation.diagnostics, nc1, nc2)
    simulation.diagnostics[2] = nc3

    return simulation.diagnostics[:diag2] == nc3
end

@testset "Diagnostics" begin
    @info "Testing diagnostics..."

    for arch in archs
        @testset "NaN Checker [$(typeof(arch))]" begin
            @info "  Testing NaN Checker [$(typeof(arch))]"
            @test_throws ErrorException nan_checker_aborts_simulation(arch)
        end
    end

    for arch in archs
        @testset "Miscellaneous timeseries diagnostics [$(typeof(arch))]" begin
            @info "  Testing miscellaneous timeseries diagnostics [$(typeof(arch))]"
            for FT in float_types
                @test diffusive_cfl_diagnostic_is_correct(arch, FT)
                @test advective_cfl_diagnostic_is_correct(arch, FT)
<<<<<<< HEAD
=======
                @test max_abs_field_diagnostic_is_correct(arch, FT)
                @test diagnostic_windowed_spatial_average(arch, FT)
>>>>>>> 16aa814b
                @test diagnostics_getindex(arch, FT)
                @test diagnostics_setindex(arch, FT)
            end
        end
    end
end<|MERGE_RESOLUTION|>--- conflicted
+++ resolved
@@ -28,15 +28,6 @@
     float_type = FT
 )
 
-<<<<<<< HEAD
-=======
-function max_abs_field_diagnostic_is_correct(arch, FT)
-    model = TestModel(arch, FT)
-    set!(model.velocities.u, rand(size(model.grid)))
-    u_max = FieldMaximum(abs, model.velocities.u)
-    return u_max(model) == maximum(abs, model.velocities.u.data.parent)
-end
-
 function diagnostic_windowed_spatial_average(arch, FT)
     model = TestModel(arch, FT)
     set!(model.velocities.u, 7)
@@ -45,7 +36,6 @@
     return u_mean(model)[1] == 7
 end
 
->>>>>>> 16aa814b
 function advective_cfl_diagnostic_is_correct(arch, FT)
     model = TestModel(arch, FT)
 
@@ -115,11 +105,7 @@
             for FT in float_types
                 @test diffusive_cfl_diagnostic_is_correct(arch, FT)
                 @test advective_cfl_diagnostic_is_correct(arch, FT)
-<<<<<<< HEAD
-=======
-                @test max_abs_field_diagnostic_is_correct(arch, FT)
                 @test diagnostic_windowed_spatial_average(arch, FT)
->>>>>>> 16aa814b
                 @test diagnostics_getindex(arch, FT)
                 @test diagnostics_setindex(arch, FT)
             end
