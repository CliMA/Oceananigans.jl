--- conflicted
+++ resolved
@@ -67,11 +67,7 @@
 
     Δx = model.grid.Δxᶜᵃᵃ
     Δy = model.grid.Δyᵃᶜᵃ
-<<<<<<< HEAD
-    Δz = model.grid.z.Δᶜ
-=======
     Δz = model.grid.z.Δᵃᵃᶜ
->>>>>>> d20e8d02
 
     u₀ = FT(1.2)
     v₀ = FT(-2.5)
@@ -125,11 +121,7 @@
     # Will be the same at every grid point.
     Δy_min = CUDA.@allowscalar Oceananigans.Operators.Δyᶜᶠᵃ(1, 1, 1, grid)
 
-<<<<<<< HEAD
-    Δz = model.grid.z.Δᶠ
-=======
     Δz = model.grid.z.Δᵃᵃᶠ
->>>>>>> d20e8d02
 
     u₀ = FT(1.2)
     v₀ = FT(-2.5)
