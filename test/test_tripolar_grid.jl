--- conflicted
+++ resolved
@@ -100,17 +100,10 @@
 
     launch!(CPU(), cubed_sphere_panel, params, compute_nonorthogonality_angle!, angle_cubed_sphere, cubed_sphere_panel, xF, yF, zF)
 
-<<<<<<< HEAD
     first_pole_longitude = λ¹ₚ = 75
     north_poles_latitude = φₚ  = 35
     
     λ²ₚ = λ¹ₚ + 180
-=======
-        first_pole_longitude = λ¹ₚ = 75
-        north_poles_latitude = φₚ  = 35
-
-        λ²ₚ = λ¹ₚ + 180
->>>>>>> 52ccb9fd
 
     # Build a tripolar grid at 1ᵒ
     underlying_grid = TripolarGrid(; size = (360, 180, 1), first_pole_longitude, north_poles_latitude)
