--- conflicted
+++ resolved
@@ -193,13 +193,9 @@
         set!(v, 1)
 
         fill_halo_regions!(c)
-<<<<<<< HEAD
         fill_halo_regions!(cx)
         fill_halo_regions!(cy)
         fill_halo_regions!(u)   
-=======
-        fill_halo_regions!(u)
->>>>>>> 753f67aa
         fill_halo_regions!(v)
 
         north_boundary_c = on_architecture(CPU(), view(c.data, :, Ny+1:Ny+Hy, 1))
