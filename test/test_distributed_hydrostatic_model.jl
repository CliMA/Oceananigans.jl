include("dependencies_for_runtests.jl")

using MPI

# # Distributed model tests
#
# These tests are meant to be run on 4 ranks. This script may be run
# stand-alone (outside the test environment) via
#
# mpiexec -n 4 julia --project test_distributed_models.jl
#
# provided that a few packages (like TimesDates.jl) are in your global environment.
#
# Another possibility is to use tmpi ():
#
# tmpi 4 julia --project
#
# then later:
# 
# julia> include("test_distributed_models.jl")
#
# When running the tests this way, uncomment the following line

MPI.Initialized() || MPI.Init()

# to initialize MPI.

using Oceananigans.Operators: hack_cosd
using Oceananigans.DistributedComputations: ranks, partition, all_reduce, cpu_architecture, reconstruct_global_grid, synchronized
using Oceananigans.TurbulenceClosures.TKEBasedVerticalDiffusivities: CATKEVerticalDiffusivity

function Δ_min(grid) 
    Δx_min = minimum_xspacing(grid, Center(), Center(), Center())
    Δy_min = minimum_yspacing(grid, Center(), Center(), Center())
    return min(Δx_min, Δy_min)
end

function test_model_equality(test_model, true_model)
    CUDA.@allowscalar begin
        test_model_fields = prognostic_fields(test_model)
        true_model_fields = prognostic_fields(true_model)
        field_names = keys(test_model_fields)

        for name in field_names
            @test all(test_model_fields[name].data .≈ true_model_fields[name].data)

            if test_model.timestepper isa QuasiAdamsBashforth2TimeStepper
                if name ∈ keys(test_model.timestepper.Gⁿ)
                    @test all(test_model.timestepper.Gⁿ[name].data .≈ true_model.timestepper.Gⁿ[name].data)
                    @test all(test_model.timestepper.G⁻[name].data .≈ true_model.timestepper.G⁻[name].data)
                end
            end
        end
    end

    return nothing
end

@inline Gaussian(x, y, L) = exp(-(x^2 + y^2) / L^2)

function rotation_with_shear_test(grid, closure=nothing)

    free_surface = SplitExplicitFreeSurface(grid; substeps = 8, gravitational_acceleration = 1)
    coriolis     = HydrostaticSphericalCoriolis(rotation_rate = 1)

    tracers = if closure isa CATKEVerticalDiffusivity
        (:c, :b, :e)
    else
        (:c, :b)
    end

    model = HydrostaticFreeSurfaceModel(; grid,
                                        momentum_advection = WENOVectorInvariant(order=3),
                                        free_surface = free_surface,
                                        coriolis = coriolis,
                                        closure,
                                        tracers,
                                        tracer_advection = WENO(order=3),
                                        buoyancy = BuoyancyTracer())

    g = model.free_surface.gravitational_acceleration
    R = grid.radius
    Ω = model.coriolis.rotation_rate

    # Add some shear on the velocity field
    uᵢ(λ, φ, z) = 0.1 * cosd(φ) * sind(λ) + 0.05 * z
    ηᵢ(λ, φ, z) = (R * Ω * 0.1 + 0.1^2 / 2) * sind(φ)^2 / g * sind(λ)

    # Gaussian leads to values with O(1e-60),
    # too small for repetible testing. We cap it at 0.1
    cᵢ(λ, φ, z) = max(Gaussian(λ, φ - 5, 10), 0.1)
    vᵢ(λ, φ, z) = 0.1

    set!(model, u=uᵢ, η=ηᵢ, c=cᵢ)

    Δt_local = 0.1 * Δ_min(grid) / sqrt(g * grid.Lz) 
    Δt = all_reduce(min, Δt_local, architecture(grid))

    for _ in 1:10
        time_step!(model, Δt)
    end

    return model
end

Nx = 32
Ny = 32 

for arch in archs
<<<<<<< HEAD
    @testset "Distributed solid body rotation [$arch]" begin
        @info "Testing solid body rotation on $arch..."
        underlying_grid = LatitudeLongitudeGrid(arch, size = (Nx, Ny, 1),
                                                halo = (4, 4, 4),
                                                latitude = (-80, 80),
                                                longitude = (-160, 160),
                                                z = (-1, 0),
                                                radius = 1,
                                                topology=(Bounded, Bounded, Bounded))

        bottom(λ, φ) = -30 < λ < 30 && -40 < φ < 20 ? 0 : - 1

        immersed_grid = ImmersedBoundaryGrid(underlying_grid, GridFittedBottom(bottom))
        immersed_active_grid = ImmersedBoundaryGrid(underlying_grid, GridFittedBottom(bottom); active_cells_map = true)

        global_underlying_grid = reconstruct_global_grid(underlying_grid)
        global_immersed_grid   = ImmersedBoundaryGrid(global_underlying_grid, GridFittedBottom(bottom))

        for (grid, global_grid) in zip((underlying_grid, immersed_grid, immersed_active_grid),
                                       (global_underlying_grid, global_immersed_grid, global_immersed_grid))

            # "s" for "serial" computation
            us, vs, ws, cs, ηs = solid_body_rotation_test(global_grid)

            us = interior(on_architecture(CPU(), us))
            vs = interior(on_architecture(CPU(), vs))
            ws = interior(on_architecture(CPU(), ws))
            cs = interior(on_architecture(CPU(), cs))
            ηs = interior(on_architecture(CPU(), ηs))

            @info "  Testing distributed solid body rotation with architecture $arch on $(typeof(grid).name.wrapper)"
            u, v, w, c, η = solid_body_rotation_test(grid)
=======
    
    # We do not test on `Fractional` partitions where we cannot easily ensure that H ≤ N 
    # which would lead to different advection schemes for partitioned and non-partitioned grids.
    # `Fractional` is, however, tested in regression tests where the horizontal dimensions are larger.
    valid_x_partition = !(arch.partition.x isa Fractional)
    valid_y_partition = !(arch.partition.y isa Fractional)
    valid_z_partition = !(arch.partition.z isa Fractional)
    
    if valid_x_partition & valid_y_partition & valid_z_partition
        @testset "Testing distributed solid body rotation" begin
            underlying_grid = LatitudeLongitudeGrid(arch, size = (Nx, Ny, 3),
                                                    halo = (4, 4, 3),
                                                    latitude = (-80, 80),
                                                    longitude = (-160, 160),
                                                    z = (-1, 0),
                                                    radius = 1,
                                                    topology=(Bounded, Bounded, Bounded))

            bottom(λ, φ) = -30 < λ < 30 && -40 < φ < 20 ? 0 : - 1

            immersed_grid = ImmersedBoundaryGrid(underlying_grid, GridFittedBottom(bottom))
            immersed_active_grid = ImmersedBoundaryGrid(underlying_grid, GridFittedBottom(bottom); active_cells_map = true)

            global_underlying_grid = reconstruct_global_grid(underlying_grid)
            global_immersed_grid   = ImmersedBoundaryGrid(global_underlying_grid, GridFittedBottom(bottom))

            for (grid, global_grid) in zip((underlying_grid, immersed_grid, immersed_active_grid), (global_underlying_grid, global_immersed_grid, global_immersed_grid))
                if arch.local_rank == 0
                    @info "  Testing distributed solid body rotation with $(ranks(arch)) ranks on $(typeof(grid).name.wrapper)"
                end

                # "s" for "serial" computation, "p" for parallel
                ms = rotation_with_shear_test(global_grid)
                mp = rotation_with_shear_test(grid)

                us = interior(on_architecture(CPU(), ms.velocities.u))
                vs = interior(on_architecture(CPU(), ms.velocities.v))
                ws = interior(on_architecture(CPU(), ms.velocities.w))
                cs = interior(on_architecture(CPU(), ms.tracers.c))
                ηs = interior(on_architecture(CPU(), ms.free_surface.η))

                cpu_arch = cpu_architecture(arch)

                up = interior(on_architecture(cpu_arch, mp.velocities.u))
                vp = interior(on_architecture(cpu_arch, mp.velocities.v))
                wp = interior(on_architecture(cpu_arch, mp.velocities.w))
                cp = interior(on_architecture(cpu_arch, mp.tracers.c))
                ηp = interior(on_architecture(cpu_arch, mp.free_surface.η))

                us = partition(us, cpu_arch, size(up))
                vs = partition(vs, cpu_arch, size(vp))
                ws = partition(ws, cpu_arch, size(wp))
                cs = partition(cs, cpu_arch, size(cp))
                ηs = partition(ηs, cpu_arch, size(ηp))

                atol = eps(eltype(grid))
                rtol = sqrt(eps(eltype(grid)))

                @test all(isapprox(up, us; atol, rtol))
                @test all(isapprox(vp, vs; atol, rtol))
                @test all(isapprox(wp, ws; atol, rtol))
                @test all(isapprox(cp, cs; atol, rtol))
                @test all(isapprox(ηp, ηs; atol, rtol))
            end

            # CATKE works only with synchronized communication at the moment
            arch    = synchronized(arch)
            closure = CATKEVerticalDiffusivity()

            # "s" for "serial" computation, "p" for parallel
            ms = rotation_with_shear_test(global_underlying_grid, closure)
            mp = rotation_with_shear_test(underlying_grid, closure)

            us = interior(on_architecture(CPU(), ms.velocities.u))
            vs = interior(on_architecture(CPU(), ms.velocities.v))
            ws = interior(on_architecture(CPU(), ms.velocities.w))
            cs = interior(on_architecture(CPU(), ms.tracers.c))
            ηs = interior(on_architecture(CPU(), ms.free_surface.η))
>>>>>>> 06a7c1b6

            cpu_arch = cpu_architecture(arch)

            up = interior(on_architecture(cpu_arch, mp.velocities.u))
            vp = interior(on_architecture(cpu_arch, mp.velocities.v))
            wp = interior(on_architecture(cpu_arch, mp.velocities.w))
            cp = interior(on_architecture(cpu_arch, mp.tracers.c))
            ηp = interior(on_architecture(cpu_arch, mp.free_surface.η))

            us = partition(us, cpu_arch, size(up))
            vs = partition(vs, cpu_arch, size(vp))
            ws = partition(ws, cpu_arch, size(wp))
            cs = partition(cs, cpu_arch, size(cp))
            ηs = partition(ηs, cpu_arch, size(ηp))

            atol = eps(eltype(global_underlying_grid))
            rtol = sqrt(eps(eltype(global_underlying_grid)))

            @test all(isapprox(up, us; atol, rtol))
            @test all(isapprox(vp, vs; atol, rtol))
            @test all(isapprox(wp, ws; atol, rtol))
            @test all(isapprox(cp, cs; atol, rtol))
            @test all(isapprox(ηp, ηs; atol, rtol))
        end
    end

    @testset "Distributed checkpointing" begin
        # Create and run "true model"
        Nx, Ny, Nz = 16, 16, 4
        Lx, Ly, Lz = 1, 1, 1

        grid = RectilinearGrid(arch, size=(Nx, Ny, Nz), x=(-10, 10), y=(-10, 10), z=(-1, 0))
        closure = ScalarDiffusivity(ν=1e-2, κ=1e-2)
        true_model = HydrostaticFreeSurfaceModel(; grid, free_surface, closure, buoyancy=nothing, tracers=())
        test_model = deepcopy(true_model)

        ηᵢ(x, y, z) = 1e-1 * exp(-x^2 - y^2)
        ϵᵢ(x, y, z) = 1e-6 * randn()
        set!(true_model, η=ηᵢ, u=ϵᵢ, v=ϵᵢ)

        Δt = 1e-6
        true_simulation = Simulation(true_model, Δt=Δt, stop_iteration=5)
        checkpointer = Checkpointer(true_model, schedule=IterationInterval(5), overwrite_existing=true)
        push!(true_simulation.output_writers, checkpointer)
        run!(true_simulation) # for 5 iterations
        checkpointed_model = deepcopy(true_simulation.model)

        true_simulation.stop_iteration = 9
        run!(true_simulation) # for 4 more iterations

        #####
        ##### Test `set!(model, checkpoint_file)`
        #####

        rank = arch.local_rank
        set!(test_model, "checkpoint_$(rank)_iteration5.jld2")

        @test test_model.clock.iteration == checkpointed_model.clock.iteration
        @test test_model.clock.time == checkpointed_model.clock.time
        test_model_equality(test_model, checkpointed_model)

        # This only applies to QuasiAdamsBashforthTimeStepper:
        @test test_model.clock.last_Δt == checkpointed_model.clock.last_Δt

        #####
        ##### Test pickup from explicit checkpoint path
        #####

        test_simulation = Simulation(test_model, Δt=Δt, stop_iteration=9)

        # Pickup from explicit checkpoint path
        run!(test_simulation, pickup="checkpoint_$(rank)_iteration0.jld2")

        @info "Testing model equality when running with pickup=checkpoint_iteration0.jld2."
        @test test_simulation.model.clock.iteration == true_simulation.model.clock.iteration
        @test test_simulation.model.clock.time == true_simulation.model.clock.time
        test_model_equality(test_model, true_model)

        run!(test_simulation, pickup="checkpoint_$(rank)_iteration5.jld2")
        @info "Testing model equality when running with pickup=checkpoint_iteration5.jld2."

        @test test_simulation.model.clock.iteration == true_simulation.model.clock.iteration
        @test test_simulation.model.clock.time == true_simulation.model.clock.time
        test_model_equality(test_model, true_model)

        #####
        ##### Test `run!(sim, pickup=true)
        #####

        # Pickup using existing checkpointer
        test_simulation.output_writers[:checkpointer] =
            Checkpointer(test_model, schedule=IterationInterval(5), overwrite_existing=true)

        run!(test_simulation, pickup=true)
        @info "    Testing model equality when running with pickup=true."

        @test test_simulation.model.clock.iteration == true_simulation.model.clock.iteration
        @test test_simulation.model.clock.time == true_simulation.model.clock.time
        test_model_equality(test_model, true_model)

        run!(test_simulation, pickup=0)
        @info "    Testing model equality when running with pickup=0."

        @test test_simulation.model.clock.iteration == true_simulation.model.clock.iteration
        @test test_simulation.model.clock.time == true_simulation.model.clock.time
        test_model_equality(test_model, true_model)

        run!(test_simulation, pickup=5)
        @info "    Testing model equality when running with pickup=5."

        @test test_simulation.model.clock.iteration == true_simulation.model.clock.iteration
        @test test_simulation.model.clock.time == true_simulation.model.clock.time
        test_model_equality(test_model, true_model)

        rm("checkpoint_$(rank)_iteration0.jld2", force=true)
        rm("checkpoint_$(rank)_iteration5.jld2", force=true)
    end
end
<|MERGE_RESOLUTION|>--- conflicted
+++ resolved
@@ -107,41 +107,6 @@
 Ny = 32 
 
 for arch in archs
-<<<<<<< HEAD
-    @testset "Distributed solid body rotation [$arch]" begin
-        @info "Testing solid body rotation on $arch..."
-        underlying_grid = LatitudeLongitudeGrid(arch, size = (Nx, Ny, 1),
-                                                halo = (4, 4, 4),
-                                                latitude = (-80, 80),
-                                                longitude = (-160, 160),
-                                                z = (-1, 0),
-                                                radius = 1,
-                                                topology=(Bounded, Bounded, Bounded))
-
-        bottom(λ, φ) = -30 < λ < 30 && -40 < φ < 20 ? 0 : - 1
-
-        immersed_grid = ImmersedBoundaryGrid(underlying_grid, GridFittedBottom(bottom))
-        immersed_active_grid = ImmersedBoundaryGrid(underlying_grid, GridFittedBottom(bottom); active_cells_map = true)
-
-        global_underlying_grid = reconstruct_global_grid(underlying_grid)
-        global_immersed_grid   = ImmersedBoundaryGrid(global_underlying_grid, GridFittedBottom(bottom))
-
-        for (grid, global_grid) in zip((underlying_grid, immersed_grid, immersed_active_grid),
-                                       (global_underlying_grid, global_immersed_grid, global_immersed_grid))
-
-            # "s" for "serial" computation
-            us, vs, ws, cs, ηs = solid_body_rotation_test(global_grid)
-
-            us = interior(on_architecture(CPU(), us))
-            vs = interior(on_architecture(CPU(), vs))
-            ws = interior(on_architecture(CPU(), ws))
-            cs = interior(on_architecture(CPU(), cs))
-            ηs = interior(on_architecture(CPU(), ηs))
-
-            @info "  Testing distributed solid body rotation with architecture $arch on $(typeof(grid).name.wrapper)"
-            u, v, w, c, η = solid_body_rotation_test(grid)
-=======
-    
     # We do not test on `Fractional` partitions where we cannot easily ensure that H ≤ N 
     # which would lead to different advection schemes for partitioned and non-partitioned grids.
     # `Fractional` is, however, tested in regression tests where the horizontal dimensions are larger.
@@ -219,10 +184,8 @@
             ws = interior(on_architecture(CPU(), ms.velocities.w))
             cs = interior(on_architecture(CPU(), ms.tracers.c))
             ηs = interior(on_architecture(CPU(), ms.free_surface.η))
->>>>>>> 06a7c1b6
 
             cpu_arch = cpu_architecture(arch)
-
             up = interior(on_architecture(cpu_arch, mp.velocities.u))
             vp = interior(on_architecture(cpu_arch, mp.velocities.v))
             wp = interior(on_architecture(cpu_arch, mp.velocities.w))
@@ -337,4 +300,4 @@
         rm("checkpoint_$(rank)_iteration0.jld2", force=true)
         rm("checkpoint_$(rank)_iteration5.jld2", force=true)
     end
-end
+end