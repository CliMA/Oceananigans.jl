include("dependencies_for_runtests.jl")

using MPI

# # Distributed model tests
#
# These tests are meant to be run on 4 ranks. This script may be run
# stand-alone (outside the test environment) via
#
# $ MPI_TEST=true mpiexec -n 4 julia --project test_distributed_hydrostatic_model.jl
#
# provided that a few packages (like TimesDates.jl) are in your global environment.
#
# Another possibility is to use tmpi ():
#
# tmpi 4 julia --project
#
# then later:
# 
# julia> include("test_distributed_hydrostatic_model.jl")

MPI.Initialized() || MPI.Init()

using Oceananigans.Operators: hack_cosd
using Oceananigans.DistributedComputations: ranks, partition, all_reduce, cpu_architecture, reconstruct_global_grid, synchronized
using Oceananigans.TurbulenceClosures.TKEBasedVerticalDiffusivities: CATKEVerticalDiffusivity

function Δ_min(grid) 
    Δx_min = minimum_xspacing(grid, Center(), Center(), Center())
    Δy_min = minimum_yspacing(grid, Center(), Center(), Center())
    return min(Δx_min, Δy_min)
end

@inline Gaussian(x, y, L) = exp(-(x^2 + y^2) / L^2)

function rotation_with_shear_test(grid, closure=nothing)

    free_surface = SplitExplicitFreeSurface(grid; substeps = 8, gravitational_acceleration = 1)
    coriolis     = HydrostaticSphericalCoriolis(rotation_rate = 1)

    tracers = if closure isa CATKEVerticalDiffusivity
        (:c, :b, :e)
    else
        (:c, :b)
    end

    model = HydrostaticFreeSurfaceModel(; grid,
                                        momentum_advection = WENOVectorInvariant(order=3),
                                        free_surface = free_surface,
                                        coriolis = coriolis,
                                        closure,
                                        tracers,
                                        tracer_advection = WENO(order=3),
                                        buoyancy = BuoyancyTracer())

    g = model.free_surface.gravitational_acceleration
    R = grid.radius
    Ω = model.coriolis.rotation_rate

    # Add some shear on the velocity field
    uᵢ(λ, φ, z) = 0.1 * cosd(φ) * sind(λ) + 0.05 * z
    ηᵢ(λ, φ, z) = (R * Ω * 0.1 + 0.1^2 / 2) * sind(φ)^2 / g * sind(λ)

    # Gaussian leads to values with O(1e-60),
    # too small for repetible testing. We cap it at 0.1
    cᵢ(λ, φ, z) = max(Gaussian(λ, φ - 5, 10), 0.1)
    vᵢ(λ, φ, z) = 0.1

    set!(model, u=uᵢ, η=ηᵢ, c=cᵢ)

    Δt_local = 0.1 * Δ_min(grid) / sqrt(g * grid.Lz) 
    Δt = all_reduce(min, Δt_local, architecture(grid))

    for _ in 1:10
        time_step!(model, Δt)
    end

    return model
end

Nx = 32
Ny = 32 

for arch in archs

    # We do not test on `Fractional` partitions where we cannot easily ensure that H ≤ N 
    # which would lead to different advection schemes for partitioned and non-partitioned grids.
    # `Fractional` is, however, tested in regression tests where the horizontal dimensions are larger.
    valid_x_partition = !(arch.partition.x isa Fractional)
    valid_y_partition = !(arch.partition.y isa Fractional)
    valid_z_partition = !(arch.partition.z isa Fractional)
    
    if valid_x_partition & valid_y_partition & valid_z_partition
        @testset "Testing distributed solid body rotation" begin
            underlying_grid = LatitudeLongitudeGrid(arch,
                                                    size = (Nx, Ny, 3),
                                                    halo = (4, 4, 3),
                                                    latitude = (-80, 80),
                                                    longitude = (-160, 160),
                                                    z = (-1, 0),
                                                    radius = 1,
                                                    topology = (Bounded, Bounded, Bounded))

            bottom(λ, φ) = -30 < λ < 30 && -40 < φ < 20 ? 0 : - 1

<<<<<<< HEAD
            immersed_grid = ImmersedBoundaryGrid(underlying_grid, GridFittedBottom(bottom); active_cells_map = false)
            immersed_active_grid = ImmersedBoundaryGrid(underlying_grid, GridFittedBottom(bottom); active_cells_map = true)
=======
            immersed_grid = ImmersedBoundaryGrid(underlying_grid, GridFittedBottom(bottom))
            immersed_active_grid = ImmersedBoundaryGrid(underlying_grid, GridFittedBottom(bottom); active_cells_map=true)
>>>>>>> 703bb696

            global_underlying_grid = reconstruct_global_grid(underlying_grid)
            global_immersed_grid   = ImmersedBoundaryGrid(global_underlying_grid, GridFittedBottom(bottom))

            for (grid, global_grid) in zip((underlying_grid, immersed_grid, immersed_active_grid),
                                           (global_underlying_grid, global_immersed_grid, global_immersed_grid))
                if arch.local_rank == 0
                    @info "  Testing distributed solid body rotation with $(ranks(arch)) ranks on $(typeof(grid).name.wrapper)"
                end

                # "s" for "serial" computation, "p" for parallel
                ms = rotation_with_shear_test(global_grid)
                mp = rotation_with_shear_test(grid)

                us = interior(on_architecture(CPU(), ms.velocities.u))
                vs = interior(on_architecture(CPU(), ms.velocities.v))
                ws = interior(on_architecture(CPU(), ms.velocities.w))
                cs = interior(on_architecture(CPU(), ms.tracers.c))
                ηs = interior(on_architecture(CPU(), ms.free_surface.η))

                cpu_arch = cpu_architecture(arch)

                up = interior(on_architecture(cpu_arch, mp.velocities.u))
                vp = interior(on_architecture(cpu_arch, mp.velocities.v))
                wp = interior(on_architecture(cpu_arch, mp.velocities.w))
                cp = interior(on_architecture(cpu_arch, mp.tracers.c))
                ηp = interior(on_architecture(cpu_arch, mp.free_surface.η))

                us = partition(us, cpu_arch, size(up))
                vs = partition(vs, cpu_arch, size(vp))
                ws = partition(ws, cpu_arch, size(wp))
                cs = partition(cs, cpu_arch, size(cp))
                ηs = partition(ηs, cpu_arch, size(ηp))

                atol = eps(eltype(grid))
                rtol = sqrt(eps(eltype(grid)))

                @test all(isapprox(up, us; atol, rtol))
                @test all(isapprox(vp, vs; atol, rtol))
                @test all(isapprox(wp, ws; atol, rtol))
                @test all(isapprox(cp, cs; atol, rtol))
                @test all(isapprox(ηp, ηs; atol, rtol))
            end

            # CATKE works only with synchronized communication at the moment
            arch    = synchronized(arch)
            closure = CATKEVerticalDiffusivity()

            # "s" for "serial" computation, "p" for parallel
            ms = rotation_with_shear_test(global_underlying_grid, closure)
            mp = rotation_with_shear_test(underlying_grid, closure)

            us = interior(on_architecture(CPU(), ms.velocities.u))
            vs = interior(on_architecture(CPU(), ms.velocities.v))
            ws = interior(on_architecture(CPU(), ms.velocities.w))
            cs = interior(on_architecture(CPU(), ms.tracers.c))
            ηs = interior(on_architecture(CPU(), ms.free_surface.η))

            cpu_arch = cpu_architecture(arch)

            up = interior(on_architecture(cpu_arch, mp.velocities.u))
            vp = interior(on_architecture(cpu_arch, mp.velocities.v))
            wp = interior(on_architecture(cpu_arch, mp.velocities.w))
            cp = interior(on_architecture(cpu_arch, mp.tracers.c))
            ηp = interior(on_architecture(cpu_arch, mp.free_surface.η))

            us = partition(us, cpu_arch, size(up))
            vs = partition(vs, cpu_arch, size(vp))
            ws = partition(ws, cpu_arch, size(wp))
            cs = partition(cs, cpu_arch, size(cp))
            ηs = partition(ηs, cpu_arch, size(ηp))

            atol = eps(eltype(global_underlying_grid))
            rtol = sqrt(eps(eltype(global_underlying_grid)))

            @test all(isapprox(up, us; atol, rtol))
            @test all(isapprox(vp, vs; atol, rtol))
            @test all(isapprox(wp, ws; atol, rtol))
            @test all(isapprox(cp, cs; atol, rtol))
            @test all(isapprox(ηp, ηs; atol, rtol))
        end
    end
end
<|MERGE_RESOLUTION|>--- conflicted
+++ resolved
@@ -103,13 +103,8 @@
 
             bottom(λ, φ) = -30 < λ < 30 && -40 < φ < 20 ? 0 : - 1
 
-<<<<<<< HEAD
             immersed_grid = ImmersedBoundaryGrid(underlying_grid, GridFittedBottom(bottom); active_cells_map = false)
             immersed_active_grid = ImmersedBoundaryGrid(underlying_grid, GridFittedBottom(bottom); active_cells_map = true)
-=======
-            immersed_grid = ImmersedBoundaryGrid(underlying_grid, GridFittedBottom(bottom))
-            immersed_active_grid = ImmersedBoundaryGrid(underlying_grid, GridFittedBottom(bottom); active_cells_map=true)
->>>>>>> 703bb696
 
             global_underlying_grid = reconstruct_global_grid(underlying_grid)
             global_immersed_grid   = ImmersedBoundaryGrid(global_underlying_grid, GridFittedBottom(bottom))
