--- conflicted
+++ resolved
@@ -35,7 +35,6 @@
 
 function rotation_with_shear_test(grid, closure=nothing; timestepper=:QuasiAdamsBashforth2)
 
-<<<<<<< HEAD
     g = one(grid)
     R = grid.radius
     Ω = Oceananigans.defaults.planet_rotation_rate
@@ -65,14 +64,6 @@
                                         closure,
                                         tracers,
                                         timestepper,
-=======
-    free_surface = SplitExplicitFreeSurface(grid; substeps = 8, gravitational_acceleration = 1)
-    coriolis = HydrostaticSphericalCoriolis(rotation_rate = 1)
-    tracers = (:c, :b)
-
-    model = HydrostaticFreeSurfaceModel(; grid, closure, coriolis, tracers, free_surface,
-                                        momentum_advection = WENOVectorInvariant(order=3),
->>>>>>> 77f46f76
                                         tracer_advection = WENO(order=3),
                                         buoyancy = BuoyancyTracer())
 
