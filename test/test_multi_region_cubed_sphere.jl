--- conflicted
+++ resolved
@@ -738,7 +738,6 @@
 end
 
 @testset "Testing simulation on conformal and immersed conformal cubed sphere grids" begin
-<<<<<<< HEAD
     for f in readdir(".")
         if occursin(r"^cubed_sphere_(output|checkpointer)_.*\.jld2$", f)
             rm(f; force=true)
@@ -747,8 +746,7 @@
     η₀ = 1e-6
     Δφ = 20
     @inline ηᵢ(λ, φ, z) = η₀ * cosd(4λ) * exp(-φ^2 / 2Δφ^2)
-=======
->>>>>>> 120d7ad8
+          
     for FT in float_types
         atol = FT == Float32 ? 1e-6 : 1e-12
         rtol = FT == Float32 ? 1e-5 : 1e-10
