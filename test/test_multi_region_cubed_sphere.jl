--- conflicted
+++ resolved
@@ -160,7 +160,6 @@
     return isapprox(var1, var2)
 end
 
-#=
 @testset "Testing conformal cubed sphere partitions..." begin
     for n = 1:4
         @test length(CubedSpherePartition(; R=n)) == 6n^2
@@ -248,925 +247,691 @@
     end
 end
 
-<<<<<<< HEAD
 @testset "Immersed cubed sphere construction" begin
     for FT in float_types
         for arch in archs
-            A = typeof(arch)
-            Nx, Ny, Nz = 9, 9, 9
-
-            @info "  Testing immersed cubed sphere grid [$FT, $A]..."
-=======
-@testset "Immersed conformal cubed sphere construction" begin
-    for FT in float_types, arch in archs, non_uniform_conformal_mapping in (false, true)
-        Nx, Ny, Nz = 9, 9, 9
-        cm = non_uniform_conformal_mapping ? "non-uniform conformal mapping" : "uniform conformal mapping"
-
-        @info "  Testing immersed conformal cubed sphere grid [$FT, $(typeof(arch)), $cm]..."
->>>>>>> 030b1b95
-
-        underlying_grid = ConformalCubedSphereGrid(arch, FT;
-                                                   panel_size = (Nx, Ny, Nz), z = (-1, 0), radius = 1,
-                                                   non_uniform_conformal_mapping)
-        @inline bottom(x, y) = ifelse(abs(y) < 30, - 2, 0)
-        immersed_grid = ImmersedBoundaryGrid(underlying_grid, GridFittedBottom(bottom); active_cells_map = true)
-
-        # Test that the grid is constructed correctly.
-        for panel in 1:6
-            grid = getregion(immersed_grid, panel)
-
-            if panel == 3 || panel == 6 # North and South panels should be completely immersed.
-                @test isempty(grid.interior_active_cells)
-            else # Other panels should have some active cells.
-                @test !isempty(grid.interior_active_cells)
+            for non_uniform_conformal_mapping in (false, true)
+                A = typeof(arch)
+                Nx, Ny, Nz = 9, 9, 9
+
+                @info "  Testing immersed cubed sphere grid [$FT, $A]..."
+
+                underlying_grid = ConformalCubedSphereGrid(arch, FT;
+                                                           panel_size = (Nx, Ny, Nz), z = (-1, 0), radius = 1,
+                                                           non_uniform_conformal_mapping)
+
+                @inline bottom(x, y) = ifelse(abs(y) < 30, - 2, 0)
+                immersed_grid = ImmersedBoundaryGrid(underlying_grid, GridFittedBottom(bottom); active_cells_map = true)
+
+                # Test that the grid is constructed correctly.
+                for panel in 1:6
+                    grid = getregion(immersed_grid, panel)
+
+                    if panel == 3 || panel == 6 # North and South panels should be completely immersed.
+                        @test isempty(grid.interior_active_cells)
+                    else # Other panels should have some active cells.
+                        @test !isempty(grid.interior_active_cells)
+                    end
+                end
             end
         end
     end
 end
 
 @testset "Testing conformal cubed sphere fill halos for tracers" begin
-<<<<<<< HEAD
     for FT in float_types
         for arch in archs
-            A = typeof(arch)
-            @info "  Testing fill halos for tracers [$FT, $A]..."
-=======
-    for FT in float_types, arch in archs, non_uniform_conformal_mapping in (false, true)
-        cm = non_uniform_conformal_mapping ? "non-uniform conformal mapping" : "uniform conformal mapping"
-        @info "  Testing fill halos for tracers [$FT, $(typeof(arch)), $cm]..."
->>>>>>> 030b1b95
-
-        Nx, Ny, Nz = 9, 9, 1
-
-        underlying_grid = ConformalCubedSphereGrid(arch, FT;
-                                                   panel_size = (Nx, Ny, Nz), z = (0, 1), radius = 1,
-                                                   horizontal_direction_halo = 3, non_uniform_conformal_mapping)
-        @inline bottom(x, y) = ifelse(abs(y) < 30, - 2, 0)
-        immersed_grid = ImmersedBoundaryGrid(underlying_grid, GridFittedBottom(bottom); active_cells_map = true)
-
-        grids = (underlying_grid, immersed_grid)
-
-        for grid in grids
-            c = CenterField(grid)
-
-<<<<<<< HEAD
+            for non_uniform_conformal_mapping in (false, true)
+                A = typeof(arch)
+                @info "  Testing fill halos for tracers [$FT, $A]..."
+
+                Nx, Ny, Nz = 9, 9, 1
+
+                underlying_grid = ConformalCubedSphereGrid(arch, FT;
+                                                           panel_size = (Nx, Ny, Nz), z = (0, 1), radius = 1,
+                                                           horizontal_direction_halo = 3, non_uniform_conformal_mapping)
+
+                @inline bottom(x, y) = ifelse(abs(y) < 30, - 2, 0)
+                immersed_grid = ImmersedBoundaryGrid(underlying_grid, GridFittedBottom(bottom); active_cells_map = true)
+
+                grids = (underlying_grid, immersed_grid)
+
+                for grid in grids
+                    c = CenterField(grid)
+                    region = Iterate(1:6)
+                    @apply_regionally data = create_c_test_data(grid, region)
+                    set!(c, data)
+                    fill_halo_regions!(c)
+
+                    Hx, Hy, Hz = halo_size(c.grid)
+
+                    west_indices  = 1:Hx, 1:Ny
+                    south_indices = 1:Nx, 1:Hy
+                    east_indices  = Nx-Hx+1:Nx, 1:Ny
+                    north_indices = 1:Nx, Ny-Hy+1:Ny
+
+                    # Confirm that the tracer halos were filled according to connectivity described at ConformalCubedSphereGrid docstring.
+                    @allowscalar begin
+                        @test get_halo_data(getregion(c, 1), West())  == reverse(create_c_test_data(grid, 5)[north_indices...], dims=1)'
+                        @test get_halo_data(getregion(c, 1), East())  ==         create_c_test_data(grid, 2)[west_indices...]
+                        @test get_halo_data(getregion(c, 1), South()) ==         create_c_test_data(grid, 6)[north_indices...]
+                        @test get_halo_data(getregion(c, 1), North()) == reverse(create_c_test_data(grid, 3)[west_indices...], dims=2)'
+
+                        @test get_halo_data(getregion(c, 2), West())  ==         create_c_test_data(grid, 1)[east_indices...]
+                        @test get_halo_data(getregion(c, 2), East())  == reverse(create_c_test_data(grid, 4)[south_indices...], dims=1)'
+                        @test get_halo_data(getregion(c, 2), South()) == reverse(create_c_test_data(grid, 6)[east_indices...], dims=2)'
+                        @test get_halo_data(getregion(c, 2), North()) ==         create_c_test_data(grid, 3)[south_indices...]
+
+                        @test get_halo_data(getregion(c, 3), West())  == reverse(create_c_test_data(grid, 1)[north_indices...], dims=1)'
+                        @test get_halo_data(getregion(c, 3), East())  ==         create_c_test_data(grid, 4)[west_indices...]
+                        @test get_halo_data(getregion(c, 3), South()) ==         create_c_test_data(grid, 2)[north_indices...]
+                        @test get_halo_data(getregion(c, 3), North()) == reverse(create_c_test_data(grid, 5)[west_indices...], dims=2)'
+
+                        @test get_halo_data(getregion(c, 4), West())  ==         create_c_test_data(grid, 3)[east_indices...]
+                        @test get_halo_data(getregion(c, 4), East())  == reverse(create_c_test_data(grid, 6)[south_indices...], dims=1)'
+                        @test get_halo_data(getregion(c, 4), South()) == reverse(create_c_test_data(grid, 2)[east_indices...], dims=2)'
+                        @test get_halo_data(getregion(c, 4), North()) ==         create_c_test_data(grid, 5)[south_indices...]
+
+                        @test get_halo_data(getregion(c, 5), West())  == reverse(create_c_test_data(grid, 3)[north_indices...], dims=1)'
+                        @test get_halo_data(getregion(c, 5), East())  ==         create_c_test_data(grid, 6)[west_indices...]
+                        @test get_halo_data(getregion(c, 5), South()) ==         create_c_test_data(grid, 4)[north_indices...]
+                        @test get_halo_data(getregion(c, 5), North()) == reverse(create_c_test_data(grid, 1)[west_indices...], dims=2)'
+
+                        @test get_halo_data(getregion(c, 6), West())  ==         create_c_test_data(grid, 5)[east_indices...]
+                        @test get_halo_data(getregion(c, 6), East())  == reverse(create_c_test_data(grid, 2)[south_indices...], dims=1)'
+                        @test get_halo_data(getregion(c, 6), South()) == reverse(create_c_test_data(grid, 4)[east_indices...], dims=2)'
+                        @test get_halo_data(getregion(c, 6), North()) ==         create_c_test_data(grid, 1)[south_indices...]
+                    end # CUDA.@allowscalar
+                end
+            end
+        end
+    end
+end
+
 @testset "Testing conformal cubed sphere fill halos for horizontal velocities" begin
     for FT in float_types
         for arch in archs
-            A = typeof(arch)
-            @info "  Testing fill halos for horizontal velocities [$FT, $A]..."
-=======
-            region = Iterate(1:6)
-            @apply_regionally data = create_c_test_data(grid, region)
-            set!(c, data)
-            fill_halo_regions!(c)
->>>>>>> 030b1b95
-
-            Hx, Hy, Hz = halo_size(c.grid)
-
-            west_indices  = 1:Hx, 1:Ny
-            south_indices = 1:Nx, 1:Hy
-            east_indices  = Nx-Hx+1:Nx, 1:Ny
-            north_indices = 1:Nx, Ny-Hy+1:Ny
-
-            # Confirm that the tracer halos were filled according to connectivity described at ConformalCubedSphereGrid docstring.
-            @allowscalar begin
-                @test get_halo_data(getregion(c, 1), West())  == reverse(create_c_test_data(grid, 5)[north_indices...], dims=1)'
-                @test get_halo_data(getregion(c, 1), East())  ==         create_c_test_data(grid, 2)[west_indices...]
-                @test get_halo_data(getregion(c, 1), South()) ==         create_c_test_data(grid, 6)[north_indices...]
-                @test get_halo_data(getregion(c, 1), North()) == reverse(create_c_test_data(grid, 3)[west_indices...], dims=2)'
-
-                @test get_halo_data(getregion(c, 2), West())  ==         create_c_test_data(grid, 1)[east_indices...]
-                @test get_halo_data(getregion(c, 2), East())  == reverse(create_c_test_data(grid, 4)[south_indices...], dims=1)'
-                @test get_halo_data(getregion(c, 2), South()) == reverse(create_c_test_data(grid, 6)[east_indices...], dims=2)'
-                @test get_halo_data(getregion(c, 2), North()) ==         create_c_test_data(grid, 3)[south_indices...]
-
-                @test get_halo_data(getregion(c, 3), West())  == reverse(create_c_test_data(grid, 1)[north_indices...], dims=1)'
-                @test get_halo_data(getregion(c, 3), East())  ==         create_c_test_data(grid, 4)[west_indices...]
-                @test get_halo_data(getregion(c, 3), South()) ==         create_c_test_data(grid, 2)[north_indices...]
-                @test get_halo_data(getregion(c, 3), North()) == reverse(create_c_test_data(grid, 5)[west_indices...], dims=2)'
-
-                @test get_halo_data(getregion(c, 4), West())  ==         create_c_test_data(grid, 3)[east_indices...]
-                @test get_halo_data(getregion(c, 4), East())  == reverse(create_c_test_data(grid, 6)[south_indices...], dims=1)'
-                @test get_halo_data(getregion(c, 4), South()) == reverse(create_c_test_data(grid, 2)[east_indices...], dims=2)'
-                @test get_halo_data(getregion(c, 4), North()) ==         create_c_test_data(grid, 5)[south_indices...]
-
-                @test get_halo_data(getregion(c, 5), West())  == reverse(create_c_test_data(grid, 3)[north_indices...], dims=1)'
-                @test get_halo_data(getregion(c, 5), East())  ==         create_c_test_data(grid, 6)[west_indices...]
-                @test get_halo_data(getregion(c, 5), South()) ==         create_c_test_data(grid, 4)[north_indices...]
-                @test get_halo_data(getregion(c, 5), North()) == reverse(create_c_test_data(grid, 1)[west_indices...], dims=2)'
-
-                @test get_halo_data(getregion(c, 6), West())  ==         create_c_test_data(grid, 5)[east_indices...]
-                @test get_halo_data(getregion(c, 6), East())  == reverse(create_c_test_data(grid, 2)[south_indices...], dims=1)'
-                @test get_halo_data(getregion(c, 6), South()) == reverse(create_c_test_data(grid, 4)[east_indices...], dims=2)'
-                @test get_halo_data(getregion(c, 6), North()) ==         create_c_test_data(grid, 1)[south_indices...]
-            end # CUDA.@allowscalar
+            for non_uniform_conformal_mapping in (false, true)
+                A = typeof(arch)
+                @info "  Testing fill halos for horizontal velocities [$FT, $A]..."
+
+                Nx, Ny, Nz = 9, 9, 1
+
+                underlying_grid = ConformalCubedSphereGrid(arch, FT;
+                                                        panel_size = (Nx, Ny, Nz), z = (0, 1), radius = 1,
+                                                        horizontal_direction_halo = 3, non_uniform_conformal_mapping)
+                @inline bottom(x, y) = ifelse(abs(y) < 30, - 2, 0)
+                immersed_grid = ImmersedBoundaryGrid(underlying_grid, GridFittedBottom(bottom); active_cells_map = true)
+
+                grids = (underlying_grid, immersed_grid)
+
+                for grid in grids
+                    u = XFaceField(grid)
+                    v = YFaceField(grid)
+
+                    region = Iterate(1:6)
+                    @apply_regionally u_data = create_u_test_data(grid, region)
+                    @apply_regionally v_data = create_v_test_data(grid, region)
+                    set!(u, u_data)
+                    set!(v, v_data)
+
+                    fill_halo_regions!((u, v); signed = true)
+
+                    Hx, Hy, Hz = halo_size(u.grid)
+
+                    south_indices = get_boundary_indices(Nx, Ny, Hx, Hy, South(); operation=nothing, index=:all)
+                    east_indices  = get_boundary_indices(Nx, Ny, Hx, Hy, East();  operation=nothing, index=:all)
+                    north_indices = get_boundary_indices(Nx, Ny, Hx, Hy, North(); operation=nothing, index=:all)
+                    west_indices  = get_boundary_indices(Nx, Ny, Hx, Hy, West();  operation=nothing, index=:all)
+
+                    south_indices_first = get_boundary_indices(Nx, Ny, Hx, Hy, South(); operation=:endpoint, index=:first)
+                    south_indices_last  = get_boundary_indices(Nx, Ny, Hx, Hy, South(); operation=:endpoint, index=:last)
+                    east_indices_first  = get_boundary_indices(Nx, Ny, Hx, Hy, East();  operation=:endpoint, index=:first)
+                    east_indices_last   = get_boundary_indices(Nx, Ny, Hx, Hy, East();  operation=:endpoint, index=:last)
+                    north_indices_first = get_boundary_indices(Nx, Ny, Hx, Hy, North(); operation=:endpoint, index=:first)
+                    north_indices_last  = get_boundary_indices(Nx, Ny, Hx, Hy, North(); operation=:endpoint, index=:last)
+                    west_indices_first  = get_boundary_indices(Nx, Ny, Hx, Hy, West();  operation=:endpoint, index=:first)
+                    west_indices_last   = get_boundary_indices(Nx, Ny, Hx, Hy, West();  operation=:endpoint, index=:last)
+
+                    south_indices_subset_skip_first_index = get_boundary_indices(Nx, Ny, Hx, Hy, South(); operation=:subset, index=:first)
+                    south_indices_subset_skip_last_index  = get_boundary_indices(Nx, Ny, Hx, Hy, South(); operation=:subset, index=:last)
+                    east_indices_subset_skip_first_index  = get_boundary_indices(Nx, Ny, Hx, Hy, East();  operation=:subset, index=:first)
+                    east_indices_subset_skip_last_index   = get_boundary_indices(Nx, Ny, Hx, Hy, East();  operation=:subset, index=:last)
+                    north_indices_subset_skip_first_index = get_boundary_indices(Nx, Ny, Hx, Hy, North(); operation=:subset, index=:first)
+                    north_indices_subset_skip_last_index  = get_boundary_indices(Nx, Ny, Hx, Hy, North(); operation=:subset, index=:last)
+                    west_indices_subset_skip_first_index  = get_boundary_indices(Nx, Ny, Hx, Hy, West();  operation=:subset, index=:first)
+                    west_indices_subset_skip_last_index   = get_boundary_indices(Nx, Ny, Hx, Hy, West();  operation=:subset, index=:last)
+
+                    # Confirm that the zonal velocity halos were filled according to connectivity described at ConformalCubedSphereGrid docstring.
+                    @allowscalar begin
+                        # Trivial halo checks with no off-set in index
+                        @test get_halo_data(getregion(u, 1), West())  == reverse(create_v_test_data(grid, 5)[north_indices...], dims=1)'
+                        @test get_halo_data(getregion(u, 1), East())  ==         create_u_test_data(grid, 2)[west_indices...]
+                        @test get_halo_data(getregion(u, 1), South()) ==         create_u_test_data(grid, 6)[north_indices...]
+
+                        # Non-trivial halo checks with off-set in index
+                        @test get_halo_data(getregion(u, 1), North();
+                                            operation=:subset,
+                                            index=:first) == - reverse(create_v_test_data(grid, 3)[west_indices_subset_skip_first_index...], dims=2)'
+                        # The index appearing on the LHS above is the index to be skipped.
+                        @test get_halo_data(getregion(u, 1), North();
+                                            operation=:endpoint,
+                                            index=:first) == - reverse(create_u_test_data(grid, 5)[north_indices_first...])
+
+                        # Trivial halo checks with no off-set in index
+                        @test get_halo_data(getregion(u, 2), West())  ==         create_u_test_data(grid, 1)[east_indices...]
+                        @test get_halo_data(getregion(u, 2), East())  == reverse(create_v_test_data(grid, 4)[south_indices...], dims=1)'
+                        @test get_halo_data(getregion(u, 2), North()) ==         create_u_test_data(grid, 3)[south_indices...]
+
+                        # Non-trivial halo checks with off-set in index
+                        @test get_halo_data(getregion(u, 2), South();
+                                            operation=:subset,
+                                            index=:first) == - reverse(create_v_test_data(grid, 6)[east_indices_subset_skip_first_index...], dims=2)'
+                        # The index appearing on the LHS above is the index to be skipped.
+                        @test get_halo_data(getregion(u, 2), South();
+                                            operation=:endpoint,
+                                            index=:first) == - create_v_test_data(grid, 1)[east_indices_first...]
+
+                        # Trivial halo checks with no off-set in index
+                        @test get_halo_data(getregion(u, 3), West())  == reverse(create_v_test_data(grid, 1)[north_indices...], dims=1)'
+                        @test get_halo_data(getregion(u, 3), East())  ==         create_u_test_data(grid, 4)[west_indices...]
+                        @test get_halo_data(getregion(u, 3), South()) ==         create_u_test_data(grid, 2)[north_indices...]
+
+                        # Non-trivial halo checks with off-set in index
+                        @test get_halo_data(getregion(u, 3), North();
+                                            operation=:subset,
+                                            index=:first) == - reverse(create_v_test_data(grid, 5)[west_indices_subset_skip_first_index...], dims=2)'
+                        # The index appearing on the LHS above is the index to be skipped.
+                        @test get_halo_data(getregion(u, 3), North();
+                                            operation=:endpoint,
+                                            index=:first) == - reverse(create_u_test_data(grid, 1)[north_indices_first...])
+
+                        # Trivial halo checks with no off-set in index
+                        @test get_halo_data(getregion(u, 4), West())  ==         create_u_test_data(grid, 3)[east_indices...]
+                        @test get_halo_data(getregion(u, 4), East())  == reverse(create_v_test_data(grid, 6)[south_indices...], dims=1)'
+                        @test get_halo_data(getregion(u, 4), North()) ==         create_u_test_data(grid, 5)[south_indices...]
+
+                        # Non-trivial halo checks with off-set in index
+                        @test get_halo_data(getregion(u, 4), South();
+                                            operation=:subset,
+                                            index=:first) == - reverse(create_v_test_data(grid, 2)[east_indices_subset_skip_first_index...], dims=2)'
+                        # The index appearing on the LHS above is the index to be skipped.
+                        @test get_halo_data(getregion(u, 4), South();
+                                            operation=:endpoint,
+                                            index=:first) == - create_v_test_data(grid, 3)[east_indices_first...]
+
+                        # Trivial halo checks with no off-set in index
+                        @test get_halo_data(getregion(u, 5), West())  == reverse(create_v_test_data(grid, 3)[north_indices...], dims=1)'
+                        @test get_halo_data(getregion(u, 5), East())  ==         create_u_test_data(grid, 6)[west_indices...]
+                        @test get_halo_data(getregion(u, 5), South()) ==         create_u_test_data(grid, 4)[north_indices...]
+
+                        # Non-trivial halo checks with off-set in index
+                        @test get_halo_data(getregion(u, 5), North();
+                                            operation=:subset,
+                                            index=:first) == - reverse(create_v_test_data(grid, 1)[west_indices_subset_skip_first_index...], dims=2)'
+                        # The index appearing on the LHS above is the index to be skipped.
+                        @test get_halo_data(getregion(u, 5), North();
+                                            operation=:endpoint,
+                                            index=:first) == - reverse(create_u_test_data(grid, 3)[north_indices_first...])
+
+                        # Trivial halo checks with no off-set in index
+                        @test get_halo_data(getregion(u, 6), West())  ==         create_u_test_data(grid, 5)[east_indices...]
+                        @test get_halo_data(getregion(u, 6), East())  == reverse(create_v_test_data(grid, 2)[south_indices...], dims=1)'
+                        @test get_halo_data(getregion(u, 6), North()) ==         create_u_test_data(grid, 1)[south_indices...]
+
+                        # Non-trivial halo checks with off-set in index
+                        @test get_halo_data(getregion(u, 6), South();
+                                            operation=:subset,
+                                            index=:first) == - reverse(create_v_test_data(grid, 4)[east_indices_subset_skip_first_index...], dims=2)'
+                        # The index appearing on the LHS above is the index to be skipped.
+                        @test get_halo_data(getregion(u, 6), South();
+                                            operation=:endpoint,
+                                            index=:first) == - create_v_test_data(grid, 5)[east_indices_first...]
+                    end # CUDA.@allowscalar
+
+                    # Confirm that the meridional velocity halos were filled according to connectivity described at
+                    # ConformalCubedSphereGrid docstring.
+                    @allowscalar begin
+                        # Trivial halo checks with no off-set in index
+                        @test get_halo_data(getregion(v, 1), East())  ==         create_v_test_data(grid, 2)[west_indices...]
+                        @test get_halo_data(getregion(v, 1), South()) ==         create_v_test_data(grid, 6)[north_indices...]
+                        @test get_halo_data(getregion(v, 1), North()) == reverse(create_u_test_data(grid, 3)[west_indices...], dims=2)'
+
+                        # Non-trivial halo checks with off-set in index
+                        @test get_halo_data(getregion(v, 1), West();
+                                            operation=:subset,
+                                            index=:first) == - reverse(create_u_test_data(grid, 5)[north_indices_subset_skip_first_index...], dims=1)'
+                        # The index appearing on the LHS above is the index to be skipped.
+                        @test get_halo_data(getregion(v, 1), West();
+                                            operation=:endpoint,
+                                            index=:first) == - create_u_test_data(grid, 6)[north_indices_first...]
+
+                        # Trivial halo checks with no off-set in index
+                        @test get_halo_data(getregion(v, 2), West())  ==         create_v_test_data(grid, 1)[east_indices...]
+                        @test get_halo_data(getregion(v, 2), South()) == reverse(create_u_test_data(grid, 6)[east_indices...], dims=2)'
+                        @test get_halo_data(getregion(v, 2), North()) ==         create_v_test_data(grid, 3)[south_indices...]
+
+                        # Non-trivial halo checks with off-set in index
+                        @test get_halo_data(getregion(v, 2), East();
+                                            operation=:subset,
+                                            index=:first) == - reverse(create_u_test_data(grid, 4)[south_indices_subset_skip_first_index...], dims=1)'
+                        # The index appearing on the LHS above is the index to be skipped.
+                        @test get_halo_data(getregion(v, 2), East();
+                                            operation=:endpoint,
+                                            index=:first) == - reverse(create_v_test_data(grid, 6)[east_indices_first...])
+
+                        # Trivial halo checks with no off-set in index
+                        @test get_halo_data(getregion(v, 3), East())  ==         create_v_test_data(grid, 4)[west_indices...]
+                        @test get_halo_data(getregion(v, 3), South()) ==         create_v_test_data(grid, 2)[north_indices...]
+                        @test get_halo_data(getregion(v, 3), North()) == reverse(create_u_test_data(grid, 5)[west_indices...], dims=2)'
+
+                        # Non-trivial halo checks with off-set in index
+                        @test get_halo_data(getregion(v, 3), West();
+                                            operation=:subset,
+                                            index=:first) == - reverse(create_u_test_data(grid, 1)[north_indices_subset_skip_first_index...], dims=1)'
+                        # The index appearing on the LHS above is the index to be skipped.
+                        @test get_halo_data(getregion(v, 3), West();
+                                            operation=:endpoint,
+                                            index=:first) == - create_u_test_data(grid, 2)[north_indices_first...]
+
+                        # Trivial halo checks with no off-set in index
+                        @test get_halo_data(getregion(v, 4), West())  ==         create_v_test_data(grid, 3)[east_indices...]
+                        @test get_halo_data(getregion(v, 4), South()) == reverse(create_u_test_data(grid, 2)[east_indices...], dims=2)'
+                        @test get_halo_data(getregion(v, 4), North()) ==         create_v_test_data(grid, 5)[south_indices...]
+
+                        # Non-trivial halo checks with off-set in index
+                        @test get_halo_data(getregion(v, 4), East();
+                                            operation=:subset,
+                                            index=:first) == - reverse(create_u_test_data(grid, 6)[south_indices_subset_skip_first_index...], dims=1)'
+                        # The index appearing on the LHS above is the index to be skipped.
+                        @test get_halo_data(getregion(v, 4), East();
+                                            operation=:endpoint,
+                                            index=:first) == - reverse(create_v_test_data(grid, 2)[east_indices_first...])
+
+                        # Trivial halo checks with no off-set in index
+                        @test get_halo_data(getregion(v, 5), East())  ==         create_v_test_data(grid, 6)[west_indices...]
+                        @test get_halo_data(getregion(v, 5), South()) ==         create_v_test_data(grid, 4)[north_indices...]
+                        @test get_halo_data(getregion(v, 5), North()) == reverse(create_u_test_data(grid, 1)[west_indices...], dims=2)'
+
+                        # Non-trivial halo checks with off-set in index
+                        @test get_halo_data(getregion(v, 5), West();
+                                            operation=:subset,
+                                            index=:first) == - reverse(create_u_test_data(grid, 3)[north_indices_subset_skip_first_index...], dims=1)'
+                        # The index appearing on the LHS above is the index to be skipped.
+                        @test get_halo_data(getregion(v, 5), West();
+                                            operation=:endpoint,
+                                            index=:first) == - create_u_test_data(grid, 4)[north_indices_first...]
+
+                        # Trivial halo checks with no off-set in index
+                        @test get_halo_data(getregion(v, 6), West())  ==         create_v_test_data(grid, 5)[east_indices...]
+                        @test get_halo_data(getregion(v, 6), South()) == reverse(create_u_test_data(grid, 4)[east_indices...], dims=2)'
+                        @test get_halo_data(getregion(v, 6), North()) ==         create_v_test_data(grid, 1)[south_indices...]
+
+                        # Non-trivial halo checks with off-set in index
+                        @test get_halo_data(getregion(v, 6), East();
+                                            operation=:subset,
+                                            index=:first) == - reverse(create_u_test_data(grid, 2)[south_indices_subset_skip_first_index...], dims=1)'
+                        # The index appearing on the LHS above is the index to be skipped.
+                        @test get_halo_data(getregion(v, 6), East();
+                                            operation=:endpoint,
+                                            index=:first) == - reverse(create_v_test_data(grid, 4)[east_indices_first...])
+                    end # CUDA.@allowscalar
+                end
+            end
         end
     end
 end
 
-@testset "Testing conformal cubed sphere fill halos for horizontal velocities" begin
-    for FT in float_types, arch in archs, non_uniform_conformal_mapping in (false, true)
-        cm = non_uniform_conformal_mapping ? "non-uniform conformal mapping" : "uniform conformal mapping"
-        @info "  Testing fill halos for horizontal velocities [$FT, $(typeof(arch)), $cm]..."
-
-        Nx, Ny, Nz = 9, 9, 1
-
-        underlying_grid = ConformalCubedSphereGrid(arch, FT;
-                                                   panel_size = (Nx, Ny, Nz), z = (0, 1), radius = 1,
-                                                   horizontal_direction_halo = 3, non_uniform_conformal_mapping)
-        @inline bottom(x, y) = ifelse(abs(y) < 30, - 2, 0)
-        immersed_grid = ImmersedBoundaryGrid(underlying_grid, GridFittedBottom(bottom); active_cells_map = true)
-
-        grids = (underlying_grid, immersed_grid)
-
-        for grid in grids
-            u = XFaceField(grid)
-            v = YFaceField(grid)
-
-            region = Iterate(1:6)
-            @apply_regionally u_data = create_u_test_data(grid, region)
-            @apply_regionally v_data = create_v_test_data(grid, region)
-            set!(u, u_data)
-            set!(v, v_data)
-
-            fill_halo_regions!((u, v); signed = true)
-
-            Hx, Hy, Hz = halo_size(u.grid)
-
-            south_indices = get_boundary_indices(Nx, Ny, Hx, Hy, South(); operation=nothing, index=:all)
-            east_indices  = get_boundary_indices(Nx, Ny, Hx, Hy, East();  operation=nothing, index=:all)
-            north_indices = get_boundary_indices(Nx, Ny, Hx, Hy, North(); operation=nothing, index=:all)
-            west_indices  = get_boundary_indices(Nx, Ny, Hx, Hy, West();  operation=nothing, index=:all)
-
-            south_indices_first = get_boundary_indices(Nx, Ny, Hx, Hy, South(); operation=:endpoint, index=:first)
-            south_indices_last  = get_boundary_indices(Nx, Ny, Hx, Hy, South(); operation=:endpoint, index=:last)
-            east_indices_first  = get_boundary_indices(Nx, Ny, Hx, Hy, East();  operation=:endpoint, index=:first)
-            east_indices_last   = get_boundary_indices(Nx, Ny, Hx, Hy, East();  operation=:endpoint, index=:last)
-            north_indices_first = get_boundary_indices(Nx, Ny, Hx, Hy, North(); operation=:endpoint, index=:first)
-            north_indices_last  = get_boundary_indices(Nx, Ny, Hx, Hy, North(); operation=:endpoint, index=:last)
-            west_indices_first  = get_boundary_indices(Nx, Ny, Hx, Hy, West();  operation=:endpoint, index=:first)
-            west_indices_last   = get_boundary_indices(Nx, Ny, Hx, Hy, West();  operation=:endpoint, index=:last)
-
-            south_indices_subset_skip_first_index = get_boundary_indices(Nx, Ny, Hx, Hy, South(); operation=:subset, index=:first)
-            south_indices_subset_skip_last_index  = get_boundary_indices(Nx, Ny, Hx, Hy, South(); operation=:subset, index=:last)
-            east_indices_subset_skip_first_index  = get_boundary_indices(Nx, Ny, Hx, Hy, East();  operation=:subset, index=:first)
-            east_indices_subset_skip_last_index   = get_boundary_indices(Nx, Ny, Hx, Hy, East();  operation=:subset, index=:last)
-            north_indices_subset_skip_first_index = get_boundary_indices(Nx, Ny, Hx, Hy, North(); operation=:subset, index=:first)
-            north_indices_subset_skip_last_index  = get_boundary_indices(Nx, Ny, Hx, Hy, North(); operation=:subset, index=:last)
-            west_indices_subset_skip_first_index  = get_boundary_indices(Nx, Ny, Hx, Hy, West();  operation=:subset, index=:first)
-            west_indices_subset_skip_last_index   = get_boundary_indices(Nx, Ny, Hx, Hy, West();  operation=:subset, index=:last)
-
-            # Confirm that the zonal velocity halos were filled according to connectivity described at ConformalCubedSphereGrid docstring.
-            @allowscalar begin
-                # Trivial halo checks with no off-set in index
-                @test get_halo_data(getregion(u, 1), West())  == reverse(create_v_test_data(grid, 5)[north_indices...], dims=1)'
-                @test get_halo_data(getregion(u, 1), East())  ==         create_u_test_data(grid, 2)[west_indices...]
-                @test get_halo_data(getregion(u, 1), South()) ==         create_u_test_data(grid, 6)[north_indices...]
-
-                # Non-trivial halo checks with off-set in index
-                @test get_halo_data(getregion(u, 1), North();
-                                    operation=:subset,
-                                    index=:first) == - reverse(create_v_test_data(grid, 3)[west_indices_subset_skip_first_index...], dims=2)'
-                # The index appearing on the LHS above is the index to be skipped.
-                @test get_halo_data(getregion(u, 1), North();
-                                    operation=:endpoint,
-                                    index=:first) == - reverse(create_u_test_data(grid, 5)[north_indices_first...])
-
-                # Trivial halo checks with no off-set in index
-                @test get_halo_data(getregion(u, 2), West())  ==         create_u_test_data(grid, 1)[east_indices...]
-                @test get_halo_data(getregion(u, 2), East())  == reverse(create_v_test_data(grid, 4)[south_indices...], dims=1)'
-                @test get_halo_data(getregion(u, 2), North()) ==         create_u_test_data(grid, 3)[south_indices...]
-
-                # Non-trivial halo checks with off-set in index
-                @test get_halo_data(getregion(u, 2), South();
-                                    operation=:subset,
-                                    index=:first) == - reverse(create_v_test_data(grid, 6)[east_indices_subset_skip_first_index...], dims=2)'
-                # The index appearing on the LHS above is the index to be skipped.
-                @test get_halo_data(getregion(u, 2), South();
-                                    operation=:endpoint,
-                                    index=:first) == - create_v_test_data(grid, 1)[east_indices_first...]
-
-                # Trivial halo checks with no off-set in index
-                @test get_halo_data(getregion(u, 3), West())  == reverse(create_v_test_data(grid, 1)[north_indices...], dims=1)'
-                @test get_halo_data(getregion(u, 3), East())  ==         create_u_test_data(grid, 4)[west_indices...]
-                @test get_halo_data(getregion(u, 3), South()) ==         create_u_test_data(grid, 2)[north_indices...]
-
-                # Non-trivial halo checks with off-set in index
-                @test get_halo_data(getregion(u, 3), North();
-                                    operation=:subset,
-                                    index=:first) == - reverse(create_v_test_data(grid, 5)[west_indices_subset_skip_first_index...], dims=2)'
-                # The index appearing on the LHS above is the index to be skipped.
-                @test get_halo_data(getregion(u, 3), North();
-                                    operation=:endpoint,
-                                    index=:first) == - reverse(create_u_test_data(grid, 1)[north_indices_first...])
-
-                # Trivial halo checks with no off-set in index
-                @test get_halo_data(getregion(u, 4), West())  ==         create_u_test_data(grid, 3)[east_indices...]
-                @test get_halo_data(getregion(u, 4), East())  == reverse(create_v_test_data(grid, 6)[south_indices...], dims=1)'
-                @test get_halo_data(getregion(u, 4), North()) ==         create_u_test_data(grid, 5)[south_indices...]
-
-                # Non-trivial halo checks with off-set in index
-                @test get_halo_data(getregion(u, 4), South();
-                                    operation=:subset,
-                                    index=:first) == - reverse(create_v_test_data(grid, 2)[east_indices_subset_skip_first_index...], dims=2)'
-                # The index appearing on the LHS above is the index to be skipped.
-                @test get_halo_data(getregion(u, 4), South();
-                                    operation=:endpoint,
-                                    index=:first) == - create_v_test_data(grid, 3)[east_indices_first...]
-
-                # Trivial halo checks with no off-set in index
-                @test get_halo_data(getregion(u, 5), West())  == reverse(create_v_test_data(grid, 3)[north_indices...], dims=1)'
-                @test get_halo_data(getregion(u, 5), East())  ==         create_u_test_data(grid, 6)[west_indices...]
-                @test get_halo_data(getregion(u, 5), South()) ==         create_u_test_data(grid, 4)[north_indices...]
-
-                # Non-trivial halo checks with off-set in index
-                @test get_halo_data(getregion(u, 5), North();
-                                    operation=:subset,
-                                    index=:first) == - reverse(create_v_test_data(grid, 1)[west_indices_subset_skip_first_index...], dims=2)'
-                # The index appearing on the LHS above is the index to be skipped.
-                @test get_halo_data(getregion(u, 5), North();
-                                    operation=:endpoint,
-                                    index=:first) == - reverse(create_u_test_data(grid, 3)[north_indices_first...])
-
-                # Trivial halo checks with no off-set in index
-                @test get_halo_data(getregion(u, 6), West())  ==         create_u_test_data(grid, 5)[east_indices...]
-                @test get_halo_data(getregion(u, 6), East())  == reverse(create_v_test_data(grid, 2)[south_indices...], dims=1)'
-                @test get_halo_data(getregion(u, 6), North()) ==         create_u_test_data(grid, 1)[south_indices...]
-
-                # Non-trivial halo checks with off-set in index
-                @test get_halo_data(getregion(u, 6), South();
-                                    operation=:subset,
-                                    index=:first) == - reverse(create_v_test_data(grid, 4)[east_indices_subset_skip_first_index...], dims=2)'
-                # The index appearing on the LHS above is the index to be skipped.
-                @test get_halo_data(getregion(u, 6), South();
-                                    operation=:endpoint,
-                                    index=:first) == - create_v_test_data(grid, 5)[east_indices_first...]
-            end # CUDA.@allowscalar
-
-            # Confirm that the meridional velocity halos were filled according to connectivity described at
-            # ConformalCubedSphereGrid docstring.
-            @allowscalar begin
-                # Trivial halo checks with no off-set in index
-                @test get_halo_data(getregion(v, 1), East())  ==         create_v_test_data(grid, 2)[west_indices...]
-                @test get_halo_data(getregion(v, 1), South()) ==         create_v_test_data(grid, 6)[north_indices...]
-                @test get_halo_data(getregion(v, 1), North()) == reverse(create_u_test_data(grid, 3)[west_indices...], dims=2)'
-
-                # Non-trivial halo checks with off-set in index
-                @test get_halo_data(getregion(v, 1), West();
-                                    operation=:subset,
-                                    index=:first) == - reverse(create_u_test_data(grid, 5)[north_indices_subset_skip_first_index...], dims=1)'
-                # The index appearing on the LHS above is the index to be skipped.
-                @test get_halo_data(getregion(v, 1), West();
-                                    operation=:endpoint,
-                                    index=:first) == - create_u_test_data(grid, 6)[north_indices_first...]
-
-                # Trivial halo checks with no off-set in index
-                @test get_halo_data(getregion(v, 2), West())  ==         create_v_test_data(grid, 1)[east_indices...]
-                @test get_halo_data(getregion(v, 2), South()) == reverse(create_u_test_data(grid, 6)[east_indices...], dims=2)'
-                @test get_halo_data(getregion(v, 2), North()) ==         create_v_test_data(grid, 3)[south_indices...]
-
-                # Non-trivial halo checks with off-set in index
-                @test get_halo_data(getregion(v, 2), East();
-                                    operation=:subset,
-                                    index=:first) == - reverse(create_u_test_data(grid, 4)[south_indices_subset_skip_first_index...], dims=1)'
-                # The index appearing on the LHS above is the index to be skipped.
-                @test get_halo_data(getregion(v, 2), East();
-                                    operation=:endpoint,
-                                    index=:first) == - reverse(create_v_test_data(grid, 6)[east_indices_first...])
-
-                # Trivial halo checks with no off-set in index
-                @test get_halo_data(getregion(v, 3), East())  ==         create_v_test_data(grid, 4)[west_indices...]
-                @test get_halo_data(getregion(v, 3), South()) ==         create_v_test_data(grid, 2)[north_indices...]
-                @test get_halo_data(getregion(v, 3), North()) == reverse(create_u_test_data(grid, 5)[west_indices...], dims=2)'
-
-                # Non-trivial halo checks with off-set in index
-                @test get_halo_data(getregion(v, 3), West();
-                                    operation=:subset,
-                                    index=:first) == - reverse(create_u_test_data(grid, 1)[north_indices_subset_skip_first_index...], dims=1)'
-                # The index appearing on the LHS above is the index to be skipped.
-                @test get_halo_data(getregion(v, 3), West();
-                                    operation=:endpoint,
-                                    index=:first) == - create_u_test_data(grid, 2)[north_indices_first...]
-
-                # Trivial halo checks with no off-set in index
-                @test get_halo_data(getregion(v, 4), West())  ==         create_v_test_data(grid, 3)[east_indices...]
-                @test get_halo_data(getregion(v, 4), South()) == reverse(create_u_test_data(grid, 2)[east_indices...], dims=2)'
-                @test get_halo_data(getregion(v, 4), North()) ==         create_v_test_data(grid, 5)[south_indices...]
-
-                # Non-trivial halo checks with off-set in index
-                @test get_halo_data(getregion(v, 4), East();
-                                    operation=:subset,
-                                    index=:first) == - reverse(create_u_test_data(grid, 6)[south_indices_subset_skip_first_index...], dims=1)'
-                # The index appearing on the LHS above is the index to be skipped.
-                @test get_halo_data(getregion(v, 4), East();
-                                    operation=:endpoint,
-                                    index=:first) == - reverse(create_v_test_data(grid, 2)[east_indices_first...])
-
-                # Trivial halo checks with no off-set in index
-                @test get_halo_data(getregion(v, 5), East())  ==         create_v_test_data(grid, 6)[west_indices...]
-                @test get_halo_data(getregion(v, 5), South()) ==         create_v_test_data(grid, 4)[north_indices...]
-                @test get_halo_data(getregion(v, 5), North()) == reverse(create_u_test_data(grid, 1)[west_indices...], dims=2)'
-
-                # Non-trivial halo checks with off-set in index
-                @test get_halo_data(getregion(v, 5), West();
-                                    operation=:subset,
-                                    index=:first) == - reverse(create_u_test_data(grid, 3)[north_indices_subset_skip_first_index...], dims=1)'
-                # The index appearing on the LHS above is the index to be skipped.
-                @test get_halo_data(getregion(v, 5), West();
-                                    operation=:endpoint,
-                                    index=:first) == - create_u_test_data(grid, 4)[north_indices_first...]
-
-                # Trivial halo checks with no off-set in index
-                @test get_halo_data(getregion(v, 6), West())  ==         create_v_test_data(grid, 5)[east_indices...]
-                @test get_halo_data(getregion(v, 6), South()) == reverse(create_u_test_data(grid, 4)[east_indices...], dims=2)'
-                @test get_halo_data(getregion(v, 6), North()) ==         create_v_test_data(grid, 1)[south_indices...]
-
-                # Non-trivial halo checks with off-set in index
-                @test get_halo_data(getregion(v, 6), East();
-                                    operation=:subset,
-                                    index=:first) == - reverse(create_u_test_data(grid, 2)[south_indices_subset_skip_first_index...], dims=1)'
-                # The index appearing on the LHS above is the index to be skipped.
-                @test get_halo_data(getregion(v, 6), East();
-                                    operation=:endpoint,
-                                    index=:first) == - reverse(create_v_test_data(grid, 4)[east_indices_first...])
-            end # CUDA.@allowscalar
-        end
-    end
-end
-
 @testset "Testing conformal cubed sphere fill halos for Face-Face-Any field" begin
-<<<<<<< HEAD
     for FT in float_types
         for arch in archs
-            A = typeof(arch)
-            @info "  Testing fill halos for streamfunction [$FT, $A]..."
-
-            Nx, Ny, Nz = 9, 9, 1
-
-            grid = ConformalCubedSphereGrid(arch, FT; panel_size = (Nx, Ny, Nz), z = (0, 1), radius = 1, horizontal_direction_halo = 3)
-
-            underlying_grid = ConformalCubedSphereGrid(arch, FT; panel_size = (Nx, Ny, Nz), z = (0, 1), radius = 1, horizontal_direction_halo = 3)
-            @inline bottom(x, y) = ifelse(abs(y) < 30, - 2, 0)
-            immersed_grid = ImmersedBoundaryGrid(underlying_grid, GridFittedBottom(bottom); active_cells_map = true)
-
-            grids = (underlying_grid, immersed_grid)
-
-            for grid in grids
-                ψ = Field{Face, Face, Center}(grid)
-
-                region = Iterate(1:6)
-                @apply_regionally data = create_ψ_test_data(grid, region)
-                set!(ψ, data)
-
-                fill_halo_regions!(ψ)
-
-                Hx, Hy, Hz = halo_size(ψ.grid)
-
-                south_indices = get_boundary_indices(Nx, Ny, Hx, Hy, South(); operation=nothing, index=:all)
-                east_indices  = get_boundary_indices(Nx, Ny, Hx, Hy, East();  operation=nothing, index=:all)
-                north_indices = get_boundary_indices(Nx, Ny, Hx, Hy, North(); operation=nothing, index=:all)
-                west_indices  = get_boundary_indices(Nx, Ny, Hx, Hy, West();  operation=nothing, index=:all)
-
-                south_indices_first = get_boundary_indices(Nx, Ny, Hx, Hy, South(); operation=:endpoint, index=:first)
-                south_indices_last  = get_boundary_indices(Nx, Ny, Hx, Hy, South(); operation=:endpoint, index=:last)
-                east_indices_first  = get_boundary_indices(Nx, Ny, Hx, Hy, East();  operation=:endpoint, index=:first)
-                east_indices_last   = get_boundary_indices(Nx, Ny, Hx, Hy, East();  operation=:endpoint, index=:last)
-                north_indices_first = get_boundary_indices(Nx, Ny, Hx, Hy, North(); operation=:endpoint, index=:first)
-                north_indices_last  = get_boundary_indices(Nx, Ny, Hx, Hy, North(); operation=:endpoint, index=:last)
-                west_indices_first  = get_boundary_indices(Nx, Ny, Hx, Hy, West();  operation=:endpoint, index=:first)
-                west_indices_last   = get_boundary_indices(Nx, Ny, Hx, Hy, West();  operation=:endpoint, index=:last)
-
-                south_indices_subset_skip_first_index = get_boundary_indices(Nx, Ny, Hx, Hy, South(); operation=:subset, index=:first)
-                south_indices_subset_skip_last_index  = get_boundary_indices(Nx, Ny, Hx, Hy, South(); operation=:subset, index=:last)
-                east_indices_subset_skip_first_index  = get_boundary_indices(Nx, Ny, Hx, Hy, East();  operation=:subset, index=:first)
-                east_indices_subset_skip_last_index   = get_boundary_indices(Nx, Ny, Hx, Hy, East();  operation=:subset, index=:last)
-                north_indices_subset_skip_first_index = get_boundary_indices(Nx, Ny, Hx, Hy, North(); operation=:subset, index=:first)
-                north_indices_subset_skip_last_index  = get_boundary_indices(Nx, Ny, Hx, Hy, North(); operation=:subset, index=:last)
-                west_indices_subset_skip_first_index  = get_boundary_indices(Nx, Ny, Hx, Hy, West();  operation=:subset, index=:first)
-                west_indices_subset_skip_last_index   = get_boundary_indices(Nx, Ny, Hx, Hy, West();  operation=:subset, index=:last)
-
-                # Confirm that the tracer halos were filled according to connectivity described at ConformalCubedSphereGrid docstring.
-                @allowscalar begin
-                    # Panel 1
-                    # Trivial halo checks with no off-set in index
-                    @test get_halo_data(getregion(ψ, 1), East())  == create_ψ_test_data(grid, 2)[west_indices...]
-                    @test get_halo_data(getregion(ψ, 1), South()) == create_ψ_test_data(grid, 6)[north_indices...]
-
-                    # Non-trivial halo checks with off-set in index
-                    @test get_halo_data(getregion(ψ, 1), North();
-                                        operation=:subset,
-                                        index=:first) == reverse(create_ψ_test_data(grid, 3)[west_indices_subset_skip_first_index...], dims=2)'
-                    # Currently we do not have any test for the point of intersection of the northwest (halo) corners of panels 1, 3, and 5.
-
-                    # Non-trivial halo checks with off-set in index
-                    @test get_halo_data(getregion(ψ, 1), West();
-                                        operation=:subset,
-                                        index=:first) == reverse(create_ψ_test_data(grid, 5)[north_indices_subset_skip_first_index...], dims=1)'
-                    # The index appearing on the LHS above is the index to be skipped.
-                    @test get_halo_data(getregion(ψ, 1), West();
-                                        operation=:endpoint,
-                                        index=:first) == create_ψ_test_data(grid, 6)[north_indices_first...]
-
-                    @test get_halo_data(getregion(ψ, 2), West())  == create_ψ_test_data(grid, 1)[east_indices...]
-                    @test get_halo_data(getregion(ψ, 2), North()) == create_ψ_test_data(grid, 3)[south_indices...]
-
-                    # Non-trivial halo checks with off-set in index
-                    @test get_halo_data(getregion(ψ, 2), East();
-                                        operation=:subset,
-                                        index=:first) == reverse(create_ψ_test_data(grid, 4)[south_indices_subset_skip_first_index...], dims=1)'
-                    # Currently we do not have any test for the point of intersection of the southeast (halo) corners of panels 2, 4, and 6.
-
-                    # Non-trivial halo checks with off-set in index
-                    @test get_halo_data(getregion(ψ, 2), South();
-                                        operation=:subset,
-                                        index=:first) == reverse(create_ψ_test_data(grid, 6)[east_indices_subset_skip_first_index...], dims=2)'
-                    # The index appearing on the LHS above is the index to be skipped.
-                    @test get_halo_data(getregion(ψ, 2), South();
-                                        operation=:endpoint,
-                                        index=:first) == create_ψ_test_data(grid, 1)[east_indices_first...]
-
-                    @test get_halo_data(getregion(ψ, 3), East())  == create_ψ_test_data(grid, 4)[west_indices...]
-                    @test get_halo_data(getregion(ψ, 3), South()) == create_ψ_test_data(grid, 2)[north_indices...]
-
-                    # Non-trivial halo checks with off-set in index
-                    @test get_halo_data(getregion(ψ, 3), West();
-                                        operation=:subset,
-                                        index=:first) == reverse(create_ψ_test_data(grid, 1)[north_indices_subset_skip_first_index...], dims=1)'
-                    # The index appearing on the LHS above is the index to be skipped.
-                    @test get_halo_data(getregion(ψ, 3), West();
-                                        operation=:endpoint,
-                                        index=:first) == create_ψ_test_data(grid, 2)[north_indices_first...]
-
-                    # Non-trivial halo checks with off-set in index
-                    @test get_halo_data(getregion(ψ, 3), North();
-                                        operation=:subset,
-                                        index=:first) == reverse(create_ψ_test_data(grid, 5)[west_indices_subset_skip_first_index...], dims=2)'
-                    # Currently we do not have any test for the point of intersection of the northwest (halo) corners of panels 1, 3, and 5.
-
-                    @test get_halo_data(getregion(ψ, 4), West())  == create_ψ_test_data(grid, 3)[east_indices...]
-                    @test get_halo_data(getregion(ψ, 4), North()) == create_ψ_test_data(grid, 5)[south_indices...]
-
-                    # Non-trivial halo checks with off-set in index
-                    @test get_halo_data(getregion(ψ, 4), East();
-                                        operation=:subset,
-                                        index=:first) == reverse(create_ψ_test_data(grid, 6)[south_indices_subset_skip_first_index...], dims=1)'
-                    # Currently we do not have any test for the point of intersection of the southeast (halo) corners of panels 2, 4, and 6.
-
-                    # Non-trivial halo checks with off-set in index
-                    @test get_halo_data(getregion(ψ, 4), South();
-                                        operation=:subset,
-                                        index=:first) == reverse(create_ψ_test_data(grid, 2)[east_indices_subset_skip_first_index...], dims=2)'
-                    # The index appearing on the LHS above is the index to be skipped.
-                    @test get_halo_data(getregion(ψ, 4), South();
-                                        operation=:endpoint,
-                                        index=:first) == create_ψ_test_data(grid, 3)[east_indices_first...]
-
-                    @test get_halo_data(getregion(ψ, 5), East())  == create_ψ_test_data(grid, 6)[west_indices...]
-                    @test get_halo_data(getregion(ψ, 5), South()) == create_ψ_test_data(grid, 4)[north_indices...]
-
-                    # Non-trivial halo checks with off-set in index
-                    @test get_halo_data(getregion(ψ, 5), West();
-                                        operation=:subset,
-                                        index=:first) == reverse(create_ψ_test_data(grid, 3)[north_indices_subset_skip_first_index...], dims=1)'
-                    # The index appearing on the LHS above is the index to be skipped.
-                    @test get_halo_data(getregion(ψ, 5), West();
-                                        operation=:endpoint,
-                                        index=:first) == create_ψ_test_data(grid, 4)[north_indices_first...]
-
-                    # Non-trivial halo checks with off-set in index
-                    @test get_halo_data(getregion(ψ, 5), North();
-                                        operation=:subset,
-                                        index=:first) == reverse(create_ψ_test_data(grid, 1)[west_indices_subset_skip_first_index...], dims=2)'
-                    # Currently we do not have any test for the point of intersection of the northwest (halo) corners of panels 1, 3, and 5.
-
-                    @test get_halo_data(getregion(ψ, 6), West())  == create_ψ_test_data(grid, 5)[east_indices...]
-                    @test get_halo_data(getregion(ψ, 6), North()) == create_ψ_test_data(grid, 1)[south_indices...]
-
-                    # Non-trivial halo checks with off-set in index
-                    @test get_halo_data(getregion(ψ, 6), East();
-                                        operation=:subset,
-                                        index=:first) == reverse(create_ψ_test_data(grid, 2)[south_indices_subset_skip_first_index...], dims=1)'
-                    # Currently we do not have any test for the point of intersection of the southeast (halo) corners of panels 2, 4, and 6.
-
-                    # Non-trivial halo checks with off-set in index
-                    @test get_halo_data(getregion(ψ, 6), South();
-                                        operation=:subset,
-                                        index=:first) == reverse(create_ψ_test_data(grid, 4)[east_indices_subset_skip_first_index...], dims=2)'
-
-                    # The index appearing on the LHS above is the index to be skipped.
-                    @test get_halo_data(getregion(ψ, 6), South();
-                                        operation=:endpoint,
-                                        index=:first) == create_ψ_test_data(grid, 5)[east_indices_first...]
-                end # CUDA.@allowscalar
+            for non_uniform_conformal_mapping in (false, true)
+                A = typeof(arch)
+                @info "  Testing fill halos for streamfunction [$FT, $A]..."
+
+                Nx, Ny, Nz = 9, 9, 1
+                underlying_grid = ConformalCubedSphereGrid(arch, FT;
+                                                           panel_size = (Nx, Ny, Nz), z = (0, 1), radius = 1,
+                                                           horizontal_direction_halo = 3, non_uniform_conformal_mapping)
+
+                @inline bottom(x, y) = ifelse(abs(y) < 30, - 2, 0)
+                immersed_grid = ImmersedBoundaryGrid(underlying_grid, GridFittedBottom(bottom); active_cells_map = true)
+
+                grids = (underlying_grid, immersed_grid)
+
+                for grid in grids
+                    ψ = Field{Face, Face, Center}(grid)
+
+                    region = Iterate(1:6)
+                    @apply_regionally data = create_ψ_test_data(grid, region)
+                    set!(ψ, data)
+
+                    fill_halo_regions!(ψ)
+
+                    Hx, Hy, Hz = halo_size(ψ.grid)
+
+                    south_indices = get_boundary_indices(Nx, Ny, Hx, Hy, South(); operation=nothing, index=:all)
+                    east_indices  = get_boundary_indices(Nx, Ny, Hx, Hy, East();  operation=nothing, index=:all)
+                    north_indices = get_boundary_indices(Nx, Ny, Hx, Hy, North(); operation=nothing, index=:all)
+                    west_indices  = get_boundary_indices(Nx, Ny, Hx, Hy, West();  operation=nothing, index=:all)
+
+                    south_indices_first = get_boundary_indices(Nx, Ny, Hx, Hy, South(); operation=:endpoint, index=:first)
+                    south_indices_last  = get_boundary_indices(Nx, Ny, Hx, Hy, South(); operation=:endpoint, index=:last)
+                    east_indices_first  = get_boundary_indices(Nx, Ny, Hx, Hy, East();  operation=:endpoint, index=:first)
+                    east_indices_last   = get_boundary_indices(Nx, Ny, Hx, Hy, East();  operation=:endpoint, index=:last)
+                    north_indices_first = get_boundary_indices(Nx, Ny, Hx, Hy, North(); operation=:endpoint, index=:first)
+                    north_indices_last  = get_boundary_indices(Nx, Ny, Hx, Hy, North(); operation=:endpoint, index=:last)
+                    west_indices_first  = get_boundary_indices(Nx, Ny, Hx, Hy, West();  operation=:endpoint, index=:first)
+                    west_indices_last   = get_boundary_indices(Nx, Ny, Hx, Hy, West();  operation=:endpoint, index=:last)
+
+                    south_indices_subset_skip_first_index = get_boundary_indices(Nx, Ny, Hx, Hy, South(); operation=:subset, index=:first)
+                    south_indices_subset_skip_last_index  = get_boundary_indices(Nx, Ny, Hx, Hy, South(); operation=:subset, index=:last)
+                    east_indices_subset_skip_first_index  = get_boundary_indices(Nx, Ny, Hx, Hy, East();  operation=:subset, index=:first)
+                    east_indices_subset_skip_last_index   = get_boundary_indices(Nx, Ny, Hx, Hy, East();  operation=:subset, index=:last)
+                    north_indices_subset_skip_first_index = get_boundary_indices(Nx, Ny, Hx, Hy, North(); operation=:subset, index=:first)
+                    north_indices_subset_skip_last_index  = get_boundary_indices(Nx, Ny, Hx, Hy, North(); operation=:subset, index=:last)
+                    west_indices_subset_skip_first_index  = get_boundary_indices(Nx, Ny, Hx, Hy, West();  operation=:subset, index=:first)
+                    west_indices_subset_skip_last_index   = get_boundary_indices(Nx, Ny, Hx, Hy, West();  operation=:subset, index=:last)
+
+                    # Confirm that the tracer halos were filled according to connectivity described at ConformalCubedSphereGrid docstring.
+                    @allowscalar begin
+                        # Panel 1
+
+                        # Trivial halo checks with no off-set in index
+                        @test get_halo_data(getregion(ψ, 1), East())  == create_ψ_test_data(grid, 2)[west_indices...]
+                        @test get_halo_data(getregion(ψ, 1), South()) == create_ψ_test_data(grid, 6)[north_indices...]
+
+                        # Non-trivial halo checks with off-set in index
+                        @test get_halo_data(getregion(ψ, 1), North();
+                                            operation=:subset,
+                                            index=:first) == reverse(create_ψ_test_data(grid, 3)[west_indices_subset_skip_first_index...], dims=2)'
+                        # Currently we do not have any test for the point of intersection of the northwest (halo) corners of panels 1, 3, and 5.
+
+                        # Non-trivial halo checks with off-set in index
+                        @test get_halo_data(getregion(ψ, 1), West();
+                                            operation=:subset,
+                                            index=:first) == reverse(create_ψ_test_data(grid, 5)[north_indices_subset_skip_first_index...], dims=1)'
+                        # The index appearing on the LHS above is the index to be skipped.
+                        @test get_halo_data(getregion(ψ, 1), West();
+                                            operation=:endpoint,
+                                            index=:first) == create_ψ_test_data(grid, 6)[north_indices_first...]
+
+                        # Panel 2
+
+                        # Trivial halo checks with no off-set in index
+                        @test get_halo_data(getregion(ψ, 2), West())  == create_ψ_test_data(grid, 1)[east_indices...]
+                        @test get_halo_data(getregion(ψ, 2), North()) == create_ψ_test_data(grid, 3)[south_indices...]
+
+                        # Non-trivial halo checks with off-set in index
+                        @test get_halo_data(getregion(ψ, 2), East();
+                                            operation=:subset,
+                                            index=:first) == reverse(create_ψ_test_data(grid, 4)[south_indices_subset_skip_first_index...], dims=1)'
+                        # Currently we do not have any test for the point of intersection of the southeast (halo) corners of panels 2, 4, and 6.
+
+                        # Non-trivial halo checks with off-set in index
+                        @test get_halo_data(getregion(ψ, 2), South();
+                                            operation=:subset,
+                                            index=:first) == reverse(create_ψ_test_data(grid, 6)[east_indices_subset_skip_first_index...], dims=2)'
+                        # The index appearing on the LHS above is the index to be skipped.
+                        @test get_halo_data(getregion(ψ, 2), South();
+                                            operation=:endpoint,
+                                            index=:first) == create_ψ_test_data(grid, 1)[east_indices_first...]
+
+                        # Panel 3
+
+                        # Trivial halo checks with no off-set in index
+                        @test get_halo_data(getregion(ψ, 3), East())  == create_ψ_test_data(grid, 4)[west_indices...]
+                        @test get_halo_data(getregion(ψ, 3), South()) == create_ψ_test_data(grid, 2)[north_indices...]
+
+                        # Non-trivial halo checks with off-set in index
+                        @test get_halo_data(getregion(ψ, 3), West();
+                                            operation=:subset,
+                                            index=:first) == reverse(create_ψ_test_data(grid, 1)[north_indices_subset_skip_first_index...], dims=1)'
+                        # The index appearing on the LHS above is the index to be skipped.
+                        @test get_halo_data(getregion(ψ, 3), West();
+                                            operation=:endpoint,
+                                            index=:first) == create_ψ_test_data(grid, 2)[north_indices_first...]
+
+                        # Non-trivial halo checks with off-set in index
+                        @test get_halo_data(getregion(ψ, 3), North();
+                                            operation=:subset,
+                                            index=:first) == reverse(create_ψ_test_data(grid, 5)[west_indices_subset_skip_first_index...], dims=2)'
+                        # Currently we do not have any test for the point of intersection of the northwest (halo) corners of panels 1, 3, and 5.
+
+                        # Panel 4
+
+                        # Trivial halo checks with no off-set in index
+                        @test get_halo_data(getregion(ψ, 4), West())  == create_ψ_test_data(grid, 3)[east_indices...]
+                        @test get_halo_data(getregion(ψ, 4), North()) == create_ψ_test_data(grid, 5)[south_indices...]
+
+                        # Non-trivial halo checks with off-set in index
+                        @test get_halo_data(getregion(ψ, 4), East();
+                                            operation=:subset,
+                                            index=:first) == reverse(create_ψ_test_data(grid, 6)[south_indices_subset_skip_first_index...], dims=1)'
+                        # Currently we do not have any test for the point of intersection of the southeast (halo) corners of panels 2, 4, and 6.
+
+                        # Non-trivial halo checks with off-set in index
+                        @test get_halo_data(getregion(ψ, 4), South();
+                                            operation=:subset,
+                                            index=:first) == reverse(create_ψ_test_data(grid, 2)[east_indices_subset_skip_first_index...], dims=2)'
+                        # The index appearing on the LHS above is the index to be skipped.
+                        @test get_halo_data(getregion(ψ, 4), South();
+                                            operation=:endpoint,
+                                            index=:first) == create_ψ_test_data(grid, 3)[east_indices_first...]
+
+                        # Panel 5
+
+                        # Trivial halo checks with no off-set in index
+                        @test get_halo_data(getregion(ψ, 5), East())  == create_ψ_test_data(grid, 6)[west_indices...]
+                        @test get_halo_data(getregion(ψ, 5), South()) == create_ψ_test_data(grid, 4)[north_indices...]
+
+                        # Non-trivial halo checks with off-set in index
+                        @test get_halo_data(getregion(ψ, 5), West();
+                                            operation=:subset,
+                                            index=:first) == reverse(create_ψ_test_data(grid, 3)[north_indices_subset_skip_first_index...], dims=1)'
+                        # The index appearing on the LHS above is the index to be skipped.
+                        @test get_halo_data(getregion(ψ, 5), West();
+                                            operation=:endpoint,
+                                            index=:first) == create_ψ_test_data(grid, 4)[north_indices_first...]
+
+                        # Non-trivial halo checks with off-set in index
+                        @test get_halo_data(getregion(ψ, 5), North();
+                                            operation=:subset,
+                                            index=:first) == reverse(create_ψ_test_data(grid, 1)[west_indices_subset_skip_first_index...], dims=2)'
+                        # Currently we do not have any test for the point of intersection of the northwest (halo) corners of panels 1, 3, and 5.
+
+                        # Panel 6
+
+                        # Trivial halo checks with no off-set in index
+                        @test get_halo_data(getregion(ψ, 6), West())  == create_ψ_test_data(grid, 5)[east_indices...]
+                        @test get_halo_data(getregion(ψ, 6), North()) == create_ψ_test_data(grid, 1)[south_indices...]
+
+                        # Non-trivial halo checks with off-set in index
+                        @test get_halo_data(getregion(ψ, 6), East();
+                                            operation=:subset,
+                                            index=:first) == reverse(create_ψ_test_data(grid, 2)[south_indices_subset_skip_first_index...], dims=1)'
+                        # Currently we do not have any test for the point of intersection of the southeast (halo) corners of panels 2, 4, and 6.
+
+                        # Non-trivial halo checks with off-set in index
+                        @test get_halo_data(getregion(ψ, 6), South();
+                                            operation=:subset,
+                                            index=:first) == reverse(create_ψ_test_data(grid, 4)[east_indices_subset_skip_first_index...], dims=2)'
+
+                        # The index appearing on the LHS above is the index to be skipped.
+                        @test get_halo_data(getregion(ψ, 6), South();
+                                            operation=:endpoint,
+                                            index=:first) == create_ψ_test_data(grid, 5)[east_indices_first...]
+                    end # CUDA.@allowscalar
+                end
             end
-=======
-    for FT in float_types, arch in archs, non_uniform_conformal_mapping in (false, true)
-        cm = non_uniform_conformal_mapping ? "non-uniform conformal mapping" : "uniform conformal mapping"
-        @info "  Testing fill halos for streamfunction [$FT, $(typeof(arch)), $cm]..."
-
-        Nx, Ny, Nz = 9, 9, 1
-
-        underlying_grid = ConformalCubedSphereGrid(arch, FT;
-                                                   panel_size = (Nx, Ny, Nz), z = (0, 1), radius = 1,
-                                                   horizontal_direction_halo = 3, non_uniform_conformal_mapping)
-        @inline bottom(x, y) = ifelse(abs(y) < 30, - 2, 0)
-        immersed_grid = ImmersedBoundaryGrid(underlying_grid, GridFittedBottom(bottom); active_cells_map = true)
-
-        grids = (underlying_grid, immersed_grid)
-
-        for grid in grids
-            ψ = Field{Face, Face, Center}(grid)
-
-            region = Iterate(1:6)
-            @apply_regionally data = create_ψ_test_data(grid, region)
-            set!(ψ, data)
-
-            fill_halo_regions!(ψ)
-
-            Hx, Hy, Hz = halo_size(ψ.grid)
-
-            south_indices = get_boundary_indices(Nx, Ny, Hx, Hy, South(); operation=nothing, index=:all)
-            east_indices  = get_boundary_indices(Nx, Ny, Hx, Hy, East();  operation=nothing, index=:all)
-            north_indices = get_boundary_indices(Nx, Ny, Hx, Hy, North(); operation=nothing, index=:all)
-            west_indices  = get_boundary_indices(Nx, Ny, Hx, Hy, West();  operation=nothing, index=:all)
-
-            south_indices_first = get_boundary_indices(Nx, Ny, Hx, Hy, South(); operation=:endpoint, index=:first)
-            south_indices_last  = get_boundary_indices(Nx, Ny, Hx, Hy, South(); operation=:endpoint, index=:last)
-            east_indices_first  = get_boundary_indices(Nx, Ny, Hx, Hy, East();  operation=:endpoint, index=:first)
-            east_indices_last   = get_boundary_indices(Nx, Ny, Hx, Hy, East();  operation=:endpoint, index=:last)
-            north_indices_first = get_boundary_indices(Nx, Ny, Hx, Hy, North(); operation=:endpoint, index=:first)
-            north_indices_last  = get_boundary_indices(Nx, Ny, Hx, Hy, North(); operation=:endpoint, index=:last)
-            west_indices_first  = get_boundary_indices(Nx, Ny, Hx, Hy, West();  operation=:endpoint, index=:first)
-            west_indices_last   = get_boundary_indices(Nx, Ny, Hx, Hy, West();  operation=:endpoint, index=:last)
-
-            south_indices_subset_skip_first_index = get_boundary_indices(Nx, Ny, Hx, Hy, South(); operation=:subset, index=:first)
-            south_indices_subset_skip_last_index  = get_boundary_indices(Nx, Ny, Hx, Hy, South(); operation=:subset, index=:last)
-            east_indices_subset_skip_first_index  = get_boundary_indices(Nx, Ny, Hx, Hy, East();  operation=:subset, index=:first)
-            east_indices_subset_skip_last_index   = get_boundary_indices(Nx, Ny, Hx, Hy, East();  operation=:subset, index=:last)
-            north_indices_subset_skip_first_index = get_boundary_indices(Nx, Ny, Hx, Hy, North(); operation=:subset, index=:first)
-            north_indices_subset_skip_last_index  = get_boundary_indices(Nx, Ny, Hx, Hy, North(); operation=:subset, index=:last)
-            west_indices_subset_skip_first_index  = get_boundary_indices(Nx, Ny, Hx, Hy, West();  operation=:subset, index=:first)
-            west_indices_subset_skip_last_index   = get_boundary_indices(Nx, Ny, Hx, Hy, West();  operation=:subset, index=:last)
-
-            # Confirm that the tracer halos were filled according to connectivity described at ConformalCubedSphereGrid docstring.
-            @allowscalar begin
-                # Panel 1
-
-                # Trivial halo checks with no off-set in index
-                @test get_halo_data(getregion(ψ, 1), East())  == create_ψ_test_data(grid, 2)[west_indices...]
-                @test get_halo_data(getregion(ψ, 1), South()) == create_ψ_test_data(grid, 6)[north_indices...]
-
-                # Non-trivial halo checks with off-set in index
-                @test get_halo_data(getregion(ψ, 1), North();
-                                    operation=:subset,
-                                    index=:first) == reverse(create_ψ_test_data(grid, 3)[west_indices_subset_skip_first_index...], dims=2)'
-                # Currently we do not have any test for the point of intersection of the northwest (halo) corners of panels 1, 3, and 5.
-
-                # Non-trivial halo checks with off-set in index
-                @test get_halo_data(getregion(ψ, 1), West();
-                                    operation=:subset,
-                                    index=:first) == reverse(create_ψ_test_data(grid, 5)[north_indices_subset_skip_first_index...], dims=1)'
-                # The index appearing on the LHS above is the index to be skipped.
-                @test get_halo_data(getregion(ψ, 1), West();
-                                    operation=:endpoint,
-                                    index=:first) == create_ψ_test_data(grid, 6)[north_indices_first...]
-
-                # Panel 2
-
-                # Trivial halo checks with no off-set in index
-                @test get_halo_data(getregion(ψ, 2), West())  == create_ψ_test_data(grid, 1)[east_indices...]
-                @test get_halo_data(getregion(ψ, 2), North()) == create_ψ_test_data(grid, 3)[south_indices...]
-
-                # Non-trivial halo checks with off-set in index
-                @test get_halo_data(getregion(ψ, 2), East();
-                                    operation=:subset,
-                                    index=:first) == reverse(create_ψ_test_data(grid, 4)[south_indices_subset_skip_first_index...], dims=1)'
-                # Currently we do not have any test for the point of intersection of the southeast (halo) corners of panels 2, 4, and 6.
-
-                # Non-trivial halo checks with off-set in index
-                @test get_halo_data(getregion(ψ, 2), South();
-                                    operation=:subset,
-                                    index=:first) == reverse(create_ψ_test_data(grid, 6)[east_indices_subset_skip_first_index...], dims=2)'
-                # The index appearing on the LHS above is the index to be skipped.
-                @test get_halo_data(getregion(ψ, 2), South();
-                                    operation=:endpoint,
-                                    index=:first) == create_ψ_test_data(grid, 1)[east_indices_first...]
-
-                # Panel 3
-
-                # Trivial halo checks with no off-set in index
-                @test get_halo_data(getregion(ψ, 3), East())  == create_ψ_test_data(grid, 4)[west_indices...]
-                @test get_halo_data(getregion(ψ, 3), South()) == create_ψ_test_data(grid, 2)[north_indices...]
-
-                # Non-trivial halo checks with off-set in index
-                @test get_halo_data(getregion(ψ, 3), West();
-                                    operation=:subset,
-                                    index=:first) == reverse(create_ψ_test_data(grid, 1)[north_indices_subset_skip_first_index...], dims=1)'
-                # The index appearing on the LHS above is the index to be skipped.
-                @test get_halo_data(getregion(ψ, 3), West();
-                                    operation=:endpoint,
-                                    index=:first) == create_ψ_test_data(grid, 2)[north_indices_first...]
-
-                # Non-trivial halo checks with off-set in index
-                @test get_halo_data(getregion(ψ, 3), North();
-                                    operation=:subset,
-                                    index=:first) == reverse(create_ψ_test_data(grid, 5)[west_indices_subset_skip_first_index...], dims=2)'
-                # Currently we do not have any test for the point of intersection of the northwest (halo) corners of panels 1, 3, and 5.
-
-                # Panel 4
-
-                # Trivial halo checks with no off-set in index
-                @test get_halo_data(getregion(ψ, 4), West())  == create_ψ_test_data(grid, 3)[east_indices...]
-                @test get_halo_data(getregion(ψ, 4), North()) == create_ψ_test_data(grid, 5)[south_indices...]
-
-                # Non-trivial halo checks with off-set in index
-                @test get_halo_data(getregion(ψ, 4), East();
-                                    operation=:subset,
-                                    index=:first) == reverse(create_ψ_test_data(grid, 6)[south_indices_subset_skip_first_index...], dims=1)'
-                # Currently we do not have any test for the point of intersection of the southeast (halo) corners of panels 2, 4, and 6.
-
-                # Non-trivial halo checks with off-set in index
-                @test get_halo_data(getregion(ψ, 4), South();
-                                    operation=:subset,
-                                    index=:first) == reverse(create_ψ_test_data(grid, 2)[east_indices_subset_skip_first_index...], dims=2)'
-                # The index appearing on the LHS above is the index to be skipped.
-                @test get_halo_data(getregion(ψ, 4), South();
-                                    operation=:endpoint,
-                                    index=:first) == create_ψ_test_data(grid, 3)[east_indices_first...]
-
-                # Panel 5
-
-                # Trivial halo checks with no off-set in index
-                @test get_halo_data(getregion(ψ, 5), East())  == create_ψ_test_data(grid, 6)[west_indices...]
-                @test get_halo_data(getregion(ψ, 5), South()) == create_ψ_test_data(grid, 4)[north_indices...]
-
-                # Non-trivial halo checks with off-set in index
-                @test get_halo_data(getregion(ψ, 5), West();
-                                    operation=:subset,
-                                    index=:first) == reverse(create_ψ_test_data(grid, 3)[north_indices_subset_skip_first_index...], dims=1)'
-                # The index appearing on the LHS above is the index to be skipped.
-                @test get_halo_data(getregion(ψ, 5), West();
-                                    operation=:endpoint,
-                                    index=:first) == create_ψ_test_data(grid, 4)[north_indices_first...]
-
-                # Non-trivial halo checks with off-set in index
-                @test get_halo_data(getregion(ψ, 5), North();
-                                    operation=:subset,
-                                    index=:first) == reverse(create_ψ_test_data(grid, 1)[west_indices_subset_skip_first_index...], dims=2)'
-                # Currently we do not have any test for the point of intersection of the northwest (halo) corners of panels 1, 3, and 5.
-
-                # Panel 6
-
-                # Trivial halo checks with no off-set in index
-                @test get_halo_data(getregion(ψ, 6), West())  == create_ψ_test_data(grid, 5)[east_indices...]
-                @test get_halo_data(getregion(ψ, 6), North()) == create_ψ_test_data(grid, 1)[south_indices...]
-
-                # Non-trivial halo checks with off-set in index
-                @test get_halo_data(getregion(ψ, 6), East();
-                                    operation=:subset,
-                                    index=:first) == reverse(create_ψ_test_data(grid, 2)[south_indices_subset_skip_first_index...], dims=1)'
-                # Currently we do not have any test for the point of intersection of the southeast (halo) corners of panels 2, 4, and 6.
-
-                # Non-trivial halo checks with off-set in index
-                @test get_halo_data(getregion(ψ, 6), South();
-                                    operation=:subset,
-                                    index=:first) == reverse(create_ψ_test_data(grid, 4)[east_indices_subset_skip_first_index...], dims=2)'
-
-                # The index appearing on the LHS above is the index to be skipped.
-                @test get_halo_data(getregion(ψ, 6), South();
-                                    operation=:endpoint,
-                                    index=:first) == create_ψ_test_data(grid, 5)[east_indices_first...]
-            end # CUDA.@allowscalar
->>>>>>> 030b1b95
         end
     end
 end
-=#
 
 @testset "Testing simulation on conformal and immersed conformal cubed sphere grids" begin
-<<<<<<< HEAD
     for FT in float_types
         for arch in archs
-
-# FT = Float64
-# arch = CPU()
-
-            A = typeof(arch)
-
-            Nx, Ny, Nz = 18, 18, 9
-            underlying_grid = ConformalCubedSphereGrid(arch, FT;
-                                                       panel_size = (Nx, Ny, Nz),
-                                                       z = (0, 1),
-                                                       radius = 1,
-                                                       horizontal_direction_halo = 6)
-=======
-    for non_uniform_conformal_mapping in (false, true)
-        cm = non_uniform_conformal_mapping ? "non-uniform conformal mapping" : "uniform conformal mapping"
-        cm_suffix = non_uniform_conformal_mapping ? "NUCM" : "UCM"
-        for FT in float_types, arch in archs
-            Nx, Ny, Nz = 18, 18, 9
-
-            underlying_grid = ConformalCubedSphereGrid(arch, FT;
-                                                       panel_size = (Nx, Ny, Nz), z = (0, 1), radius = 1,
-                                                       horizontal_direction_halo = 6, non_uniform_conformal_mapping)
-            @inline bottom(x, y) = ifelse(abs(y) < 30, - 2, 0)
-            immersed_grid = ImmersedBoundaryGrid(underlying_grid, GridFittedBottom(bottom);
-                                                 active_cells_map = true)
->>>>>>> 030b1b95
-
-            @inline bottom(x, y) = ifelse(abs(y) < 30, - 2, 0)
-            immersed_grid = ImmersedBoundaryGrid(underlying_grid, GridFittedBottom(bottom); active_cells_map=true)
-            grids = (underlying_grid, immersed_grid)
-
-#grid = underlying_grid
-
-            for grid in grids
-                if grid == underlying_grid
-<<<<<<< HEAD
-                    suffix = "UG"
-                    @info "  Testing simulation on conformal cubed sphere grid [$FT, $A]..."
-                else
-                    suffix = "IG"
-                    @info "  Testing simulation on immersed boundary conformal cubed sphere grid [$FT, $A]..."
-=======
-                    @info "  Testing simulation on conformal cubed sphere grid [$FT, $(typeof(arch)), $cm]..."
-                    grid_suffix = "UG"
-                else
-                    @info "  Testing simulation on immersed boundary conformal cubed sphere grid [$FT, $(typeof(arch)), $cm]..."
-                    grid_suffix = "IG"
->>>>>>> 030b1b95
-                end
-
-                model = HydrostaticFreeSurfaceModel(; grid,
-                                                    momentum_advection = WENOVectorInvariant(FT; order=5),
-                                                    tracer_advection = WENO(FT; order=5),
-                                                    free_surface = SplitExplicitFreeSurface(grid; substeps=12),
-                                                    coriolis = HydrostaticSphericalCoriolis(FT),
-                                                    tracers = :b,
-                                                    buoyancy = BuoyancyTracer())
-
-                ϵ(x, y, z) = rand()
-                N² = (1 / 3600)^2
-                bᵢ(x, y, z) = N² * z + N² * 1e-6 * ϵ(x, y, z)
-                uᵢ(x, y, z) = 1e-9 * ϵ(x, y, z)
-                set!(model, b=bᵢ, u=uᵢ, v=uᵢ)    
-
-                Δt = 1e-3
-                stop_time = 10Δt
-                simulation = Simulation(model; Δt, stop_time)
-
-<<<<<<< HEAD
-                filename_checkpointer = "cubed_sphere_checkpointer_$(FT)_$(A)_" * suffix
-=======
-                filename_checkpointer =
-                    "cubed_sphere_checkpointer_$(FT)_$(typeof(arch))_" * cm_suffix * "_" * grid_suffix
-                filename_output_writer = "cubed_sphere_output_$(FT)_$(typeof(arch))_" * cm_suffix * "_" * grid_suffix
-
-                # If previous run produced these files, remove them now to ensure a clean test.
-                for f in readdir(".")
-                    if f == filename_output_writer * ".jld2" || occursin(r"^" * filename_checkpointer * r"_.*\.jld2$", f)
-                        rm(f; force=true)
+            for non_uniform_conformal_mapping in (false, true)
+
+                underlying_grid = ConformalCubedSphereGrid(arch, FT;
+                                                           panel_size = (Nx, Ny, Nz), z = (0, 1), radius = 1,
+                                                           horizontal_direction_halo = 6, non_uniform_conformal_mapping)
+                @inline bottom(x, y) = ifelse(abs(y) < 30, - 2, 0)
+                immersed_grid = ImmersedBoundaryGrid(underlying_grid, GridFittedBottom(bottom);
+                                                     active_cells_map = true)
+
+                grids = (underlying_grid, immersed_grid)
+
+                for grid in grids
+                    if grid == underlying_grid
+                        grid_msg = ""
+                        grid_suffix = "UG"
+                    else
+                        grid_msg = "immersed boundary "
+                        grid_suffix = "IG"
                     end
-                end
-
->>>>>>> 030b1b95
-                simulation.output_writers[:checkpointer] = Checkpointer(model,
-                                                                        schedule = IterationInterval(4),
-                                                                        prefix = filename_checkpointer,
-                                                                        overwrite_existing = true)
-
-                outputs = fields(model)
-<<<<<<< HEAD
-                filename_output_writer = "cubed_sphere_output_$(FT)_$(A)_" * suffix
-=======
->>>>>>> 030b1b95
-                simulation.output_writers[:fields] = JLD2Writer(model, outputs;
-                                                                schedule = IterationInterval(2),
-                                                                filename = filename_output_writer,
-                                                                array_type = Array{FT},
-                                                                verbose = false,
-                                                                overwrite_existing = true)
-
-                # u2 = []
-                # v2 = []
-                # w2 = []
-                # b2 = []
-
-                u2, v2, w2, b2 = nothing, nothing, nothing, nothing
-                function save_at_2(sim)
-                    arch = sim.model.grid.architecture
-                    if iteration(sim) == 2
-                        if arch isa GPU
-                            u2 = on_architecture(CPU(), sim.model.velocities.u)
-                            v2 = on_architecture(CPU(), sim.model.velocities.v)
-                            w2 = on_architecture(CPU(), sim.model.velocities.w)
-                            b2 = on_architecture(CPU(), sim.model.tracers.b)
-                            # push!(u2, on_architecture(CPU(), sim.model.velocities.u))
-                            # push!(v2, on_architecture(CPU(), sim.model.velocities.v))
-                            # push!(w2, on_architecture(CPU(), sim.model.velocities.w))
-                            # push!(b2, on_architecture(CPU(), sim.model.tracers.b))
-                        else
-                            u2 = deepcopy(sim.model.velocities.u)
-                            v2 = deepcopy(sim.model.velocities.v)
-                            w2 = deepcopy(sim.model.velocities.w)
-                            b2 = deepcopy(sim.model.tracers.b)
-                            # push!(u2, deepcopy(sim.model.velocities.u))
-                            # push!(v2, deepcopy(sim.model.velocities.v))
-                            # push!(w2, deepcopy(sim.model.velocities.w))
-                            # push!(b2, deepcopy(sim.model.tracers.b))
+
+                    A = typeof(arch)
+                    cm = non_uniform_conformal_mapping ? "non-uniform conformal mapping" : "uniform conformal mapping"
+                    cm_suffix = non_uniform_conformal_mapping ? "NUCM" : "UCM"
+
+                    @info "  Testing simulation on $grid_msg conformal cubed sphere grid [$FT, $A, $cm]..."
+
+                    model = HydrostaticFreeSurfaceModel(; grid,
+                                                        momentum_advection = WENOVectorInvariant(FT; order=5),
+                                                        tracer_advection = WENO(FT; order=5),
+                                                        free_surface = SplitExplicitFreeSurface(grid; substeps=12),
+                                                        coriolis = HydrostaticSphericalCoriolis(FT),
+                                                        tracers = :b,
+                                                        buoyancy = BuoyancyTracer())
+
+                    ϵ(x, y, z) = rand()
+                    N² = (1 / 3600)^2
+                    bᵢ(x, y, z) = N² * z + N² * 1e-6 * ϵ(x, y, z)
+                    uᵢ(x, y, z) = 1e-9 * ϵ(x, y, z)
+                    set!(model, b=bᵢ, u=uᵢ, v=uᵢ)    
+
+                    Δt = 1e-3
+                    stop_time = 10Δt
+                    simulation = Simulation(model; Δt, stop_time)
+
+                    filename_checkpointer =
+                        "cubed_sphere_checkpointer_$(FT)_$(A)_" * cm_suffix * "_" * grid_suffix
+                    filename_output_writer = "cubed_sphere_output_$(FT)_$(A)_" * cm_suffix * "_" * grid_suffix
+
+                    # If previous run produced these files, remove them now to ensure a clean test.
+                    for f in readdir(".")
+                        if f == filename_output_writer * ".jld2" || occursin(r"^" * filename_checkpointer * r"_.*\.jld2$", f)
+                            rm(f; force=true)
                         end
                     end
+
+                    simulation.output_writers[:checkpointer] = Checkpointer(model,
+                                                                            schedule = IterationInterval(4),
+                                                                            prefix = filename_checkpointer,
+                                                                            overwrite_existing = true)
+
+                    outputs = fields(model)
+                    simulation.output_writers[:fields] = JLD2Writer(model, outputs;
+                                                                    schedule = IterationInterval(2),
+                                                                    filename = filename_output_writer,
+                                                                    array_type = Array{FT},
+                                                                    verbose = false,
+                                                                    overwrite_existing = true)
+
+                    u2, v2, w2, b2 = nothing, nothing, nothing, nothing
+                    function save_at_2(sim)
+                        arch = sim.model.grid.architecture
+                        if iteration(sim) == 2
+                            if arch isa GPU
+                                u2 = on_architecture(CPU(), sim.model.velocities.u)
+                                v2 = on_architecture(CPU(), sim.model.velocities.v)
+                                w2 = on_architecture(CPU(), sim.model.velocities.w)
+                                b2 = on_architecture(CPU(), sim.model.tracers.b)
+                            else
+                                u2 = deepcopy(sim.model.velocities.u)
+                                v2 = deepcopy(sim.model.velocities.v)
+                                w2 = deepcopy(sim.model.velocities.w)
+                                b2 = deepcopy(sim.model.tracers.b)
+                            end
+                        end
+                    end
+
+                    add_callback!(simulation, save_at_2)
+                    run!(simulation)
+
+                    @test iteration(simulation) == 10
+                    @test isapprox(time(simulation), stop_time, rtol=1e-3)
+
+                    uN, vN, wN, bN = nothing, nothing, nothing, nothing
+                    if arch isa GPU
+                        uN = on_architecture(CPU(), model.velocities.u)
+                        vN = on_architecture(CPU(), model.velocities.v)
+                        wN = on_architecture(CPU(), model.velocities.w)
+                        bN = on_architecture(CPU(), model.tracers.b)
+                    else
+                        uN = model.velocities.u
+                        vN = model.velocities.v
+                        wN = model.velocities.w
+                        bN = model.tracers.b
+                    if grid == underlying_grid
+                        @info "  Restarting simulation from pickup file on conformal cubed sphere grid [$FT, $(typeof(arch)), $cm]..."
+                    else
+                        @info "  Restarting simulation from pickup file on immersed boundary conformal cubed sphere grid [$FT, $(typeof(arch)), $cm]..."
+                    end
+
+                    @test ut.times[end] == time(simulation)
+                    @test ut[end] == uN
+                    @test vt[end] == vN
+                    @test wt[end] == wN
+                    @test bt[end] == bN
+
+                    if grid == underlying_grid
+                        @info "  Restarting simulation from pickup file on conformal cubed sphere grid [$FT, $A]..."
+                    else
+                        @info "  Restarting simulation from pickup file on immersed boundary conformal cubed sphere grid [$FT, $A]..."
+                    end
+
+                    new_stop_time = 2stop_time
+                    simulation = Simulation(model; Δt, stop_time=new_stop_time)
+
+                    simulation.output_writers[:checkpointer] = Checkpointer(model,
+                                                                            schedule = IterationInterval(4),
+                                                                            prefix = filename_checkpointer,
+                                                                            overwrite_existing = true)
+
+                    simulation.output_writers[:fields] = JLD2Writer(model, outputs;
+                                                                    schedule = IterationInterval(2),
+                                                                    filename = filename_output_writer,
+                                                                    verbose = false,
+                                                                    overwrite_existing = false)
+
+                    run!(simulation, pickup=true)
+
+                    @test time(simulation) ≈ new_stop_time
+
+                    ut = FieldTimeSeries(filename_output_writer * ".jld2", "u")
+                    vt = FieldTimeSeries(filename_output_writer * ".jld2", "v")
+                    wt = FieldTimeSeries(filename_output_writer * ".jld2", "w")
+                    bt = FieldTimeSeries(filename_output_writer * ".jld2", "b")
+
+                    if arch isa GPU
+                        uN = on_architecture(CPU(), model.velocities.u)
+                        vN = on_architecture(CPU(), model.velocities.v)
+                        wN = on_architecture(CPU(), model.velocities.w)
+                        bN = on_architecture(CPU(), model.tracers.b)
+                    else
+                        uN = model.velocities.u
+                        vN = model.velocities.v
+                        wN = model.velocities.w
+                        bN = model.tracers.b
+                    end
+
+                    @test ut[end] == uN
+                    @test vt[end] == vN
+                    @test wt[end] == wN
+                    @test bt[end] == bN
                 end
-
-                add_callback!(simulation, save_at_2)
-                run!(simulation)
-
-                @test iteration(simulation) == 10
-                @test isapprox(time(simulation), stop_time, rtol=1e-3)
-
-                ut = FieldTimeSeries(filename_output_writer * ".jld2", "u")
-                vt = FieldTimeSeries(filename_output_writer * ".jld2", "v")
-                wt = FieldTimeSeries(filename_output_writer * ".jld2", "w")
-                bt = FieldTimeSeries(filename_output_writer * ".jld2", "b")
-
-                @test ut[2] == u2
-                @test vt[2] == v2
-                @test wt[2] == w2
-                @test bt[2] == b2
-
-                uN, vN, wN, bN = nothing, nothing, nothing, nothing
-                if arch isa GPU
-                    uN = on_architecture(CPU(), model.velocities.u)
-                    vN = on_architecture(CPU(), model.velocities.v)
-                    wN = on_architecture(CPU(), model.velocities.w)
-                    bN = on_architecture(CPU(), model.tracers.b)
-                else
-                    uN = model.velocities.u
-                    vN = model.velocities.v
-                    wN = model.velocities.w
-                    bN = model.tracers.b
-                end
-
-                @test ut.times[end] == time(simulation)
-                @test ut[end] == uN
-                @test vt[end] == vN
-                @test wt[end] == wN
-                @test bt[end] == bN
-
-                if grid == underlying_grid
-<<<<<<< HEAD
-                    @info "  Restarting simulation from pickup file on conformal cubed sphere grid [$FT, $A]..."
-                else
-                    @info "  Restarting simulation from pickup file on immersed boundary conformal cubed sphere grid [$FT, $A]..."
-=======
-                    @info "  Restarting simulation from pickup file on conformal cubed sphere grid [$FT, $(typeof(arch)), $cm]..."
-                else
-                    @info "  Restarting simulation from pickup file on immersed boundary conformal cubed sphere grid [$FT, $(typeof(arch)), $cm]..."
->>>>>>> 030b1b95
-                end
-
-                new_stop_time = 2stop_time
-                simulation = Simulation(model; Δt, stop_time=new_stop_time)
-
-                simulation.output_writers[:checkpointer] = Checkpointer(model,
-                                                                        schedule = IterationInterval(4),
-                                                                        prefix = filename_checkpointer,
-                                                                        overwrite_existing = true)
-
-                simulation.output_writers[:fields] = JLD2Writer(model, outputs;
-                                                                schedule = IterationInterval(2),
-                                                                filename = filename_output_writer,
-                                                                verbose = false,
-                                                                overwrite_existing = false)
-
-                run!(simulation, pickup=true)
-
-                #=
-                @test time(simulation) ≈ new_stop_time
-
-                ut = FieldTimeSeries(filename_output_writer * ".jld2", "u")
-                vt = FieldTimeSeries(filename_output_writer * ".jld2", "v")
-                wt = FieldTimeSeries(filename_output_writer * ".jld2", "w")
-                bt = FieldTimeSeries(filename_output_writer * ".jld2", "b")
-
-                if arch isa GPU
-                    uN = on_architecture(CPU(), model.velocities.u)
-                    vN = on_architecture(CPU(), model.velocities.v)
-                    wN = on_architecture(CPU(), model.velocities.w)
-                    bN = on_architecture(CPU(), model.tracers.b)
-                else
-                    uN = model.velocities.u
-                    vN = model.velocities.v
-                    wN = model.velocities.w
-                    bN = model.tracers.b
-                end
-
-                @test ut[end] == uN
-                @test vt[end] == vN
-                @test wt[end] == wN
-                @test bt[end] == bN
-                =#
             end
         end
     end
