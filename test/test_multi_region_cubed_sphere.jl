include("dependencies_for_runtests.jl")
include("data_dependencies.jl")

using Oceananigans.Grids: φnode, λnode, halo_size
using Oceananigans.Utils: Iterate, getregion
using Oceananigans.BoundaryConditions: fill_halo_regions!
using Oceananigans.Fields: replace_horizontal_vector_halos!

function get_range_of_indices(operation, index, Nx, Ny)

    if operation == :endpoint && index == :first
        range_x = 1
        range_y = 1
    elseif operation == :endpoint && index == :last
        range_x = Nx
        range_y = Ny
    elseif operation == :subset && index == :first # here index is the index to skip
        range_x = 2:Nx
        range_y = 2:Ny
    elseif operation == :subset && index == :last # here index is the index to skip
        range_x = 1:Nx-1
        range_y = 1:Ny-1
    else
        range_x = 1:Nx
        range_y = 1:Ny
    end

    return range_x, range_y
end

function get_halo_data(field, ::West, k_index=1; operation=nothing, index=:all)
    Nx, Ny, _ = size(field)
    Hx, Hy, _ = halo_size(field.grid)

    _, range_y = get_range_of_indices(operation, index, Nx, Ny)

    return field.data[-Hx+1:0, range_y, k_index]
end

function get_halo_data(field, ::East, k_index=1; operation=nothing, index=:all)
    Nx, Ny, _ = size(field)
    Hx, Hy, _ = halo_size(field.grid)

    _, range_y = get_range_of_indices(operation, index, Nx, Ny)

    return field.data[Nx+1:Nx+Hx, range_y, k_index]
end

function get_halo_data(field, ::North, k_index=1; operation=nothing, index=:all)
    Nx, Ny, _ = size(field)
    Hx, Hy, _ = halo_size(field.grid)

    range_x, _ = get_range_of_indices(operation, index, Nx, Ny)
    
    return field.data[range_x, Ny+1:Ny+Hy, k_index]
end

function get_halo_data(field, ::South, k_index=1; operation=nothing, index=:all)
    Nx, Ny, _ = size(field)
    Hx, Hy, _ = halo_size(field.grid)

    range_x, _ = get_range_of_indices(operation, index, Nx, Ny)

    return field.data[range_x, -Hy+1:0, k_index]
end

function get_boundary_indices(Nx, Ny, Hx, Hy, ::West; operation=nothing, index=:all)

    _, range_y = get_range_of_indices(operation, index, Nx, Ny)

    return 1:Hx, range_y
<<<<<<< HEAD
=======
end

function get_boundary_indices(Nx, Ny, Hx, Hy, ::South; operation=nothing, index=:all)

    range_x, _ = get_range_of_indices(operation, index, Nx, Ny)

    return range_x, 1:Hy
end

function get_boundary_indices(Nx, Ny, Hx, Hy, ::East; operation=nothing, index=:all)

    _, range_y = get_range_of_indices(operation, index, Nx, Ny)

    return Nx-Hx+1:Nx, range_y
end

function get_boundary_indices(Nx, Ny, Hx, Hy, ::North; operation=nothing, index=:all)

    range_x, range_y = get_range_of_indices(operation, index, Nx, Ny)

    return range_x, Ny-Hy+1:Ny
>>>>>>> 4f26afb2
end

function get_boundary_indices(Nx, Ny, Hx, Hy, ::South; operation=nothing, index=:all)

    range_x, _ = get_range_of_indices(operation, index, Nx, Ny)

    return range_x, 1:Hy
end

function get_boundary_indices(Nx, Ny, Hx, Hy, ::East; operation=nothing, index=:all)

    _, range_y = get_range_of_indices(operation, index, Nx, Ny)

    return Nx-Hx+1:Nx, range_y
end

function get_boundary_indices(Nx, Ny, Hx, Hy, ::North; operation=nothing, index=:all)

    range_x, _ = get_range_of_indices(operation, index, Nx, Ny)

    return range_x, Ny-Hy+1:Ny
end

# Solid body rotation
R = 1        # sphere's radius
U = 1        # velocity scale
φʳ = 0       # Latitude pierced by the axis of rotation
α  = 90 - φʳ # Angle between axis of rotation and north pole (degrees)
ψᵣ(λ, φ, z) = - U * R * (sind(φ) * cosd(α) - cosd(λ) * cosd(φ) * sind(α))

"""
    create_test_data(grid, region)

Create an array with integer values of the form, e.g., 541 corresponding to region=5, i=4, j=2.
If `trailing_zeros > 0` then all values are multiplied with `10^trailing_zeros`, e.g., for
`trailing_zeros = 2` we have that 54100 corresponds to region=5, i=4, j=2.
"""
function create_test_data(grid, region; trailing_zeros=0)
<<<<<<< HEAD
=======
    Nx, Ny, Nz = size(grid)

    (Nx > 9 || Ny > 9) && error("you provided (Nx, Ny) = ($Nx, $Ny); use a grid with Nx, Ny ≤ 9.")
>>>>>>> 4f26afb2

    Nx, Ny, Nz = size(grid)
    
    (Nx > 9 || Ny > 9) && error("you provided (Nx, Ny) = ($Nx, $Ny); use a grid with Nx, Ny ≤ 9.")
    !(trailing_zeros isa Integer) && error("trailing_zeros has to be an integer")
    factor = 10^(trailing_zeros)
    
    return factor .* [100region + 10i + j for i in 1:Nx, j in 1:Ny, k in 1:Nz]
end

create_c_test_data(grid, region) = create_test_data(grid, region; trailing_zeros=0)
create_ψ_test_data(grid, region) = create_test_data(grid, region; trailing_zeros=1)

create_u_test_data(grid, region) = create_test_data(grid, region; trailing_zeros=2)
create_v_test_data(grid, region) = create_test_data(grid, region; trailing_zeros=3)

@testset "Testing conformal cubed sphere partitions..." begin
    for n = 1:4
        @test length(CubedSpherePartition(; R=n)) == 6n^2
    end
end

@testset "Testing conformal cubed sphere face grid from file" begin
    Nz = 1
    z = (-1, 0)

    cs32_filepath = datadep"cubed_sphere_32_grid/cubed_sphere_32_grid.jld2"

    for panel in 1:6
        grid = conformal_cubed_sphere_panel(cs32_filepath; panel, Nz, z)
        @test grid isa OrthogonalSphericalShellGrid
    end

    for arch in archs
        @info "  Testing conformal cubed sphere face grid from file [$(typeof(arch))]..."

        # read cs32 grid from file
        grid_cs32 = ConformalCubedSphereGrid(cs32_filepath, arch; Nz, z)

        radius = first(grid_cs32).radius
        Nx, Ny, Nz = size(grid_cs32)
        Hx, Hy, Hz = halo_size(grid_cs32)
        Hx !== Hy && error("Hx must be same as Hy")

        # construct a ConformalCubedSphereGrid similar to cs32
        grid = ConformalCubedSphereGrid(arch; z, panel_size=(Nx, Ny, Nz), radius,
                                        horizontal_direction_halo = Hx, z_halo = Hz)

        for panel in 1:6

            CUDA.@allowscalar begin
                # Test only on cca and ffa; fca and cfa are all zeros on grid_cs32!
                # Only test interior points since halo regions are not filled for grid_cs32!

                @test isapprox(getregion(grid, panel).φᶜᶜᵃ[1:Nx, 1:Ny], getregion(grid_cs32, panel).φᶜᶜᵃ[1:Nx, 1:Ny])
                @test isapprox(getregion(grid, panel).λᶜᶜᵃ[1:Nx, 1:Ny], getregion(grid_cs32, panel).λᶜᶜᵃ[1:Nx, 1:Ny])

                # before we test, make sure we don't consider +180 and -180 longitudes as being "different"
                getregion(grid, panel).λᶠᶠᵃ[getregion(grid, panel).λᶠᶠᵃ .≈ -180] .= 180

                # and if poles are included, they have the same longitude.
                getregion(grid, panel).λᶠᶠᵃ[getregion(grid, panel).φᶠᶠᵃ .≈ +90] = getregion(grid_cs32, panel).λᶠᶠᵃ[getregion(grid, panel).φᶠᶠᵃ .≈ +90]
                getregion(grid, panel).λᶠᶠᵃ[getregion(grid, panel).φᶠᶠᵃ .≈ -90] = getregion(grid_cs32, panel).λᶠᶠᵃ[getregion(grid, panel).φᶠᶠᵃ .≈ -90]
                @test isapprox(getregion(grid, panel).φᶠᶠᵃ[1:Nx, 1:Ny], getregion(grid_cs32, panel).φᶠᶠᵃ[1:Nx, 1:Ny])
                @test isapprox(getregion(grid, panel).λᶠᶠᵃ[1:Nx, 1:Ny], getregion(grid_cs32, panel).λᶠᶠᵃ[1:Nx, 1:Ny])
            end
        end
    end
end

panel_sizes = ((8, 8, 1), (9, 9, 2))

@testset "Testing area metrics" begin
    for FT in float_types
        for arch in archs
            for panel_size in panel_sizes
                Nx, Ny, Nz = panel_size

                grid = ConformalCubedSphereGrid(arch, FT; panel_size = (Nx, Ny, Nz), z = (0, 1), radius = 1)

                areaᶜᶜᵃ = areaᶠᶜᵃ = areaᶜᶠᵃ = areaᶠᶠᵃ = 0

                for region in 1:length(grid.partition)

                    region_Nx, region_Ny, _ = size(getregion(grid, region))

                    CUDA.@allowscalar begin
                        areaᶜᶜᵃ += sum(getregion(grid, region).Azᶜᶜᵃ[1:region_Nx, 1:region_Ny])
                        areaᶠᶜᵃ += sum(getregion(grid, region).Azᶠᶜᵃ[1:region_Nx, 1:region_Ny])
                        areaᶜᶠᵃ += sum(getregion(grid, region).Azᶜᶠᵃ[1:region_Nx, 1:region_Ny])
                        areaᶠᶠᵃ += sum(getregion(grid, region).Azᶠᶠᵃ[1:region_Nx, 1:region_Ny])
                    end
                end

                @test areaᶜᶜᵃ ≈ areaᶠᶜᵃ ≈ areaᶜᶠᵃ ≈ areaᶠᶠᵃ ≈ 4π * grid.radius^2
            end
        end
    end
end

#=
# TODO
@testset "Testing conformal cubed sphere metric/coordinate halo filling" begin
    for FT in float_types
        for arch in archs
            Nx, Ny, Nz = 3, 3, 1

            grid         = ConformalCubedSphereGrid(arch, FT; panel_size = (Nx, Ny, Nz), z = (0, 1), radius = 1)

            @info "  Testing conformal cubed sphere face-coordinate halos [$FT, $(typeof(arch))]..."

            # ...

            @info "  Testing conformal cubed sphere face-metric halos [$FT, $(typeof(arch))]..."

            # ...
        end
    end
end
=#

@testset "Testing conformal cubed sphere fill halos for tracers" begin
    for FT in float_types
        for arch in archs
            @info "  Testing fill halos for tracers [$FT, $(typeof(arch))]..."

            Nx, Ny, Nz = 9, 9, 1

            grid = ConformalCubedSphereGrid(arch, FT; panel_size = (Nx, Ny, Nz), z = (0, 1), radius = 1, horizontal_direction_halo = 3)
            c = CenterField(grid)

            region = Iterate(1:6)
            @apply_regionally data = create_c_test_data(grid, region)
            set!(c, data)
            fill_halo_regions!(c)

            Hx, Hy, Hz = halo_size(c.grid)

            west_indices  = 1:Hx, 1:Ny
            south_indices = 1:Nx, 1:Hy
            east_indices  = Nx-Hx+1:Nx, 1:Ny
            north_indices = 1:Nx, Ny-Hy+1:Ny

            # Confirm that the tracer halos were filled according to connectivity described at ConformalCubedSphereGrid docstring.
            CUDA.@allowscalar begin
                switch_device!(grid, 1)
                @test get_halo_data(getregion(c, 1), West())  == reverse(create_c_test_data(grid, 5)[north_indices...], dims=1)'
                @test get_halo_data(getregion(c, 1), East())  ==         create_c_test_data(grid, 2)[west_indices...]
                @test get_halo_data(getregion(c, 1), South()) ==         create_c_test_data(grid, 6)[north_indices...]
                @test get_halo_data(getregion(c, 1), North()) == reverse(create_c_test_data(grid, 3)[west_indices...], dims=2)'

                switch_device!(grid, 2)
                @test get_halo_data(getregion(c, 2), West())  ==         create_c_test_data(grid, 1)[east_indices...]
                @test get_halo_data(getregion(c, 2), East())  == reverse(create_c_test_data(grid, 4)[south_indices...], dims=1)'
                @test get_halo_data(getregion(c, 2), South()) == reverse(create_c_test_data(grid, 6)[east_indices...], dims=2)'
                @test get_halo_data(getregion(c, 2), North()) ==         create_c_test_data(grid, 3)[south_indices...]

                switch_device!(grid, 3)
                @test get_halo_data(getregion(c, 3), West())  == reverse(create_c_test_data(grid, 1)[north_indices...], dims=1)'
                @test get_halo_data(getregion(c, 3), East())  ==         create_c_test_data(grid, 4)[west_indices...]
                @test get_halo_data(getregion(c, 3), South()) ==         create_c_test_data(grid, 2)[north_indices...]
                @test get_halo_data(getregion(c, 3), North()) == reverse(create_c_test_data(grid, 5)[west_indices...], dims=2)'

                switch_device!(grid, 4)
                @test get_halo_data(getregion(c, 4), West())  ==         create_c_test_data(grid, 3)[east_indices...]
                @test get_halo_data(getregion(c, 4), East())  == reverse(create_c_test_data(grid, 6)[south_indices...], dims=1)'
                @test get_halo_data(getregion(c, 4), South()) == reverse(create_c_test_data(grid, 2)[east_indices...], dims=2)'
                @test get_halo_data(getregion(c, 4), North()) ==         create_c_test_data(grid, 5)[south_indices...]

                switch_device!(grid, 5)
                @test get_halo_data(getregion(c, 5), West())  == reverse(create_c_test_data(grid, 3)[north_indices...], dims=1)'
                @test get_halo_data(getregion(c, 5), East())  ==         create_c_test_data(grid, 6)[west_indices...]
                @test get_halo_data(getregion(c, 5), South()) ==         create_c_test_data(grid, 4)[north_indices...]
                @test get_halo_data(getregion(c, 5), North()) == reverse(create_c_test_data(grid, 1)[west_indices...], dims=2)'

                switch_device!(grid, 6)
                @test get_halo_data(getregion(c, 6), West())  ==         create_c_test_data(grid, 5)[east_indices...]
                @test get_halo_data(getregion(c, 6), East())  == reverse(create_c_test_data(grid, 2)[south_indices...], dims=1)'
                @test get_halo_data(getregion(c, 6), South()) == reverse(create_c_test_data(grid, 4)[east_indices...], dims=2)'
                @test get_halo_data(getregion(c, 6), North()) ==         create_c_test_data(grid, 1)[south_indices...]
            end # CUDA.@allowscalar
        end
    end
end

@testset "Testing conformal cubed sphere fill halos for horizontal velocities" begin
    for FT in float_types
        for arch in archs

            @info "  Testing fill halos for horizontal velocities [$FT, $(typeof(arch))]..."

            Nx, Ny, Nz = 3, 3, 1

            grid = ConformalCubedSphereGrid(arch, FT; panel_size = (Nx, Ny, Nz), z = (0, 1), radius = 1, horizontal_direction_halo = 3)

            u = XFaceField(grid)
            v = YFaceField(grid)

            region = Iterate(1:6)
            @apply_regionally u_data = create_u_test_data(grid, region)
            @apply_regionally v_data = create_v_test_data(grid, region)
            set!(u, u_data)
            set!(v, v_data)

            # we need 2 halo filling passes for velocities at the moment
            for _ in 1:2
                fill_halo_regions!(u)
                fill_halo_regions!(v)
                @apply_regionally replace_horizontal_vector_halos!((; u, v, w = nothing), grid)
            end

            Hx, Hy, Hz = halo_size(u.grid)

            south_indices = get_boundary_indices(Nx, Ny, Hx, Hy, South(); operation=nothing, index=:all)
            east_indices  = get_boundary_indices(Nx, Ny, Hx, Hy, East();  operation=nothing, index=:all)
            north_indices = get_boundary_indices(Nx, Ny, Hx, Hy, North(); operation=nothing, index=:all)
            west_indices  = get_boundary_indices(Nx, Ny, Hx, Hy, West();  operation=nothing, index=:all)

            south_indices_first = get_boundary_indices(Nx, Ny, Hx, Hy, South(); operation=:endpoint, index=:first)
            south_indices_last  = get_boundary_indices(Nx, Ny, Hx, Hy, South(); operation=:endpoint, index=:last)
            east_indices_first  = get_boundary_indices(Nx, Ny, Hx, Hy, East();  operation=:endpoint, index=:first)
            east_indices_last   = get_boundary_indices(Nx, Ny, Hx, Hy, East();  operation=:endpoint, index=:last)
            north_indices_first = get_boundary_indices(Nx, Ny, Hx, Hy, North(); operation=:endpoint, index=:first)
            north_indices_last  = get_boundary_indices(Nx, Ny, Hx, Hy, North(); operation=:endpoint, index=:last)
            west_indices_first  = get_boundary_indices(Nx, Ny, Hx, Hy, West();  operation=:endpoint, index=:first)
            west_indices_last   = get_boundary_indices(Nx, Ny, Hx, Hy, West();  operation=:endpoint, index=:last)

            south_indices_subset_skip_first_index = get_boundary_indices(Nx, Ny, Hx, Hy, South(); operation=:subset, index=:first)
            south_indices_subset_skip_last_index  = get_boundary_indices(Nx, Ny, Hx, Hy, South(); operation=:subset, index=:last)
            east_indices_subset_skip_first_index  = get_boundary_indices(Nx, Ny, Hx, Hy, East();  operation=:subset, index=:first)
            east_indices_subset_skip_last_index   = get_boundary_indices(Nx, Ny, Hx, Hy, East();  operation=:subset, index=:last)
            north_indices_subset_skip_first_index = get_boundary_indices(Nx, Ny, Hx, Hy, North(); operation=:subset, index=:first)
            north_indices_subset_skip_last_index  = get_boundary_indices(Nx, Ny, Hx, Hy, North(); operation=:subset, index=:last)
            west_indices_subset_skip_first_index  = get_boundary_indices(Nx, Ny, Hx, Hy, West();  operation=:subset, index=:first)
            west_indices_subset_skip_last_index   = get_boundary_indices(Nx, Ny, Hx, Hy, West();  operation=:subset, index=:last)

            # Confirm that the zonal velocity halos were filled according to connectivity described at ConformalCubedSphereGrid docstring.
            CUDA.@allowscalar begin

                # Panel 1
                switch_device!(grid, 1)

                # Trivial halo checks with no off-set in index
                @test get_halo_data(getregion(u, 1), West())  ==   reverse(create_v_test_data(grid, 5)[north_indices...], dims=1)'
                @test get_halo_data(getregion(u, 1), East())  ==           create_u_test_data(grid, 2)[west_indices...]
                @test get_halo_data(getregion(u, 1), South()) ==           create_u_test_data(grid, 6)[north_indices...]

                # Non-trivial halo checks with off-set in index
                @test get_halo_data(getregion(u, 1), North();
                                    operation=:subset, 
                                    index=:first) == - reverse(create_v_test_data(grid, 3)[west_indices_subset_skip_first_index...], dims=2)'        
                # The index appearing on the LHS above is the index to be skipped.
                @test get_halo_data(getregion(u, 1), North();
                                    operation=:endpoint, 
                                    index=:first) == - reverse(create_u_test_data(grid, 5)[north_indices_first...])

                
                # Panel 2
                switch_device!(grid, 2)

                # Trivial halo checks with no off-set in index
                @test get_halo_data(getregion(u, 2), West())  ==           create_u_test_data(grid, 1)[east_indices...]
                @test get_halo_data(getregion(u, 2), East())  ==   reverse(create_v_test_data(grid, 4)[south_indices...], dims=1)'
                @test get_halo_data(getregion(u, 2), North()) ==           create_u_test_data(grid, 3)[south_indices...]

                # Non-trivial halo checks with off-set in index
                @test get_halo_data(getregion(u, 2), South();
                                    operation=:subset,
                                    index=:first) == - reverse(create_v_test_data(grid, 6)[east_indices_subset_skip_first_index...], dims=2)'
                # The index appearing on the LHS above is the index to be skipped.
                @test get_halo_data(getregion(u, 2), South();
                                    operation=:endpoint,
                                    index=:first) == - create_v_test_data(grid, 1)[east_indices_first...]

                # Panel 3
                switch_device!(grid, 3)

                # Trivial halo checks with no off-set in index
                @test get_halo_data(getregion(u, 3), West())  ==   reverse(create_v_test_data(grid, 1)[north_indices...], dims=1)'
                @test get_halo_data(getregion(u, 3), East())  ==           create_u_test_data(grid, 4)[west_indices...]
                @test get_halo_data(getregion(u, 3), South()) ==           create_u_test_data(grid, 2)[north_indices...]

                # Non-trivial halo checks with off-set in index
                @test get_halo_data(getregion(u, 3), North();
                                    operation=:subset,
                                    index=:first) == - reverse(create_v_test_data(grid, 5)[west_indices_subset_skip_first_index...], dims=2)'
                # The index appearing on the LHS above is the index to be skipped.
                @test get_halo_data(getregion(u, 3), North();
                                    operation=:endpoint,
                                    index=:first) == - reverse(create_u_test_data(grid, 1)[north_indices_first...])

                # Panel 4
                switch_device!(grid, 4)

                # Trivial halo checks with no off-set in index
                @test get_halo_data(getregion(u, 4), West())  ==           create_u_test_data(grid, 3)[east_indices...]
                @test get_halo_data(getregion(u, 4), East())  ==   reverse(create_v_test_data(grid, 6)[south_indices...], dims=1)'
                @test get_halo_data(getregion(u, 4), North()) ==           create_u_test_data(grid, 5)[south_indices...]

                # Non-trivial halo checks with off-set in index
                @test get_halo_data(getregion(u, 4), South();
                                    operation=:subset,
                                    index=:first) == - reverse(create_v_test_data(grid, 2)[east_indices_subset_skip_first_index...], dims=2)'
                # The index appearing on the LHS above is the index to be skipped.
                @test get_halo_data(getregion(u, 4), South();
                                    operation=:endpoint, 
                                    index=:first) == - create_v_test_data(grid, 3)[east_indices_first...]

                # Panel 5
                switch_device!(grid, 5)

                # Trivial halo checks with no off-set in index
                @test get_halo_data(getregion(u, 5), West())  ==   reverse(create_v_test_data(grid, 3)[north_indices...], dims=1)'
                @test get_halo_data(getregion(u, 5), East())  ==           create_u_test_data(grid, 6)[west_indices...]
                @test get_halo_data(getregion(u, 5), South()) ==           create_u_test_data(grid, 4)[north_indices...]

                # Non-trivial halo checks with off-set in index
                @test get_halo_data(getregion(u, 5), North();
                                    operation=:subset,
                                    index=:first) == - reverse(create_v_test_data(grid, 1)[west_indices_subset_skip_first_index...], dims=2)'
                # The index appearing on the LHS above is the index to be skipped.
                @test get_halo_data(getregion(u, 5), North();
                                    operation=:endpoint,
                                    index=:first) ==  - reverse(create_u_test_data(grid, 3)[north_indices_first...])

                # Panel 6
                switch_device!(grid, 6)

                # Trivial halo checks with no off-set in index
                @test get_halo_data(getregion(u, 6), West())  ==           create_u_test_data(grid, 5)[east_indices...]
                @test get_halo_data(getregion(u, 6), East())  ==   reverse(create_v_test_data(grid, 2)[south_indices...], dims=1)'
                @test get_halo_data(getregion(u, 6), North()) ==           create_u_test_data(grid, 1)[south_indices...]

                # Non-trivial halo checks with off-set in index
                @test get_halo_data(getregion(u, 6), South();
                                    operation=:subset,
                                    index=:first) == - reverse(create_v_test_data(grid, 4)[east_indices_subset_skip_first_index...], dims=2)'
                # The index appearing on the LHS above is the index to be skipped.
                @test get_halo_data(getregion(u, 6), South();
                                    operation=:endpoint,
                                    index=:first) == - create_v_test_data(grid, 5)[east_indices_first...]
            end # CUDA.@allowscalar

            # Confirm that the meridional velocity halos were filled according to connectivity described at ConformalCubedSphereGrid docstring.
            CUDA.@allowscalar begin
                # Panel 1
                switch_device!(grid, 1)

                # Trivial halo checks with no off-set in index
                @test get_halo_data(getregion(v, 1), East())  ==           create_v_test_data(grid, 2)[west_indices...]
                @test get_halo_data(getregion(v, 1), South()) ==           create_v_test_data(grid, 6)[north_indices...]
                @test get_halo_data(getregion(v, 1), North()) ==   reverse(create_u_test_data(grid, 3)[west_indices...], dims=2)'

                # Non-trivial halo checks with off-set in index
                @test get_halo_data(getregion(v, 1), West();
                                    operation=:subset,
                                    index=:first)            == - reverse(create_u_test_data(grid, 5)[north_indices_subset_skip_first_index...], dims=1)'
                # The index appearing on the LHS above is the index to be skipped.
                @test get_halo_data(getregion(v, 1), West();
                                    operation=:endpoint,
                                    index=:first)            ==         - create_u_test_data(grid, 6)[north_indices_first...]
                
                # Panel 2
                switch_device!(grid, 2)

                # Trivial halo checks with no off-set in index
                @test get_halo_data(getregion(v, 2), West())  ==           create_v_test_data(grid, 1)[east_indices...]
                @test get_halo_data(getregion(v, 2), South()) ==   reverse(create_u_test_data(grid, 6)[east_indices...], dims=2)'
                @test get_halo_data(getregion(v, 2), North()) ==           create_v_test_data(grid, 3)[south_indices...]

                # Non-trivial halo checks with off-set in index
                @test get_halo_data(getregion(v, 2), East();
                                    operation=:subset,
                                    index=:first) == - reverse(create_u_test_data(grid, 4)[south_indices_subset_skip_first_index...], dims=1)'
                # The index appearing on the LHS above is the index to be skipped.
                @test get_halo_data(getregion(v, 2), East(); 
                                    operation=:endpoint,
                                    index=:first) == - reverse(create_v_test_data(grid, 6)[east_indices_first...])

                # Panel 3
                switch_device!(grid, 3)

                # Trivial halo checks with no off-set in index
                @test get_halo_data(getregion(v, 3), East())  ==           create_v_test_data(grid, 4)[west_indices...]
                @test get_halo_data(getregion(v, 3), South()) ==           create_v_test_data(grid, 2)[north_indices...]
                @test get_halo_data(getregion(v, 3), North()) ==   reverse(create_u_test_data(grid, 5)[west_indices...], dims=2)'           

                # Non-trivial halo checks with off-set in index
                @test get_halo_data(getregion(v, 3), West();
                                    operation=:subset,
                                    index=:first)            == - reverse(create_u_test_data(grid, 1)[north_indices_subset_skip_first_index...], dims=1)'
                # The index appearing on the LHS above is the index to be skipped.
                @test get_halo_data(getregion(v, 3), West(); 
                                    operation=:endpoint,
                                    index=:first) == - create_u_test_data(grid, 2)[north_indices_first...]

                # Panel 4
                switch_device!(grid, 4)

                # Trivial halo checks with no off-set in index
                @test get_halo_data(getregion(v, 4), West())  ==           create_v_test_data(grid, 3)[east_indices...]
                @test get_halo_data(getregion(v, 4), South()) ==   reverse(create_u_test_data(grid, 2)[east_indices...], dims=2)'
                @test get_halo_data(getregion(v, 4), North()) ==           create_v_test_data(grid, 5)[south_indices...]

                # Non-trivial halo checks with off-set in index
                @test get_halo_data(getregion(v, 4), East();
                                    operation=:subset,
                                    index=:first) == - reverse(create_u_test_data(grid, 6)[south_indices_subset_skip_first_index...], dims=1)'
                # The index appearing on the LHS above is the index to be skipped.
                @test get_halo_data(getregion(v, 4), East(); 
                                    operation=:endpoint,
                                    index=:first) == - reverse(create_v_test_data(grid, 2)[east_indices_first...])

                # Panel 5
                switch_device!(grid, 5)

                # Trivial halo checks with no off-set in index
                @test get_halo_data(getregion(v, 5), East())  ==           create_v_test_data(grid, 6)[west_indices...]
                @test get_halo_data(getregion(v, 5), South()) ==           create_v_test_data(grid, 4)[north_indices...]
                @test get_halo_data(getregion(v, 5), North()) ==   reverse(create_u_test_data(grid, 1)[west_indices...], dims=2)'

                # Non-trivial halo checks with off-set in index
                @test get_halo_data(getregion(v, 5), West();
                                    operation=:subset,
                                    index=:first)            == - reverse(create_u_test_data(grid, 3)[north_indices_subset_skip_first_index...], dims=1)'
                # The index appearing on the LHS above is the index to be skipped.
                @test get_halo_data(getregion(v, 5), West(); 
                                    operation=:endpoint,
                                    index=:first) == - create_u_test_data(grid, 4)[north_indices_first...] 

                # Panel 6
                switch_device!(grid, 6)

                # Trivial halo checks with no off-set in index
                @test get_halo_data(getregion(v, 6), West())  ==           create_v_test_data(grid, 5)[east_indices...]
                @test get_halo_data(getregion(v, 6), South()) ==   reverse(create_u_test_data(grid, 4)[east_indices...], dims=2)'
                @test get_halo_data(getregion(v, 6), North()) ==           create_v_test_data(grid, 1)[south_indices...]

                # Non-trivial halo checks with off-set in index
                @test get_halo_data(getregion(v, 6), East();
                                    operation=:subset,
                                    index=:first) == - reverse(create_u_test_data(grid, 2)[south_indices_subset_skip_first_index...], dims=1)'
                # The index appearing on the LHS above is the index to be skipped.
                @test get_halo_data(getregion(v, 6), East();
<<<<<<< HEAD
                                    operation=:endpoint,
                                    index=:first) == - reverse(create_v_test_data(grid, 4)[east_indices_first...])
            end # CUDA.@allowscalar
        end
    end
end

@testset "Testing conformal cubed sphere fill halos for Face-Face-Any field" begin
    for FT in float_types
        for arch in archs
            @info "  Testing fill halos for streamfunction [$FT, $(typeof(arch))]..."

            Nx, Ny, Nz = 9, 9, 1

            grid = ConformalCubedSphereGrid(arch, FT; panel_size = (Nx, Ny, Nz), z = (0, 1), radius = 1, horizontal_direction_halo = 3)
            ψ = Field{Face, Face, Center}(grid)

            region = Iterate(1:6)
            @apply_regionally data = create_ψ_test_data(grid, region)
            set!(ψ, data)

            for _ in 1:2
                fill_halo_regions!(ψ)
            end

            Hx, Hy, Hz = halo_size(ψ.grid)

            south_indices = get_boundary_indices(Nx, Ny, Hx, Hy, South(); operation=nothing, index=:all)
            east_indices  = get_boundary_indices(Nx, Ny, Hx, Hy, East();  operation=nothing, index=:all)
            north_indices = get_boundary_indices(Nx, Ny, Hx, Hy, North(); operation=nothing, index=:all)
            west_indices  = get_boundary_indices(Nx, Ny, Hx, Hy, West();  operation=nothing, index=:all)

            south_indices_first = get_boundary_indices(Nx, Ny, Hx, Hy, South(); operation=:endpoint, index=:first)
            south_indices_last  = get_boundary_indices(Nx, Ny, Hx, Hy, South(); operation=:endpoint, index=:last)
            east_indices_first  = get_boundary_indices(Nx, Ny, Hx, Hy, East();  operation=:endpoint, index=:first)
            east_indices_last   = get_boundary_indices(Nx, Ny, Hx, Hy, East();  operation=:endpoint, index=:last)
            north_indices_first = get_boundary_indices(Nx, Ny, Hx, Hy, North(); operation=:endpoint, index=:first)
            north_indices_last  = get_boundary_indices(Nx, Ny, Hx, Hy, North(); operation=:endpoint, index=:last)
            west_indices_first  = get_boundary_indices(Nx, Ny, Hx, Hy, West();  operation=:endpoint, index=:first)
            west_indices_last   = get_boundary_indices(Nx, Ny, Hx, Hy, West();  operation=:endpoint, index=:last)

            south_indices_subset_skip_first_index = get_boundary_indices(Nx, Ny, Hx, Hy, South(); operation=:subset, index=:first)
            south_indices_subset_skip_last_index  = get_boundary_indices(Nx, Ny, Hx, Hy, South(); operation=:subset, index=:last)
            east_indices_subset_skip_first_index  = get_boundary_indices(Nx, Ny, Hx, Hy, East();  operation=:subset, index=:first)
            east_indices_subset_skip_last_index   = get_boundary_indices(Nx, Ny, Hx, Hy, East();  operation=:subset, index=:last)
            north_indices_subset_skip_first_index = get_boundary_indices(Nx, Ny, Hx, Hy, North(); operation=:subset, index=:first)
            north_indices_subset_skip_last_index  = get_boundary_indices(Nx, Ny, Hx, Hy, North(); operation=:subset, index=:last)
            west_indices_subset_skip_first_index  = get_boundary_indices(Nx, Ny, Hx, Hy, West();  operation=:subset, index=:first)
            west_indices_subset_skip_last_index   = get_boundary_indices(Nx, Ny, Hx, Hy, West();  operation=:subset, index=:last)

            # Confirm that the tracer halos were filled according to connectivity described at ConformalCubedSphereGrid docstring.
            CUDA.@allowscalar begin

                # Panel 1
                switch_device!(grid, 1)

                # Trivial halo checks with no off-set in index
                @test get_halo_data(getregion(ψ, 1), East())  ==         create_ψ_test_data(grid, 2)[west_indices...]
                @test get_halo_data(getregion(ψ, 1), South()) ==         create_ψ_test_data(grid, 6)[north_indices...]

                # Non-trivial halo checks with off-set in index
                @test get_halo_data(getregion(ψ, 1), North();
                                    operation=:subset, 
                                    index=:first)             == reverse(create_ψ_test_data(grid, 3)[west_indices_subset_skip_first_index...], dims=2)'        
                # Currently we do not have any test for the point of intersection of the northwest (halo) corners of panels 1, 3, and 5.

                # Non-trivial halo checks with off-set in index
                @test get_halo_data(getregion(ψ, 1), West();
                                    operation=:subset,
                                    index=:first)             == reverse(create_ψ_test_data(grid, 5)[north_indices_subset_skip_first_index...], dims=1)'
                # The index appearing on the LHS above is the index to be skipped.
                @test get_halo_data(getregion(ψ, 1), West();
                                    operation=:endpoint,
                                    index=:first)             ==         create_ψ_test_data(grid, 6)[north_indices_first...]

                switch_device!(grid, 2)
                @test get_halo_data(getregion(ψ, 2), West())  ==         create_ψ_test_data(grid, 1)[east_indices...]
                @test get_halo_data(getregion(ψ, 2), North()) ==         create_ψ_test_data(grid, 3)[south_indices...]

                # Non-trivial halo checks with off-set in index
                @test get_halo_data(getregion(ψ, 2), East();
                                    operation=:subset,
                                    index=:first)             == reverse(create_ψ_test_data(grid, 4)[south_indices_subset_skip_first_index...], dims=1)'
                # Currently we do not have any test for the point of intersection of the southeast (halo) corners of panels 2, 4, and 6.

                # Non-trivial halo checks with off-set in index
                @test get_halo_data(getregion(ψ, 2), South();
                                    operation=:subset,
                                    index=:first)             == reverse(create_ψ_test_data(grid, 6)[east_indices_subset_skip_first_index...], dims=2)'
                # The index appearing on the LHS above is the index to be skipped.
                @test get_halo_data(getregion(ψ, 2), South();
                                    operation=:endpoint,
                                    index=:first)             ==         create_ψ_test_data(grid, 1)[east_indices_first...]                

                switch_device!(grid, 3)
                @test get_halo_data(getregion(ψ, 3), East())  ==         create_ψ_test_data(grid, 4)[west_indices...]
                @test get_halo_data(getregion(ψ, 3), South()) ==         create_ψ_test_data(grid, 2)[north_indices...]

                # Non-trivial halo checks with off-set in index
                @test get_halo_data(getregion(ψ, 3), West();
                                    operation=:subset,
                                    index=:first)             == reverse(create_ψ_test_data(grid, 1)[north_indices_subset_skip_first_index...], dims=1)'
                # The index appearing on the LHS above is the index to be skipped.
                @test get_halo_data(getregion(ψ, 3), West(); 
                                    operation=:endpoint,
                                    index=:first)             ==         create_ψ_test_data(grid, 2)[north_indices_first...]

                # Non-trivial halo checks with off-set in index
                @test get_halo_data(getregion(ψ, 3), North();
                                    operation=:subset,
                                    index=:first)             == reverse(create_ψ_test_data(grid, 5)[west_indices_subset_skip_first_index...], dims=2)'
                # Currently we do not have any test for the point of intersection of the northwest (halo) corners of panels 1, 3, and 5.

                switch_device!(grid, 4)
                @test get_halo_data(getregion(ψ, 4), West())  ==         create_ψ_test_data(grid, 3)[east_indices...]
                @test get_halo_data(getregion(ψ, 4), North()) ==         create_ψ_test_data(grid, 5)[south_indices...]

                # Non-trivial halo checks with off-set in index
                @test get_halo_data(getregion(ψ, 4), East();
                                    operation=:subset,
                                    index=:first)             == reverse(create_ψ_test_data(grid, 6)[south_indices_subset_skip_first_index...], dims=1)'
                # Currently we do not have any test for the point of intersection of the southeast (halo) corners of panels 2, 4, and 6.

                # Non-trivial halo checks with off-set in index
                @test get_halo_data(getregion(ψ, 4), South();
                                    operation=:subset,
                                    index=:first)             == reverse(create_ψ_test_data(grid, 2)[east_indices_subset_skip_first_index...], dims=2)'
                # The index appearing on the LHS above is the index to be skipped.
                @test get_halo_data(getregion(ψ, 4), South();
                                    operation=:endpoint, 
                                    index=:first)             ==         create_ψ_test_data(grid, 3)[east_indices_first...]

                switch_device!(grid, 5)
                @test get_halo_data(getregion(ψ, 5), East())  ==         create_ψ_test_data(grid, 6)[west_indices...]
                @test get_halo_data(getregion(ψ, 5), South()) ==         create_ψ_test_data(grid, 4)[north_indices...]

                # Non-trivial halo checks with off-set in index
                @test get_halo_data(getregion(ψ, 5), West();
                                    operation=:subset,
                                    index=:first)             == reverse(create_ψ_test_data(grid, 3)[north_indices_subset_skip_first_index...], dims=1)'
                # The index appearing on the LHS above is the index to be skipped.
                @test get_halo_data(getregion(ψ, 5), West(); 
                                    operation=:endpoint,
                                    index=:first)             ==         create_ψ_test_data(grid, 4)[north_indices_first...] 

                # Non-trivial halo checks with off-set in index
                @test get_halo_data(getregion(ψ, 5), North();
                                    operation=:subset,
                                    index=:first)             == reverse(create_ψ_test_data(grid, 1)[west_indices_subset_skip_first_index...], dims=2)'
                # Currently we do not have any test for the point of intersection of the northwest (halo) corners of panels 1, 3, and 5.

                switch_device!(grid, 6)
                @test get_halo_data(getregion(ψ, 6), West())  ==         create_ψ_test_data(grid, 5)[east_indices...]
                @test get_halo_data(getregion(ψ, 6), North()) ==         create_ψ_test_data(grid, 1)[south_indices...]
                
                # Non-trivial halo checks with off-set in index
                @test get_halo_data(getregion(ψ, 6), East();
                                    operation=:subset,
                                    index=:first)             == reverse(create_ψ_test_data(grid, 2)[south_indices_subset_skip_first_index...], dims=1)'
                # Currently we do not have any test for the point of intersection of the southeast (halo) corners of panels 2, 4, and 6.
                
                # Non-trivial halo checks with off-set in index
                @test get_halo_data(getregion(ψ, 6), South();
                                    operation=:subset,
                                    index=:first)             == reverse(create_ψ_test_data(grid, 4)[east_indices_subset_skip_first_index...], dims=2)'
                
                # The index appearing on the LHS above is the index to be skipped.
                @test get_halo_data(getregion(ψ, 6), South();
                                    operation=:endpoint,
                                    index=:first)             == create_ψ_test_data(grid, 5)[east_indices_first...]

=======
                                    operation=:endpoint,
                                    index=:first) == - reverse(create_v_test_data(grid, 4)[east_indices_first...])
>>>>>>> 4f26afb2
            end # CUDA.@allowscalar
        end
    end
end <|MERGE_RESOLUTION|>--- conflicted
+++ resolved
@@ -69,8 +69,6 @@
     _, range_y = get_range_of_indices(operation, index, Nx, Ny)
 
     return 1:Hx, range_y
-<<<<<<< HEAD
-=======
 end
 
 function get_boundary_indices(Nx, Ny, Hx, Hy, ::South; operation=nothing, index=:all)
@@ -89,32 +87,11 @@
 
 function get_boundary_indices(Nx, Ny, Hx, Hy, ::North; operation=nothing, index=:all)
 
-    range_x, range_y = get_range_of_indices(operation, index, Nx, Ny)
+    range_x, _ = get_range_of_indices(operation, index, Nx, Ny)
 
     return range_x, Ny-Hy+1:Ny
->>>>>>> 4f26afb2
-end
-
-function get_boundary_indices(Nx, Ny, Hx, Hy, ::South; operation=nothing, index=:all)
-
-    range_x, _ = get_range_of_indices(operation, index, Nx, Ny)
-
-    return range_x, 1:Hy
-end
-
-function get_boundary_indices(Nx, Ny, Hx, Hy, ::East; operation=nothing, index=:all)
-
-    _, range_y = get_range_of_indices(operation, index, Nx, Ny)
-
-    return Nx-Hx+1:Nx, range_y
-end
-
-function get_boundary_indices(Nx, Ny, Hx, Hy, ::North; operation=nothing, index=:all)
-
-    range_x, _ = get_range_of_indices(operation, index, Nx, Ny)
-
-    return range_x, Ny-Hy+1:Ny
-end
+end
+
 
 # Solid body rotation
 R = 1        # sphere's radius
@@ -123,6 +100,13 @@
 α  = 90 - φʳ # Angle between axis of rotation and north pole (degrees)
 ψᵣ(λ, φ, z) = - U * R * (sind(φ) * cosd(α) - cosd(λ) * cosd(φ) * sind(α))
 
+# Solid body rotation
+R = 1        # sphere's radius
+U = 1        # velocity scale
+φʳ = 0       # Latitude pierced by the axis of rotation
+α  = 90 - φʳ # Angle between axis of rotation and north pole (degrees)
+ψᵣ(λ, φ, z) = - U * R * (sind(φ) * cosd(α) - cosd(λ) * cosd(φ) * sind(α))
+
 """
     create_test_data(grid, region)
 
@@ -131,19 +115,13 @@
 `trailing_zeros = 2` we have that 54100 corresponds to region=5, i=4, j=2.
 """
 function create_test_data(grid, region; trailing_zeros=0)
-<<<<<<< HEAD
-=======
+
     Nx, Ny, Nz = size(grid)
 
-    (Nx > 9 || Ny > 9) && error("you provided (Nx, Ny) = ($Nx, $Ny); use a grid with Nx, Ny ≤ 9.")
->>>>>>> 4f26afb2
-
-    Nx, Ny, Nz = size(grid)
-    
     (Nx > 9 || Ny > 9) && error("you provided (Nx, Ny) = ($Nx, $Ny); use a grid with Nx, Ny ≤ 9.")
     !(trailing_zeros isa Integer) && error("trailing_zeros has to be an integer")
     factor = 10^(trailing_zeros)
-    
+
     return factor .* [100region + 10i + j for i in 1:Nx, j in 1:Ny, k in 1:Nz]
 end
 
@@ -206,6 +184,7 @@
         end
     end
 end
+
 
 panel_sizes = ((8, 8, 1), (9, 9, 2))
 
@@ -581,7 +560,6 @@
                                     index=:first) == - reverse(create_u_test_data(grid, 2)[south_indices_subset_skip_first_index...], dims=1)'
                 # The index appearing on the LHS above is the index to be skipped.
                 @test get_halo_data(getregion(v, 6), East();
-<<<<<<< HEAD
                                     operation=:endpoint,
                                     index=:first) == - reverse(create_v_test_data(grid, 4)[east_indices_first...])
             end # CUDA.@allowscalar
@@ -753,10 +731,6 @@
                                     operation=:endpoint,
                                     index=:first)             == create_ψ_test_data(grid, 5)[east_indices_first...]
 
-=======
-                                    operation=:endpoint,
-                                    index=:first) == - reverse(create_v_test_data(grid, 4)[east_indices_first...])
->>>>>>> 4f26afb2
             end # CUDA.@allowscalar
         end
     end
