using Reactant

if haskey(ENV, "GPU_TEST")
    Reactant.set_default_backend("gpu")
else
    Reactant.set_default_backend("cpu")
end

using Test
using OffsetArrays
using Oceananigans
using Oceananigans.Architectures
using Oceananigans.BoundaryConditions: fill_halo_regions!
using Oceananigans.TurbulenceClosures: CATKEVerticalDiffusivity
using Oceananigans.OrthogonalSphericalShellGrids: RotatedLatitudeLongitudeGrid
using Oceananigans.Utils: launch!
using SeawaterPolynomials: TEOS10EquationOfState
using KernelAbstractions: @kernel, @index
using Random

OceananigansReactantExt = Base.get_extension(Oceananigans, :OceananigansReactantExt)

<<<<<<< HEAD
#=
using Reactant
using Reactant.ReactantCore

mutable struct TestClock{I}
    iteration :: I
end

mutable struct TestSimulation{C, I, B}
    clock :: C
    stop_iteration :: I
    running :: B
end

function step!(sim)
    cond = sim.clock.iteration >= sim.stop_iteration
    @trace if cond
        sim.running = false
    else
        sim.clock.iteration += 1 # time step
    end
    return sim # note, this function returns sim which is used as an argument for the next while-loop iteration.
end

function test_run!(sim)
    ReactantCore.traced_while(sim->sim.running, step!, (sim, ))
end

clock = TestClock(ConcreteRNumber(0))
simulation = TestSimulation(clock, ConcreteRNumber(3), ConcreteRNumber(true))
# @code_hlo optimize=false test_run!(simulation)

r_run! = @compile sync=true test_run!(simulation)
r_run!(simulation)
=#

function test_reactant_model_correctness(GridType, ModelType, grid_kw, model_kw)
    r_arch = ReactantState()
    r_grid = GridType(r_arch; grid_kw...)
    r_model = ModelType(; grid=r_grid, model_kw...)

    # Basic test for the default Clock{ConcreteRNumber}
    @test r_model.clock.time isa ConcreteRNumber
    @test r_model.clock.iteration isa ConcreteRNumber

    grid = GridType(CPU(); grid_kw...)
    model = ModelType(; grid, model_kw...)
=======
bottom_height(x, y) = - 0.5

function test_reactant_model_correctness(GridType, ModelType, grid_kw, model_kw; immersed_boundary_grid=true)
    r_arch = ReactantState()
    r_grid = GridType(r_arch; grid_kw...)
    grid = GridType(CPU(); grid_kw...)

    if immersed_boundary_grid
        grid = ImmersedBoundaryGrid(grid, GridFittedBottom(bottom_height))
        r_grid = ImmersedBoundaryGrid(r_grid, GridFittedBottom(bottom_height))
        @test isnothing(r_grid.interior_active_cells)
        @test isnothing(r_grid.active_z_columns)
        @test isnothing(grid.interior_active_cells)
        @test isnothing(grid.active_z_columns)
    end

    r_model = ModelType(; grid=r_grid, model_kw...)
    model = ModelType(; grid=grid, model_kw...)
>>>>>>> 795de5e8

    ui = randn(size(model.velocities.u)...)
    vi = randn(size(model.velocities.v)...)

    set!(model, u=ui, v=ui)
    set!(r_model, u=ui, v=ui)

    u, v, w = model.velocities
    ru, rv, rw = r_model.velocities

    # Test that fields were set correctly
    @info "  After setting an initial condition:"
    @show maximum(abs.(parent(u) .- parent(ru)))
    @show maximum(abs.(parent(v) .- parent(rv)))
    @show maximum(abs.(parent(w) .- parent(rw)))

    @test parent(u) ≈ parent(ru)
    @test parent(v) ≈ parent(rv)
    @test parent(w) ≈ parent(rw)

    # Deduce a stable time-step
    Δx = minimum_xspacing(grid)
    Δt = 0.01 * Δx

    # Stop iteration for both simulations
    stop_iteration = 3

    # What we normally do:
    simulation = Simulation(model; Δt, stop_iteration, verbose=false)
    run!(simulation)

    @info "  After running 3 time steps, the non-reactant model:"
    @test iteration(simulation) == stop_iteration
    @test time(simulation) == 3Δt
    
    # Reactant time now:
    r_simulation = Simulation(r_model; Δt, stop_iteration, verbose=false)

    @info "  Compiling r_run!:"
    r_run! = @compile sync=true run!(r_simulation)
    # r_run! = @compile run!(r_simulation)

    @info "  Executing r_run!:"
    r_run!(r_simulation)

    @info "  After running 3 time steps, the reactant model:"
    @test iteration(r_simulation) == stop_iteration
    @test time(r_simulation) == 3Δt

    # Some tests
    # Things ran normally:
    @test iteration(r_simulation) == iteration(simulation)
    @test time(r_simulation) == time(simulation)

    @show maximum(abs, parent(u))
    @show maximum(abs, parent(v))
    @show maximum(abs, parent(w))

    @show maximum(abs.(parent(u) .- parent(ru)))
    @show maximum(abs.(parent(v) .- parent(rv)))
    @show maximum(abs.(parent(w) .- parent(rw)))

    @test parent(u) ≈ parent(ru)
    @test parent(v) ≈ parent(rv)
    @test parent(w) ≈ parent(rw)

<<<<<<< HEAD
    # Running a few more time-steps works too:
    r_simulation.stop_iteration += 2
    r_run!(r_simulation)
    @test iteration(r_simulation) == 5
    @test time(r_simulation) == 5Δt

    return nothing
=======
    return r_simulation
>>>>>>> 795de5e8
end

function add_one!(f)
    arch = architecture(f)
    launch!(arch, f.grid, :xyz, _add_one!, f)
    return f
end

@kernel function _add_one!(f)
    i, j, k = @index(Global, NTuple)
    @inbounds f[i, j, k] += 1
end

#=
@testset "Reactanigans unit tests" begin
    @info "Performing Reactanigans unit tests..."
    arch = ReactantState()
    grid = RectilinearGrid(arch; size=(4, 4, 4), extent=(1, 1, 1))
    c = CenterField(grid)
    @test parent(c) isa Reactant.ConcretePJRTArray


    @info "  Testing field set! with a number..."
    set!(c, 1)
    @test all(c .≈ 1)

    @info "  Testing simple kernel launch!..."
    add_one!(c)
    @test all(c .≈ 2)

    set!(c, (x, y, z) -> x + y * z)
    x, y, z = nodes(c)

    @allowscalar begin
        @test c[1, 1, 1] == x[1] + y[1] * z[1]
        @test c[1, 2, 1] == x[1] + y[2] * z[1]
        @test c[1, 2, 3] == x[1] + y[2] * z[3]
    end

    @jit fill_halo_regions!(c)

    @allowscalar begin
        @test c[1, 1, 0] == c[1, 1, 1]
    end

    d = CenterField(grid)
    parent(d) .= 2

    cd = Field(c * d)
    compute!(cd)

    @allowscalar begin
        @test cd[1, 1, 1] == 2 * (x[1] + y[1] * z[1])
        @test cd[1, 2, 1] == 2 * (x[1] + y[2] * z[1])
        @test cd[1, 2, 3] == 2 * (x[1] + y[2] * z[3])
    end

    # Deconcretization
    c′ = OceananigansReactantExt.deconcretize(c)
    @test parent(c′) isa Array
    @test architecture(c′) isa ReactantState

    for FT in (Float64, Float32)
        sgrid = RectilinearGrid(arch, FT; size=(4, 4, 4), x=[0, 1, 2, 3, 4], y=(0, 1), z=(0, 1))
        @test architecture(sgrid) isa ReactantState
        @test architecture(sgrid.xᶠᵃᵃ) isa CPU
        @test architecture(sgrid.xᶜᵃᵃ) isa CPU

        llg = LatitudeLongitudeGrid(arch, FT; size = (4, 4, 4),
                                    longitude = [0, 1, 2, 3, 4],
                                    latitude = [0, 1, 2, 3, 4],
                                    z = (0, 1))

        @test architecture(llg) isa ReactantState

        for name in propertynames(llg)
            p = getproperty(llg, name)
            if !(name ∈ (:architecture, :z))
                @test (p isa Number) || (p isa OffsetArray{FT, <:Any, <:Array})
            end
        end

        ridge(λ, φ) = 0.1 * exp((λ - 2)^2 / 2)
        ibg = ImmersedBoundaryGrid(llg, GridFittedBottom(ridge))
        @test architecture(ibg) isa ReactantState
        @test architecture(ibg.immersed_boundary.bottom_height) isa CPU

        rllg = RotatedLatitudeLongitudeGrid(arch, FT; size = (4, 4, 4),
                                            north_pole = (0, 0),
                                            longitude = [0, 1, 2, 3, 4],
                                            latitude = [0, 1, 2, 3, 4],
                                            z = (0, 1))

        @test architecture(rllg) isa ReactantState

        for name in propertynames(rllg)
            p = getproperty(rllg, name)
            if !(name ∈ (:architecture, :z, :conformal_mapping))
                @test (p isa Number) || (p isa OffsetArray{FT, <:Any, <:Array})
            end
        end
    end
end
=#

@testset "Reactant Super Simple Simulation Tests" begin
<<<<<<< HEAD
    # nonhydrostatic_model_kw = (; advection=WENO())
=======
    @info "Performing Reactanigans super simple simulation tests..."
    nonhydrostatic_model_kw = (; advection=WENO())
>>>>>>> 795de5e8
    hydrostatic_model_kw = (; momentum_advection=WENO())
    Nx, Ny, Nz = (10, 10, 10) # number of cells
    halo = (7, 7, 7)
    longitude = (0, 4)
    stretched_longitude = [0, 0.1, 0.2, 0.3, 0.4, 0.6, 1.3, 2.5, 2.6, 3.5, 4.0]
    latitude = (0, 4)
    z = (-1, 0)
    lat_lon_kw = (; size=(Nx, Ny, Nz), halo, longitude, latitude, z)
    rectilinear_kw = (; size=(Nx, Ny, Nz), halo, x=(0, 1), y=(0, 1), z=(0, 1))
    stretched_lat_lon_kw = (; size=(Nx, Ny, Nz), halo, longitude=stretched_longitude, latitude, z)

    # We don't yet support NonhydrostaticModel:
    # @info "Testing RectilinearGrid + NonhydrostaticModel Reactant correctness"
    # test_reactant_model_correctness(RectilinearGrid, NonhydrostaticModel, rectilinear_kw, nonhydrostatic_model_kw)

    @info "Testing RectilinearGrid + HydrostaticFreeSurfaceModel Reactant correctness"
    hydrostatic_model_kw = (; free_surface=ExplicitFreeSurface(gravitational_acceleration=1))
    test_reactant_model_correctness(RectilinearGrid, HydrostaticFreeSurfaceModel, rectilinear_kw, hydrostatic_model_kw)
    test_reactant_model_correctness(RectilinearGrid, HydrostaticFreeSurfaceModel, rectilinear_kw, hydrostatic_model_kw, immersed_boundary_grid=true)

    @info "Testing LatitudeLongitudeGrid + HydrostaticFreeSurfaceModel Reactant correctness"
    hydrostatic_model_kw = (; momentum_advection = WENO())
    test_reactant_model_correctness(LatitudeLongitudeGrid, HydrostaticFreeSurfaceModel, lat_lon_kw, hydrostatic_model_kw)
    test_reactant_model_correctness(LatitudeLongitudeGrid, HydrostaticFreeSurfaceModel, lat_lon_kw, hydrostatic_model_kw, immersed_boundary_grid=true)

    #=
    # This test takes too long
    @info "Testing LatitudeLongitudeGrid + SplitExplicitFreeSurface + HydrostaticFreeSurfaceModel Reactant correctness"
    hydrostatic_model_kw = (; momentum_advection=WENOVectorInvariant(), free_surface=SplitExplicitFreeSurface(substeps=4))
    test_reactant_model_correctness(LatitudeLongitudeGrid, HydrostaticFreeSurfaceModel, lat_lon_kw, hydrostatic_model_kw)
    simulation = test_reactant_model_correctness(LatitudeLongitudeGrid, HydrostaticFreeSurfaceModel, lat_lon_kw, hydrostatic_model_kw, immersed_boundary_grid=true)
    η = simulation.model.free_surface.η
    η_grid = η.grid
    @test isnothing(η_grid.interior_active_cells)
    @test isnothing(η_grid.active_z_columns)
    =#

    @info "Testing LatitudeLongitudeGrid + 'complicated HydrostaticFreeSurfaceModel' Reactant correctness"
    equation_of_state = TEOS10EquationOfState()
    hydrostatic_model_kw = (momentum_advection = WENOVectorInvariant(),
                            tracer_advection = WENO(),
                            tracers = (:T, :S, :e),
                            buoyancy = SeawaterBuoyancy(; equation_of_state),
                            closure = CATKEVerticalDiffusivity())

    test_reactant_model_correctness(LatitudeLongitudeGrid, HydrostaticFreeSurfaceModel, lat_lon_kw, hydrostatic_model_kw)
end
<|MERGE_RESOLUTION|>--- conflicted
+++ resolved
@@ -20,7 +20,6 @@
 
 OceananigansReactantExt = Base.get_extension(Oceananigans, :OceananigansReactantExt)
 
-<<<<<<< HEAD
 #=
 using Reactant
 using Reactant.ReactantCore
@@ -57,18 +56,6 @@
 r_run!(simulation)
 =#
 
-function test_reactant_model_correctness(GridType, ModelType, grid_kw, model_kw)
-    r_arch = ReactantState()
-    r_grid = GridType(r_arch; grid_kw...)
-    r_model = ModelType(; grid=r_grid, model_kw...)
-
-    # Basic test for the default Clock{ConcreteRNumber}
-    @test r_model.clock.time isa ConcreteRNumber
-    @test r_model.clock.iteration isa ConcreteRNumber
-
-    grid = GridType(CPU(); grid_kw...)
-    model = ModelType(; grid, model_kw...)
-=======
 bottom_height(x, y) = - 0.5
 
 function test_reactant_model_correctness(GridType, ModelType, grid_kw, model_kw; immersed_boundary_grid=true)
@@ -87,7 +74,6 @@
 
     r_model = ModelType(; grid=r_grid, model_kw...)
     model = ModelType(; grid=grid, model_kw...)
->>>>>>> 795de5e8
 
     ui = randn(size(model.velocities.u)...)
     vi = randn(size(model.velocities.v)...)
@@ -154,17 +140,13 @@
     @test parent(v) ≈ parent(rv)
     @test parent(w) ≈ parent(rw)
 
-<<<<<<< HEAD
     # Running a few more time-steps works too:
     r_simulation.stop_iteration += 2
     r_run!(r_simulation)
     @test iteration(r_simulation) == 5
     @test time(r_simulation) == 5Δt
 
-    return nothing
-=======
     return r_simulation
->>>>>>> 795de5e8
 end
 
 function add_one!(f)
@@ -271,12 +253,8 @@
 =#
 
 @testset "Reactant Super Simple Simulation Tests" begin
-<<<<<<< HEAD
-    # nonhydrostatic_model_kw = (; advection=WENO())
-=======
     @info "Performing Reactanigans super simple simulation tests..."
     nonhydrostatic_model_kw = (; advection=WENO())
->>>>>>> 795de5e8
     hydrostatic_model_kw = (; momentum_advection=WENO())
     Nx, Ny, Nz = (10, 10, 10) # number of cells
     halo = (7, 7, 7)
