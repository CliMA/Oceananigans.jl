--- conflicted
+++ resolved
@@ -8,12 +8,9 @@
     arch = ReactantState()
     times = 0:1.0:4
     t = 2.1
-<<<<<<< HEAD
     times = Reactant.to_rarray(times, track_numbers=Number)
     @test times isa Reactant.TracedRNumberOverrides.TracedStepRangeLen
 
-=======
->>>>>>> cbede74b
     ñ, n₁, n₂ = @jit Oceananigans.OutputReaders.find_time_index(times, t)
     @test ñ ≈ 0.1
     @test n₁ == 3 # eg times = [0 1 2 ⟨⟨2.1⟩⟩ 3]
