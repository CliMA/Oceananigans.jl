# # Internal wave example
#
# In this example, we initialize an internal wave packet in two-dimensions
# and watch it propagate. This example illustrates how to set up a two-dimensional
# model, set initial conditions, and how to use `BackgroundField`s.
#
# ## Install dependencies
#
# First let's make sure we have all required packages installed.

# ```julia
# using Pkg
# pkg"add Oceananigans, CairoMakie"
# ```

# ## The physical domain
#
# First, we pick a resolution and domain size. We use a two-dimensional domain
# that's periodic in ``(x, z)`` and is `Flat` in ``y``:

using Oceananigans

grid = RectilinearGrid(size=(128, 128), x=(-π, π), z=(-π, π), topology=(Periodic, Flat, Periodic))

# ## Internal wave parameters
#
# Inertia-gravity waves propagate in fluids that are both _(i)_ rotating, and
# _(ii)_ density-stratified. We use Oceananigans' Coriolis abstraction
# to implement a background rotation rate:

coriolis = FPlane(f=0.2)

# On an `FPlane`, the domain is idealized as rotating at a constant rate with
# rotation period `2π/f`. `coriolis` is passed to `NonhydrostaticModel` below.
# Our units are arbitrary.

# We use Oceananigans' `background_fields` abstraction to define a background
# buoyancy field `B(z) = N^2 * z`, where `z` is the vertical coordinate
# and `N` is the "buoyancy frequency". This means that the modeled buoyancy field
# perturbs the basic state `B(z)`.

## Background fields are functions of `x, y, z, t`, and optional parameters.
## Here we have one parameter, the buoyancy frequency

N = 1       # buoyancy frequency [s⁻¹]
B_func(x, z, t, N) = N^2 * z
B = BackgroundField(B_func, parameters=N)

# We are now ready to instantiate our model. We pass `grid`, `coriolis`,
# and `B` to the `NonhydrostaticModel` constructor.
# We add a small amount of `IsotropicDiffusivity` to keep the model stable
# during time-stepping, and specify that we're using a single tracer called
# `b` that we identify as buoyancy by setting `buoyancy=BuoyancyTracer()`.

model = NonhydrostaticModel(; grid, coriolis,
                            advection = CenteredFourthOrder(),
                            timestepper = :RungeKutta3,
                            closure = ScalarDiffusivity(ν=1e-6, κ=1e-6),
                            tracers = :b,
                            buoyancy = BuoyancyTracer(),
                            background_fields = (; b=B)) # `background_fields` is a `NamedTuple`

# ## A Gaussian wavepacket
#
# Next, we set up an initial condition that excites an internal wave that propates
# through our rotating, stratified fluid. This internal wave has the pressure field
#
# ```math
# p(x, z, t) = a(x, z) \, \cos(k x + m z - ω t) \, .
# ```
#
# where ``m`` is the vertical wavenumber, ``k`` is the horizontal wavenumber,
# ``ω`` is the wave frequncy, and ``a(x, z)`` is a Gaussian envelope.
# The internal wave dispersion relation links the wave numbers ``k`` and ``m``,
# the Coriolis parameter ``f``, and the buoyancy frequency ``N``:

# Non-dimensional internal wave parameters
m = 16      # vertical wavenumber
k = 8       # horizontal wavenumber
f = coriolis.f

## Dispersion relation for inertia-gravity waves
ω² = (N^2 * k^2 + f^2 * m^2) / (k^2 + m^2)

ω = sqrt(ω²)
nothing #hide

# We define a Gaussian envelope for the wave packet so that we can
# observe wave propagation.

## Some Gaussian parameters
gaussian_amplitude = 1e-9
gaussian_width = grid.Lx / 15

## A Gaussian envelope centered at `(x, z) = (0, 0)`
a(x, z) = gaussian_amplitude * exp( -( x^2 + z^2 ) / 2gaussian_width^2 )
nothing #hide

# An inertia-gravity wave is a linear solution to the Boussinesq equations.
# In order that our initial condition excites an inertia-gravity wave, we
# initialize the velocity and buoyancy perturbation fields to be consistent
# with the pressure field ``p = a \, \cos(kx + mx - ωt)`` at ``t=0``.
# These relations are sometimes called the "polarization
# relations". At ``t=0``, the polarization relations yield

u₀(x, z) = a(x, z) * k * ω   / (ω^2 - f^2) * cos(k * x + m * z)
v₀(x, z) = a(x, z) * k * f   / (ω^2 - f^2) * sin(k * x + m * z)
w₀(x, z) = a(x, z) * m * ω   / (ω^2 - N^2) * cos(k * x + m * z)
b₀(x, z) = a(x, z) * m * N^2 / (ω^2 - N^2) * sin(k * x + m * z)

set!(model, u=u₀, v=v₀, w=w₀, b=b₀)

# Recall that the buoyancy `b` is a perturbation, so that the total buoyancy field
# is ``N^2 z + b``.

# ## A wave packet on the loose
#
# We're ready to release the packet. We build a simulation with a constant time-step,

simulation = Simulation(model, Δt = 0.1 * 2π/ω, stop_iteration = 20)

# and add an output writer that saves the vertical velocity field every two iterations:

filename = "internal_wave.jld2"
simulation.output_writers[:velocities] = JLD2OutputWriter(model, model.velocities; filename,
                                                          schedule = IterationInterval(1),
                                                          overwrite_existing = true)

# With initial conditions set and an output writer at the ready, we run the simulation

run!(simulation)

# ## Animating a propagating packet
#
# To animate a the propagating wavepacket we just simulated, we load CairoMakie
# and make a Figure and an Axis for the animation,

using CairoMakie
set_theme!(Theme(fontsize = 24))

<<<<<<< HEAD
fig = Figure(size=(600, 600))
=======
fig = Figure(size = (600, 600))
>>>>>>> 3b433f0b

ax = Axis(fig[2, 1]; xlabel = "x", ylabel = "z",
          limits = ((-π, π), (-π, π)), aspect = AxisAspect(1))

nothing #hide

# Next, we load `w` data with `FieldTimeSeries` of `w` and make contour
# plots of vertical velocity. We use Makie's `Observable` to animate the data.
# To dive into how `Observable`s work, refer to
# [Makie.jl's Documentation](https://makie.juliaplots.org/stable/documentation/nodes/index.html).

n = Observable(1)

w_timeseries = FieldTimeSeries(filename, "w")
x, y, z = nodes(w_timeseries)

w = @lift interior(w_timeseries[$n], :, 1, :)
w_lim = 1e-8

contourf!(ax, x, z, w;
          levels = range(-w_lim, stop=w_lim, length=10),
          colormap = :balance,
          colorrange = (-w_lim, w_lim),
          extendlow = :auto,
          extendhigh = :auto)

title = @lift "ωt = " * string(round(w_timeseries.times[$n] * ω, digits=2))
fig[1, 1] = Label(fig, title, fontsize=24, tellwidth=false)

# And, finally, we record a movie.
using Printf

frames = 1:length(w_timeseries.times)

@info "Animating a propagating internal wave..."

record(fig, "internal_wave.mp4", frames, framerate=8) do i
    n[] = i
end
nothing #hide

# ![](internal_wave.mp4)<|MERGE_RESOLUTION|>--- conflicted
+++ resolved
@@ -138,11 +138,7 @@
 using CairoMakie
 set_theme!(Theme(fontsize = 24))
 
-<<<<<<< HEAD
-fig = Figure(size=(600, 600))
-=======
 fig = Figure(size = (600, 600))
->>>>>>> 3b433f0b
 
 ax = Axis(fig[2, 1]; xlabel = "x", ylabel = "z",
           limits = ((-π, π), (-π, π)), aspect = AxisAspect(1))
