--- conflicted
+++ resolved
@@ -221,11 +221,7 @@
 # Then we create a 3D axis. We use `zonal_slice_displacement` to control where the plot of the instantaneous
 # zonal average flow is located.
 
-<<<<<<< HEAD
-fig = Figure(size=(1600, 800))
-=======
 fig = Figure(size = (1600, 800))
->>>>>>> 3b433f0b
 
 zonal_slice_displacement = 1.2
 
