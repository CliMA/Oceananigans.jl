# # [Wind- and convection-driven mixing in an ocean surface boundary layer](@id gpu_example)
#
# This example simulates mixing by three-dimensional turbulence in an ocean surface
# boundary layer driven by atmospheric winds and convection. It demonstrates:
#
#   * How to set-up a grid with varying spacing in the vertical direction
#   * How to use the `SeawaterBuoyancy` model for buoyancy with a linear equation of state.
#   * How to use a turbulence closure for large eddy simulation.
#   * How to use a function to impose a boundary condition.
#
# ## Install dependencies
#
# First let's make sure we have all required packages installed.

# ```julia
# using Pkg
# pkg"add Oceananigans, CairoMakie"
# ```

# We start by importing all of the packages and functions that we'll need for this
# example.

using Random
using Printf
using CairoMakie

using Oceananigans
using Oceananigans.Units: minute, minutes, hour

# ## The grid
#
# We use 32²×24 grid points with 2 m grid spacing in the horizontal and
# varying spacing in the vertical, with higher resolution closer to the
# surface. Here we use a stretching function for the vertical nodes that
# maintains relatively constant vertical spacing in the mixed layer, which
# is desirable from a numerical standpoint:

Nx = Ny = 32     # number of points in each of horizontal directions
Nz = 24          # number of points in the vertical direction

Lx = Ly = 64     # (m) domain horizontal extents
Lz = 32          # (m) domain depth

refinement = 1.2 # controls spacing near surface (higher means finer spaced)
stretching = 12  # controls rate of stretching at bottom

## Normalized height ranging from 0 to 1
h(k) = (k - 1) / Nz

## Linear near-surface generator
ζ₀(k) = 1 + (h(k) - 1) / refinement

## Bottom-intensified stretching function 
Σ(k) = (1 - exp(-stretching * h(k))) / (1 - exp(-stretching))

## Generating function
z_faces(k) = Lz * (ζ₀(k) * Σ(k) - 1)

grid = RectilinearGrid(size = (Nx, Nx, Nz), 
                          x = (0, Lx),
                          y = (0, Ly),
                          z = z_faces)

# We plot vertical spacing versus depth to inspect the prescribed grid stretching:

fig = Figure(size=(1200, 800))
ax = Axis(fig[1, 1], ylabel = "Depth (m)", xlabel = "Vertical spacing (m)")

lines!(ax, zspacings(grid, Center()), znodes(grid, Center()))
scatter!(ax, zspacings(grid, Center()), znodes(grid, Center()))

current_figure() #hide
fig

# ## Buoyancy that depends on temperature and salinity
#
# We use the `SeawaterBuoyancy` model with a linear equation of state,

buoyancy = SeawaterBuoyancy(equation_of_state=LinearEquationOfState(thermal_expansion = 2e-4,
                                                                    haline_contraction = 8e-4))

# ## Boundary conditions
#
# We calculate the surface temperature flux associated with surface cooling of
# 200 W m⁻², reference density `ρₒ`, and heat capacity `cᴾ`,

Qʰ = 200.0  # W m⁻², surface _heat_ flux
ρₒ = 1026.0 # kg m⁻³, average density at the surface of the world ocean
cᴾ = 3991.0 # J K⁻¹ kg⁻¹, typical heat capacity for seawater

Qᵀ = Qʰ / (ρₒ * cᴾ) # K m s⁻¹, surface _temperature_ flux

# Finally, we impose a temperature gradient `dTdz` both initially and at the
# bottom of the domain, culminating in the boundary conditions on temperature,

dTdz = 0.01 # K m⁻¹

T_bcs = FieldBoundaryConditions(top = FluxBoundaryCondition(Qᵀ),
                                bottom = GradientBoundaryCondition(dTdz))

# Note that a positive temperature flux at the surface of the ocean
# implies cooling. This is because a positive temperature flux implies
# that temperature is fluxed upwards, out of the ocean.
#
# For the velocity field, we imagine a wind blowing over the ocean surface
# with an average velocity at 10 meters `u₁₀`, and use a drag coefficient `cᴰ`
# to estimate the kinematic stress (that is, stress divided by density) exerted
# by the wind on the ocean:

u₁₀ = 10    # m s⁻¹, average wind velocity 10 meters above the ocean
cᴰ = 2.5e-3 # dimensionless drag coefficient
ρₐ = 1.225  # kg m⁻³, average density of air at sea-level

Qᵘ = - ρₐ / ρₒ * cᴰ * u₁₀ * abs(u₁₀) # m² s⁻²

# The boundary conditions on `u` are thus

u_bcs = FieldBoundaryConditions(top = FluxBoundaryCondition(Qᵘ))

# For salinity, `S`, we impose an evaporative flux of the form

@inline Qˢ(x, y, t, S, evaporation_rate) = - evaporation_rate * S # [salinity unit] m s⁻¹
nothing #hide

# where `S` is salinity. We use an evporation rate of 1 millimeter per hour,

evaporation_rate = 1e-3 / hour # m s⁻¹

# We build the `Flux` evaporation `BoundaryCondition` with the function `Qˢ`,
# indicating that `Qˢ` depends on salinity `S` and passing
# the parameter `evaporation_rate`,

evaporation_bc = FluxBoundaryCondition(Qˢ, field_dependencies=:S, parameters=evaporation_rate)

# The full salinity boundary conditions are

S_bcs = FieldBoundaryConditions(top=evaporation_bc)

# ## Model instantiation
#
# We fill in the final details of the model here: upwind-biased 5th-order
# advection for momentum and tracers, 3rd-order Runge-Kutta time-stepping,
# Coriolis forces, and the `AnisotropicMinimumDissipation` closure
# for large eddy simulation to model the effect of turbulent motions at
# scales smaller than the grid scale that we cannot explicitly resolve.

model = NonhydrostaticModel(; grid, buoyancy,
                            advection = UpwindBiasedFifthOrder(),
                            timestepper = :RungeKutta3,
                            tracers = (:T, :S),
                            coriolis = FPlane(f=1e-4),
                            closure = AnisotropicMinimumDissipation(),
                            boundary_conditions = (u=u_bcs, T=T_bcs, S=S_bcs))

# Notes:
#
# * To use the Smagorinsky-Lilly turbulence closure (with a constant model coefficient) rather than
#   `AnisotropicMinimumDissipation`, use `closure = SmagorinskyLilly()` in the model constructor.
#
# * To change the architecture to `GPU`, replace `CPU()` with `GPU()` inside the
#   `grid` constructor.

# ## Initial conditions
#
# Our initial condition for temperature consists of a linear stratification superposed with
# random noise damped at the walls, while our initial condition for velocity consists
# only of random noise.

## Random noise damped at top and bottom
Ξ(z) = randn() * z / model.grid.Lz * (1 + z / model.grid.Lz) # noise

## Temperature initial condition: a stable density gradient with random noise superposed.
Tᵢ(x, y, z) = 20 + dTdz * z + dTdz * model.grid.Lz * 1e-6 * Ξ(z)

## Velocity initial condition: random noise scaled by the friction velocity.
uᵢ(x, y, z) = sqrt(abs(Qᵘ)) * 1e-3 * Ξ(z)

## `set!` the `model` fields using functions or constants:
set!(model, u=uᵢ, w=uᵢ, T=Tᵢ, S=35)

# ## Setting up a simulation
#
# We set-up a simulation with an initial time-step of 10 seconds
# that stops at 40 minutes, with adaptive time-stepping and progress printing.

simulation = Simulation(model, Δt=10.0, stop_time=40minutes)

# The `TimeStepWizard` helps ensure stable time-stepping
# with a Courant-Freidrichs-Lewy (CFL) number of 1.0.

wizard = TimeStepWizard(cfl=1.0, max_change=1.1, max_Δt=1minute)
simulation.callbacks[:wizard] = Callback(wizard, IterationInterval(10))

# Nice progress messaging is helpful:

## Print a progress message
progress_message(sim) = @printf("Iteration: %04d, time: %s, Δt: %s, max(|w|) = %.1e ms⁻¹, wall time: %s\n",
                                iteration(sim), prettytime(sim), prettytime(sim.Δt),
                                maximum(abs, sim.model.velocities.w), prettytime(sim.run_wall_time))

add_callback!(simulation, progress_message, IterationInterval(20))

# We then set up the simulation:

# ## Output
#
# We use the `JLD2OutputWriter` to save ``x, z`` slices of the velocity fields,
# tracer fields, and eddy diffusivities. The `prefix` keyword argument
# to `JLD2OutputWriter` indicates that output will be saved in
# `ocean_wind_mixing_and_convection.jld2`.

## Create a NamedTuple with eddy viscosity
eddy_viscosity = (; νₑ = model.diffusivity_fields.νₑ)

filename = "ocean_wind_mixing_and_convection"

simulation.output_writers[:slices] =
    JLD2OutputWriter(model, merge(model.velocities, model.tracers, eddy_viscosity),
                     filename = filename * ".jld2",
                     indices = (:, grid.Ny/2, :),
                     schedule = TimeInterval(1minute),
                     overwrite_existing = true)

# We're ready:

run!(simulation)

# ## Turbulence visualization
#
# We animate the data saved in `ocean_wind_mixing_and_convection.jld2`.
# We prepare for animating the flow by loading the data into
# FieldTimeSeries and defining functions for computing colorbar limits.

filepath = filename * ".jld2"

time_series = (w = FieldTimeSeries(filepath, "w"),
               T = FieldTimeSeries(filepath, "T"),
               S = FieldTimeSeries(filepath, "S"),
               νₑ = FieldTimeSeries(filepath, "νₑ"))

## Coordinate arrays
xw, yw, zw = nodes(time_series.w)
xT, yT, zT = nodes(time_series.T)

# We start the animation at ``t = 10`` minutes since things are pretty boring till then:

times = time_series.w.times
intro = searchsortedfirst(times, 10minutes)

# We are now ready to animate using Makie. We use Makie's `Observable` to animate
# the data. To dive into how `Observable`s work we refer to
# [Makie.jl's Documentation](https://makie.juliaplots.org/stable/documentation/nodes/index.html).

n = Observable(intro)

 wₙ = @lift interior(time_series.w[$n],  :, 1, :)
 Tₙ = @lift interior(time_series.T[$n],  :, 1, :)
 Sₙ = @lift interior(time_series.S[$n],  :, 1, :)
νₑₙ = @lift interior(time_series.νₑ[$n], :, 1, :)

<<<<<<< HEAD
fig = Figure(size=(1000, 500))
=======
fig = Figure(size = (1000, 500))
>>>>>>> 3b433f0b

axis_kwargs = (xlabel="x (m)",
               ylabel="z (m)",
               aspect = AxisAspect(grid.Lx/grid.Lz),
               limits = ((0, grid.Lx), (-grid.Lz, 0)))

ax_w  = Axis(fig[2, 1]; title = "Vertical velocity", axis_kwargs...)
ax_T  = Axis(fig[2, 3]; title = "Temperature", axis_kwargs...)
ax_S  = Axis(fig[3, 1]; title = "Salinity", axis_kwargs...)
ax_νₑ = Axis(fig[3, 3]; title = "Eddy viscocity", axis_kwargs...)

title = @lift @sprintf("t = %s", prettytime(times[$n]))

wlims = (-0.05, 0.05)
Tlims = (19.7, 19.99)
Slims = (35, 35.005)
νₑlims = (1e-6, 5e-3)

hm_w = heatmap!(ax_w, xw, zw, wₙ; colormap = :balance, colorrange = wlims)
Colorbar(fig[2, 2], hm_w; label = "m s⁻¹")

hm_T = heatmap!(ax_T, xT, zT, Tₙ; colormap = :thermal, colorrange = Tlims)
Colorbar(fig[2, 4], hm_T; label = "ᵒC")

hm_S = heatmap!(ax_S, xT, zT, Sₙ; colormap = :haline, colorrange = Slims)
Colorbar(fig[3, 2], hm_S; label = "g / kg")

hm_νₑ = heatmap!(ax_νₑ, xT, zT, νₑₙ; colormap = :thermal, colorrange = νₑlims)
Colorbar(fig[3, 4], hm_νₑ; label = "m s⁻²")

fig[1, 1:4] = Label(fig, title, fontsize=24, tellwidth=false)

current_figure() #hide
fig

# And now record a movie.

frames = intro:length(times)

@info "Making a motion picture of ocean wind mixing and convection..."

record(fig, filename * ".mp4", frames, framerate=8) do i
    n[] = i
end
nothing #hide

# ![](ocean_wind_mixing_and_convection.mp4)<|MERGE_RESOLUTION|>--- conflicted
+++ resolved
@@ -258,11 +258,7 @@
  Sₙ = @lift interior(time_series.S[$n],  :, 1, :)
 νₑₙ = @lift interior(time_series.νₑ[$n], :, 1, :)
 
-<<<<<<< HEAD
-fig = Figure(size=(1000, 500))
-=======
 fig = Figure(size = (1000, 500))
->>>>>>> 3b433f0b
 
 axis_kwargs = (xlabel="x (m)",
                ylabel="z (m)",
