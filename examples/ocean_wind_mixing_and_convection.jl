--- conflicted
+++ resolved
@@ -93,7 +93,6 @@
 # * To use the Smagorinsky-Lilly turbulence closure (with a constant model coefficient) rather than
 #   `AnisotropicMinimumDissipation`, use `closure = ConstantSmagorinsky()` in the model constructor.
 #
-<<<<<<< HEAD
 # * To change the `architecture` to `GPU`, replace the `architecture` keyword argument with
 #   `architecture = GPU()``
 #
@@ -102,13 +101,6 @@
 
 makeplot = false
 
-=======
-# To change the `architecture` to `GPU`, replace the `architecture` keyword argument with
-#
-# ```julia
-# architecture = GPU()
-# ```
->>>>>>> 3f3ef52e
 #
 # ## Initial conditions
 #
