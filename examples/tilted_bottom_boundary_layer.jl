--- conflicted
+++ resolved
@@ -207,11 +207,7 @@
 
 ds = NCDataset(simulation.output_writers[:fields].filepath, "r")
 
-<<<<<<< HEAD
-fig = Figure(size=(800, 600))
-=======
 fig = Figure(size = (800, 600))
->>>>>>> 3b433f0b
 
 axis_kwargs = (xlabel = "Across-slope distance (m)",
                ylabel = "Slope-normal\ndistance (m)",
