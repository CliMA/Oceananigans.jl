--- conflicted
+++ resolved
@@ -99,9 +99,6 @@
 N² = 1e-5 # s⁻² # background vertical buoyancy gradient
 B∞_field = BackgroundField(constant_stratification, parameters=(; ĝ, N² = N²))
 
-<<<<<<< HEAD
-# where ``N² = 10⁻⁵ \rm{s}⁻¹`` is the background buoyancy gradient.
-=======
 # We choose to impose a bottom boundary condition of zero *total* diffusive buoyancy
 # flux across the seafloor,
 # ```math
@@ -115,7 +112,6 @@
 ∂z_b_bottom = - N² * cosd(θ)
 negative_background_diffusive_flux = GradientBoundaryCondition(∂z_b_bottom)
 b_bcs = FieldBoundaryConditions(bottom = negative_background_diffusive_flux)
->>>>>>> d4bcc095
 
 # ## Bottom drag
 #
@@ -165,15 +161,11 @@
 # ## Create and run a simulation
 #
 # We are now ready to create the simulation. We begin by setting the initial time step
-<<<<<<< HEAD
-# conservatively, based on the smallest grid size of our domain and set-up a 
-=======
 # conservatively, based on the smallest grid size of our domain and either an advective
 # or diffusive time scaling, depending on which is shorter.
 
 Δt₀ = 0.5 * minimum([minimum_zspacing(grid) / V∞, minimum_zspacing(grid)^2/κ])
 simulation = Simulation(model, Δt = Δt₀, stop_time = 1day)
->>>>>>> d4bcc095
 
 using Oceananigans.Units
 
