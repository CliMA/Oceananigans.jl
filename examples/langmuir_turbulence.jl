--- conflicted
+++ resolved
@@ -313,11 +313,7 @@
 wuₙ = @lift view(time_series.wu[$n], 1, 1, :)
 wvₙ = @lift view(time_series.wv[$n], 1, 1, :)
 
-<<<<<<< HEAD
-k = searchsortedfirst(znodes(grid, Center(); with_halos=true), -8)
-=======
 k = searchsortedfirst(znodes(grid, Face(); with_halos=true), -8)
->>>>>>> d20e8d02
 wxyₙ = @lift view(time_series.w[$n], :, :, k)
 wxzₙ = @lift view(time_series.w[$n], :, 1, :)
 uxzₙ = @lift view(time_series.u[$n], :, 1, :)
