--- conflicted
+++ resolved
@@ -18,11 +18,7 @@
 using Oceananigans
 
 grid = RectilinearGrid(size=(64, 64), x=(-5, 5), z=(-5, 5),
-<<<<<<< HEAD
-                              topology=(Periodic, Flat, Bounded))
-=======
                        topology=(Periodic, Flat, Bounded))
->>>>>>> 5573f7ca
 
 # # The basic state
 #
