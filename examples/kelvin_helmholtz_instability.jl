# # Stratified Kelvin-Helmholtz instability
#
# ## Install dependencies
#
# First let's make sure we have all required packages installed.

# ```julia
# using Pkg
# pkg"add Oceananigans, CairoMakie"
# ```

# ## The physical domain
#
# We simulate a Kelvin-Helmholtz instability in two-dimensions in ``x, z``
# and therefore assign `Flat` to the `y` direction,

using Oceananigans

grid = RectilinearGrid(size=(64, 64), x=(-5, 5), z=(-5, 5),
                       topology=(Periodic, Flat, Bounded))

# # The basic state
#
# We're simulating the instability of a sheared and stably-stratified basic state
# ``U(z)`` and ``B(z)``. Two parameters define our basic state: the Richardson number,
#
# ```math
# Ri = \frac{∂_z B}{(∂_z U)^2} ,
# ```
#
# and the width of the stratification layer, ``h``.

shear_flow(x, z, t) = tanh(z)

stratification(x, z, t, p) = p.h * p.Ri * tanh(z / p.h)

U = BackgroundField(shear_flow)

B = BackgroundField(stratification, parameters=(Ri=0.1, h=1/4))

# Our basic state thus has a thin layer of stratification in the center of
# the channel, embedded within a thicker shear layer surrounded by unstratified fluid.

using CairoMakie

zF = znodes(grid, Face())
zC = znodes(grid, Center())

Ri, h = B.parameters

<<<<<<< HEAD
fig = Figure(size=(850, 450))
=======
fig = Figure(size = (850, 450))
>>>>>>> 3b433f0b
 
ax = Axis(fig[1, 1], xlabel = "U(z)", ylabel = "z")
lines!(ax, shear_flow.(0, zC, 0), zC; linewidth = 3)

ax = Axis(fig[1, 2], xlabel = "B(z)")
lines!(ax, [stratification(0, z, 0, (Ri=Ri, h=h)) for z in zC], zC; linewidth = 3, color = :red)

ax = Axis(fig[1, 3], xlabel = "Ri(z)")
lines!(ax, [Ri * sech(z / h)^2 / sech(z)^2 for z in zF], zF; linewidth = 3, color = :black) # Ri(z)= ∂_z B / (∂_z U)²; derivatives computed by hand

current_figure() #hide
fig

# In unstable flows it is often useful to determine the dominant spatial structure of the
# instability and the growth rate at which the instability grows.
# If the simulation idealizes a physical flow, this can be used to make
# predictions as to what should develop and how quickly.
# Since these instabilities are often attributed to a linear instability,
# we can determine information about the structure and the growth rate of the instability by analyzing the linear operator
# that governs small perturbations about a base state, or by solving for the linear dynamics.

# Here, we discuss first briefly linear instabilities and how one can obtain growth rates and structures of most unstable
# modes via eigenanalysis. Then we present an alternative method for approximating the eigenanalysis results when
# one does not have access to the linear dynamics or the linear operator about the base state.

# # Linear Instabilities
#
# The base state ``U(z)``, ``B(z)`` is a solution of the inviscid equations of motion. Whether the base state is
# stable or not is determined by whether small perturbations about this base state grow or decay. To formalize this,
# we study the linearized dynamics satisfied by perturbations about the base state:
# ```math
# \partial_t \Phi = L \Phi \, .
# ```
# where ``\Phi = (u, v, w, b)`` is a vector of the perturbation velocities ``u, v, w`` and perturbation buoyancy ``b``
# and ``L`` a linear operator that depends on the base state, ``L = L(U(z), B(z))`` (the `background_fields`).
# Eigenanalysis of the linear operator ``L`` determines the stability of the base state, such as the Kelvin-Helmholtz
# instability. That is, by using the ansantz
# ```math
# \Phi(x, y, z, t) = \phi(x, y, z) \, \exp(\lambda t) \, ,
# ```
# then ``\lambda`` and ``\phi`` are respectively eigenvalues and eigenmodes of ``L``, i.e., they obey
# ```math
# L \, \phi_j = \lambda_j \, \phi_j \quad j=1,2,\dots \, .
# ```
# From hereafter we'll use the convention that the eigenvalues are ordered according to their real part,
# ``\mathrm{Re}(\lambda_1) \ge \mathrm{Re}(\lambda_2) \ge \dotsb``.
#
# Remarks:
#
# As we touched upon briefly above, Oceananigans.jl, does not include the linearized version of the equations.
# Furthermore, Oceananigans.jl does not give us access to the linear operator ``L`` so that we can perform eigenanalysis.
# Below we discuss an alternative way of approximating the eigenanalysis results.
# The method boils down to solving the nonlinear equations while continually renormalize
# the magnitude of the perturbations to ensure that nonlinear terms
# (terms that are quadratic or higher in perturbations) remain negligibly small,
# i.e.,much smaller than the background flow.

# # The power method algorithm
#
# Successive application of ``L`` to a random initial state will eventually render it parallel
# with eigenmode ``\phi_1``:
# ```math
# \lim_{n \to \infty} L^n \Phi \propto \phi_1 \, .
# ```
# Of course, if ``\phi_1`` is an unstable mode (i.e., ``\sigma_1 = \mathrm{Re}(\lambda_1) > 0``), then successive application
# of ``L`` will lead to exponential amplification. (Similarly, if ``\sigma_1 < 0``, successive application of ``L`` will
# lead to exponential decay of ``\Phi`` down to machine precision.) Therefore, after each
# application of the linear operator ``L``, we rescale the output ``L \Phi`` back to a pre-selected amplitude.
#
# So, we initialize a `simulation` with random initial conditions with amplitude much less than those of
# the base state (which are ``O(1)``). Instead of "applying" ``L`` on our initial state, we evolve the
# (approximately) linear dynamics for interval ``\Delta \tau``. We measure how much the energy has grown
# during that interval, rescale the perturbations back to original energy amplitude and repeat.
# After some iterations the state will converge to the most unstable eigenmode.
#
# In summary, each iteration of the power method includes:
# - compute the perturbation energy, ``E_0``,
# - evolve the system for a time-interval ``\Delta \tau``,
# - compute the perturbation energy, ``E_1``,
# - determine the exponential growth of the most unstable mode during the interval
#   ``\Delta \tau`` as  ``\log(E_1 / E_0) / (2 \Delta \tau)``,
# - repeat the above until growth rate converges.
#
# By fiddling a bit with ``\Delta t`` we can get convergence after only a few iterations.
#
# Let's apply all these to our example.

# # The model

model = NonhydrostaticModel(timestepper = :RungeKutta3,
                              advection = UpwindBiasedFifthOrder(),
                                   grid = grid,
                               coriolis = nothing,
                      background_fields = (u=U, b=B),
                                closure = ScalarDiffusivity(ν=2e-4, κ=2e-4),
                               buoyancy = BuoyancyTracer(),
                                tracers = :b)

# We have included a "pinch" of viscosity and diffusivity in anticipation of what will follow furtherdown:
# viscosity and diffusivity will ensure numerical stability when we evolve the unstable mode to the point
# it becomes nonlinear.

# Here, we take ``\Delta \tau = 15``. We also set `verbose=false` so that `run!(simulation)`
# is a little quieter.

simulation = Simulation(model, Δt=0.1, stop_iteration=150, verbose=false)

# Now some helper functions that will be used during for the power method algorithm.
#
# First a function that evolves the state for ``\Delta \tau`` and measure the energy growth
# over that period.

"""
    grow_instability!(simulation, energy)

Grow an instability by running `simulation`.

Estimates the growth rate ``σ`` of the instability
using the fractional change in volume-mean kinetic energy,
over the course of the `simulation`

``
energy(t₀ + Δτ) / energy(t₀) ≈ exp(2 σ Δτ)
``

where ``t₀`` is the starting time of the simulation and ``t₀ + Δτ``
the ending time of the simulation. We thus find that the growth rate
is measured by

``
σ = log(energy(t₀ + Δτ) / energy(t₀)) / (2 Δτ) .
``
"""
function grow_instability!(simulation, energy)
    ## Initialize
    simulation.model.clock.iteration = 0
    t₀ = simulation.model.clock.time = 0
    compute!(energy)
    energy₀ = energy[1, 1, 1]

    ## Grow
    run!(simulation)

    ## Analyze
    compute!(energy)
    energy₁ = energy[1, 1, 1]
    Δτ = simulation.model.clock.time - t₀

    ## ½(u² + v²) ~ exp(2 σ Δτ)
    σ = growth_rate = log(energy₁ / energy₀) / 2Δτ

    return growth_rate
end
nothing #hide

# Finally, we write a function that rescales the state. The rescaling is done via computing the
# kinetic energy and then rescaling all flow fields so that the kinetic energy assumes a targetted value.
#
# (Measuring the perturbation growth via the kinetic energy works fine _unless_ an unstable mode _only_ has
# buoyancy structure. In that case, the total perturbation energy is more adequate.)

"""
    rescale!(model, energy; target_kinetic_energy = 1e-3)

Rescales all model fields so that `energy = target_kinetic_energy`.
"""
function rescale!(model, energy; target_kinetic_energy = 1e-6)
    compute!(energy)
    rescale_factor = √(target_kinetic_energy / energy[1, 1, 1])

    for f in merge(model.velocities, model.tracers)
        f .*= rescale_factor
    end

    return nothing
end

using Printf

# Another helper function for the power method,

"""
    convergence(σ)

Check if the growth rate has converged. If the array `σ` has at least 2 elements then returns the
relative difference between ``σ[end]`` and ``σ[end-1]``.
"""
convergence(σ) = length(σ) > 1 ? abs((σ[end] - σ[end-1]) / σ[end]) : 9.1e18 # pretty big (not Inf tho)
nothing #hide

# and the main function that performs the power method iteration.

"""
    estimate_growth_rate(simulation, energy, ω; convergence_criterion=1e-3)

Estimates the growth rate iteratively until the relative change
in the estimated growth rate ``σ`` falls below `convergence_criterion`.

Returns ``σ``.
"""
function estimate_growth_rate(simulation, energy, ω, b; convergence_criterion=1e-3)
    σ = []
    power_method_data = []
    compute!(ω)
    push!(power_method_data, (ω=collect(interior(ω)[:, 1, :]), b=collect(interior(b)[:, 1, :]), σ=deepcopy(σ)))

    while convergence(σ) > convergence_criterion
        compute!(energy)

        @info @sprintf("About to start power method iteration %d; kinetic energy: %.2e", length(σ)+1, energy[1, 1, 1])
        push!(σ, grow_instability!(simulation, energy))
        compute!(energy)

        @info @sprintf("Power method iteration %d, kinetic energy: %.2e, σⁿ: %.2e, relative Δσ: %.2e",
                       length(σ), energy[1, 1, 1], σ[end], convergence(σ))

        compute!(ω)
        rescale!(simulation.model, energy)
        push!(power_method_data, (ω=collect(interior(ω)[:, 1, :]), b=collect(interior(b)[:, 1, :]), σ=deepcopy(σ)))
    end

    return σ, power_method_data
end
nothing #hide

# # Eigenplotting
#
# A good algorithm wouldn't be complete without a good visualization,

u, v, w = model.velocities
b = model.tracers.b

perturbation_vorticity = Field(∂z(u) - ∂x(w))

xω, yω, zω = nodes(perturbation_vorticity)
xb, yb, zb = nodes(b)

# # Rev your engines...
#
# We initialize the power iteration with random noise and rescale to have a `target_kinetic_energy`

using Random, Statistics

mean_perturbation_kinetic_energy = Field(Average(1/2 * (u^2 + w^2)))
noise(x, z) = randn()
set!(model, u=noise, w=noise, b=noise)
rescale!(simulation.model, mean_perturbation_kinetic_energy, target_kinetic_energy=1e-6)
growth_rates, power_method_data = estimate_growth_rate(simulation, mean_perturbation_kinetic_energy, perturbation_vorticity, b)

@info "Power iterations converged! Estimated growth rate: $(growth_rates[end])"

# # Powerful convergence
#
# We animate the power method steps. A scatter plot illustrates how the growth rate converges
# as the power method iterates.

n = Observable(1)

fig = Figure(size=(800, 600))

kwargs = (xlabel="x", ylabel="z", limits = ((xω[1], xω[end]), (zω[1], zω[end])), aspect=1,)

ω_title(t) = t === nothing ? @sprintf("vorticity") : @sprintf("vorticity at t = %.2f", t)
b_title(t) = t === nothing ? @sprintf("buoyancy")  : @sprintf("buoyancy at t = %.2f", t)

ax_ω = Axis(fig[2, 1]; title = ω_title(nothing), kwargs...)

ax_b = Axis(fig[2, 3]; title = b_title(nothing), kwargs...)

ωₙ = @lift power_method_data[$n].ω
bₙ = @lift power_method_data[$n].b

σₙ = @lift [(i-1, i==1 ? NaN : growth_rates[i-1]) for i in 1:$n]

ω_lims = @lift (-maximum(abs, power_method_data[$n].ω) - 1e-16, maximum(abs, power_method_data[$n].ω) + 1e-16)
b_lims = @lift (-maximum(abs, power_method_data[$n].b) - 1e-16, maximum(abs, power_method_data[$n].b) + 1e-16)

hm_ω = heatmap!(ax_ω, xω, zω, ωₙ; colorrange = ω_lims, colormap = :balance)
Colorbar(fig[2, 2], hm_ω)

hm_b = heatmap!(ax_b, xb, zb, bₙ; colorrange = b_lims, colormap = :balance)
Colorbar(fig[2, 4], hm_b)

eigentitle(σ, t) = length(σ) > 0 ? @sprintf("Iteration #%i; growth rate %.2e", length(σ), σ[end]) : @sprintf("Initial perturbation fields")
σ_title = @lift eigentitle(power_method_data[$n].σ, nothing)

ax_σ = Axis(fig[1, :];
            xlabel = "Power iteration",
            ylabel = "Growth rate",
            title = σ_title,
            xticks = 1:length(power_method_data)-1,
            limits = ((0.5, length(power_method_data)-0.5), (-0.25, 0.25)))

scatter!(ax_σ, σₙ; color = :blue)

frames = 1:length(power_method_data)

record(fig, "powermethod.mp4", frames, framerate=1) do i
       n[] = i
end

nothing #hide

# ![](powermethod.mp4)

# # Now for the fun part
#
# Now we simulate the nonlinear evolution of the eigenmode
# we've isolated for a few e-folding times ``1/\sigma``,

## Reset the clock
model.clock.iteration = 0
model.clock.time = 0

estimated_growth_rate = growth_rates[end]

simulation.stop_time = 5 / estimated_growth_rate
simulation.stop_iteration = 9.1e18 # pretty big (not Inf tho)

## Rescale the eigenmode
initial_eigenmode_energy = 5e-5
rescale!(simulation.model, mean_perturbation_kinetic_energy, target_kinetic_energy=initial_eigenmode_energy)

# Let's save and plot the perturbation vorticity and buoyancy and also the total vorticity and
# buoyancy (perturbation + basic state). It'll be also neat to plot the kinetic energy time-series
# and confirm it grows with the estimated growth rate.

total_vorticity = Field(∂z(u) + ∂z(model.background_fields.velocities.u) - ∂x(w))

total_b = Field(b + model.background_fields.tracers.b)

simulation.output_writers[:vorticity] =
    JLD2OutputWriter(model, (ω=perturbation_vorticity, Ω=total_vorticity, b=b, B=total_b, KE=mean_perturbation_kinetic_energy),
                     schedule = TimeInterval(0.10 / estimated_growth_rate),
                     filename = "kelvin_helmholtz_instability.jld2",
                     overwrite_existing = true)

# And now we...

@info "*** Running a simulation of Kelvin-Helmholtz instability..."
run!(simulation)

# ## Pretty things
#
# First we plot the nonlinear equilibration of the perturbation fields together
# with the evolution of the kinetic energy,

@info "Making a neat movie of stratified shear flow..."

filepath = simulation.output_writers[:vorticity].filepath

ω_timeseries = FieldTimeSeries(filepath, "ω")
b_timeseries = FieldTimeSeries(filepath, "b")
Ω_timeseries = FieldTimeSeries(filepath, "Ω")
B_timeseries = FieldTimeSeries(filepath, "B")
KE_timeseries = FieldTimeSeries(filepath, "KE")

times = ω_timeseries.times

t_final = times[end]

n = Observable(1)

ωₙ = @lift interior(ω_timeseries, :, 1, :, $n)
bₙ = @lift interior(b_timeseries, :, 1, :, $n)

fig = Figure(size=(800, 600))

kwargs = (xlabel="x", ylabel="z", limits = ((xω[1], xω[end]), (zω[1], zω[end])), aspect=1,)

title = @lift @sprintf("t = %.2f", times[$n])

ax_ω = Axis(fig[2, 1]; title = "perturbation vorticity", kwargs...)

ax_b = Axis(fig[2, 3]; title = "perturbation buoyancy", kwargs...)

ax_KE = Axis(fig[3, :];
             yscale = log10,
             limits = ((0, t_final), (initial_eigenmode_energy, 1e-1)),
             xlabel = "time")

fig[1, :] = Label(fig, title, fontsize=24, tellwidth=false)

ω_lims = @lift (-maximum(abs, interior(ω_timeseries, :, 1, :, $n)) - 1e-16, maximum(abs, interior(ω_timeseries, :, 1, :, $n)) + 1e-16)
b_lims = @lift (-maximum(abs, interior(b_timeseries, :, 1, :, $n)) - 1e-16, maximum(abs, interior(b_timeseries, :, 1, :, $n)) + 1e-16)

hm_ω = heatmap!(ax_ω, xω, zω, ωₙ; colorrange = ω_lims, colormap = :balance)
Colorbar(fig[2, 2], hm_ω)

hm_b = heatmap!(ax_b, xb, zb, bₙ; colorrange = b_lims, colormap = :balance)
Colorbar(fig[2, 4], hm_b)

tₙ = @lift times[1:$n]
KEₙ = @lift KE_timeseries[1:$n]

lines!(ax_KE, [0, t_final], @. initial_eigenmode_energy * exp(2 * estimated_growth_rate * [0, t_final]);
       label = "~ exp(2 σ t)",
       linewidth = 2,
       color = :black)

lines!(ax_KE, times, KE_timeseries[:];
       label = "perturbation kinetic energy",
       linewidth = 4, color = :blue, alpha = 0.4)

KE_point = @lift Point2f[(times[$n], KE_timeseries[$n][1, 1, 1])]

scatter!(ax_KE, KE_point;
         marker = :circle, markersize = 16, color = :blue)

frames = 1:length(times)

record(fig, "kelvin_helmholtz_instability_perturbations.mp4", frames, framerate=8) do i
    @info "Plotting frame $i of $(frames[end])..."
    n[] = i
end
nothing #hide

# ![](kelvin_helmholtz_instability_perturbations.mp4)

# And then the same for total vorticity & buoyancy of the fluid.
n = Observable(1)

Ωₙ = @lift interior(Ω_timeseries, :, 1, :, $n)
Bₙ = @lift interior(B_timeseries, :, 1, :, $n)

fig = Figure(size=(800, 600))

kwargs = (xlabel="x", ylabel="z", limits = ((xω[1], xω[end]), (zω[1], zω[end])), aspect=1,)

title = @lift @sprintf("t = %.2f", times[$n])

ax_Ω = Axis(fig[2, 1]; title = "total vorticity", kwargs...)

ax_B = Axis(fig[2, 3]; title = "total buoyancy", kwargs...)

ax_KE = Axis(fig[3, :];
             yscale = log10,
             limits = ((0, t_final), (initial_eigenmode_energy, 1e-1)),
             xlabel = "time")

fig[1, :] = Label(fig, title, fontsize=24, tellwidth=false)

hm_Ω = heatmap!(ax_Ω, xω, zω, Ωₙ; colorrange = (-1, 1), colormap = :balance)
Colorbar(fig[2, 2], hm_Ω)

hm_B = heatmap!(ax_B, xb, zb, Bₙ; colorrange = (-0.05, 0.05), colormap = :balance)
Colorbar(fig[2, 4], hm_B)

tₙ = @lift times[1:$n]
KEₙ = @lift KE_timeseries[1, 1, 1, 1:$n]

lines!(ax_KE, [0, t_final], @. initial_eigenmode_energy * exp(2 * estimated_growth_rate * [0, t_final]);
       label = "~ exp(2 σ t)",
       linewidth = 2,
       color = :black)

lines!(ax_KE, times, KE_timeseries[:];
       label = "perturbation kinetic energy",
       linewidth = 4, color = :blue, alpha = 0.4)

KE_point = @lift Point2f[(times[$n], KE_timeseries[$n][1, 1, 1])]

scatter!(ax_KE, KE_point;
         marker = :circle, markersize = 16, color = :blue)

axislegend(ax_KE; position = :rb)

record(fig, "kelvin_helmholtz_instability_total.mp4", frames, framerate=8) do i
    n[] = i
end
nothing #hide

# ![](kelvin_helmholtz_instability_total.mp4)<|MERGE_RESOLUTION|>--- conflicted
+++ resolved
@@ -48,11 +48,7 @@
 
 Ri, h = B.parameters
 
-<<<<<<< HEAD
-fig = Figure(size=(850, 450))
-=======
 fig = Figure(size = (850, 450))
->>>>>>> 3b433f0b
  
 ax = Axis(fig[1, 1], xlabel = "U(z)", ylabel = "z")
 lines!(ax, shear_flow.(0, zC, 0), zC; linewidth = 3)
