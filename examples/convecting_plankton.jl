--- conflicted
+++ resolved
@@ -70,11 +70,7 @@
 
 times = range(0, 12hours, length=100)
 
-<<<<<<< HEAD
-fig = Figure(size=(800, 300))
-=======
 fig = Figure(size = (800, 300))
->>>>>>> 3b433f0b
 ax = Axis(fig[1, 1]; xlabel = "Time (hours)", ylabel = "Surface buoyancy flux (m² s⁻³)")
 
 flux_time_series = [buoyancy_flux(0, t, buoyancy_flux_parameters) for t in times]
@@ -243,11 +239,7 @@
 
 P_lims = (0.95, 1.1)
 
-<<<<<<< HEAD
-fig = Figure(size=(1200, 1000))
-=======
 fig = Figure(size = (1200, 1000))
->>>>>>> 3b433f0b
 
 ax_w = Axis(fig[2, 2]; xlabel = "x (m)", ylabel = "z (m)", aspect = 1)
 ax_P = Axis(fig[3, 2]; xlabel = "x (m)", ylabel = "z (m)", aspect = 1)
