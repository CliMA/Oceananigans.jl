# Oceananigans.jl rules for agent-assisted development

## Project Overview

Oceananigans.jl is a Julia package for fast, friendly, flexible, ocean-flavored fluid dynamics simulations on CPUs and GPUs.
It provides a framework for solving the incompressible (or Boussinesq) Navier-Stokes equations with various model configurations including:
- Nonhydrostatic models with free surfaces
- Hydrostatic models for large-scale ocean simulations  
- Shallow water models
- Support for a variety of grids: RectilinearGrid, LatitudeLongitudeGrid, CubedSphereGrid
- Support for complex domains using ImmersedBoundaryGrid

## Language & Environment
- **Language**: Julia 1.10+
- **Architectures**: CPU and GPU (CUDA, AMD, Metal, OneAPI)
- **Key Packages**: KernelAbstractions.jl, CUDA.jl, Enzyme.jl, Reactant.jl, AMDGPU.jl, Metal.jl, oneAPI.jl
- **Testing**: Comprehensive test suite covering all model types and features

## Code Style & Conventions

### Julia Best Practices
1. **Explicit Imports**: Use `ExplicitImports.jl` style - explicitly import all used functions/types
   - Import from modules explicitly (already done in src/Oceananigans.jl)
   - Tests automatically check for proper imports
   
2. **Type Stability**: Prioritize type-stable code for performance
   - All structs must be concretely typed
   
3. **Kernel Functions**: For GPU compatibility:
   - Use KernelAbstractions.jl syntax for kernels, eg `@kernel`, `@index`
   - Keep kernels type-stable and allocation-free
   - Short-circuiting if-statements should be avoided if possible. This includes
     `if`... `else`, as well as the ternary operator `?` ... `:`. The function `ifelse` should be used for logic instead.
   - Do not put error messages inside kernels.
   - Models _never_ go inside kernels
   - Mark functions inside kernels with `@inline`.
   
4. **Documentation**:
   - Use DocStringExtensions.jl for consistent docstrings
   - Include `$(SIGNATURES)` for automatic signature documentation
   - Add examples in docstrings when helpful

5. **Memory leanness**
   - Favor doing computations inline versus allocating temporary memory
   - Generally minimize memory allocation
   - If an implementation is awkward, don't hesitate to suggest an upstream feature
     that will make something easier, rather than forcing in low quality code.

### Oceananigans ecosystem best practices

1. **General coding style**
  - Consult the Notation section in the docs (`docs/src/appendix/notation.md`) for variable names
  - Variables may take a "symbolic form" (often unicode symbols, useful when used in equations) or "English form" (more descriptive and self-explanatory). Use math and English consistently and try not to mix the two in expressions for clarity.
  - For keyword arguments, we like
    * "No space form" for inline functions: `f(x=1, y=2)`,
    * "Single space form for multiline representations:
    ```
    long_function(a = 1,
                  b = 2)
    ```
    * Variables should be declared `const` _only when necessary_, and not otherwise. This helps interpret the meaning and usage of variables. Do not overuse `const`.
  - `TitleCase` style is reserved for types, type aliases, and constructors.
  - `snake_case` style should be used for functions and variables (instances of types)
  - "Number variables" (`Nx`, `Ny`) should start with capital `N`. For number of time steps use `Nt`.
    Spatial indices are `i, j, k` and time index is `n`. 

2. **Import style**
  - Use different style for source code versus user scripts:
    * in source code, explicitly import all names into files
    * in scripts, follow the user interface by writing "using Oceananigans".
    * only use explicit import in scripts for names that are _not_ exported by the top-level file Oceananigans.jl
    * sometimes we need to write `using Oceananigans.Units`

3. **Examples and integration tests**
  - Explain at the top of the file what a simulation is doing
  - Let code "speak for itself" as much as possible, to keep an explanation concise.
    In other words, use a Literate style.
  - Use a lighthearted, funny, engaging, style for example prose.
  - Use visualization interspersed with model setup or simulation running when needed to
    give an understanding of a complex grid, initial condition, or other model property.
  - Look at previous examples. New examples should add as much value as possible while remaining simple. This requires judiciously introducing new features and doing creative and surprising things with simulations that will spark readers' imagination.
  - Follow the style of existing examples, not the source code
  - Remember that initial condition functions act _pointwise_, there should be no broadcasting inside an initial condition function
  - Do not convert between units. Always keep the units the same for calculations, unless plotting coordinates into the functions.
  - If possible, avoid long underscore names. Use concise evocative names like `z = znodes(grid, Center())`.
  - Use unicode that is consistent with the source code. Do not be afraid of unicode for intermediate variables.
  - Make sure that all notation in examples is consistent with `docs/src/appendix/notation.md`
  - Always add axis labels and colorbars to simulations.
  - Check previous examples and strive to make new examples that add new physics and new value relative to old examples. Don't just copy old examples.
  - `@allowscalar` should very sparingly be used or never in an example. If you need to, make a suggestion to change the source code so that `@allowscalar` is not needed.
  - The examples should use exported names primarily. If an example needs an excessive amount of internal names, those names should be exported or a new abstraction needs to be developed.
  - For `discrete_form=true` forcing and boundary conditions, always use `xnode`, `ynode`, and `znode` from Oceananigans. _Never_ access grid metrics manually.
  - Use `Oceananigans.defaults.FloatType = FT` to change the precision; do not set precision within constructors manually.
  - Use integers when values are integers. Do not "eagerly convert" to Float64 by adding ".0" to integers.
  - Constructors should convert to `FT` under the hood, and it should be not be necessary to "manually convert" numbers to `FT`. In other words, we should not see `FT(1)` appearing very often,
    unless _absolutely_ necessary.
  - Keyword arguments that expect tuples (eg `tracers = (:a, :b)`) often "autotuple" single arguments. Always rely on this: i.e. use `tracers = :c` instead of `tracers = (:c,)` (the latter is more prone to mistakes and harder to read)
  - Instances of `NonhydrostaticModel`, `HydrostaticFreeSurfaceModel`, etc. are almost always called `model`
    and instances of `Simulation` are called `simulation`.

4. **Documentation Style**
  - Mathematical notation in `docs/src/appendix/notation.md`
  - Use Documenter.jl syntax for cross-references
  - Include code examples in documentation pages
  - Add references to papers from the literature by adding bibtex to `oceananigans.bib`, and then
    a corresponding citation
  - Make use of cross-references with equations

5. **Common misconceptions**
  - Fields and AbstractOperations can be used in `set!`.

### Naming Conventions
- **Files**: snake_case (e.g., `nonhydrostatic_model.jl`, `compute_hydrostatic_free_surface_tendencies.jl`)
- **Types**: PascalCase (e.g., `NonhydrostaticModel`, `HydrostaticFreeSurfaceModel`, `SeawaterBuoyancy`)
- **Functions**: snake_case (e.g., `time_step!`, `compute_tendencies!`)
- **Kernels**: "Kernels" (functions prefixed with `@kernel`) may be prefixed with an underscore (e.g., `_compute_tendency_kernel`)
- **Variables**: Use _either_ an English long name, or mathematical notation with readable unicode. Variable names should be taken from `docs/src/appendix/notation.md` in the docs. If a new variable is created (or if one doesn't exist), it should be added to the table in notation.md

### Module Structure
```
src/
├── Oceananigans.jl            # Main module, exports
├── Architectures.jl           # CPU/GPU architecture abstractions
├── Grids/                     # Grid types and constructors
├── Fields/                    # Field types and operations
├── Operators/                 # Finite difference operators
├── BoundaryConditions/        # Boundary condition types
├── Models/                    # Model implementations
│   ├── NonhydrostaticModels/
│   ├── HydrostaticFreeSurfaceModels/
│   ├── ShallowWaterModels/
│   └── LagrangianParticleTracking/
├── TimeSteppers/              # Time stepping schemes
├── Solvers/                   # Poisson and tridiagonal solvers
├── TurbulenceClosures/        # LES and eddy viscosity models
├── Advection/                 # Advection schemes
├── BuoyancyFormulations/      # Buoyancy models
├── OutputWriters/             # File I/O
├── Simulations/               # High-level simulation interface
└── Utils/                     # Utilities and helpers
```

## Testing Guidelines

### Running Tests
```julia
# All tests
Pkg.test("Oceananigans")

# Run specific test groups by setting the TEST_GROUP environment variable
ENV["TEST_GROUP"] = "unit"  # or "time_stepping", "regression", etc.
Pkg.test("Oceananigans")

# CPU-only (disable GPU)
ENV["CUDA_VISIBLE_DEVICES"] = "-1"
ENV["TEST_ARCHITECTURE"] = "CPU"
Pkg.test("Oceananigans")
```

* GPU tests may fail with "dynamic invocation error". In that case, the tests should be run on CPU.
  If the error goes away, the problem is GPU-specific, and often a type-inference issue.

### Writing Tests
- Place tests in `test/` directory
- Follow the existing test group structure
- Test on both CPU and GPU when possible
- Name test files descriptively (snake_case)
- Include both unit tests and integration tests
- Test numerical accuracy where analytical solutions exist

### Quality Assurance
- Ensure doctests pass
- Use Aqua.jl for package quality checks

### Fixing bugs
- Subtle bugs often occur when a method is not imported, especially in an extension
- Sometimes user scripts are written expecting names to be exported, when they are not. In that case
  consider exporting the name automatically (ie implement the user interface that the user expects) rather
  than changing the user script
- **Extending getproperty:** never do this to fix a bug associated with accessing an undefined property.
  This bug should be fixed on the _caller_ side, so that an undefined name is not accessed.
  A common source of this bug is when a property name is changed (for example, to make it clearer).
  In this case the calling function merely needs to be updated.
- **"Type is not callable" errors**: Variable naming is hard. Sometimes, variable names conflict. A common issue is when the name of a _field_ (the result
  of a computation) overlaps with the name of a function in the same scope/context. This can lead to errors like "Fields cannot be called".
  The solution to this problem is to change the name of the field to be more verbose, or use a qualified name for the function
  that references the module it is defined in to disambiguate the names (if possible).
- **Connecting dots:** If a test fails immediately after a change was made, go back and re-examine whether that change
  made sense. Sometimes, a simple fix that gets code to _run_ (ie fixing a test _error_) will end up making it _incorrect_ (which hopefully will be caught as a test _failure_). In this case the original edit should be revisited: a more nuanced solution to the test error may be required.

## Common Development Tasks

### Adding New Physics or Features
1. Create module in appropriate subdirectory
2. Define types/structs with docstrings
3. Implement kernel functions (GPU-compatible)
4. Add unit tests
5. If the user interface is changed, update main module exports in `src/Oceananigans.jl`
6. Add validation examples in `validation/` or `examples/` when appropriate

### Modifying Core Models
- Nonhydrostatic model: `src/Models/NonhydrostaticModels/`
- Hydrostatic model: `src/Models/HydrostaticFreeSurfaceModels/`
- Shallow water model: `src/Models/ShallowWaterModels/`
- Time stepping: `src/TimeSteppers/`
- Always maintain compatibility with existing model types

## Documentation

### Building Docs Locally
```sh
julia --project=docs/ docs/make.jl
```

### Viewing Docs
```julia
using LiveServer
serve(dir="docs/build")
```

<<<<<<< HEAD
### Testing docs
- Consider manually running `@example` blocks, rather than building the whole
  documentation to find errors.
- Unless explicitly asked, do not write `for` loops in docs blocks. Use built-in functions
  (which will launch kernels under the hood) instead.
- Be conservative about developing examples and tutorials. Do not write extensive example code unless asked.
  Instead, produce skeletons or outlines with minimum viable code.
=======
### Documentation Style
- Use Documenter.jl syntax for cross-references
- Include code examples in documentation pages
- Add references to papers from the literature by adding bibtex to `oceananigans.bib`, and then
  a corresponding citation
- Make use of cross-references with equations
- In example code, use explicit imports as sparingly as possible. NEVER explicitly import a name that
  is already exported by the user interface. Always rely on `using Oceananigans` for imports and keep
  imports clean. Explicit imports should only be used for source code.

### Writing Doctests
- Use `jldoctest` blocks for testable examples in docstrings
- **Do NOT use boolean comparisons as the final line** (e.g., avoid `x ≈ 1.0` or `obj isa Type`)
- Instead, make the final line invoke a `show` method that prints something useful
- This serves two purposes:
  1. Helps users understand what the code produces
  2. Tests that our `show` methods are high quality and informative
- Example of what NOT to do:
  ```julia
  plt = surface!(ax, T)
  plt isa CairoMakie.Surface  # BAD: boolean comparison
  # output
  true
  ```
- Example of what TO do:
  ```julia
  x, y, z = spherical_coordinates(0.0, 0.0)
  (x, y, z)  # GOOD: shows the actual output
  # output
  (1.0, 0.0, 0.0)
  ```

### Writing examples
- Explain at the top of the file what a simulation is doing
- Let code "speak for itself" as much as possible, to keep an explanation concise.
  In other words, use a Literate style.
- Use visualization interspersed with model setup or simulation running when needed to
  give an understanding of a complex grid, initial condition, or other model property.
- Look at previous examples. New examples should add as much value as possible while
  remaining simple. This requires judiciously introducing new features and doing creative
  and surprising things with simulations that will spark readers' imagination.
- Don't "over import". Use names that are exported by `using Oceananigans`. If there are
  names that are not exported, but are needed in common/basic examples, consider
  exporting those names from `Oceananigans.jl`.
>>>>>>> 8b955e6c

## Important Files to Know

### Core Implementation
- `src/Oceananigans.jl` - Main module, all exports
- `src/Models/NonhydrostaticModels/nonhydrostatic_model.jl` - Nonhydrostatic model definition
- `src/Models/HydrostaticFreeSurfaceModels/hydrostatic_free_surface_model.jl` - Hydrostatic model
- `src/Grids/` - Grid implementations
- `src/Fields/` - Field types and operations
- `src/TimeSteppers/` - Time integration schemes

### Configuration
- `Project.toml` - Package dependencies and compat bounds
- `test/runtests.jl` - Test configuration

### Examples
- `examples/langmuir_turbulence.jl` - Ocean mixed layer with Langmuir turbulence
- `examples/internal_wave.jl` - Internal wave propagation
- `examples/shallow_water_Bickley_jet.jl` - Shallow water instability
- `examples/baroclinic_adjustment.jl` - Baroclinic instability
- `examples/two_dimensional_turbulence.jl` - 2D turbulence
- Many more examples in the `examples/` directory

## Physics Domain Knowledge

### Ocean and Fluid Dynamics
- Incompressible/Boussinesq approximation for ocean flows
- Hydrostatic approximation for large-scale flows
- Free surface dynamics with implicit/explicit time stepping
- Coriolis effects and planetary rotation
- Stratification and buoyancy-driven flows
- Turbulence modeling via LES and eddy viscosity closures

### Numerical Methods
- Finite volume on structured grids (Arakawa C-grid)
- Staggered grid locations: velocities at cell faces, tracers at cell centers
- Various advection schemes: centered, upwind, WENO
- Pressure Poisson solver for incompressibility constraint
- Time stepping: RungeKutta, Adams-Bashforth, Quasi-Adams-Bashforth
- Take care of staggered grid location when writing operators or designing diagnostics

## Common Pitfalls

1. **Type Instability**: Especially in kernel functions - ruins GPU performance
2. **Overconstraining types**: Julia compiler can infer types. Type annotations should be used primarily for _multiple dispatch_, not for documentation.
3. **Forgetting Explicit Imports**: Tests will fail - add to using statements

## Implementing Validation Cases / Reproducing Paper Results

When implementing a simulation from a published paper:

### 1. Parameter Extraction
- **Read the paper carefully** and extract ALL parameters: domain size, resolution, physical constants, 
  boundary conditions, initial conditions, forcing, closure parameters
- Look for parameter tables (often "Table 1" or similar)
- Check figure captions for additional details
- Note the coordinate system and conventions used

### 2. Geometry Verification (BEFORE running long simulations)
- **Always visualize the grid/domain geometry first**
- Check that:
  - Domain extents match the paper
  - Topography/immersed boundaries are correct
  - Coordinate orientations match (which direction is "downslope"?)
- Compare your geometry plot to figures in the paper

### 3. Initial Condition Verification
- After setting initial conditions, check:
  - `minimum(field)` and `maximum(field)` make physical sense
  - Spatial distribution looks correct (visualize if needed)
  - Dense water is where it should be, stratification is correct, etc.

### 4. Short Test Runs
Before running a long simulation:
- Run for a few timesteps on CPU at low resolution
- Verify:
  - No NaNs appear (check `maximum(abs, u)` etc.)
  - Flow is developing as expected (velocities increasing from zero)
  - Output files contain meaningful data
- Then test on GPU to catch GPU-specific issues

### 5. Progressive Validation
- Run a short simulation (e.g., 1 hour sim time) and visualize
- Check that the physics looks right:
  - Dense water flowing in the correct direction?
  - Velocities reasonable magnitude?
  - Mixing/entrainment happening where expected?
- Compare to early-time figures in the paper if available

### 6. Comparison to Paper Figures
- Create visualizations that match the paper's figure format
- Use the same colormaps, axis ranges, and time snapshots if possible
- Quantitative comparison: compute the same diagnostics as the paper

### 7. Common Issues
- **NaN blowups**: Usually from timestep too large, unstable initial conditions, 
  or if-else statements on GPU (use `ifelse` instead)
- **Nothing happening**: Check that buoyancy anomaly has the right sign, 
  that initial conditions are actually applied, that forcing is active
- **Wrong direction of flow**: Check coordinate conventions (is y increasing 
  upslope or downslope?)
- **GPU issues**: Avoid branching, ensure type stability, use `randn()` carefully


## Git Workflow
- Follow ColPrac (Collaborative Practices for Community Packages)
- Create feature branches for new work
- Write descriptive commit messages
- Update tests and documentation with code changes
- Check CI passes before merging

## Helpful Resources
- Oceananigans docs: https://clima.github.io/OceananigansDocumentation/stable/
- Discussions: https://github.com/CliMA/Oceananigans.jl/discussions
- KernelAbstractions.jl: https://github.com/JuliaGPU/KernelAbstractions.jl
- Reactant.jl: https://github.com/EnzymeAD/Reactant.jl
- Reactant.jl docs: https://enzymead.github.io/Reactant.jl/stable/
- Enzyme.jl: https://github.com/EnzymeAD/Enzyme.jl
- Enzyme.jl docs: https://enzyme.mit.edu/julia/dev
- YASGuide: https://github.com/jrevels/YASGuide
- ColPrac: https://github.com/SciML/ColPrac

## When Unsure
1. Check existing examples in `examples/` directory
2. Look at similar implementations in the codebase
3. Review tests for usage patterns
4. Ask in GitHub discussions
5. Check documentation in `docs/src/`
6. Check validation cases in `validation/`

## AI Assistant Behavior
- Prioritize type stability and GPU compatibility
- Follow established patterns in existing code
- Add tests for new functionality
- Update exports in main module when adding public API
- Consider both CPU and GPU architectures
- Reference physics equations in comments when implementing dynamics
- Maintain consistency with the existing codebase style

## Current Development Focus

Active areas of development to be aware of:

- **Performance optimization**: Reactant.jl integration for XLA compilation
- **Enzyme.jl integration**: Automatic differentiation support
- **Multi-architecture support**: AMD, Metal, OneAPI in addition to CUDA
- **MPI/distributed computing**: Improvements to distributed grid capabilities
- **Output improvements**: NetCDF and other output format enhancements
- **Grid flexibility**: Enhanced support for lat-lon, cubed sphere, immersed boundaries
- **Lagrangian particle tracking**: Enhanced particle capabilities
- **Validation**: Expanding the validation test suite<|MERGE_RESOLUTION|>--- conflicted
+++ resolved
@@ -218,7 +218,6 @@
 serve(dir="docs/build")
 ```
 
-<<<<<<< HEAD
 ### Testing docs
 - Consider manually running `@example` blocks, rather than building the whole
   documentation to find errors.
@@ -226,7 +225,7 @@
   (which will launch kernels under the hood) instead.
 - Be conservative about developing examples and tutorials. Do not write extensive example code unless asked.
   Instead, produce skeletons or outlines with minimum viable code.
-=======
+  
 ### Documentation Style
 - Use Documenter.jl syntax for cross-references
 - Include code examples in documentation pages
@@ -271,7 +270,6 @@
 - Don't "over import". Use names that are exported by `using Oceananigans`. If there are
   names that are not exported, but are needed in common/basic examples, consider
   exporting those names from `Oceananigans.jl`.
->>>>>>> 8b955e6c
 
 ## Important Files to Know
 
