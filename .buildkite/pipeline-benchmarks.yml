env:
  JULIA_VERSION: "1.10.9"
  JULIA_MINOR_VERSION: "1.10"
  TARTARUS_HOME: "/storage5/buildkite-agent"
  JULIA_DEPOT_PATH: "$TARTARUS_HOME/.julia-$BUILDKITE_BUILD_NUMBER"
  JULIA_PKG_SERVER_REGISTRY_PREFERENCE: eager
  JULIA_NUM_PRECOMPILE_TASKS: 24
  JULIA_NUM_THREADS: 8
  NSYS: "/storage6/nsight/bin/nsys"
  CUDA_VISIBLE_DEVICES: "1" # Tartarus device for GPU Benchmarking
  TMPDIR: "$TARTARUS_HOME/tmp"

steps:
  - label: "🏕️ initialize tartarus environment"
    key: "init"
    env:
      JULIA_DEPOT_PATH: "$TARTARUS_HOME/.julia-$BUILDKITE_BUILD_NUMBER"
      TEST_GROUP: "init"
      JULIA_BINDIR: "$TARTARUS_HOME/julia-$JULIA_VERSION/bin"
    command: |
      # Download julia binaries
      wget -N -P $TARTARUS_HOME https://julialang-s3.julialang.org/bin/linux/x64/$JULIA_MINOR_VERSION/julia-$JULIA_VERSION-linux-x86_64.tar.gz
      tar xf $TARTARUS_HOME/julia-$JULIA_VERSION-linux-x86_64.tar.gz -C $TARTARUS_HOME
    agents:
      queue: "Oceananigans-benchmarks"
    retry:
      automatic:
        - exit_status: 1
          limit: 1

  - wait
    
  - label: "🚀 Oceananigans GPU benchmarks"
    key: "benchmarks"
    agents:
      queue: "Oceananigans-benchmarks"

    command: |
      # Instantiate
      $TARTARUS_HOME/julia-$JULIA_VERSION/bin/julia --color=yes --project --check-bounds=no -e 'using Pkg; Pkg.instantiate()'

      # List of benchmark groups
      BENCHMARK_GROUPS=(
        "periodic"
        "bounded"
        "periodic_cheap_advection"
        "bounded_cheap_advection"
        "immersed"
      )

<<<<<<< HEAD
      # Loop over each benchmark group
=======
      # Profile each benchmark group, save output in txt and remove profiles
>>>>>>> c50c7460
      for BENCHMARK_GROUP in "\${BENCHMARK_GROUPS[@]}"; do
        # Run benchmarks
        export BENCHMARK_GROUP
        OUTPUT_PREFIX="\${BENCHMARK_GROUP}_output"

        $NSYS profile --output=\${OUTPUT_PREFIX} --trace=cuda $TARTARUS_HOME/julia-$JULIA_VERSION/bin/julia --color=yes --project --check-bounds=no test/benchmark_tests.jl
        $NSYS stats \${OUTPUT_PREFIX}.nsys-rep > \${OUTPUT_PREFIX}.txt

        # Remove generated output files
        rm \${OUTPUT_PREFIX}.nsys-rep
        rm \${OUTPUT_PREFIX}.sqlite
      done

      # Finally save job ID and build number to later use to retrieve the artifacts

      if [ "$BUILDKITE_BRANCH" = "main" ]; then
        echo "Saving build ID for main..."
        buildkite-agent meta-data set "latest-main-build-number" "$BUILDKITE_BUILD_NUMBER"
        buildkite-agent meta-data set "latest-main-job-id" "$BUILDKITE_JOB_ID"
      else
        echo "Not on main, skipping metadata save."
<<<<<<< HEAD
      fi  
=======
      fi
>>>>>>> c50c7460

    artifact_paths:
      - "periodic_output.txt"
      - "bounded_output.txt"
      - "periodic_cheap_advection_output.txt"
      - "bounded_cheap_advection_output.txt"
      - "immersed_output.txt"
    soft_fail:
      - exit_status: 3
    soft_fail:
      - exit_status: 3

  - label: "⬇ Fetch and compare with main"
    key: "fetch-compare"
    agents:
      queue: "Oceananigans-benchmarks"

    command: |
      # First we donwload the artifacts from the current PR build
      buildkite-agent artifact download "*.txt" .

      # Comparing with main branch artifacts
      export MAIN_BUILD_NUM=\$(buildkite-agent meta-data get "latest-main-build-number")
      export MAIN_BUILD_JOB=\$(buildkite-agent meta-data get "latest-main-job-number")

      echo \$MAIN_BUILD_NUM
      echo \$MAIN_BUILD_JOB

      # Then we fetch the artifacts from the main branch build
      curl -s -H "Authorization: Bearer ${BUILDKITE_API_TOKEN}" \
      "https://api.buildkite.com/v2/organizations/clima/pipelines/oceananigans-benchmarks-1/builds/\${MAIN_BUILD_NUM}/jobs/\${MAIN_BUILD_JOB}/artifacts" \
      -o artifacts.json

      echo "🔍 artifacts.json contents:"
      cat artifacts.json

      # Comparing the artifacts, creating the diff files and uploading them
      for file in \$(jq -r '.[] | select(.filename | endswith(".txt")) | .filename' artifacts.json); do
          echo "Downloading \$file from main..."
          url=$(jq -r --arg filename "\$file" '.[] | select(.filename == \$filename) | .download_url' artifacts.json)
          curl -s -L -H "Authorization: Bearer ${BUILDKITE_API_TOKEN}" "\$url" -o "baseline_\$file"

          echo "Comparing \$file with baseline..."
          if [ -f "\$file" ]; then
              diff -u "baseline_\$file" "\$file" > "diff_\$file" || true
          else
              echo "\$file not found in PR build. Skipping diff." > "diff_\$file"
          fi
      done

      echo "Annotating summary..."
      for diff in diff_*.txt; do
          buildkite-agent annotate --style info --context "\$diff" < "\$diff"
      done

    artifact_paths:
      - "diff_periodic_output.txt"
      - "diff_bounded_output.txt"
      - "diff_periodic_cheap_advection_output.txt"
      - "diff_bounded_cheap_advection_output.txt"
      - "diff_immersed_output.txt"<|MERGE_RESOLUTION|>--- conflicted
+++ resolved
@@ -47,12 +47,8 @@
         "bounded_cheap_advection"
         "immersed"
       )
-
-<<<<<<< HEAD
-      # Loop over each benchmark group
-=======
+      
       # Profile each benchmark group, save output in txt and remove profiles
->>>>>>> c50c7460
       for BENCHMARK_GROUP in "\${BENCHMARK_GROUPS[@]}"; do
         # Run benchmarks
         export BENCHMARK_GROUP
@@ -74,11 +70,7 @@
         buildkite-agent meta-data set "latest-main-job-id" "$BUILDKITE_JOB_ID"
       else
         echo "Not on main, skipping metadata save."
-<<<<<<< HEAD
-      fi  
-=======
       fi
->>>>>>> c50c7460
 
     artifact_paths:
       - "periodic_output.txt"
