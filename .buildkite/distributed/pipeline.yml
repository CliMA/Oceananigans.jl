agents:
  queue: new-central
<<<<<<< HEAD
  slurm_mem: 8G
=======
  slurm_mem: 8G # Note that the tests run on shared nodes, so limiting the memory usage might help in avoiding long queues 
>>>>>>> ec4ac22d
  modules: climacommon/2024_10_08

env:
  JULIA_LOAD_PATH: "${JULIA_LOAD_PATH}:${BUILDKITE_BUILD_CHECKOUT_PATH}/.buildkite/distributed"
  OPENBLAS_NUM_THREADS: 1
  JULIA_PKG_SERVER_REGISTRY_PREFERENCE: eager
  JULIA_NUM_PRECOMPILE_TASKS: 8
  JULIA_NUM_THREADS: 1
  OMPI_MCA_opal_warn_on_missing_libcuda: 0

steps:
  - label: "initialize"
    key: "init_central"
    env:
      TEST_GROUP: "init"
      GPU_TEST: "true"
    command:
<<<<<<< HEAD
      - echo "--- Instantiate project"
      - "julia -O0 --project -e 'using Pkg; Pkg.instantiate(; verbose=true); Pkg.precompile(; strict=true)'"

      # Force the initialization of the CUDA runtime as it is lazily loaded by default
      - "julia -O0 --project -e 'using CUDA; CUDA.precompile_runtime(); CUDA.versioninfo()'"
      - "julia -O0 --project -e 'using MPI; MPI.versioninfo()'"

=======
>>>>>>> ec4ac22d
      - echo "--- Initialize tests"
      - "julia -O0 --project -e 'using Pkg; Pkg.test()'"
    agents:
      slurm_mem: 8G
      slurm_ntasks: 1
      slurm_gpus_per_task: 1

  - wait

  - label: "🐉 cpu distributed unit tests"
    key: "distributed_cpu"
    env:
      TEST_GROUP: "distributed"
      MPI_TEST: "true"
    commands:
      - "srun julia -O0 --color=yes --project -e 'using Pkg; Pkg.test()'"
    agents:
      slurm_mem: 8G
      slurm_ntasks: 4
    retry:
      automatic:
        - exit_status: 1      
          limit: 1

  - label: "🐲 gpu distributed unit tests"
    key: "distributed_gpu"
    env:
      TEST_GROUP: "distributed"
      GPU_TEST: "true"
      MPI_TEST: "true"
    commands:
      - "srun julia -O0 --color=yes --project -e 'using Pkg; Pkg.test()'"
    agents:
      slurm_mem: 8G
      slurm_ntasks: 4
      slurm_gpus_per_task: 1
    retry:
      automatic:
        - exit_status: 1      
          limit: 1

  - label: "🦾 cpu distributed solvers tests"
    key: "distributed_solvers_cpu"
    env:
      TEST_GROUP: "distributed_solvers"
      MPI_TEST: "true"
    commands:
      - "srun julia -O0 --color=yes --project -e 'using Pkg; Pkg.test()'"
    agents:
<<<<<<< HEAD
      slurm_mem: 8G
=======
      slurm_mem: 50G
>>>>>>> ec4ac22d
      slurm_ntasks: 4
    retry:
      automatic:
        - exit_status: 1      
          limit: 1

  - label: "🛸 gpu distributed solvers tests"
    key: "distributed_solvers_gpu"
    env:
      TEST_GROUP: "distributed_solvers"
      GPU_TEST: "true"
      MPI_TEST: "true"
    commands:
      - "srun julia -O0 --color=yes --project -e 'using Pkg; Pkg.test()'"
    agents:
<<<<<<< HEAD
      slurm_mem: 8G
=======
      slurm_mem: 50G
>>>>>>> ec4ac22d
      slurm_ntasks: 4
      slurm_gpus_per_task: 1
    retry:
      automatic:
        - exit_status: 1      
          limit: 1

  - label: "🤺 cpu distributed hydrostatic model tests"
    key: "distributed_hydrostatic_model_cpu"
    env:
      TEST_GROUP: "distributed_hydrostatic_model"
      MPI_TEST: "true"
    commands:
      - "srun julia -O0 --color=yes --project -e 'using Pkg; Pkg.test()'"
    agents:
<<<<<<< HEAD
      slurm_mem: 8G
=======
      slurm_mem: 50G
>>>>>>> ec4ac22d
      slurm_ntasks: 4
    retry:
      automatic:
        - exit_status: 1      
          limit: 1

  - label: "🦏 gpu distributed hydrostatic model tests"
    key: "distributed_hydrostatic_model_gpu"
    env:
      TEST_GROUP: "distributed_hydrostatic_model"
      GPU_TEST: "true"
      MPI_TEST: "true"
    commands:
      - "srun julia -O0 --color=yes --project -e 'using Pkg; Pkg.test()'"
    agents:
<<<<<<< HEAD
      slurm_mem: 8G
=======
      slurm_mem: 80G # Apparently the GPU tests require more memory
>>>>>>> ec4ac22d
      slurm_ntasks: 4
      slurm_gpus_per_task: 1
    retry:
      automatic:
        - exit_status: 1      
          limit: 1

  - label: "🦍 cpu distributed nonhydrostatic regression"
    key: "distributed_nonhydrostatic_regression_cpu"
    env:
      TEST_GROUP: "distributed_nonhydrostatic_regression"
      MPI_TEST: "true"
    commands:
      - "srun julia -O0 --color=yes --project -e 'using Pkg; Pkg.test()'"
    agents:
<<<<<<< HEAD
      slurm_mem: 8G
=======
      slurm_mem: 50G
>>>>>>> ec4ac22d
      slurm_ntasks: 4
    retry:
      automatic:
        - exit_status: 1      
          limit: 1

  - label: "🕺 gpu distributed nonhydrostatic regression"
    key: "distributed_nonhydrostatic_regression_gpu"
    env:
      TEST_GROUP: "distributed_nonhydrostatic_regression"
      GPU_TEST: "true"
      MPI_TEST: "true"
    commands:
      - "srun julia -O0 --color=yes --project -e 'using Pkg; Pkg.test()'"
    agents:
<<<<<<< HEAD
      slurm_mem: 8G
=======
      slurm_mem: 50G
>>>>>>> ec4ac22d
      slurm_ntasks: 4
      slurm_gpus_per_task: 1
    retry:
      automatic:
        - exit_status: 1      
          limit: 1

  - wait

  - label: ":chart_with_downwards_trend: build history"
    command:
      - "build_history staging"
    artifact_paths:
      - "build_history.html"
<|MERGE_RESOLUTION|>--- conflicted
+++ resolved
@@ -1,10 +1,6 @@
 agents:
   queue: new-central
-<<<<<<< HEAD
-  slurm_mem: 8G
-=======
   slurm_mem: 8G # Note that the tests run on shared nodes, so limiting the memory usage might help in avoiding long queues 
->>>>>>> ec4ac22d
   modules: climacommon/2024_10_08
 
 env:
@@ -22,16 +18,6 @@
       TEST_GROUP: "init"
       GPU_TEST: "true"
     command:
-<<<<<<< HEAD
-      - echo "--- Instantiate project"
-      - "julia -O0 --project -e 'using Pkg; Pkg.instantiate(; verbose=true); Pkg.precompile(; strict=true)'"
-
-      # Force the initialization of the CUDA runtime as it is lazily loaded by default
-      - "julia -O0 --project -e 'using CUDA; CUDA.precompile_runtime(); CUDA.versioninfo()'"
-      - "julia -O0 --project -e 'using MPI; MPI.versioninfo()'"
-
-=======
->>>>>>> ec4ac22d
       - echo "--- Initialize tests"
       - "julia -O0 --project -e 'using Pkg; Pkg.test()'"
     agents:
@@ -81,11 +67,7 @@
     commands:
       - "srun julia -O0 --color=yes --project -e 'using Pkg; Pkg.test()'"
     agents:
-<<<<<<< HEAD
-      slurm_mem: 8G
-=======
       slurm_mem: 50G
->>>>>>> ec4ac22d
       slurm_ntasks: 4
     retry:
       automatic:
@@ -101,11 +83,7 @@
     commands:
       - "srun julia -O0 --color=yes --project -e 'using Pkg; Pkg.test()'"
     agents:
-<<<<<<< HEAD
-      slurm_mem: 8G
-=======
       slurm_mem: 50G
->>>>>>> ec4ac22d
       slurm_ntasks: 4
       slurm_gpus_per_task: 1
     retry:
@@ -121,11 +99,7 @@
     commands:
       - "srun julia -O0 --color=yes --project -e 'using Pkg; Pkg.test()'"
     agents:
-<<<<<<< HEAD
-      slurm_mem: 8G
-=======
       slurm_mem: 50G
->>>>>>> ec4ac22d
       slurm_ntasks: 4
     retry:
       automatic:
@@ -141,11 +115,7 @@
     commands:
       - "srun julia -O0 --color=yes --project -e 'using Pkg; Pkg.test()'"
     agents:
-<<<<<<< HEAD
-      slurm_mem: 8G
-=======
       slurm_mem: 80G # Apparently the GPU tests require more memory
->>>>>>> ec4ac22d
       slurm_ntasks: 4
       slurm_gpus_per_task: 1
     retry:
@@ -161,11 +131,7 @@
     commands:
       - "srun julia -O0 --color=yes --project -e 'using Pkg; Pkg.test()'"
     agents:
-<<<<<<< HEAD
-      slurm_mem: 8G
-=======
       slurm_mem: 50G
->>>>>>> ec4ac22d
       slurm_ntasks: 4
     retry:
       automatic:
@@ -181,11 +147,7 @@
     commands:
       - "srun julia -O0 --color=yes --project -e 'using Pkg; Pkg.test()'"
     agents:
-<<<<<<< HEAD
-      slurm_mem: 8G
-=======
       slurm_mem: 50G
->>>>>>> ec4ac22d
       slurm_ntasks: 4
       slurm_gpus_per_task: 1
     retry:
