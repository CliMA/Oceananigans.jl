env:
  JULIA_VERSION: "1.8.5"
  JULIA_MINOR_VERSION: "1.8"
  SVERDRUP_HOME: "/data5/glwagner"
  TARTARUS_HOME: "/storage5/buildkite-agent"
  GKSwstype: "100" # See: https://github.com/jheinen/GR.jl/issues/278

steps:
  - label: "🎪 initialize gpu environment"
    key: "init_gpu"
    env:
      JULIA_DEPOT_PATH: "$SVERDRUP_HOME/.julia-$BUILDKITE_BUILD_NUMBER"
      TEST_GROUP: "init"
    commands:
      # Download julia binaries
      - "wget -N -P $SVERDRUP_HOME https://julialang-s3.julialang.org/bin/linux/x64/$JULIA_MINOR_VERSION/julia-$JULIA_VERSION-linux-x86_64.tar.gz"
      - "tar xf $SVERDRUP_HOME/julia-$JULIA_VERSION-linux-x86_64.tar.gz -C $SVERDRUP_HOME"

      # Instantiate and precompile
      - "$SVERDRUP_HOME/julia-$JULIA_VERSION/bin/julia -O0 --color=yes --project -e 'using Pkg; Pkg.instantiate(; verbose=true)'"
      - "$SVERDRUP_HOME/julia-$JULIA_VERSION/bin/julia -O0 --color=yes --project -e 'using Pkg; Pkg.build()'"
      - "$SVERDRUP_HOME/julia-$JULIA_VERSION/bin/julia -O0 --color=yes --project -e 'using Pkg; Pkg.precompile()'"
      - "$SVERDRUP_HOME/julia-$JULIA_VERSION/bin/julia -O0 --color=yes --project -e 'using Pkg; Pkg.status()'"

      # Force the initialization of the CUDA runtime as it is lazily loaded by default
      - "$SVERDRUP_HOME/julia-$JULIA_VERSION/bin/julia -O0 --color=yes --project -e 'using CUDA; try CUDA.versioninfo(); catch; end'"

      # Download artifacts by running an empty testgroup and thereby executing /test/runtests.jl
      - "$SVERDRUP_HOME/julia-$JULIA_VERSION/bin/julia -O0 --color=yes --project -e 'using Pkg; Pkg.test()'"
    agents:
      queue: Oceananigans
      architecture: GPU

  - label: "🏕️ initialize cpu environment"
    key: "init_cpu"
    env:
      JULIA_DEPOT_PATH: "$TARTARUS_HOME/.julia-$BUILDKITE_BUILD_NUMBER"
      TEST_GROUP: "init"
      CUDA_VISIBLE_DEVICES: "-1"
      JULIA_BINDIR: "$TARTARUS_HOME/julia-$JULIA_VERSION/bin"
      TMPDIR: "$TARTARUS_HOME/tmp"
    commands:
      # Download julia binaries
      - "wget -N -P $TARTARUS_HOME https://julialang-s3.julialang.org/bin/linux/x64/$JULIA_MINOR_VERSION/julia-$JULIA_VERSION-linux-x86_64.tar.gz"
      - "tar xf $TARTARUS_HOME/julia-$JULIA_VERSION-linux-x86_64.tar.gz -C $TARTARUS_HOME"

      # Instantiate, precompile, and download artifacts by running an empty testgroup and thereby executing /test/runtests.jl
      - "$TARTARUS_HOME/julia-$JULIA_VERSION/bin/julia -O0 --color=yes --project -e 'using Pkg; Pkg.instantiate(; verbose=true)'"
      - "$TARTARUS_HOME/julia-$JULIA_VERSION/bin/julia -O0 --color=yes --project -e 'using Pkg; Pkg.precompile()'"
      - "$TARTARUS_HOME/julia-$JULIA_VERSION/bin/julia -O0 --color=yes --project -e 'using Pkg; Pkg.status()'"
      - "$TARTARUS_HOME/julia-$JULIA_VERSION/bin/julia -O0 --color=yes --project -e 'using Pkg; Pkg.test()'"

      # Set up the mpiexecjl command
      - "$TARTARUS_HOME/julia-$JULIA_VERSION/bin/julia -O0 --color=yes --project -e 'using MPI; MPI.install_mpiexecjl()'"
    agents:
      queue: Oceananigans
      architecture: CPU

#####
##### Unit tests
#####

  - label: "🐿️ gpu unit tests"
    env:
      JULIA_DEPOT_PATH: "$SVERDRUP_HOME/.julia-$BUILDKITE_BUILD_NUMBER"
      TEST_GROUP: "unit"
    commands:
      - "$SVERDRUP_HOME/julia-$JULIA_VERSION/bin/julia -O0 --color=yes --project -e 'using Pkg; Pkg.test()'"
    agents:
      queue: Oceananigans
      architecture: GPU
    depends_on: "init_gpu"

  - label: "🐇 cpu unit tests"
    env:
      JULIA_DEPOT_PATH: "$TARTARUS_HOME/.julia-$BUILDKITE_BUILD_NUMBER"
      TEST_GROUP: "unit"
      CUDA_VISIBLE_DEVICES: "-1"
    commands:
      - "$TARTARUS_HOME/julia-$JULIA_VERSION/bin/julia -O0 --color=yes --project -e 'using Pkg; Pkg.test()'"
    agents:
      queue: Oceananigans
      architecture: CPU
    depends_on: "init_cpu"

#####
##### Solver tests
#####

  - label: "🦅 gpu poisson solver tests 1"
    env:
      JULIA_DEPOT_PATH: "$SVERDRUP_HOME/.julia-$BUILDKITE_BUILD_NUMBER"
      TEST_GROUP: "poisson_solvers_1"
    commands:
      - "$SVERDRUP_HOME/julia-$JULIA_VERSION/bin/julia -O0 --color=yes --project -e 'using Pkg; Pkg.test()'"
    agents:
      queue: Oceananigans
      architecture: GPU
    depends_on: "init_gpu"

  - label: "🕊️ cpu poisson solver tests 1"
    env:
      JULIA_DEPOT_PATH: "$TARTARUS_HOME/.julia-$BUILDKITE_BUILD_NUMBER"
      TEST_GROUP: "poisson_solvers_1"
      CUDA_VISIBLE_DEVICES: "-1"
    commands:
      - "$TARTARUS_HOME/julia-$JULIA_VERSION/bin/julia -O0 --color=yes --project -e 'using Pkg; Pkg.test()'"
    agents:
      queue: Oceananigans
      architecture: CPU
    depends_on: "init_cpu"

  - label: "🦖 gpu poisson solver tests 2"
    env:
      JULIA_DEPOT_PATH: "$SVERDRUP_HOME/.julia-$BUILDKITE_BUILD_NUMBER"
      TEST_GROUP: "poisson_solvers_2"
    commands:
      - "$SVERDRUP_HOME/julia-$JULIA_VERSION/bin/julia -O0 --color=yes --project -e 'using Pkg; Pkg.test()'"
    agents:
      queue: Oceananigans
      architecture: GPU
    depends_on: "init_gpu"

  - label: "🦕 cpu poisson solver tests 2"
    env:
      JULIA_DEPOT_PATH: "$TARTARUS_HOME/.julia-$BUILDKITE_BUILD_NUMBER"
      TEST_GROUP: "poisson_solvers_2"
      CUDA_VISIBLE_DEVICES: "-1"
    commands:
      - "$TARTARUS_HOME/julia-$JULIA_VERSION/bin/julia -O0 --color=yes --project -e 'using Pkg; Pkg.test()'"
    agents:
      queue: Oceananigans
      architecture: CPU
    depends_on: "init_cpu"

  - label: "🌷 gpu matrix poisson solver tests"
    env:
      JULIA_DEPOT_PATH: "$SVERDRUP_HOME/.julia-$BUILDKITE_BUILD_NUMBER"
      TEST_GROUP: "matrix_poisson_solvers"
    commands:
      - "$SVERDRUP_HOME/julia-$JULIA_VERSION/bin/julia -O0 --color=yes --project -e 'using Pkg; Pkg.test()'"
    agents:
      queue: Oceananigans
      architecture: GPU
    depends_on: "init_gpu"

  - label: "🌹 cpu matrix poisson solver tests"
    env:
      JULIA_DEPOT_PATH: "$TARTARUS_HOME/.julia-$BUILDKITE_BUILD_NUMBER"
      TEST_GROUP: "matrix_poisson_solvers"
      CUDA_VISIBLE_DEVICES: "-1"
    commands:
      - "$TARTARUS_HOME/julia-$JULIA_VERSION/bin/julia -O0 --color=yes --project -e 'using Pkg; Pkg.test()'"
    agents:
      queue: Oceananigans
      architecture: CPU
    depends_on: "init_cpu"

  - label: "🦤 gpu general solver tests"
    env:
      JULIA_DEPOT_PATH: "$SVERDRUP_HOME/.julia-$BUILDKITE_BUILD_NUMBER"
      TEST_GROUP: "general_solvers"
    commands:
      - "$SVERDRUP_HOME/julia-$JULIA_VERSION/bin/julia -O0 --color=yes --project -e 'using Pkg; Pkg.test()'"
    agents:
      queue: Oceananigans
      architecture: GPU
    depends_on: "init_gpu"

  - label: "🦃 cpu general solver tests"
    env:
      JULIA_DEPOT_PATH: "$TARTARUS_HOME/.julia-$BUILDKITE_BUILD_NUMBER"
      TEST_GROUP: "general_solvers"
      CUDA_VISIBLE_DEVICES: "-1"
    commands:
      - "$TARTARUS_HOME/julia-$JULIA_VERSION/bin/julia -O0 --color=yes --project -e 'using Pkg; Pkg.test()'"
    agents:
      queue: Oceananigans
      architecture: CPU
    depends_on: "init_cpu"

#####
##### NonhydrostaticModel and time stepping (part 1)
#####

  - label: "🦀 gpu time stepping tests 1"
    env:
      JULIA_DEPOT_PATH: "$SVERDRUP_HOME/.julia-$BUILDKITE_BUILD_NUMBER"
      TEST_GROUP: "time_stepping_1"
    commands:
      - "$SVERDRUP_HOME/julia-$JULIA_VERSION/bin/julia -O0 --color=yes --project -e 'using Pkg; Pkg.test()'"
    agents:
      queue: Oceananigans
      architecture: GPU
    depends_on: "init_gpu"

  - label: "🦞 cpu time stepping tests 1"
    env:
      JULIA_DEPOT_PATH: "$TARTARUS_HOME/.julia-$BUILDKITE_BUILD_NUMBER"
      TEST_GROUP: "time_stepping_1"
      CUDA_VISIBLE_DEVICES: "-1"
    commands:
      - "$TARTARUS_HOME/julia-$JULIA_VERSION/bin/julia -O0 --color=yes --project -e 'using Pkg; Pkg.test()'"
    agents:
      queue: Oceananigans
      architecture: CPU
    depends_on: "init_cpu"

#####
##### NonhydrostaticModel and time stepping (part 2)
#####

  - label: "🦈 gpu time stepping tests 2"
    env:
      JULIA_DEPOT_PATH: "$SVERDRUP_HOME/.julia-$BUILDKITE_BUILD_NUMBER"
      TEST_GROUP: "time_stepping_2"
    commands:
      - "$SVERDRUP_HOME/julia-$JULIA_VERSION/bin/julia -O0 --color=yes --project -e 'using Pkg; Pkg.test()'"
    agents:
      queue: Oceananigans
      architecture: GPU
    depends_on: "init_gpu"

  - label: "🐬 cpu time stepping tests 2"
    env:
      JULIA_DEPOT_PATH: "$TARTARUS_HOME/.julia-$BUILDKITE_BUILD_NUMBER"
      TEST_GROUP: "time_stepping_2"
      CUDA_VISIBLE_DEVICES: "-1"
    commands:
      - "$TARTARUS_HOME/julia-$JULIA_VERSION/bin/julia -O0 --color=yes --project -e 'using Pkg; Pkg.test()'"
    agents:
      queue: Oceananigans
      architecture: CPU
    depends_on: "init_cpu"

#####
##### NonhydrostaticModel and time stepping (part 3)
#####

  - label: "🦟 gpu time stepping tests 3"
    env:
      JULIA_DEPOT_PATH: "$SVERDRUP_HOME/.julia-$BUILDKITE_BUILD_NUMBER"
      TEST_GROUP: "time_stepping_3"
    commands:
      - "$SVERDRUP_HOME/julia-$JULIA_VERSION/bin/julia -O0 --color=yes --project -e 'using Pkg; Pkg.test()'"
    agents:
      queue: Oceananigans
      architecture: GPU
    depends_on: "init_gpu"

  - label: "🦗 cpu time stepping tests 3"
    env:
      JULIA_DEPOT_PATH: "$TARTARUS_HOME/.julia-$BUILDKITE_BUILD_NUMBER"
      TEST_GROUP: "time_stepping_3"
      CUDA_VISIBLE_DEVICES: "-1"
    commands:
      - "$TARTARUS_HOME/julia-$JULIA_VERSION/bin/julia -O0 --color=yes --project -e 'using Pkg; Pkg.test()'"
    agents:
      queue: Oceananigans
      architecture: CPU
    depends_on: "init_cpu"

#####
##### Turbulence Closures
#####

  - label: "🎣 gpu turbulence closures"
    env:
      JULIA_DEPOT_PATH: "$SVERDRUP_HOME/.julia-$BUILDKITE_BUILD_NUMBER"
      TEST_GROUP: "turbulence_closures"
    commands:
      - "$SVERDRUP_HOME/julia-$JULIA_VERSION/bin/julia -O0 --color=yes --project -e 'using Pkg; Pkg.test()'"
    agents:
      queue: Oceananigans
      architecture: GPU
    depends_on: "init_gpu"

  - label: "🎏 cpu turbulence closures"
    env:
      JULIA_DEPOT_PATH: "$TARTARUS_HOME/.julia-$BUILDKITE_BUILD_NUMBER"
      TEST_GROUP: "turbulence_closures"
      CUDA_VISIBLE_DEVICES: "-1"
    commands:
      - "$TARTARUS_HOME/julia-$JULIA_VERSION/bin/julia -O0 --color=yes --project -e 'using Pkg; Pkg.test()'"
    agents:
      queue: Oceananigans
      architecture: CPU
    depends_on: "init_cpu"

#####
##### HydrostaticFreeSurfaceModel
#####

  - label: "🐙 gpu hydrostatic free surface model tests"
    env:
      JULIA_DEPOT_PATH: "$SVERDRUP_HOME/.julia-$BUILDKITE_BUILD_NUMBER"
      TEST_GROUP: "hydrostatic_free_surface"
    commands:
      - "$SVERDRUP_HOME/julia-$JULIA_VERSION/bin/julia -O0 --color=yes --project -e 'using Pkg; Pkg.test()'"
    agents:
      queue: Oceananigans
      architecture: GPU
    depends_on: "init_gpu"

  - label: "🦑 cpu hydrostatic free surface model tests"
    env:
      JULIA_DEPOT_PATH: "$TARTARUS_HOME/.julia-$BUILDKITE_BUILD_NUMBER"
      TEST_GROUP: "hydrostatic_free_surface"
      CUDA_VISIBLE_DEVICES: "-1"
    commands:
      - "$TARTARUS_HOME/julia-$JULIA_VERSION/bin/julia -O0 --color=yes --project -e 'using Pkg; Pkg.test()'"
    agents:
      queue: Oceananigans
      architecture: CPU
    depends_on: "init_cpu"

#####
##### ShallowWaterModel
#####

  - label: "🦢 gpu shallow water model tests"
    env:
      JULIA_DEPOT_PATH: "$SVERDRUP_HOME/.julia-$BUILDKITE_BUILD_NUMBER"
      TEST_GROUP: "shallow_water"
    commands:
      - "$SVERDRUP_HOME/julia-$JULIA_VERSION/bin/julia -O0 --color=yes --project -e 'using Pkg; Pkg.test()'"
    agents:
      queue: Oceananigans
      architecture: GPU
    depends_on: "init_gpu"

  - label: "🦆 cpu shallow water model tests"
    env:
      JULIA_DEPOT_PATH: "$TARTARUS_HOME/.julia-$BUILDKITE_BUILD_NUMBER"
      TEST_GROUP: "shallow_water"
      CUDA_VISIBLE_DEVICES: "-1"
    commands:
      - "$TARTARUS_HOME/julia-$JULIA_VERSION/bin/julia -O0 --color=yes --project -e 'using Pkg; Pkg.test()'"
    agents:
      queue: Oceananigans
      architecture: CPU
    depends_on: "init_cpu"

#####
##### Simulation
#####

  - label: "🐳 gpu simulation tests"
    env:
      JULIA_DEPOT_PATH: "$SVERDRUP_HOME/.julia-$BUILDKITE_BUILD_NUMBER"
      TEST_GROUP: "simulation"
    commands:
      - "$SVERDRUP_HOME/julia-$JULIA_VERSION/bin/julia -O0 --color=yes --project -e 'using Pkg; Pkg.test()'"
    agents:
      queue: Oceananigans
      architecture: GPU
    depends_on: "init_gpu"

  - label: "🐋 cpu simulation tests"
    env:
      JULIA_DEPOT_PATH: "$TARTARUS_HOME/.julia-$BUILDKITE_BUILD_NUMBER"
      TEST_GROUP: "simulation"
      CUDA_VISIBLE_DEVICES: "-1"
    commands:
      - "$TARTARUS_HOME/julia-$JULIA_VERSION/bin/julia -O0 --color=yes --project -e 'using Pkg; Pkg.test()'"
    agents:
      queue: Oceananigans
      architecture: CPU
    depends_on: "init_cpu"

#####
##### Lagrangian particles tracking
#####

  - label: "🍂 gpu lagrangian particles tests"
    env:
      JULIA_DEPOT_PATH: "$SVERDRUP_HOME/.julia-$BUILDKITE_BUILD_NUMBER"
      TEST_GROUP: "lagrangian"
    commands:
      - "$SVERDRUP_HOME/julia-$JULIA_VERSION/bin/julia -O0 --color=yes --project -e 'using Pkg; Pkg.test()'"
    agents:
      queue: Oceananigans
      architecture: GPU
    depends_on: "init_gpu"

  - label: "🍃 cpu lagrangian particles tests"
    env:
      JULIA_DEPOT_PATH: "$TARTARUS_HOME/.julia-$BUILDKITE_BUILD_NUMBER"
      TEST_GROUP: "lagrangian"
      CUDA_VISIBLE_DEVICES: "-1"
    commands:
      - "$TARTARUS_HOME/julia-$JULIA_VERSION/bin/julia -O0 --color=yes --project -e 'using Pkg; Pkg.test()'"
    agents:
      queue: Oceananigans
      architecture: CPU
    depends_on: "init_cpu"

#####
##### AbstractOperations
#####

  - label: "👻 gpu abstract operations tests"
    env:
      JULIA_DEPOT_PATH: "$SVERDRUP_HOME/.julia-$BUILDKITE_BUILD_NUMBER"
      TEST_GROUP: "abstract_operations"
    commands:
      - "$SVERDRUP_HOME/julia-$JULIA_VERSION/bin/julia -O0 --color=yes --project -e 'using Pkg; Pkg.test()'"
    agents:
      queue: Oceananigans
      architecture: GPU
    depends_on: "init_gpu"

  - label: "🤖 cpu abstract operations tests"
    env:
      JULIA_DEPOT_PATH: "$TARTARUS_HOME/.julia-$BUILDKITE_BUILD_NUMBER"
      TEST_GROUP: "abstract_operations"
      CUDA_VISIBLE_DEVICES: "-1"
    commands:
      - "$TARTARUS_HOME/julia-$JULIA_VERSION/bin/julia -O0 --color=yes --project -e 'using Pkg; Pkg.test()'"
    agents:
      queue: Oceananigans
      architecture: CPU
    depends_on: "init_cpu"

#####
##### Cubed sphere
#####

  - label: "🐡 gpu cubed sphere tests"
    env:
      JULIA_DEPOT_PATH: "$SVERDRUP_HOME/.julia-$BUILDKITE_BUILD_NUMBER"
      TEST_GROUP: "cubed_sphere"
    commands:
      - "$SVERDRUP_HOME/julia-$JULIA_VERSION/bin/julia -O0 --color=yes --project -e 'using Pkg; Pkg.test()'"
    agents:
      queue: Oceananigans
      architecture: GPU
    depends_on: "init_gpu"

  - label: "🦔 cpu cubed sphere tests"
    env:
      JULIA_DEPOT_PATH: "$TARTARUS_HOME/.julia-$BUILDKITE_BUILD_NUMBER"
      TEST_GROUP: "cubed_sphere"
      CUDA_VISIBLE_DEVICES: "-1"
    commands:
      - "$TARTARUS_HOME/julia-$JULIA_VERSION/bin/julia -O0 --color=yes --project -e 'using Pkg; Pkg.test()'"
    agents:
      queue: Oceananigans
      architecture: CPU
    depends_on: "init_cpu"

#####
##### Multi-Region
#####

  - label: "🧅 gpu multi region tests"
    env:
      JULIA_DEPOT_PATH: "$SVERDRUP_HOME/.julia-$BUILDKITE_BUILD_NUMBER"
      TEST_GROUP: "multi_region"
    commands:
      - "$SVERDRUP_HOME/julia-$JULIA_VERSION/bin/julia -O0 --color=yes --project -e 'using Pkg; Pkg.test()'"
    agents:
      queue: Oceananigans
      architecture: GPU
    depends_on: "init_gpu"

  - label: "🧄 cpu multi region tests"
    env:
      JULIA_DEPOT_PATH: "$TARTARUS_HOME/.julia-$BUILDKITE_BUILD_NUMBER"
      TEST_GROUP: "multi_region"
      CUDA_VISIBLE_DEVICES: "-1"
    commands:
      - "$TARTARUS_HOME/julia-$JULIA_VERSION/bin/julia -O0 --color=yes --project -e 'using Pkg; Pkg.test()'"
    agents:
      queue: Oceananigans
      architecture: CPU
    depends_on: "init_cpu"

#####
##### Distributed/MPI
#####

  - label: "🐉 cpu distributed unit tests"
    env:
      JULIA_DEPOT_PATH: "$TARTARUS_HOME/.julia-$BUILDKITE_BUILD_NUMBER"
      TEST_GROUP: "distributed"
      CUDA_VISIBLE_DEVICES: "-1"
      PATH: "$PATH:$TARTARUS_HOME/julia-$JULIA_VERSION/bin" # Need julia binary in $PATH for mpiexecjl to work.
      JULIA_BINDIR: "$TARTARUS_HOME/julia-$JULIA_VERSION/bin"
    commands:
      - "$TARTARUS_HOME/.julia-$BUILDKITE_BUILD_NUMBER/bin/mpiexecjl -np 4 $TARTARUS_HOME/julia-$JULIA_VERSION/bin/julia -O0 --color=yes --project -e 'using Pkg; Pkg.test()'"
    agents:
      queue: Oceananigans
      architecture: CPU
    depends_on: "init_cpu"

  - label: "🦾 cpu distributed sovers tests"
    env:
      JULIA_DEPOT_PATH: "$TARTARUS_HOME/.julia-$BUILDKITE_BUILD_NUMBER"
      TEST_GROUP: "distributed_solvers"
      CUDA_VISIBLE_DEVICES: "-1"
      PATH: "$PATH:$TARTARUS_HOME/julia-$JULIA_VERSION/bin" # Need julia binary in $PATH for mpiexecjl to work.
      JULIA_BINDIR: "$TARTARUS_HOME/julia-$JULIA_VERSION/bin"
    commands:
      - "$TARTARUS_HOME/.julia-$BUILDKITE_BUILD_NUMBER/bin/mpiexecjl -np 4 $TARTARUS_HOME/julia-$JULIA_VERSION/bin/julia -O0 --color=yes --project -e 'using Pkg; Pkg.test()'"
    agents:
      queue: Oceananigans
      architecture: CPU
    depends_on: "init_cpu"

  # # We get a SegFault. We probably need more devices to run this test
  # - label: "🐲 gpu distributed unit tests"
  # env:
  #   JULIA_DEPOT_PATH: "$SVERDRUP_HOME/.julia-$BUILDKITE_BUILD_NUMBER"
  #   TEST_GROUP: "distributed"
  #   CUDA_VISIBLE_DEVICES: "0"
  #   PATH: "$PATH:$SVERDRUP_HOME/julia-$JULIA_VERSION/bin" # Need julia binary in $PATH for mpiexecjl to work.
  #   JULIA_BINDIR: "$SVERDRUP_HOME/julia-$JULIA_VERSION/bin"
  # commands:
  #   - "$SVERDRUP_HOME/.julia-$BUILDKITE_BUILD_NUMBER/bin/mpiexecjl -np 4 $SVERDRUP_HOME/julia-$JULIA_VERSION/bin/julia -O0 --color=yes --project -e 'using Pkg; Pkg.test()'"
  # agents:
  #   queue: Oceananigans
  #   architecture: GPU
  # depends_on: "init_gpu"

#####
##### Regression
#####

<<<<<<< HEAD

  # Removing the shallow water test regression for now. See ISSUE: https://github.com/CliMA/Oceananigans.jl/issues/2922

=======
>>>>>>> b6cf30e7
  # - label: "🦝 gpu shallow water regression tests"
  #   env:
  #     JULIA_DEPOT_PATH: "$SVERDRUP_HOME/.julia-$BUILDKITE_BUILD_NUMBER"
  #     TEST_GROUP: "shallowwater_regression"
  #   commands:
  #     - "$SVERDRUP_HOME/julia-$JULIA_VERSION/bin/julia -O0 --color=yes --project -e 'using Pkg; Pkg.test()'"
  #   agents:
  #     queue: Oceananigans
  #     architecture: GPU
  #   depends_on: "init_gpu"

  - label: "🦡 cpu shallow water regression tests"
    env:
      JULIA_DEPOT_PATH: "$TARTARUS_HOME/.julia-$BUILDKITE_BUILD_NUMBER"
      TEST_GROUP: "shallowwater_regression"
      CUDA_VISIBLE_DEVICES: "-1"
    commands:
      - "$TARTARUS_HOME/julia-$JULIA_VERSION/bin/julia -O0 --color=yes --project -e 'using Pkg; Pkg.test()'"
    agents:
      queue: Oceananigans
      architecture: CPU
    depends_on: "init_cpu"

  - label: "🐫 gpu nonhydrostatic regression tests"
    env:
      JULIA_DEPOT_PATH: "$SVERDRUP_HOME/.julia-$BUILDKITE_BUILD_NUMBER"
      TEST_GROUP: "nonhydrostatic_regression"
    commands:
      - "$SVERDRUP_HOME/julia-$JULIA_VERSION/bin/julia -O0 --color=yes --project -e 'using Pkg; Pkg.test()'"
    agents:
      queue: Oceananigans
      architecture: GPU
    depends_on: "init_gpu"

  - label: "🐪 cpu nonhydrostatic regression tests"
    env:
      JULIA_DEPOT_PATH: "$TARTARUS_HOME/.julia-$BUILDKITE_BUILD_NUMBER"
      TEST_GROUP: "nonhydrostatic_regression"
      CUDA_VISIBLE_DEVICES: "-1"
    commands:
      - "$TARTARUS_HOME/julia-$JULIA_VERSION/bin/julia -O0 --color=yes --project -e 'using Pkg; Pkg.test()'"
    agents:
      queue: Oceananigans
      architecture: CPU
    depends_on: "init_cpu"

  - label: "🙈 gpu hydrostatic regression tests"
    env:
      JULIA_DEPOT_PATH: "$SVERDRUP_HOME/.julia-$BUILDKITE_BUILD_NUMBER"
      TEST_GROUP: "hydrostatic_regression"
    commands:
      - "$SVERDRUP_HOME/julia-$JULIA_VERSION/bin/julia -O0 --color=yes --project -e 'using Pkg; Pkg.test()'"
    agents:
      queue: Oceananigans
      architecture: GPU
    depends_on: "init_gpu"

  - label: "🙉 cpu hydrostatic regression tests"
    env:
      JULIA_DEPOT_PATH: "$TARTARUS_HOME/.julia-$BUILDKITE_BUILD_NUMBER"
      TEST_GROUP: "hydrostatic_regression"
      CUDA_VISIBLE_DEVICES: "-1"
    commands:
      - "$TARTARUS_HOME/julia-$JULIA_VERSION/bin/julia -O0 --color=yes --project -e 'using Pkg; Pkg.test()'"
    agents:
      queue: Oceananigans
      architecture: CPU
    depends_on: "init_cpu"

#####
##### Scripts
#####

  - label: "🦧 gpu scripts"
    env:
      JULIA_DEPOT_PATH: "$SVERDRUP_HOME/.julia-$BUILDKITE_BUILD_NUMBER"
      TEST_GROUP: "scripts"
    commands:
      - "$SVERDRUP_HOME/julia-$JULIA_VERSION/bin/julia -O0 --color=yes --project -e 'using Pkg; Pkg.test()'"
    agents:
      queue: Oceananigans
      architecture: GPU
    depends_on: "init_gpu"

  - label: "🦍 cpu scripts"
    env:
      JULIA_DEPOT_PATH: "$TARTARUS_HOME/.julia-$BUILDKITE_BUILD_NUMBER"
      TEST_GROUP: "scripts"
      CUDA_VISIBLE_DEVICES: "-1"
    commands:
      - "$TARTARUS_HOME/julia-$JULIA_VERSION/bin/julia -O0 --color=yes --project -e 'using Pkg; Pkg.test()'"
    agents:
      queue: Oceananigans
      architecture: CPU
    depends_on: "init_cpu"

#####
##### Documentation
#####

  - label: "🦉 documentation"
    env:
      JULIA_DEPOT_PATH: "$TARTARUS_HOME/.julia-$BUILDKITE_BUILD_NUMBER"
      CUDA_VISIBLE_DEVICES: "-1"
      JULIA_DEBUG: "Documenter"
      TMPDIR: "$TARTARUS_HOME/tmp"
    commands:
      - "$TARTARUS_HOME/julia-$JULIA_VERSION/bin/julia --color=yes --project -e 'using Pkg; Pkg.instantiate()'"
      - "$TARTARUS_HOME/julia-$JULIA_VERSION/bin/julia --color=yes --project=docs/ -e 'using Pkg; Pkg.instantiate()'"
      - "$TARTARUS_HOME/julia-$JULIA_VERSION/bin/julia --color=yes --project=docs/ docs/make.jl"
    agents:
      queue: Oceananigans
      architecture: CPU
    depends_on: "init_cpu"

  - wait: ~
    continue_on_failure: true

#####
##### Clean up
#####

  - label: "🧽 clean up gpu environment"
    command: "rm -rf $SVERDRUP_HOME/.julia-$BUILDKITE_BUILD_NUMBER"
    agents:
      queue: Oceananigans
      architecture: GPU

  - label: "🧹 clean up cpu environment"
    command: "rm -rf $TARTARUS_HOME/.julia-$BUILDKITE_BUILD_NUMBER"
    agents:
      queue: Oceananigans
      architecture: CPU<|MERGE_RESOLUTION|>--- conflicted
+++ resolved
@@ -527,22 +527,16 @@
 ##### Regression
 #####
 
-<<<<<<< HEAD
-
-  # Removing the shallow water test regression for now. See ISSUE: https://github.com/CliMA/Oceananigans.jl/issues/2922
-
-=======
->>>>>>> b6cf30e7
-  # - label: "🦝 gpu shallow water regression tests"
-  #   env:
-  #     JULIA_DEPOT_PATH: "$SVERDRUP_HOME/.julia-$BUILDKITE_BUILD_NUMBER"
-  #     TEST_GROUP: "shallowwater_regression"
-  #   commands:
-  #     - "$SVERDRUP_HOME/julia-$JULIA_VERSION/bin/julia -O0 --color=yes --project -e 'using Pkg; Pkg.test()'"
-  #   agents:
-  #     queue: Oceananigans
-  #     architecture: GPU
-  #   depends_on: "init_gpu"
+  - label: "🦝 gpu shallow water regression tests"
+    env:
+      JULIA_DEPOT_PATH: "$SVERDRUP_HOME/.julia-$BUILDKITE_BUILD_NUMBER"
+      TEST_GROUP: "shallowwater_regression"
+    commands:
+      - "$SVERDRUP_HOME/julia-$JULIA_VERSION/bin/julia -O0 --color=yes --project -e 'using Pkg; Pkg.test()'"
+    agents:
+      queue: Oceananigans
+      architecture: GPU
+    depends_on: "init_gpu"
 
   - label: "🦡 cpu shallow water regression tests"
     env:
