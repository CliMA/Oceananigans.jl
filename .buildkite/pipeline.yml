env:
  JULIA_VERSION: "1.10.9"
  JULIA_MINOR_VERSION: "1.10"
  TARTARUS_HOME: "/storage5/buildkite-agent"
  JULIA_DEPOT_PATH: "$TARTARUS_HOME/.julia-$BUILDKITE_BUILD_NUMBER"
  JULIA_PKG_SERVER_REGISTRY_PREFERENCE: eager
  JULIA_NUM_PRECOMPILE_TASKS: 24
  JULIA_NUM_THREADS: 8
  XLA_REACTANT_GPU_PREALLOCATE: false
  CUDA_VISIBLE_DEVICES: "3" # Tartarus device for GPU testing
  TMPDIR: "$TARTARUS_HOME/tmp"

agents:
  queue: "Oceananigans"
with: 
  coverage: false
  
steps:
  - label: "🏕️ initialize tartarus environment"
    key: "init"
    env:
      JULIA_DEPOT_PATH: "$TARTARUS_HOME/.julia-$BUILDKITE_BUILD_NUMBER"
      TEST_GROUP: "init"
      JULIA_BINDIR: "$TARTARUS_HOME/julia-$JULIA_VERSION/bin"
    command: |
      # Download julia binaries
<<<<<<< HEAD
      - "wget -N -P $TARTARUS_HOME https://julialang-s3.julialang.org/bin/linux/x64/$JULIA_MINOR_VERSION/julia-$JULIA_VERSION-linux-x86_64.tar.gz"
      - "tar xf $TARTARUS_HOME/julia-$JULIA_VERSION-linux-x86_64.tar.gz -C $TARTARUS_HOME"
      - "$TARTARUS_HOME/julia-$JULIA_VERSION/bin/julia -O0 --color=yes --project -e 'using Pkg; Pkg.test()'"
    agents:
      queue: Oceananigans
      architecture: CPU
    retry:
      automatic:
        - exit_status: 1
          limit: 1

#####
##### Unit tests
#####

  - label: "🐿️ gpu unit tests"
    env:
      JULIA_DEPOT_PATH: "$TARTARUS_HOME/.julia-$BUILDKITE_BUILD_NUMBER"
      TEST_GROUP: "unit"
      GPU_TEST: "true"
    commands:
      - "$TARTARUS_HOME/julia-$JULIA_VERSION/bin/julia -O0 --color=yes --project -e 'using Pkg; Pkg.test()'"
    agents:
      queue: Oceananigans
      architecture: CPU
    retry:
      automatic:
        - exit_status: 1
          limit: 1
    depends_on: "init"

  - label: "🐇 cpu unit tests"
    env:
      JULIA_DEPOT_PATH: "$TARTARUS_HOME/.julia-$BUILDKITE_BUILD_NUMBER"
      TEST_GROUP: "unit"
    commands:
      - "$TARTARUS_HOME/julia-$JULIA_VERSION/bin/julia -O0 --color=yes --project -e 'using Pkg; Pkg.test()'"
    agents:
      queue: Oceananigans
      architecture: CPU
    retry:
      automatic:
        - exit_status: 1
          limit: 1
    depends_on: "init"

#####
##### Solver tests
#####

  - label: "🦅 gpu poisson solver tests 1"
    env:
      JULIA_DEPOT_PATH: "$TARTARUS_HOME/.julia-$BUILDKITE_BUILD_NUMBER"
      TEST_GROUP: "poisson_solvers_1"
      GPU_TEST: "true"
    commands:
      - "$TARTARUS_HOME/julia-$JULIA_VERSION/bin/julia -O0 --color=yes --project -e 'using Pkg; Pkg.test()'"
    agents:
      queue: Oceananigans
      architecture: CPU
    retry:
      automatic:
        - exit_status: 1
          limit: 1
    depends_on: "init"

  - label: "🕊️ cpu poisson solver tests 1"
    env:
      JULIA_DEPOT_PATH: "$TARTARUS_HOME/.julia-$BUILDKITE_BUILD_NUMBER"
      TEST_GROUP: "poisson_solvers_1"
    commands:
      - "$TARTARUS_HOME/julia-$JULIA_VERSION/bin/julia -O0 --color=yes --project -e 'using Pkg; Pkg.test()'"
    agents:
      queue: Oceananigans
      architecture: CPU
    retry:
      automatic:
        - exit_status: 1
          limit: 1
    depends_on: "init"

  - label: "🦖 gpu poisson solver tests 2"
    env:
      JULIA_DEPOT_PATH: "$TARTARUS_HOME/.julia-$BUILDKITE_BUILD_NUMBER"
      TEST_GROUP: "poisson_solvers_2"
      GPU_TEST: "true"
    commands:
      - "$TARTARUS_HOME/julia-$JULIA_VERSION/bin/julia -O0 --color=yes --project -e 'using Pkg; Pkg.test()'"
    agents:
      queue: Oceananigans
      architecture: CPU
    retry:
      automatic:
        - exit_status: 1
          limit: 1
    depends_on: "init"

  - label: "🦕 cpu poisson solver tests 2"
    env:
      JULIA_DEPOT_PATH: "$TARTARUS_HOME/.julia-$BUILDKITE_BUILD_NUMBER"
      TEST_GROUP: "poisson_solvers_2"
    commands:
      - "$TARTARUS_HOME/julia-$JULIA_VERSION/bin/julia -O0 --color=yes --project -e 'using Pkg; Pkg.test()'"
    agents:
      queue: Oceananigans
      architecture: CPU
    retry:
      automatic:
        - exit_status: 1
          limit: 1
    depends_on: "init"

  - label: "🌷 gpu matrix poisson solver tests"
    env:
      JULIA_DEPOT_PATH: "$TARTARUS_HOME/.julia-$BUILDKITE_BUILD_NUMBER"
      TEST_GROUP: "matrix_poisson_solvers"
      GPU_TEST: "true"
    commands:
      - "$TARTARUS_HOME/julia-$JULIA_VERSION/bin/julia -O0 --color=yes --project -e 'using Pkg; Pkg.test()'"
    agents:
      queue: Oceananigans
      architecture: CPU
    retry:
      automatic:
        - exit_status: 1
          limit: 1
    depends_on: "init"

  - label: "🌹 cpu matrix poisson solver tests"
    env:
      JULIA_DEPOT_PATH: "$TARTARUS_HOME/.julia-$BUILDKITE_BUILD_NUMBER"
      TEST_GROUP: "matrix_poisson_solvers"
    commands:
      - "$TARTARUS_HOME/julia-$JULIA_VERSION/bin/julia -O0 --color=yes --project -e 'using Pkg; Pkg.test()'"
    agents:
      queue: Oceananigans
      architecture: CPU
    retry:
      automatic:
        - exit_status: 1
          limit: 1
    depends_on: "init"

  - label: "🦤 gpu general solver tests"
    env:
      JULIA_DEPOT_PATH: "$TARTARUS_HOME/.julia-$BUILDKITE_BUILD_NUMBER"
      TEST_GROUP: "general_solvers"
      GPU_TEST: "true"
    commands:
      - "$TARTARUS_HOME/julia-$JULIA_VERSION/bin/julia -O0 --color=yes --project -e 'using Pkg; Pkg.test()'"
    agents:
      queue: Oceananigans
      architecture: CPU
    retry:
      automatic:
        - exit_status: 1
          limit: 1
    depends_on: "init"

  - label: "🦃 cpu general solver tests"
    env:
      JULIA_DEPOT_PATH: "$TARTARUS_HOME/.julia-$BUILDKITE_BUILD_NUMBER"
      TEST_GROUP: "general_solvers"
    commands:
      - "$TARTARUS_HOME/julia-$JULIA_VERSION/bin/julia -O0 --color=yes --project -e 'using Pkg; Pkg.test()'"
    agents:
      queue: Oceananigans
      architecture: CPU
    retry:
      automatic:
        - exit_status: 1
          limit: 1
    depends_on: "init"

#####
##### Tripolar Grid tests
#####

  - label: "🫐 gpu tripolar grid tests"
    env:
      JULIA_DEPOT_PATH: "$TARTARUS_HOME/.julia-$BUILDKITE_BUILD_NUMBER"
      TEST_GROUP: "tripolar_grid"
      GPU_TEST: "true"
    commands:
      - "$TARTARUS_HOME/julia-$JULIA_VERSION/bin/julia -O0 --color=yes --project -e 'using Pkg; Pkg.test()'"
    agents:
      queue: Oceananigans
      architecture: CPU
    retry:
      automatic:
        - exit_status: 1
          limit: 1
    depends_on: "init"

  - label: "🍓 cpu tripolar grid tests"
    env:
      JULIA_DEPOT_PATH: "$TARTARUS_HOME/.julia-$BUILDKITE_BUILD_NUMBER"
      TEST_GROUP: "tripolar_grid"
    commands:
      - "$TARTARUS_HOME/julia-$JULIA_VERSION/bin/julia -O0 --color=yes --project -e 'using Pkg; Pkg.test()'"
    agents:
      queue: Oceananigans
      architecture: CPU
    retry:
      automatic:
        - exit_status: 1
          limit: 1
    depends_on: "init"

#####
##### NonhydrostaticModel and time stepping (part 1)
#####

  - label: "🦀 gpu time stepping tests 1"
    env:
      JULIA_DEPOT_PATH: "$TARTARUS_HOME/.julia-$BUILDKITE_BUILD_NUMBER"
      TEST_GROUP: "time_stepping_1"
      GPU_TEST: "true"
    commands:
      - "$TARTARUS_HOME/julia-$JULIA_VERSION/bin/julia -O0 --color=yes --project -e 'using Pkg; Pkg.test()'"
    agents:
      queue: Oceananigans
      architecture: CPU
    retry:
      automatic:
        - exit_status: 1
          limit: 1
    depends_on: "init"

  - label: "🦞 cpu time stepping tests 1"
    env:
      JULIA_DEPOT_PATH: "$TARTARUS_HOME/.julia-$BUILDKITE_BUILD_NUMBER"
      TEST_GROUP: "time_stepping_1"
    commands:
      - "$TARTARUS_HOME/julia-$JULIA_VERSION/bin/julia -O0 --color=yes --project -e 'using Pkg; Pkg.test()'"
    agents:
      queue: Oceananigans
      architecture: CPU
    retry:
      automatic:
        - exit_status: 1
          limit: 1
    depends_on: "init"

#####
##### NonhydrostaticModel and time stepping (part 2)
#####

  - label: "🦈 gpu time stepping tests 2"
    env:
      JULIA_DEPOT_PATH: "$TARTARUS_HOME/.julia-$BUILDKITE_BUILD_NUMBER"
      TEST_GROUP: "time_stepping_2"
      GPU_TEST: "true"
    commands:
      - "$TARTARUS_HOME/julia-$JULIA_VERSION/bin/julia -O0 --color=yes --project -e 'using Pkg; Pkg.test()'"
    agents:
      queue: Oceananigans
      architecture: CPU
    retry:
      automatic:
        - exit_status: 1
          limit: 1
    depends_on: "init"

  - label: "🐬 cpu time stepping tests 2"
    env:
      JULIA_DEPOT_PATH: "$TARTARUS_HOME/.julia-$BUILDKITE_BUILD_NUMBER"
      TEST_GROUP: "time_stepping_2"
    commands:
      - "$TARTARUS_HOME/julia-$JULIA_VERSION/bin/julia -O0 --color=yes --project -e 'using Pkg; Pkg.test()'"
    agents:
      queue: Oceananigans
      architecture: CPU
    retry:
      automatic:
        - exit_status: 1
          limit: 1
    depends_on: "init"

#####
##### NonhydrostaticModel and time stepping (part 3)
#####

  - label: "🦟 gpu time stepping tests 3"
    env:
      JULIA_DEPOT_PATH: "$TARTARUS_HOME/.julia-$BUILDKITE_BUILD_NUMBER"
      TEST_GROUP: "time_stepping_3"
      GPU_TEST: "true"
    commands:
      - "$TARTARUS_HOME/julia-$JULIA_VERSION/bin/julia -O0 --color=yes --project -e 'using Pkg; Pkg.test()'"
    agents:
      queue: Oceananigans
      architecture: CPU
    retry:
      automatic:
        - exit_status: 1
          limit: 1
    depends_on: "init"

  - label: "🦗 cpu time stepping tests 3"
    env:
      JULIA_DEPOT_PATH: "$TARTARUS_HOME/.julia-$BUILDKITE_BUILD_NUMBER"
      TEST_GROUP: "time_stepping_3"
    commands:
      - "$TARTARUS_HOME/julia-$JULIA_VERSION/bin/julia -O0 --color=yes --project -e 'using Pkg; Pkg.test()'"
    agents:
      queue: Oceananigans
      architecture: CPU
    retry:
      automatic:
        - exit_status: 1
          limit: 1
    depends_on: "init"

#####
##### Turbulence Closures
#####


  - label: "🎣 gpu turbulence closures"
    env:
      JULIA_DEPOT_PATH: "$TARTARUS_HOME/.julia-$BUILDKITE_BUILD_NUMBER"
      TEST_GROUP: "turbulence_closures"
      GPU_TEST: "true"
    commands:
      - "$TARTARUS_HOME/julia-$JULIA_VERSION/bin/julia --color=yes --project -e 'using Pkg; Pkg.test()'"
    agents:
      queue: Oceananigans
      architecture: CPU
    retry:
      automatic:
        - exit_status: 1
          limit: 1
    depends_on: "init"

#  The CPU turbulence closures test used to be here, but was moved to Github Actions. See https://github.com/CliMA/Oceananigans.jl/pull/3926

#####
##### HydrostaticFreeSurfaceModel
#####

  - label: "🐙 gpu hydrostatic free surface model tests"
    env:
      JULIA_DEPOT_PATH: "$TARTARUS_HOME/.julia-$BUILDKITE_BUILD_NUMBER"
      TEST_GROUP: "hydrostatic_free_surface"
      GPU_TEST: "true"
    commands:
      - "$TARTARUS_HOME/julia-$JULIA_VERSION/bin/julia -O0 --color=yes --project -e 'using Pkg; Pkg.test()'"
    agents:
      queue: Oceananigans
      architecture: CPU
    retry:
      automatic:
        - exit_status: 1
          limit: 1
    depends_on: "init"

  - label: "🦑 cpu hydrostatic free surface model tests"
    env:
      JULIA_DEPOT_PATH: "$TARTARUS_HOME/.julia-$BUILDKITE_BUILD_NUMBER"
      TEST_GROUP: "hydrostatic_free_surface"
    commands:
      - "$TARTARUS_HOME/julia-$JULIA_VERSION/bin/julia -O0 --color=yes --project -e 'using Pkg; Pkg.test()'"
    agents:
      queue: Oceananigans
      architecture: CPU
    retry:
      automatic:
        - exit_status: 1
          limit: 1
    depends_on: "init"

#####
##### ShallowWaterModel
#####

  - label: "🦢 gpu shallow water model tests"
    env:
      JULIA_DEPOT_PATH: "$TARTARUS_HOME/.julia-$BUILDKITE_BUILD_NUMBER"
      TEST_GROUP: "shallow_water"
      GPU_TEST: "true"
    commands:
      - "$TARTARUS_HOME/julia-$JULIA_VERSION/bin/julia -O0 --color=yes --project -e 'using Pkg; Pkg.test()'"
    agents:
      queue: Oceananigans
      architecture: CPU
    retry:
      automatic:
        - exit_status: 1
          limit: 1
    depends_on: "init"

  - label: "🦆 cpu shallow water model tests"
    env:
      JULIA_DEPOT_PATH: "$TARTARUS_HOME/.julia-$BUILDKITE_BUILD_NUMBER"
      TEST_GROUP: "shallow_water"
    commands:
      - "$TARTARUS_HOME/julia-$JULIA_VERSION/bin/julia -O0 --color=yes --project -e 'using Pkg; Pkg.test()'"
    agents:
      queue: Oceananigans
      architecture: CPU
    retry:
      automatic:
        - exit_status: 1
          limit: 1
    depends_on: "init"

#####
##### Simulation
#####

  - label: "🐳 gpu simulation tests"
    env:
      JULIA_DEPOT_PATH: "$TARTARUS_HOME/.julia-$BUILDKITE_BUILD_NUMBER"
      TEST_GROUP: "simulation"
      GPU_TEST: "true"
    commands:
      - "$TARTARUS_HOME/julia-$JULIA_VERSION/bin/julia -O0 --color=yes --project -e 'using Pkg; Pkg.test()'"
    agents:
      queue: Oceananigans
      architecture: CPU
    retry:
      automatic:
        - exit_status: 1
          limit: 1
    depends_on: "init"

  - label: "🐋 cpu simulation tests"
    env:
      JULIA_DEPOT_PATH: "$TARTARUS_HOME/.julia-$BUILDKITE_BUILD_NUMBER"
      TEST_GROUP: "simulation"
    commands:
      - "$TARTARUS_HOME/julia-$JULIA_VERSION/bin/julia -O0 --color=yes --project -e 'using Pkg; Pkg.test()'"
    agents:
      queue: Oceananigans
      architecture: CPU
    retry:
      automatic:
        - exit_status: 1
          limit: 1
    depends_on: "init"

#####
##### Lagrangian particles tracking
#####

  - label: "🍂 gpu lagrangian particles tests"
    env:
      JULIA_DEPOT_PATH: "$TARTARUS_HOME/.julia-$BUILDKITE_BUILD_NUMBER"
      TEST_GROUP: "lagrangian"
      GPU_TEST: "true"
    commands:
      - "$TARTARUS_HOME/julia-$JULIA_VERSION/bin/julia -O0 --color=yes --project -e 'using Pkg; Pkg.test()'"
    agents:
      queue: Oceananigans
      architecture: CPU
    retry:
      automatic:
        - exit_status: 1
          limit: 1
    depends_on: "init"

  - label: "🍃 cpu lagrangian particles tests"
    env:
      JULIA_DEPOT_PATH: "$TARTARUS_HOME/.julia-$BUILDKITE_BUILD_NUMBER"
      TEST_GROUP: "lagrangian"
    commands:
      - "$TARTARUS_HOME/julia-$JULIA_VERSION/bin/julia -O0 --color=yes --project -e 'using Pkg; Pkg.test()'"
    agents:
      queue: Oceananigans
      architecture: CPU
    retry:
      automatic:
        - exit_status: 1
          limit: 1
    depends_on: "init"

#####
##### AbstractOperations
#####

  - label: "👻 gpu abstract operations tests"
    env:
      JULIA_DEPOT_PATH: "$TARTARUS_HOME/.julia-$BUILDKITE_BUILD_NUMBER"
      TEST_GROUP: "abstract_operations"
      GPU_TEST: "true"
    commands:
      - "$TARTARUS_HOME/julia-$JULIA_VERSION/bin/julia -O0 --color=yes --project -e 'using Pkg; Pkg.test()'"
    agents:
      queue: Oceananigans
      architecture: CPU
    retry:
      automatic:
        - exit_status: 1
          limit: 1
    depends_on: "init"

  - label: "🤖 cpu abstract operations tests"
    env:
      JULIA_DEPOT_PATH: "$TARTARUS_HOME/.julia-$BUILDKITE_BUILD_NUMBER"
      TEST_GROUP: "abstract_operations"
    commands:
      - "$TARTARUS_HOME/julia-$JULIA_VERSION/bin/julia -O0 --color=yes --project -e 'using Pkg; Pkg.test()'"
    agents:
      queue: Oceananigans
      architecture: CPU
    retry:
      automatic:
        - exit_status: 1
          limit: 1
    depends_on: "init"

#####
##### Multi-Region
#####

  - label: "🧅 gpu multi region tests"
    env:
      JULIA_DEPOT_PATH: "$TARTARUS_HOME/.julia-$BUILDKITE_BUILD_NUMBER"
      TEST_GROUP: "multi_region"
      GPU_TEST: "true"
    commands:
      - "$TARTARUS_HOME/julia-$JULIA_VERSION/bin/julia -O0 --color=yes --project -e 'using Pkg; Pkg.test()'"
    agents:
      queue: Oceananigans
      architecture: CPU
    retry:
      automatic:
        - exit_status: 1
          limit: 1
    depends_on: "init"

  - label: "🧄 cpu multi region tests"
    env:
      JULIA_DEPOT_PATH: "$TARTARUS_HOME/.julia-$BUILDKITE_BUILD_NUMBER"
      TEST_GROUP: "multi_region"
    commands:
      - "$TARTARUS_HOME/julia-$JULIA_VERSION/bin/julia -O0 --color=yes --project -e 'using Pkg; Pkg.test()'"
    agents:
      queue: Oceananigans
      architecture: CPU
    retry:
      automatic:
        - exit_status: 1
          limit: 1
    depends_on: "init"

#####
##### Regression
#####

  - label: "🐫 gpu nonhydrostatic regression tests"
    env:
      JULIA_DEPOT_PATH: "$TARTARUS_HOME/.julia-$BUILDKITE_BUILD_NUMBER"
      TEST_GROUP: "nonhydrostatic_regression"
      GPU_TEST: "true"
    commands:
      - "$TARTARUS_HOME/julia-$JULIA_VERSION/bin/julia -O0 --color=yes --project -e 'using Pkg; Pkg.test()'"
    agents:
      queue: Oceananigans
      architecture: CPU
    retry:
      automatic:
        - exit_status: 1
          limit: 1
    depends_on: "init"

  - label: "🐪 cpu nonhydrostatic regression tests"
    env:
      JULIA_DEPOT_PATH: "$TARTARUS_HOME/.julia-$BUILDKITE_BUILD_NUMBER"
      TEST_GROUP: "nonhydrostatic_regression"
    commands:
      - "$TARTARUS_HOME/julia-$JULIA_VERSION/bin/julia -O0 --color=yes --project -e 'using Pkg; Pkg.test()'"
    agents:
      queue: Oceananigans
      architecture: CPU
    retry:
      automatic:
        - exit_status: 1
          limit: 1
    depends_on: "init"

  - label: "🙈 gpu hydrostatic regression tests"
    env:
      JULIA_DEPOT_PATH: "$TARTARUS_HOME/.julia-$BUILDKITE_BUILD_NUMBER"
      TEST_GROUP: "hydrostatic_regression"
      GPU_TEST: "true"
    commands:
      - "$TARTARUS_HOME/julia-$JULIA_VERSION/bin/julia -O0 --color=yes --project -e 'using Pkg; Pkg.test()'"
    agents:
      queue: Oceananigans
      architecture: CPU
    retry:
      automatic:
        - exit_status: 1
          limit: 1
    depends_on: "init"

  - label: "🙉 cpu hydrostatic regression tests"
    env:
      JULIA_DEPOT_PATH: "$TARTARUS_HOME/.julia-$BUILDKITE_BUILD_NUMBER"
      TEST_GROUP: "hydrostatic_regression"
    commands:
      - "$TARTARUS_HOME/julia-$JULIA_VERSION/bin/julia -O0 --color=yes --project -e 'using Pkg; Pkg.test()'"
    agents:
      queue: Oceananigans
      architecture: CPU
    retry:
      automatic:
        - exit_status: 1
          limit: 1
    depends_on: "init"

#####
##### Scripts
#####

  - label: "🦧 gpu scripts"
    env:
      JULIA_DEPOT_PATH: "$TARTARUS_HOME/.julia-$BUILDKITE_BUILD_NUMBER"
      TEST_GROUP: "scripts"
      GPU_TEST: "true"
    commands:
      - "$TARTARUS_HOME/julia-$JULIA_VERSION/bin/julia -O0 --color=yes --project -e 'using Pkg; Pkg.test()'"
    agents:
      queue: Oceananigans
      architecture: CPU
    retry:
      automatic:
        - exit_status: 1
          limit: 1
    depends_on: "init"

  - label: "🦍 cpu scripts"
    env:
      JULIA_DEPOT_PATH: "$TARTARUS_HOME/.julia-$BUILDKITE_BUILD_NUMBER"
      TEST_GROUP: "scripts"
    commands:
      - "$TARTARUS_HOME/julia-$JULIA_VERSION/bin/julia -O0 --color=yes --project -e 'using Pkg; Pkg.test()'"
    agents:
      queue: Oceananigans
      architecture: CPU
    retry:
      automatic:
        - exit_status: 1
          limit: 1
    depends_on: "init"

#####
##### Vertical Coordinates tests
#####

  - label: "🥑 gpu vertical coordinate"
    env:
      JULIA_DEPOT_PATH: "$TARTARUS_HOME/.julia-$BUILDKITE_BUILD_NUMBER"
      TEST_GROUP: "vertical_coordinate"
      GPU_TEST: "true"
    commands:
      - "$TARTARUS_HOME/julia-$JULIA_VERSION/bin/julia -O0 --color=yes --project -e 'using Pkg; Pkg.test()'"
    agents:
      queue: Oceananigans
      architecture: CPU
    retry:
      automatic:
        - exit_status: 1
          limit: 1
    depends_on: "init"

  - label: "🥒 cpu vertical coordinate"
    env:
      JULIA_DEPOT_PATH: "$TARTARUS_HOME/.julia-$BUILDKITE_BUILD_NUMBER"
      TEST_GROUP: "vertical_coordinate"
      CUDA_VISIBLE_DEVICES: "-1"
    commands:
      - "$TARTARUS_HOME/julia-$JULIA_VERSION/bin/julia -O0 --color=yes --project -e 'using Pkg; Pkg.test()'"
    agents:
      queue: Oceananigans
      architecture: CPU
    retry:
      automatic:
        - exit_status: 1
          limit: 1
    depends_on: "init"

#####
##### Enzyme extension tests
#####

  - label: "👺 gpu Enzyme extension tests"
    env:
      JULIA_DEPOT_PATH: "$TARTARUS_HOME/.julia-$BUILDKITE_BUILD_NUMBER"
      TEST_GROUP: "enzyme"
      GPU_TEST: "true"
    commands:
      - "$TARTARUS_HOME/julia-$JULIA_VERSION/bin/julia -O0 --color=yes --project -e 'using Pkg; Pkg.test()'"
    agents:
      queue: Oceananigans
      architecture: CPU
    retry:
      automatic:
        - exit_status: 1
          limit: 1
    depends_on: "init"

  - label: "👹 cpu Enzyme extension tests"
    env:
      JULIA_DEPOT_PATH: "$TARTARUS_HOME/.julia-$BUILDKITE_BUILD_NUMBER"
      TEST_GROUP: "enzyme"
    commands:
      - "$TARTARUS_HOME/julia-$JULIA_VERSION/bin/julia -O0 --color=yes --project -e 'using Pkg; Pkg.test()'"
    agents:
      queue: Oceananigans
      architecture: CPU
    retry:
      automatic:
        - exit_status: 1
          limit: 1
    depends_on: "init"

#####
##### Reactant extension tests
#####

  - label: "👺 gpu PJRT Reactant extension tests 1"
    env:
      JULIA_DEPOT_PATH: "$TARTARUS_HOME/.julia-$BUILDKITE_BUILD_NUMBER"
      TEST_GROUP: "reactant_1"
      GPU_TEST: "true"
    commands: |
      touch LocalPreferences.toml

      echo "[Reactant]" >> LocalPreferences.toml
      echo "xla_runtime = \"PJRT\"" >> LocalPreferences.toml

      cat LocalPreferences.toml

=======
      wget -N -P $TARTARUS_HOME https://julialang-s3.julialang.org/bin/linux/x64/$JULIA_MINOR_VERSION/julia-$JULIA_VERSION-linux-x86_64.tar.gz
      tar xf $TARTARUS_HOME/julia-$JULIA_VERSION-linux-x86_64.tar.gz -C $TARTARUS_HOME
>>>>>>> 9902df13
      $TARTARUS_HOME/julia-$JULIA_VERSION/bin/julia -O0 --color=yes --project -e 'using Pkg; Pkg.test()'
    agents:
      queue: "Oceananigans"
    retry:
      automatic:
        - exit_status: 1
          limit: 1
          
  - wait

  - label: "{{ matrix.architecture }} - {{ matrix.group }} tests"
    key: "tests"
    agents:
      queue: "Oceananigans"
    command: |
      # Add matrix-specific environment variables
      if [[ "{{ matrix.architecture }}" == "CPU" ]]; then
        export CUDA_VISIBLE_DEVICES="-1"
        export TEST_ARCHITECTURE="CPU"
      else
        export CUDA_VISIBLE_DEVICES="3"
        export TEST_ARCHITECTURE="GPU"
      fi

      # Force IRFT runtime for Reactant (this can be moved to Project.toml on 1.11)
      touch LocalPreferences.toml
      echo "[Reactant]" >> LocalPreferences.toml
      echo "xla_runtime = \"IFRT\"" >> LocalPreferences.toml
      cat LocalPreferences.toml

      # Strip emoji for environment variable
      group="{{ matrix.group }}"
      export TEST_GROUP="\${group#* }"
      echo $TEST_GROUP

      # Run tests
      $TARTARUS_HOME/julia-$JULIA_VERSION/bin/julia -O0 --color=yes --project -e \
        'using Pkg; Pkg.test()'

    matrix:
      setup:
        architecture:
          - "CPU"
          - "GPU"
        group:
          - "🐇 unit"
          - "👻 abstract_operations"
          - "🕊 poisson_solvers_1"
          - "🦖 poisson_solvers_2"
          - "🌷 matrix_poisson_solvers"
          - "🦤 general_solvers"
          - "🎣 turbulence_closures"
          - "🦀 time_stepping_1"
          - "🦈 time_stepping_2"
          - "🦟 time_stepping_3"
          - "🐫 nonhydrostatic_regression"
          - "🐙 hydrostatic_free_surface"
          - "🫐 tripolar_grid"
          - "🥑 vertical_coordinate"
          - "🙈 hydrostatic_regression"
          - "🦢 shallow_water"
          - "🐳 simulation"
          - "🍂 lagrangian_particles"
          - "🧅 multi_region"
          - "🦧 scripts"
          - "👺 enzyme"
          - "👹 reactant_1"
          - "🎭 reactant_2"
    retry:
      automatic:
        - exit_status: 1
          limit: 1

  #####
  ##### Documentation
  #####

  - label: "🦉 documentation"
    env:
      JULIA_DEBUG: "Documenter"
      CUDA_VISIBLE_DEVICES: "1" # GPU for docs
    command: |
      $TARTARUS_HOME/julia-$JULIA_VERSION/bin/julia --color=yes --project=docs/ -e \
        'using Pkg; Pkg.develop(PackageSpec(path=pwd())); Pkg.instantiate()'
      $TARTARUS_HOME/julia-$JULIA_VERSION/bin/julia --color=yes --project=docs/ docs/make.jl
    agents:
      queue: "Oceananigans"
  - wait: ~
    continue_on_failure: true

  #####
  ##### Clean up
  #####

  - label: "🧹 clean up environment"
    command: "rm -rf $TARTARUS_HOME/.julia-$BUILDKITE_BUILD_NUMBER"
    agents:
      queue: "Oceananigans"<|MERGE_RESOLUTION|>--- conflicted
+++ resolved
@@ -12,9 +12,9 @@
 
 agents:
   queue: "Oceananigans"
-with: 
+with:
   coverage: false
-  
+
 steps:
   - label: "🏕️ initialize tartarus environment"
     key: "init"
@@ -24,747 +24,8 @@
       JULIA_BINDIR: "$TARTARUS_HOME/julia-$JULIA_VERSION/bin"
     command: |
       # Download julia binaries
-<<<<<<< HEAD
-      - "wget -N -P $TARTARUS_HOME https://julialang-s3.julialang.org/bin/linux/x64/$JULIA_MINOR_VERSION/julia-$JULIA_VERSION-linux-x86_64.tar.gz"
-      - "tar xf $TARTARUS_HOME/julia-$JULIA_VERSION-linux-x86_64.tar.gz -C $TARTARUS_HOME"
-      - "$TARTARUS_HOME/julia-$JULIA_VERSION/bin/julia -O0 --color=yes --project -e 'using Pkg; Pkg.test()'"
-    agents:
-      queue: Oceananigans
-      architecture: CPU
-    retry:
-      automatic:
-        - exit_status: 1
-          limit: 1
-
-#####
-##### Unit tests
-#####
-
-  - label: "🐿️ gpu unit tests"
-    env:
-      JULIA_DEPOT_PATH: "$TARTARUS_HOME/.julia-$BUILDKITE_BUILD_NUMBER"
-      TEST_GROUP: "unit"
-      GPU_TEST: "true"
-    commands:
-      - "$TARTARUS_HOME/julia-$JULIA_VERSION/bin/julia -O0 --color=yes --project -e 'using Pkg; Pkg.test()'"
-    agents:
-      queue: Oceananigans
-      architecture: CPU
-    retry:
-      automatic:
-        - exit_status: 1
-          limit: 1
-    depends_on: "init"
-
-  - label: "🐇 cpu unit tests"
-    env:
-      JULIA_DEPOT_PATH: "$TARTARUS_HOME/.julia-$BUILDKITE_BUILD_NUMBER"
-      TEST_GROUP: "unit"
-    commands:
-      - "$TARTARUS_HOME/julia-$JULIA_VERSION/bin/julia -O0 --color=yes --project -e 'using Pkg; Pkg.test()'"
-    agents:
-      queue: Oceananigans
-      architecture: CPU
-    retry:
-      automatic:
-        - exit_status: 1
-          limit: 1
-    depends_on: "init"
-
-#####
-##### Solver tests
-#####
-
-  - label: "🦅 gpu poisson solver tests 1"
-    env:
-      JULIA_DEPOT_PATH: "$TARTARUS_HOME/.julia-$BUILDKITE_BUILD_NUMBER"
-      TEST_GROUP: "poisson_solvers_1"
-      GPU_TEST: "true"
-    commands:
-      - "$TARTARUS_HOME/julia-$JULIA_VERSION/bin/julia -O0 --color=yes --project -e 'using Pkg; Pkg.test()'"
-    agents:
-      queue: Oceananigans
-      architecture: CPU
-    retry:
-      automatic:
-        - exit_status: 1
-          limit: 1
-    depends_on: "init"
-
-  - label: "🕊️ cpu poisson solver tests 1"
-    env:
-      JULIA_DEPOT_PATH: "$TARTARUS_HOME/.julia-$BUILDKITE_BUILD_NUMBER"
-      TEST_GROUP: "poisson_solvers_1"
-    commands:
-      - "$TARTARUS_HOME/julia-$JULIA_VERSION/bin/julia -O0 --color=yes --project -e 'using Pkg; Pkg.test()'"
-    agents:
-      queue: Oceananigans
-      architecture: CPU
-    retry:
-      automatic:
-        - exit_status: 1
-          limit: 1
-    depends_on: "init"
-
-  - label: "🦖 gpu poisson solver tests 2"
-    env:
-      JULIA_DEPOT_PATH: "$TARTARUS_HOME/.julia-$BUILDKITE_BUILD_NUMBER"
-      TEST_GROUP: "poisson_solvers_2"
-      GPU_TEST: "true"
-    commands:
-      - "$TARTARUS_HOME/julia-$JULIA_VERSION/bin/julia -O0 --color=yes --project -e 'using Pkg; Pkg.test()'"
-    agents:
-      queue: Oceananigans
-      architecture: CPU
-    retry:
-      automatic:
-        - exit_status: 1
-          limit: 1
-    depends_on: "init"
-
-  - label: "🦕 cpu poisson solver tests 2"
-    env:
-      JULIA_DEPOT_PATH: "$TARTARUS_HOME/.julia-$BUILDKITE_BUILD_NUMBER"
-      TEST_GROUP: "poisson_solvers_2"
-    commands:
-      - "$TARTARUS_HOME/julia-$JULIA_VERSION/bin/julia -O0 --color=yes --project -e 'using Pkg; Pkg.test()'"
-    agents:
-      queue: Oceananigans
-      architecture: CPU
-    retry:
-      automatic:
-        - exit_status: 1
-          limit: 1
-    depends_on: "init"
-
-  - label: "🌷 gpu matrix poisson solver tests"
-    env:
-      JULIA_DEPOT_PATH: "$TARTARUS_HOME/.julia-$BUILDKITE_BUILD_NUMBER"
-      TEST_GROUP: "matrix_poisson_solvers"
-      GPU_TEST: "true"
-    commands:
-      - "$TARTARUS_HOME/julia-$JULIA_VERSION/bin/julia -O0 --color=yes --project -e 'using Pkg; Pkg.test()'"
-    agents:
-      queue: Oceananigans
-      architecture: CPU
-    retry:
-      automatic:
-        - exit_status: 1
-          limit: 1
-    depends_on: "init"
-
-  - label: "🌹 cpu matrix poisson solver tests"
-    env:
-      JULIA_DEPOT_PATH: "$TARTARUS_HOME/.julia-$BUILDKITE_BUILD_NUMBER"
-      TEST_GROUP: "matrix_poisson_solvers"
-    commands:
-      - "$TARTARUS_HOME/julia-$JULIA_VERSION/bin/julia -O0 --color=yes --project -e 'using Pkg; Pkg.test()'"
-    agents:
-      queue: Oceananigans
-      architecture: CPU
-    retry:
-      automatic:
-        - exit_status: 1
-          limit: 1
-    depends_on: "init"
-
-  - label: "🦤 gpu general solver tests"
-    env:
-      JULIA_DEPOT_PATH: "$TARTARUS_HOME/.julia-$BUILDKITE_BUILD_NUMBER"
-      TEST_GROUP: "general_solvers"
-      GPU_TEST: "true"
-    commands:
-      - "$TARTARUS_HOME/julia-$JULIA_VERSION/bin/julia -O0 --color=yes --project -e 'using Pkg; Pkg.test()'"
-    agents:
-      queue: Oceananigans
-      architecture: CPU
-    retry:
-      automatic:
-        - exit_status: 1
-          limit: 1
-    depends_on: "init"
-
-  - label: "🦃 cpu general solver tests"
-    env:
-      JULIA_DEPOT_PATH: "$TARTARUS_HOME/.julia-$BUILDKITE_BUILD_NUMBER"
-      TEST_GROUP: "general_solvers"
-    commands:
-      - "$TARTARUS_HOME/julia-$JULIA_VERSION/bin/julia -O0 --color=yes --project -e 'using Pkg; Pkg.test()'"
-    agents:
-      queue: Oceananigans
-      architecture: CPU
-    retry:
-      automatic:
-        - exit_status: 1
-          limit: 1
-    depends_on: "init"
-
-#####
-##### Tripolar Grid tests
-#####
-
-  - label: "🫐 gpu tripolar grid tests"
-    env:
-      JULIA_DEPOT_PATH: "$TARTARUS_HOME/.julia-$BUILDKITE_BUILD_NUMBER"
-      TEST_GROUP: "tripolar_grid"
-      GPU_TEST: "true"
-    commands:
-      - "$TARTARUS_HOME/julia-$JULIA_VERSION/bin/julia -O0 --color=yes --project -e 'using Pkg; Pkg.test()'"
-    agents:
-      queue: Oceananigans
-      architecture: CPU
-    retry:
-      automatic:
-        - exit_status: 1
-          limit: 1
-    depends_on: "init"
-
-  - label: "🍓 cpu tripolar grid tests"
-    env:
-      JULIA_DEPOT_PATH: "$TARTARUS_HOME/.julia-$BUILDKITE_BUILD_NUMBER"
-      TEST_GROUP: "tripolar_grid"
-    commands:
-      - "$TARTARUS_HOME/julia-$JULIA_VERSION/bin/julia -O0 --color=yes --project -e 'using Pkg; Pkg.test()'"
-    agents:
-      queue: Oceananigans
-      architecture: CPU
-    retry:
-      automatic:
-        - exit_status: 1
-          limit: 1
-    depends_on: "init"
-
-#####
-##### NonhydrostaticModel and time stepping (part 1)
-#####
-
-  - label: "🦀 gpu time stepping tests 1"
-    env:
-      JULIA_DEPOT_PATH: "$TARTARUS_HOME/.julia-$BUILDKITE_BUILD_NUMBER"
-      TEST_GROUP: "time_stepping_1"
-      GPU_TEST: "true"
-    commands:
-      - "$TARTARUS_HOME/julia-$JULIA_VERSION/bin/julia -O0 --color=yes --project -e 'using Pkg; Pkg.test()'"
-    agents:
-      queue: Oceananigans
-      architecture: CPU
-    retry:
-      automatic:
-        - exit_status: 1
-          limit: 1
-    depends_on: "init"
-
-  - label: "🦞 cpu time stepping tests 1"
-    env:
-      JULIA_DEPOT_PATH: "$TARTARUS_HOME/.julia-$BUILDKITE_BUILD_NUMBER"
-      TEST_GROUP: "time_stepping_1"
-    commands:
-      - "$TARTARUS_HOME/julia-$JULIA_VERSION/bin/julia -O0 --color=yes --project -e 'using Pkg; Pkg.test()'"
-    agents:
-      queue: Oceananigans
-      architecture: CPU
-    retry:
-      automatic:
-        - exit_status: 1
-          limit: 1
-    depends_on: "init"
-
-#####
-##### NonhydrostaticModel and time stepping (part 2)
-#####
-
-  - label: "🦈 gpu time stepping tests 2"
-    env:
-      JULIA_DEPOT_PATH: "$TARTARUS_HOME/.julia-$BUILDKITE_BUILD_NUMBER"
-      TEST_GROUP: "time_stepping_2"
-      GPU_TEST: "true"
-    commands:
-      - "$TARTARUS_HOME/julia-$JULIA_VERSION/bin/julia -O0 --color=yes --project -e 'using Pkg; Pkg.test()'"
-    agents:
-      queue: Oceananigans
-      architecture: CPU
-    retry:
-      automatic:
-        - exit_status: 1
-          limit: 1
-    depends_on: "init"
-
-  - label: "🐬 cpu time stepping tests 2"
-    env:
-      JULIA_DEPOT_PATH: "$TARTARUS_HOME/.julia-$BUILDKITE_BUILD_NUMBER"
-      TEST_GROUP: "time_stepping_2"
-    commands:
-      - "$TARTARUS_HOME/julia-$JULIA_VERSION/bin/julia -O0 --color=yes --project -e 'using Pkg; Pkg.test()'"
-    agents:
-      queue: Oceananigans
-      architecture: CPU
-    retry:
-      automatic:
-        - exit_status: 1
-          limit: 1
-    depends_on: "init"
-
-#####
-##### NonhydrostaticModel and time stepping (part 3)
-#####
-
-  - label: "🦟 gpu time stepping tests 3"
-    env:
-      JULIA_DEPOT_PATH: "$TARTARUS_HOME/.julia-$BUILDKITE_BUILD_NUMBER"
-      TEST_GROUP: "time_stepping_3"
-      GPU_TEST: "true"
-    commands:
-      - "$TARTARUS_HOME/julia-$JULIA_VERSION/bin/julia -O0 --color=yes --project -e 'using Pkg; Pkg.test()'"
-    agents:
-      queue: Oceananigans
-      architecture: CPU
-    retry:
-      automatic:
-        - exit_status: 1
-          limit: 1
-    depends_on: "init"
-
-  - label: "🦗 cpu time stepping tests 3"
-    env:
-      JULIA_DEPOT_PATH: "$TARTARUS_HOME/.julia-$BUILDKITE_BUILD_NUMBER"
-      TEST_GROUP: "time_stepping_3"
-    commands:
-      - "$TARTARUS_HOME/julia-$JULIA_VERSION/bin/julia -O0 --color=yes --project -e 'using Pkg; Pkg.test()'"
-    agents:
-      queue: Oceananigans
-      architecture: CPU
-    retry:
-      automatic:
-        - exit_status: 1
-          limit: 1
-    depends_on: "init"
-
-#####
-##### Turbulence Closures
-#####
-
-
-  - label: "🎣 gpu turbulence closures"
-    env:
-      JULIA_DEPOT_PATH: "$TARTARUS_HOME/.julia-$BUILDKITE_BUILD_NUMBER"
-      TEST_GROUP: "turbulence_closures"
-      GPU_TEST: "true"
-    commands:
-      - "$TARTARUS_HOME/julia-$JULIA_VERSION/bin/julia --color=yes --project -e 'using Pkg; Pkg.test()'"
-    agents:
-      queue: Oceananigans
-      architecture: CPU
-    retry:
-      automatic:
-        - exit_status: 1
-          limit: 1
-    depends_on: "init"
-
-#  The CPU turbulence closures test used to be here, but was moved to Github Actions. See https://github.com/CliMA/Oceananigans.jl/pull/3926
-
-#####
-##### HydrostaticFreeSurfaceModel
-#####
-
-  - label: "🐙 gpu hydrostatic free surface model tests"
-    env:
-      JULIA_DEPOT_PATH: "$TARTARUS_HOME/.julia-$BUILDKITE_BUILD_NUMBER"
-      TEST_GROUP: "hydrostatic_free_surface"
-      GPU_TEST: "true"
-    commands:
-      - "$TARTARUS_HOME/julia-$JULIA_VERSION/bin/julia -O0 --color=yes --project -e 'using Pkg; Pkg.test()'"
-    agents:
-      queue: Oceananigans
-      architecture: CPU
-    retry:
-      automatic:
-        - exit_status: 1
-          limit: 1
-    depends_on: "init"
-
-  - label: "🦑 cpu hydrostatic free surface model tests"
-    env:
-      JULIA_DEPOT_PATH: "$TARTARUS_HOME/.julia-$BUILDKITE_BUILD_NUMBER"
-      TEST_GROUP: "hydrostatic_free_surface"
-    commands:
-      - "$TARTARUS_HOME/julia-$JULIA_VERSION/bin/julia -O0 --color=yes --project -e 'using Pkg; Pkg.test()'"
-    agents:
-      queue: Oceananigans
-      architecture: CPU
-    retry:
-      automatic:
-        - exit_status: 1
-          limit: 1
-    depends_on: "init"
-
-#####
-##### ShallowWaterModel
-#####
-
-  - label: "🦢 gpu shallow water model tests"
-    env:
-      JULIA_DEPOT_PATH: "$TARTARUS_HOME/.julia-$BUILDKITE_BUILD_NUMBER"
-      TEST_GROUP: "shallow_water"
-      GPU_TEST: "true"
-    commands:
-      - "$TARTARUS_HOME/julia-$JULIA_VERSION/bin/julia -O0 --color=yes --project -e 'using Pkg; Pkg.test()'"
-    agents:
-      queue: Oceananigans
-      architecture: CPU
-    retry:
-      automatic:
-        - exit_status: 1
-          limit: 1
-    depends_on: "init"
-
-  - label: "🦆 cpu shallow water model tests"
-    env:
-      JULIA_DEPOT_PATH: "$TARTARUS_HOME/.julia-$BUILDKITE_BUILD_NUMBER"
-      TEST_GROUP: "shallow_water"
-    commands:
-      - "$TARTARUS_HOME/julia-$JULIA_VERSION/bin/julia -O0 --color=yes --project -e 'using Pkg; Pkg.test()'"
-    agents:
-      queue: Oceananigans
-      architecture: CPU
-    retry:
-      automatic:
-        - exit_status: 1
-          limit: 1
-    depends_on: "init"
-
-#####
-##### Simulation
-#####
-
-  - label: "🐳 gpu simulation tests"
-    env:
-      JULIA_DEPOT_PATH: "$TARTARUS_HOME/.julia-$BUILDKITE_BUILD_NUMBER"
-      TEST_GROUP: "simulation"
-      GPU_TEST: "true"
-    commands:
-      - "$TARTARUS_HOME/julia-$JULIA_VERSION/bin/julia -O0 --color=yes --project -e 'using Pkg; Pkg.test()'"
-    agents:
-      queue: Oceananigans
-      architecture: CPU
-    retry:
-      automatic:
-        - exit_status: 1
-          limit: 1
-    depends_on: "init"
-
-  - label: "🐋 cpu simulation tests"
-    env:
-      JULIA_DEPOT_PATH: "$TARTARUS_HOME/.julia-$BUILDKITE_BUILD_NUMBER"
-      TEST_GROUP: "simulation"
-    commands:
-      - "$TARTARUS_HOME/julia-$JULIA_VERSION/bin/julia -O0 --color=yes --project -e 'using Pkg; Pkg.test()'"
-    agents:
-      queue: Oceananigans
-      architecture: CPU
-    retry:
-      automatic:
-        - exit_status: 1
-          limit: 1
-    depends_on: "init"
-
-#####
-##### Lagrangian particles tracking
-#####
-
-  - label: "🍂 gpu lagrangian particles tests"
-    env:
-      JULIA_DEPOT_PATH: "$TARTARUS_HOME/.julia-$BUILDKITE_BUILD_NUMBER"
-      TEST_GROUP: "lagrangian"
-      GPU_TEST: "true"
-    commands:
-      - "$TARTARUS_HOME/julia-$JULIA_VERSION/bin/julia -O0 --color=yes --project -e 'using Pkg; Pkg.test()'"
-    agents:
-      queue: Oceananigans
-      architecture: CPU
-    retry:
-      automatic:
-        - exit_status: 1
-          limit: 1
-    depends_on: "init"
-
-  - label: "🍃 cpu lagrangian particles tests"
-    env:
-      JULIA_DEPOT_PATH: "$TARTARUS_HOME/.julia-$BUILDKITE_BUILD_NUMBER"
-      TEST_GROUP: "lagrangian"
-    commands:
-      - "$TARTARUS_HOME/julia-$JULIA_VERSION/bin/julia -O0 --color=yes --project -e 'using Pkg; Pkg.test()'"
-    agents:
-      queue: Oceananigans
-      architecture: CPU
-    retry:
-      automatic:
-        - exit_status: 1
-          limit: 1
-    depends_on: "init"
-
-#####
-##### AbstractOperations
-#####
-
-  - label: "👻 gpu abstract operations tests"
-    env:
-      JULIA_DEPOT_PATH: "$TARTARUS_HOME/.julia-$BUILDKITE_BUILD_NUMBER"
-      TEST_GROUP: "abstract_operations"
-      GPU_TEST: "true"
-    commands:
-      - "$TARTARUS_HOME/julia-$JULIA_VERSION/bin/julia -O0 --color=yes --project -e 'using Pkg; Pkg.test()'"
-    agents:
-      queue: Oceananigans
-      architecture: CPU
-    retry:
-      automatic:
-        - exit_status: 1
-          limit: 1
-    depends_on: "init"
-
-  - label: "🤖 cpu abstract operations tests"
-    env:
-      JULIA_DEPOT_PATH: "$TARTARUS_HOME/.julia-$BUILDKITE_BUILD_NUMBER"
-      TEST_GROUP: "abstract_operations"
-    commands:
-      - "$TARTARUS_HOME/julia-$JULIA_VERSION/bin/julia -O0 --color=yes --project -e 'using Pkg; Pkg.test()'"
-    agents:
-      queue: Oceananigans
-      architecture: CPU
-    retry:
-      automatic:
-        - exit_status: 1
-          limit: 1
-    depends_on: "init"
-
-#####
-##### Multi-Region
-#####
-
-  - label: "🧅 gpu multi region tests"
-    env:
-      JULIA_DEPOT_PATH: "$TARTARUS_HOME/.julia-$BUILDKITE_BUILD_NUMBER"
-      TEST_GROUP: "multi_region"
-      GPU_TEST: "true"
-    commands:
-      - "$TARTARUS_HOME/julia-$JULIA_VERSION/bin/julia -O0 --color=yes --project -e 'using Pkg; Pkg.test()'"
-    agents:
-      queue: Oceananigans
-      architecture: CPU
-    retry:
-      automatic:
-        - exit_status: 1
-          limit: 1
-    depends_on: "init"
-
-  - label: "🧄 cpu multi region tests"
-    env:
-      JULIA_DEPOT_PATH: "$TARTARUS_HOME/.julia-$BUILDKITE_BUILD_NUMBER"
-      TEST_GROUP: "multi_region"
-    commands:
-      - "$TARTARUS_HOME/julia-$JULIA_VERSION/bin/julia -O0 --color=yes --project -e 'using Pkg; Pkg.test()'"
-    agents:
-      queue: Oceananigans
-      architecture: CPU
-    retry:
-      automatic:
-        - exit_status: 1
-          limit: 1
-    depends_on: "init"
-
-#####
-##### Regression
-#####
-
-  - label: "🐫 gpu nonhydrostatic regression tests"
-    env:
-      JULIA_DEPOT_PATH: "$TARTARUS_HOME/.julia-$BUILDKITE_BUILD_NUMBER"
-      TEST_GROUP: "nonhydrostatic_regression"
-      GPU_TEST: "true"
-    commands:
-      - "$TARTARUS_HOME/julia-$JULIA_VERSION/bin/julia -O0 --color=yes --project -e 'using Pkg; Pkg.test()'"
-    agents:
-      queue: Oceananigans
-      architecture: CPU
-    retry:
-      automatic:
-        - exit_status: 1
-          limit: 1
-    depends_on: "init"
-
-  - label: "🐪 cpu nonhydrostatic regression tests"
-    env:
-      JULIA_DEPOT_PATH: "$TARTARUS_HOME/.julia-$BUILDKITE_BUILD_NUMBER"
-      TEST_GROUP: "nonhydrostatic_regression"
-    commands:
-      - "$TARTARUS_HOME/julia-$JULIA_VERSION/bin/julia -O0 --color=yes --project -e 'using Pkg; Pkg.test()'"
-    agents:
-      queue: Oceananigans
-      architecture: CPU
-    retry:
-      automatic:
-        - exit_status: 1
-          limit: 1
-    depends_on: "init"
-
-  - label: "🙈 gpu hydrostatic regression tests"
-    env:
-      JULIA_DEPOT_PATH: "$TARTARUS_HOME/.julia-$BUILDKITE_BUILD_NUMBER"
-      TEST_GROUP: "hydrostatic_regression"
-      GPU_TEST: "true"
-    commands:
-      - "$TARTARUS_HOME/julia-$JULIA_VERSION/bin/julia -O0 --color=yes --project -e 'using Pkg; Pkg.test()'"
-    agents:
-      queue: Oceananigans
-      architecture: CPU
-    retry:
-      automatic:
-        - exit_status: 1
-          limit: 1
-    depends_on: "init"
-
-  - label: "🙉 cpu hydrostatic regression tests"
-    env:
-      JULIA_DEPOT_PATH: "$TARTARUS_HOME/.julia-$BUILDKITE_BUILD_NUMBER"
-      TEST_GROUP: "hydrostatic_regression"
-    commands:
-      - "$TARTARUS_HOME/julia-$JULIA_VERSION/bin/julia -O0 --color=yes --project -e 'using Pkg; Pkg.test()'"
-    agents:
-      queue: Oceananigans
-      architecture: CPU
-    retry:
-      automatic:
-        - exit_status: 1
-          limit: 1
-    depends_on: "init"
-
-#####
-##### Scripts
-#####
-
-  - label: "🦧 gpu scripts"
-    env:
-      JULIA_DEPOT_PATH: "$TARTARUS_HOME/.julia-$BUILDKITE_BUILD_NUMBER"
-      TEST_GROUP: "scripts"
-      GPU_TEST: "true"
-    commands:
-      - "$TARTARUS_HOME/julia-$JULIA_VERSION/bin/julia -O0 --color=yes --project -e 'using Pkg; Pkg.test()'"
-    agents:
-      queue: Oceananigans
-      architecture: CPU
-    retry:
-      automatic:
-        - exit_status: 1
-          limit: 1
-    depends_on: "init"
-
-  - label: "🦍 cpu scripts"
-    env:
-      JULIA_DEPOT_PATH: "$TARTARUS_HOME/.julia-$BUILDKITE_BUILD_NUMBER"
-      TEST_GROUP: "scripts"
-    commands:
-      - "$TARTARUS_HOME/julia-$JULIA_VERSION/bin/julia -O0 --color=yes --project -e 'using Pkg; Pkg.test()'"
-    agents:
-      queue: Oceananigans
-      architecture: CPU
-    retry:
-      automatic:
-        - exit_status: 1
-          limit: 1
-    depends_on: "init"
-
-#####
-##### Vertical Coordinates tests
-#####
-
-  - label: "🥑 gpu vertical coordinate"
-    env:
-      JULIA_DEPOT_PATH: "$TARTARUS_HOME/.julia-$BUILDKITE_BUILD_NUMBER"
-      TEST_GROUP: "vertical_coordinate"
-      GPU_TEST: "true"
-    commands:
-      - "$TARTARUS_HOME/julia-$JULIA_VERSION/bin/julia -O0 --color=yes --project -e 'using Pkg; Pkg.test()'"
-    agents:
-      queue: Oceananigans
-      architecture: CPU
-    retry:
-      automatic:
-        - exit_status: 1
-          limit: 1
-    depends_on: "init"
-
-  - label: "🥒 cpu vertical coordinate"
-    env:
-      JULIA_DEPOT_PATH: "$TARTARUS_HOME/.julia-$BUILDKITE_BUILD_NUMBER"
-      TEST_GROUP: "vertical_coordinate"
-      CUDA_VISIBLE_DEVICES: "-1"
-    commands:
-      - "$TARTARUS_HOME/julia-$JULIA_VERSION/bin/julia -O0 --color=yes --project -e 'using Pkg; Pkg.test()'"
-    agents:
-      queue: Oceananigans
-      architecture: CPU
-    retry:
-      automatic:
-        - exit_status: 1
-          limit: 1
-    depends_on: "init"
-
-#####
-##### Enzyme extension tests
-#####
-
-  - label: "👺 gpu Enzyme extension tests"
-    env:
-      JULIA_DEPOT_PATH: "$TARTARUS_HOME/.julia-$BUILDKITE_BUILD_NUMBER"
-      TEST_GROUP: "enzyme"
-      GPU_TEST: "true"
-    commands:
-      - "$TARTARUS_HOME/julia-$JULIA_VERSION/bin/julia -O0 --color=yes --project -e 'using Pkg; Pkg.test()'"
-    agents:
-      queue: Oceananigans
-      architecture: CPU
-    retry:
-      automatic:
-        - exit_status: 1
-          limit: 1
-    depends_on: "init"
-
-  - label: "👹 cpu Enzyme extension tests"
-    env:
-      JULIA_DEPOT_PATH: "$TARTARUS_HOME/.julia-$BUILDKITE_BUILD_NUMBER"
-      TEST_GROUP: "enzyme"
-    commands:
-      - "$TARTARUS_HOME/julia-$JULIA_VERSION/bin/julia -O0 --color=yes --project -e 'using Pkg; Pkg.test()'"
-    agents:
-      queue: Oceananigans
-      architecture: CPU
-    retry:
-      automatic:
-        - exit_status: 1
-          limit: 1
-    depends_on: "init"
-
-#####
-##### Reactant extension tests
-#####
-
-  - label: "👺 gpu PJRT Reactant extension tests 1"
-    env:
-      JULIA_DEPOT_PATH: "$TARTARUS_HOME/.julia-$BUILDKITE_BUILD_NUMBER"
-      TEST_GROUP: "reactant_1"
-      GPU_TEST: "true"
-    commands: |
-      touch LocalPreferences.toml
-
-      echo "[Reactant]" >> LocalPreferences.toml
-      echo "xla_runtime = \"PJRT\"" >> LocalPreferences.toml
-
-      cat LocalPreferences.toml
-
-=======
       wget -N -P $TARTARUS_HOME https://julialang-s3.julialang.org/bin/linux/x64/$JULIA_MINOR_VERSION/julia-$JULIA_VERSION-linux-x86_64.tar.gz
       tar xf $TARTARUS_HOME/julia-$JULIA_VERSION-linux-x86_64.tar.gz -C $TARTARUS_HOME
->>>>>>> 9902df13
       $TARTARUS_HOME/julia-$JULIA_VERSION/bin/julia -O0 --color=yes --project -e 'using Pkg; Pkg.test()'
     agents:
       queue: "Oceananigans"
@@ -772,7 +33,7 @@
       automatic:
         - exit_status: 1
           limit: 1
-          
+
   - wait
 
   - label: "{{ matrix.architecture }} - {{ matrix.group }} tests"
