--- conflicted
+++ resolved
@@ -1,14 +1,7 @@
 env:
-<<<<<<< HEAD
   JULIA_VERSION: "1.11.6"
-  JULIA_MINOR_VERSION: "1.11"
-  TARTARUS_HOME: "/storage5/buildkite-agent"
-  JULIA_DEPOT_PATH: "$TARTARUS_HOME/.julia-$BUILDKITE_BUILD_NUMBER"
-=======
-  JULIA_VERSION: "1.10.10"
   BUILDKITE_HOME: "/var/lib/buildkite-agent"
   JULIA_DEPOT_PATH: "$BUILDKITE_HOME/.julia-oceananigans"
->>>>>>> 4ea22798
   JULIA_PKG_SERVER_REGISTRY_PREFERENCE: eager
   JULIA_NUM_PRECOMPILE_TASKS: 24
   JULIA_NUM_THREADS: 8
