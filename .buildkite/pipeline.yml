--- conflicted
+++ resolved
@@ -168,19 +168,11 @@
     env:
       CUDA_VISIBLE_DEVICES: "-1"
       JULIA_DEBUG: "Documenter"
-<<<<<<< HEAD
     plugins:
       - JuliaCI/julia#v1:
           version: "1.8"
     command: |
-      julia --color=yes --project -e 'using Pkg; Pkg.instantiate()'
-      julia --color=yes --project=docs/ -e 'using Pkg; Pkg.instantiate()'
-      julia --color=yes --project=docs/ docs/make.jl
-=======
-      TMPDIR: "$TARTARUS_HOME/tmp"
-    commands:
-      - "$TARTARUS_HOME/julia-$JULIA_VERSION/bin/julia --color=yes --project=docs/ docs/make.jl"
->>>>>>> eb38eead
+      - "julia --color=yes --project=docs/ docs/make.jl"
     agents:
       queue: Oceananigans
       architecture: CPU
