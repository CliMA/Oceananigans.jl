--- conflicted
+++ resolved
@@ -498,10 +498,9 @@
 ##### Regression
 #####
 
-<<<<<<< HEAD
-=======
+
   # Removing the shallow water test regression for now. See ISSUE: https://github.com/CliMA/Oceananigans.jl/issues/2922
->>>>>>> c929676b
+
   # - label: "🦝 gpu shallow water regression tests"
   #   env:
   #     JULIA_DEPOT_PATH: "$SVERDRUP_HOME/.julia-$BUILDKITE_BUILD_NUMBER"
