--- conflicted
+++ resolved
@@ -1,13 +1,7 @@
 env:
-<<<<<<< HEAD
   JULIA_VERSION: "1.11.2"
   JULIA_MINOR_VERSION: "1.11"
-  SVERDRUP_HOME: "/data5/glwagner"
-=======
-  JULIA_VERSION: "1.10.6"
-  JULIA_MINOR_VERSION: "1.10"
   SVERDRUP_HOME: "/home/users/glwagner"
->>>>>>> c3d14a91
   TARTARUS_HOME: "/storage5/buildkite-agent"
   JULIA_PKG_SERVER_REGISTRY_PREFERENCE: eager
   JULIA_NUM_PRECOMPILE_TASKS: 8
