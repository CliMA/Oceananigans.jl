env:
  JULIA_VERSION: "1.9.3"
  JULIA_MINOR_VERSION: "1.9"
  SVERDRUP_HOME: "/data5/glwagner"
  TARTARUS_HOME: "/storage5/buildkite-agent"
  GKSwstype: "100" # See: https://github.com/jheinen/GR.jl/issues/278

steps:
  - label: "🎪 initialize gpu environment"
    key: "init_gpu"
    env:
      JULIA_DEPOT_PATH: "$SVERDRUP_HOME/.julia-$BUILDKITE_BUILD_NUMBER"
      TEST_GROUP: "init"
    commands:
      # Download julia binaries
      - "wget -N -P $SVERDRUP_HOME https://julialang-s3.julialang.org/bin/linux/x64/$JULIA_MINOR_VERSION/julia-$JULIA_VERSION-linux-x86_64.tar.gz"
      - "tar xf $SVERDRUP_HOME/julia-$JULIA_VERSION-linux-x86_64.tar.gz -C $SVERDRUP_HOME"

      # Instantiate and precompile
      - "$SVERDRUP_HOME/julia-$JULIA_VERSION/bin/julia -O0 --color=yes --project -e 'using Pkg; Pkg.instantiate(; verbose=true)'"
      - "$SVERDRUP_HOME/julia-$JULIA_VERSION/bin/julia -O0 --color=yes --project -e 'using Pkg; Pkg.build()'"
      - "$SVERDRUP_HOME/julia-$JULIA_VERSION/bin/julia -O0 --color=yes --project -e 'using Pkg; Pkg.precompile()'"
      - "$SVERDRUP_HOME/julia-$JULIA_VERSION/bin/julia -O0 --color=yes --project -e 'using Pkg; Pkg.status()'"

      # Force the initialization of the CUDA runtime as it is lazily loaded by default
      - "$SVERDRUP_HOME/julia-$JULIA_VERSION/bin/julia -O0 --color=yes --project -e 'using CUDA; try CUDA.versioninfo(); catch; end'"

      # Download artifacts by running an empty testgroup and thereby executing /test/runtests.jl
      - "$SVERDRUP_HOME/julia-$JULIA_VERSION/bin/julia -O0 --color=yes --project -e 'using Pkg; Pkg.test()'"
    agents:
      queue: Oceananigans
      architecture: GPU

  - label: "🏕️ initialize cpu environment"
    key: "init_cpu"
    env:
      JULIA_DEPOT_PATH: "$TARTARUS_HOME/.julia-$BUILDKITE_BUILD_NUMBER"
      TEST_GROUP: "init"
      CUDA_VISIBLE_DEVICES: "-1"
      JULIA_BINDIR: "$TARTARUS_HOME/julia-$JULIA_VERSION/bin"
      TMPDIR: "$TARTARUS_HOME/tmp"
    commands:
      # Download julia binaries
      - "wget -N -P $TARTARUS_HOME https://julialang-s3.julialang.org/bin/linux/x64/$JULIA_MINOR_VERSION/julia-$JULIA_VERSION-linux-x86_64.tar.gz"
      - "tar xf $TARTARUS_HOME/julia-$JULIA_VERSION-linux-x86_64.tar.gz -C $TARTARUS_HOME"

      # Instantiate, precompile, and download artifacts by running an empty testgroup and thereby executing /test/runtests.jl
      - "$TARTARUS_HOME/julia-$JULIA_VERSION/bin/julia -O0 --color=yes --project -e 'using Pkg; Pkg.instantiate(; verbose=true)'"
      - "$TARTARUS_HOME/julia-$JULIA_VERSION/bin/julia -O0 --color=yes --project -e 'using Pkg; Pkg.precompile()'"
      - "$TARTARUS_HOME/julia-$JULIA_VERSION/bin/julia -O0 --color=yes --project -e 'using Pkg; Pkg.status()'"
      - "$TARTARUS_HOME/julia-$JULIA_VERSION/bin/julia -O0 --color=yes --project -e 'using Pkg; Pkg.test()'"

      # Set up the mpiexecjl command
      - "$TARTARUS_HOME/julia-$JULIA_VERSION/bin/julia -O0 --color=yes --project -e 'using MPI; MPI.install_mpiexecjl()'"
    agents:
      queue: Oceananigans
      architecture: CPU

#####
##### Unit tests
#####

  - label: "🐿️ gpu unit tests"
    env:
      JULIA_DEPOT_PATH: "$SVERDRUP_HOME/.julia-$BUILDKITE_BUILD_NUMBER"
      TEST_GROUP: "unit"
    commands:
      - "$SVERDRUP_HOME/julia-$JULIA_VERSION/bin/julia -O0 --color=yes --project -e 'using Pkg; Pkg.test()'"
    agents:
      queue: Oceananigans
      architecture: GPU
    depends_on: "init_gpu"

  - label: "🐇 cpu unit tests"
    env:
      JULIA_DEPOT_PATH: "$TARTARUS_HOME/.julia-$BUILDKITE_BUILD_NUMBER"
      TEST_GROUP: "unit"
      CUDA_VISIBLE_DEVICES: "-1"
    commands:
      - "$TARTARUS_HOME/julia-$JULIA_VERSION/bin/julia -O0 --color=yes --project -e 'using Pkg; Pkg.test()'"
    agents:
      queue: Oceananigans
      architecture: CPU
    depends_on: "init_cpu"

#####
##### Solver tests
#####

  - label: "🦅 gpu poisson solver tests 1"
    env:
      JULIA_DEPOT_PATH: "$SVERDRUP_HOME/.julia-$BUILDKITE_BUILD_NUMBER"
      TEST_GROUP: "poisson_solvers_1"
    commands:
      - "$SVERDRUP_HOME/julia-$JULIA_VERSION/bin/julia -O0 --color=yes --project -e 'using Pkg; Pkg.test()'"
    agents:
      queue: Oceananigans
      architecture: GPU
    depends_on: "init_gpu"

  - label: "🕊️ cpu poisson solver tests 1"
    env:
      JULIA_DEPOT_PATH: "$TARTARUS_HOME/.julia-$BUILDKITE_BUILD_NUMBER"
      TEST_GROUP: "poisson_solvers_1"
      CUDA_VISIBLE_DEVICES: "-1"
    commands:
      - "$TARTARUS_HOME/julia-$JULIA_VERSION/bin/julia -O0 --color=yes --project -e 'using Pkg; Pkg.test()'"
    agents:
      queue: Oceananigans
      architecture: CPU
    depends_on: "init_cpu"

  - label: "🦖 gpu poisson solver tests 2"
    env:
      JULIA_DEPOT_PATH: "$SVERDRUP_HOME/.julia-$BUILDKITE_BUILD_NUMBER"
      TEST_GROUP: "poisson_solvers_2"
    commands:
      - "$SVERDRUP_HOME/julia-$JULIA_VERSION/bin/julia -O0 --color=yes --project -e 'using Pkg; Pkg.test()'"
    agents:
      queue: Oceananigans
      architecture: GPU
    depends_on: "init_gpu"

  - label: "🦕 cpu poisson solver tests 2"
    env:
      JULIA_DEPOT_PATH: "$TARTARUS_HOME/.julia-$BUILDKITE_BUILD_NUMBER"
      TEST_GROUP: "poisson_solvers_2"
      CUDA_VISIBLE_DEVICES: "-1"
    commands:
      - "$TARTARUS_HOME/julia-$JULIA_VERSION/bin/julia -O0 --color=yes --project -e 'using Pkg; Pkg.test()'"
    agents:
      queue: Oceananigans
      architecture: CPU
    depends_on: "init_cpu"

  - label: "🌷 gpu matrix poisson solver tests"
    env:
      JULIA_DEPOT_PATH: "$SVERDRUP_HOME/.julia-$BUILDKITE_BUILD_NUMBER"
      TEST_GROUP: "matrix_poisson_solvers"
    commands:
      - "$SVERDRUP_HOME/julia-$JULIA_VERSION/bin/julia -O0 --color=yes --project -e 'using Pkg; Pkg.test()'"
    agents:
      queue: Oceananigans
      architecture: GPU
    depends_on: "init_gpu"

  - label: "🌹 cpu matrix poisson solver tests"
    env:
      JULIA_DEPOT_PATH: "$TARTARUS_HOME/.julia-$BUILDKITE_BUILD_NUMBER"
      TEST_GROUP: "matrix_poisson_solvers"
      CUDA_VISIBLE_DEVICES: "-1"
    commands:
      - "$TARTARUS_HOME/julia-$JULIA_VERSION/bin/julia -O0 --color=yes --project -e 'using Pkg; Pkg.test()'"
    agents:
      queue: Oceananigans
      architecture: CPU
    depends_on: "init_cpu"

  - label: "🦤 gpu general solver tests"
    env:
      JULIA_DEPOT_PATH: "$SVERDRUP_HOME/.julia-$BUILDKITE_BUILD_NUMBER"
      TEST_GROUP: "general_solvers"
    commands:
      - "$SVERDRUP_HOME/julia-$JULIA_VERSION/bin/julia -O0 --color=yes --project -e 'using Pkg; Pkg.test()'"
    agents:
      queue: Oceananigans
      architecture: GPU
    depends_on: "init_gpu"

  - label: "🦃 cpu general solver tests"
    env:
      JULIA_DEPOT_PATH: "$TARTARUS_HOME/.julia-$BUILDKITE_BUILD_NUMBER"
      TEST_GROUP: "general_solvers"
      CUDA_VISIBLE_DEVICES: "-1"
    commands:
      - "$TARTARUS_HOME/julia-$JULIA_VERSION/bin/julia -O0 --color=yes --project -e 'using Pkg; Pkg.test()'"
    agents:
      queue: Oceananigans
      architecture: CPU
    depends_on: "init_cpu"

#####
##### NonhydrostaticModel and time stepping (part 1)
#####

  - label: "🦀 gpu time stepping tests 1"
    env:
      JULIA_DEPOT_PATH: "$SVERDRUP_HOME/.julia-$BUILDKITE_BUILD_NUMBER"
      TEST_GROUP: "time_stepping_1"
    commands:
      - "$SVERDRUP_HOME/julia-$JULIA_VERSION/bin/julia -O0 --color=yes --project -e 'using Pkg; Pkg.test()'"
    agents:
      queue: Oceananigans
      architecture: GPU
    depends_on: "init_gpu"

  - label: "🦞 cpu time stepping tests 1"
    env:
      JULIA_DEPOT_PATH: "$TARTARUS_HOME/.julia-$BUILDKITE_BUILD_NUMBER"
      TEST_GROUP: "time_stepping_1"
      CUDA_VISIBLE_DEVICES: "-1"
    commands:
      - "$TARTARUS_HOME/julia-$JULIA_VERSION/bin/julia -O0 --color=yes --project -e 'using Pkg; Pkg.test()'"
    agents:
      queue: Oceananigans
      architecture: CPU
    depends_on: "init_cpu"

#####
##### NonhydrostaticModel and time stepping (part 2)
#####

  - label: "🦈 gpu time stepping tests 2"
    env:
      JULIA_DEPOT_PATH: "$SVERDRUP_HOME/.julia-$BUILDKITE_BUILD_NUMBER"
      TEST_GROUP: "time_stepping_2"
    commands:
      - "$SVERDRUP_HOME/julia-$JULIA_VERSION/bin/julia -O0 --color=yes --project -e 'using Pkg; Pkg.test()'"
    agents:
      queue: Oceananigans
      architecture: GPU
    depends_on: "init_gpu"

  - label: "🐬 cpu time stepping tests 2"
    env:
      JULIA_DEPOT_PATH: "$TARTARUS_HOME/.julia-$BUILDKITE_BUILD_NUMBER"
      TEST_GROUP: "time_stepping_2"
      CUDA_VISIBLE_DEVICES: "-1"
    commands:
      - "$TARTARUS_HOME/julia-$JULIA_VERSION/bin/julia -O0 --color=yes --project -e 'using Pkg; Pkg.test()'"
    agents:
      queue: Oceananigans
      architecture: CPU
    depends_on: "init_cpu"

#####
##### NonhydrostaticModel and time stepping (part 3)
#####

  - label: "🦟 gpu time stepping tests 3"
    env:
      JULIA_DEPOT_PATH: "$SVERDRUP_HOME/.julia-$BUILDKITE_BUILD_NUMBER"
      TEST_GROUP: "time_stepping_3"
    commands:
      - "$SVERDRUP_HOME/julia-$JULIA_VERSION/bin/julia -O0 --color=yes --project -e 'using Pkg; Pkg.test()'"
    agents:
      queue: Oceananigans
      architecture: GPU
    depends_on: "init_gpu"

  - label: "🦗 cpu time stepping tests 3"
    env:
      JULIA_DEPOT_PATH: "$TARTARUS_HOME/.julia-$BUILDKITE_BUILD_NUMBER"
      TEST_GROUP: "time_stepping_3"
      CUDA_VISIBLE_DEVICES: "-1"
    commands:
      - "$TARTARUS_HOME/julia-$JULIA_VERSION/bin/julia -O0 --color=yes --project -e 'using Pkg; Pkg.test()'"
    agents:
      queue: Oceananigans
      architecture: CPU
    depends_on: "init_cpu"

#####
##### Turbulence Closures
#####

  - label: "🎣 gpu turbulence closures"
    env:
      JULIA_DEPOT_PATH: "$SVERDRUP_HOME/.julia-$BUILDKITE_BUILD_NUMBER"
      TEST_GROUP: "turbulence_closures"
    commands:
      - "$SVERDRUP_HOME/julia-$JULIA_VERSION/bin/julia -O0 --color=yes --project -e 'using Pkg; Pkg.test()'"
    agents:
      queue: Oceananigans
      architecture: GPU
    depends_on: "init_gpu"

  - label: "🎏 cpu turbulence closures"
    env:
      JULIA_DEPOT_PATH: "$TARTARUS_HOME/.julia-$BUILDKITE_BUILD_NUMBER"
      TEST_GROUP: "turbulence_closures"
      CUDA_VISIBLE_DEVICES: "-1"
    commands:
      - "$TARTARUS_HOME/julia-$JULIA_VERSION/bin/julia -O0 --color=yes --project -e 'using Pkg; Pkg.test()'"
    agents:
      queue: Oceananigans
      architecture: CPU
    depends_on: "init_cpu"

#####
##### HydrostaticFreeSurfaceModel
#####

  - label: "🐙 gpu hydrostatic free surface model tests"
    env:
      JULIA_DEPOT_PATH: "$SVERDRUP_HOME/.julia-$BUILDKITE_BUILD_NUMBER"
      TEST_GROUP: "hydrostatic_free_surface"
    commands:
      - "$SVERDRUP_HOME/julia-$JULIA_VERSION/bin/julia -O0 --color=yes --project -e 'using Pkg; Pkg.test()'"
    agents:
      queue: Oceananigans
      architecture: GPU
    depends_on: "init_gpu"

  - label: "🦑 cpu hydrostatic free surface model tests"
    env:
      JULIA_DEPOT_PATH: "$TARTARUS_HOME/.julia-$BUILDKITE_BUILD_NUMBER"
      TEST_GROUP: "hydrostatic_free_surface"
      CUDA_VISIBLE_DEVICES: "-1"
    commands:
      - "$TARTARUS_HOME/julia-$JULIA_VERSION/bin/julia -O0 --color=yes --project -e 'using Pkg; Pkg.test()'"
    agents:
      queue: Oceananigans
      architecture: CPU
    depends_on: "init_cpu"

#####
##### ShallowWaterModel
#####

  - label: "🦢 gpu shallow water model tests"
    env:
      JULIA_DEPOT_PATH: "$SVERDRUP_HOME/.julia-$BUILDKITE_BUILD_NUMBER"
      TEST_GROUP: "shallow_water"
    commands:
      - "$SVERDRUP_HOME/julia-$JULIA_VERSION/bin/julia -O0 --color=yes --project -e 'using Pkg; Pkg.test()'"
    agents:
      queue: Oceananigans
      architecture: GPU
    depends_on: "init_gpu"

  - label: "🦆 cpu shallow water model tests"
    env:
      JULIA_DEPOT_PATH: "$TARTARUS_HOME/.julia-$BUILDKITE_BUILD_NUMBER"
      TEST_GROUP: "shallow_water"
      CUDA_VISIBLE_DEVICES: "-1"
    commands:
      - "$TARTARUS_HOME/julia-$JULIA_VERSION/bin/julia -O0 --color=yes --project -e 'using Pkg; Pkg.test()'"
    agents:
      queue: Oceananigans
      architecture: CPU
    depends_on: "init_cpu"

#####
##### Simulation
#####

  - label: "🐳 gpu simulation tests"
    env:
      JULIA_DEPOT_PATH: "$SVERDRUP_HOME/.julia-$BUILDKITE_BUILD_NUMBER"
      TEST_GROUP: "simulation"
    commands:
      - "$SVERDRUP_HOME/julia-$JULIA_VERSION/bin/julia -O0 --color=yes --project -e 'using Pkg; Pkg.test()'"
    agents:
      queue: Oceananigans
      architecture: GPU
    depends_on: "init_gpu"

  - label: "🐋 cpu simulation tests"
    env:
      JULIA_DEPOT_PATH: "$TARTARUS_HOME/.julia-$BUILDKITE_BUILD_NUMBER"
      TEST_GROUP: "simulation"
      CUDA_VISIBLE_DEVICES: "-1"
    commands:
      - "$TARTARUS_HOME/julia-$JULIA_VERSION/bin/julia -O0 --color=yes --project -e 'using Pkg; Pkg.test()'"
    agents:
      queue: Oceananigans
      architecture: CPU
    depends_on: "init_cpu"

#####
##### Lagrangian particles tracking
#####

  - label: "🍂 gpu lagrangian particles tests"
    env:
      JULIA_DEPOT_PATH: "$SVERDRUP_HOME/.julia-$BUILDKITE_BUILD_NUMBER"
      TEST_GROUP: "lagrangian"
    commands:
      - "$SVERDRUP_HOME/julia-$JULIA_VERSION/bin/julia -O0 --color=yes --project -e 'using Pkg; Pkg.test()'"
    agents:
      queue: Oceananigans
      architecture: GPU
    depends_on: "init_gpu"

  - label: "🍃 cpu lagrangian particles tests"
    env:
      JULIA_DEPOT_PATH: "$TARTARUS_HOME/.julia-$BUILDKITE_BUILD_NUMBER"
      TEST_GROUP: "lagrangian"
      CUDA_VISIBLE_DEVICES: "-1"
    commands:
      - "$TARTARUS_HOME/julia-$JULIA_VERSION/bin/julia -O0 --color=yes --project -e 'using Pkg; Pkg.test()'"
    agents:
      queue: Oceananigans
      architecture: CPU
    depends_on: "init_cpu"

#####
##### AbstractOperations
#####

  - label: "👻 gpu abstract operations tests"
    env:
      JULIA_DEPOT_PATH: "$SVERDRUP_HOME/.julia-$BUILDKITE_BUILD_NUMBER"
      TEST_GROUP: "abstract_operations"
    commands:
      - "$SVERDRUP_HOME/julia-$JULIA_VERSION/bin/julia -O0 --color=yes --project -e 'using Pkg; Pkg.test()'"
    agents:
      queue: Oceananigans
      architecture: GPU
    depends_on: "init_gpu"

  - label: "🤖 cpu abstract operations tests"
    env:
      JULIA_DEPOT_PATH: "$TARTARUS_HOME/.julia-$BUILDKITE_BUILD_NUMBER"
      TEST_GROUP: "abstract_operations"
      CUDA_VISIBLE_DEVICES: "-1"
    commands:
      - "$TARTARUS_HOME/julia-$JULIA_VERSION/bin/julia -O0 --color=yes --project -e 'using Pkg; Pkg.test()'"
    agents:
      queue: Oceananigans
      architecture: CPU
    depends_on: "init_cpu"

#####
##### Cubed sphere
#####

  - label: "🐡 gpu cubed sphere tests"
    env:
      JULIA_DEPOT_PATH: "$SVERDRUP_HOME/.julia-$BUILDKITE_BUILD_NUMBER"
      TEST_GROUP: "cubed_sphere"
    commands:
      - "$SVERDRUP_HOME/julia-$JULIA_VERSION/bin/julia -O0 --color=yes --project -e 'using Pkg; Pkg.test()'"
    agents:
      queue: Oceananigans
      architecture: GPU
    depends_on: "init_gpu"

  - label: "🦔 cpu cubed sphere tests"
    env:
      JULIA_DEPOT_PATH: "$TARTARUS_HOME/.julia-$BUILDKITE_BUILD_NUMBER"
      TEST_GROUP: "cubed_sphere"
      CUDA_VISIBLE_DEVICES: "-1"
    commands:
      - "$TARTARUS_HOME/julia-$JULIA_VERSION/bin/julia -O0 --color=yes --project -e 'using Pkg; Pkg.test()'"
    agents:
      queue: Oceananigans
      architecture: CPU
    depends_on: "init_cpu"

#####
##### Multi-Region
#####

  - label: "🧅 gpu multi region tests"
    env:
      JULIA_DEPOT_PATH: "$SVERDRUP_HOME/.julia-$BUILDKITE_BUILD_NUMBER"
      TEST_GROUP: "multi_region"
    commands:
      - "$SVERDRUP_HOME/julia-$JULIA_VERSION/bin/julia -O0 --color=yes --project -e 'using Pkg; Pkg.test()'"
    agents:
      queue: Oceananigans
      architecture: GPU
    depends_on: "init_gpu"

  - label: "🧄 cpu multi region tests"
    env:
      JULIA_DEPOT_PATH: "$TARTARUS_HOME/.julia-$BUILDKITE_BUILD_NUMBER"
      TEST_GROUP: "multi_region"
      CUDA_VISIBLE_DEVICES: "-1"
    commands:
      - "$TARTARUS_HOME/julia-$JULIA_VERSION/bin/julia -O0 --color=yes --project -e 'using Pkg; Pkg.test()'"
    agents:
      queue: Oceananigans
      architecture: CPU
    depends_on: "init_cpu"

#####
<<<<<<< HEAD
##### Distributed/MPI
#####

  - label: "🐉 cpu distributed unit tests"
    env:
      JULIA_DEPOT_PATH: "$TARTARUS_HOME/.julia-$BUILDKITE_BUILD_NUMBER"
      TEST_GROUP: "distributed"
      CUDA_VISIBLE_DEVICES: "-1"
      PATH: "$PATH:$TARTARUS_HOME/julia-$JULIA_VERSION/bin" # Need julia binary in $PATH for mpiexecjl to work.
      JULIA_BINDIR: "$TARTARUS_HOME/julia-$JULIA_VERSION/bin"
    commands:
      - "$TARTARUS_HOME/.julia-$BUILDKITE_BUILD_NUMBER/bin/mpiexecjl -np 4 $TARTARUS_HOME/julia-$JULIA_VERSION/bin/julia -O0 --color=yes --project -e 'using Pkg; Pkg.test()'"
    agents:
      queue: Oceananigans
      architecture: CPU
    depends_on: "init_cpu"

  - label: "🦾 cpu distributed solvers tests"
    env:
      JULIA_DEPOT_PATH: "$TARTARUS_HOME/.julia-$BUILDKITE_BUILD_NUMBER"
      TEST_GROUP: "distributed_solvers"
      CUDA_VISIBLE_DEVICES: "-1"
      PATH: "$PATH:$TARTARUS_HOME/julia-$JULIA_VERSION/bin" # Need julia binary in $PATH for mpiexecjl to work.
      JULIA_BINDIR: "$TARTARUS_HOME/julia-$JULIA_VERSION/bin"
    commands:
      - "$TARTARUS_HOME/.julia-$BUILDKITE_BUILD_NUMBER/bin/mpiexecjl -np 4 $TARTARUS_HOME/julia-$JULIA_VERSION/bin/julia -O0 --color=yes --project -e 'using Pkg; Pkg.test()'"
    agents:
      queue: Oceananigans
      architecture: CPU
    depends_on: "init_cpu"

  - label: "🤺 cpu distributed hydrostatic model tests"
    env:
      JULIA_DEPOT_PATH: "$TARTARUS_HOME/.julia-$BUILDKITE_BUILD_NUMBER"
      TEST_GROUP: "distributed_hydrostatic_model"
      CUDA_VISIBLE_DEVICES: "-1"
      PATH: "$PATH:$TARTARUS_HOME/julia-$JULIA_VERSION/bin" # Need julia binary in $PATH for mpiexecjl to work.
      JULIA_BINDIR: "$TARTARUS_HOME/julia-$JULIA_VERSION/bin"
    commands:
      - "$TARTARUS_HOME/.julia-$BUILDKITE_BUILD_NUMBER/bin/mpiexecjl -np 4 $TARTARUS_HOME/julia-$JULIA_VERSION/bin/julia -O0 --color=yes --project -e 'using Pkg; Pkg.test()'"
    agents:
      queue: Oceananigans
      architecture: CPU
    depends_on: "init_cpu"
    
  # We get a SegFault. We probably need more devices to run this test
  # - label: "🐲 gpu distributed unit tests"
  # env:
  #   JULIA_DEPOT_PATH: "$SVERDRUP_HOME/.julia-$BUILDKITE_BUILD_NUMBER"
  #   TEST_GROUP: "distributed"
  #   CUDA_VISIBLE_DEVICES: "0"
  #   PATH: "$PATH:$SVERDRUP_HOME/julia-$JULIA_VERSION/bin" # Need julia binary in $PATH for mpiexecjl to work.
  #   JULIA_BINDIR: "$SVERDRUP_HOME/julia-$JULIA_VERSION/bin"
  # commands:
  #   - "$SVERDRUP_HOME/.julia-$BUILDKITE_BUILD_NUMBER/bin/mpiexecjl -np 4 $SVERDRUP_HOME/julia-$JULIA_VERSION/bin/julia -O0 --color=yes --project -e 'using Pkg; Pkg.test()'"
  # agents:
  #   queue: Oceananigans
  #   architecture: GPU
  # depends_on: "init_gpu"

#####
=======
>>>>>>> 45e199f1
##### Regression
#####

  - label: "🐫 gpu nonhydrostatic regression tests"
    env:
      JULIA_DEPOT_PATH: "$SVERDRUP_HOME/.julia-$BUILDKITE_BUILD_NUMBER"
      TEST_GROUP: "nonhydrostatic_regression"
    commands:
      - "$SVERDRUP_HOME/julia-$JULIA_VERSION/bin/julia -O0 --color=yes --project -e 'using Pkg; Pkg.test()'"
    agents:
      queue: Oceananigans
      architecture: GPU
    depends_on: "init_gpu"

  - label: "🐪 cpu nonhydrostatic regression tests"
    env:
      JULIA_DEPOT_PATH: "$TARTARUS_HOME/.julia-$BUILDKITE_BUILD_NUMBER"
      TEST_GROUP: "nonhydrostatic_regression"
      CUDA_VISIBLE_DEVICES: "-1"
    commands:
      - "$TARTARUS_HOME/julia-$JULIA_VERSION/bin/julia -O0 --color=yes --project -e 'using Pkg; Pkg.test()'"
    agents:
      queue: Oceananigans
      architecture: CPU
    depends_on: "init_cpu"

  - label: "🙈 gpu hydrostatic regression tests"
    env:
      JULIA_DEPOT_PATH: "$SVERDRUP_HOME/.julia-$BUILDKITE_BUILD_NUMBER"
      TEST_GROUP: "hydrostatic_regression"
    commands:
      - "$SVERDRUP_HOME/julia-$JULIA_VERSION/bin/julia -O0 --color=yes --project -e 'using Pkg; Pkg.test()'"
    agents:
      queue: Oceananigans
      architecture: GPU
    depends_on: "init_gpu"

  - label: "🙉 cpu hydrostatic regression tests"
    env:
      JULIA_DEPOT_PATH: "$TARTARUS_HOME/.julia-$BUILDKITE_BUILD_NUMBER"
      TEST_GROUP: "hydrostatic_regression"
      CUDA_VISIBLE_DEVICES: "-1"
    commands:
      - "$TARTARUS_HOME/julia-$JULIA_VERSION/bin/julia -O0 --color=yes --project -e 'using Pkg; Pkg.test()'"
    agents:
      queue: Oceananigans
      architecture: CPU
    depends_on: "init_cpu"

#####
##### Scripts
#####

  - label: "🦧 gpu scripts"
    env:
      JULIA_DEPOT_PATH: "$SVERDRUP_HOME/.julia-$BUILDKITE_BUILD_NUMBER"
      TEST_GROUP: "scripts"
    commands:
      - "$SVERDRUP_HOME/julia-$JULIA_VERSION/bin/julia -O0 --color=yes --project -e 'using Pkg; Pkg.test()'"
    agents:
      queue: Oceananigans
      architecture: GPU
    depends_on: "init_gpu"

  - label: "🦍 cpu scripts"
    env:
      JULIA_DEPOT_PATH: "$TARTARUS_HOME/.julia-$BUILDKITE_BUILD_NUMBER"
      TEST_GROUP: "scripts"
      CUDA_VISIBLE_DEVICES: "-1"
    commands:
      - "$TARTARUS_HOME/julia-$JULIA_VERSION/bin/julia -O0 --color=yes --project -e 'using Pkg; Pkg.test()'"
    agents:
      queue: Oceananigans
      architecture: CPU
    depends_on: "init_cpu"

#####
##### Documentation
#####

  - label: "🦉 documentation"
    env:
      JULIA_DEPOT_PATH: "$TARTARUS_HOME/.julia-$BUILDKITE_BUILD_NUMBER"
      CUDA_VISIBLE_DEVICES: "-1"
      JULIA_DEBUG: "Documenter"
      TMPDIR: "$TARTARUS_HOME/tmp"
    commands:
      - "$TARTARUS_HOME/julia-$JULIA_VERSION/bin/julia --color=yes --project=docs/ docs/make.jl"
    agents:
      queue: Oceananigans
      architecture: CPU
    depends_on: "init_cpu"

  - wait: ~
    continue_on_failure: true

#####
##### Clean up
#####

  - label: "🧽 clean up gpu environment"
    command: "rm -rf $SVERDRUP_HOME/.julia-$BUILDKITE_BUILD_NUMBER"
    agents:
      queue: Oceananigans
      architecture: GPU

  - label: "🧹 clean up cpu environment"
    command: "rm -rf $TARTARUS_HOME/.julia-$BUILDKITE_BUILD_NUMBER"
    agents:
      queue: Oceananigans
      architecture: CPU<|MERGE_RESOLUTION|>--- conflicted
+++ resolved
@@ -477,70 +477,6 @@
     depends_on: "init_cpu"
 
 #####
-<<<<<<< HEAD
-##### Distributed/MPI
-#####
-
-  - label: "🐉 cpu distributed unit tests"
-    env:
-      JULIA_DEPOT_PATH: "$TARTARUS_HOME/.julia-$BUILDKITE_BUILD_NUMBER"
-      TEST_GROUP: "distributed"
-      CUDA_VISIBLE_DEVICES: "-1"
-      PATH: "$PATH:$TARTARUS_HOME/julia-$JULIA_VERSION/bin" # Need julia binary in $PATH for mpiexecjl to work.
-      JULIA_BINDIR: "$TARTARUS_HOME/julia-$JULIA_VERSION/bin"
-    commands:
-      - "$TARTARUS_HOME/.julia-$BUILDKITE_BUILD_NUMBER/bin/mpiexecjl -np 4 $TARTARUS_HOME/julia-$JULIA_VERSION/bin/julia -O0 --color=yes --project -e 'using Pkg; Pkg.test()'"
-    agents:
-      queue: Oceananigans
-      architecture: CPU
-    depends_on: "init_cpu"
-
-  - label: "🦾 cpu distributed solvers tests"
-    env:
-      JULIA_DEPOT_PATH: "$TARTARUS_HOME/.julia-$BUILDKITE_BUILD_NUMBER"
-      TEST_GROUP: "distributed_solvers"
-      CUDA_VISIBLE_DEVICES: "-1"
-      PATH: "$PATH:$TARTARUS_HOME/julia-$JULIA_VERSION/bin" # Need julia binary in $PATH for mpiexecjl to work.
-      JULIA_BINDIR: "$TARTARUS_HOME/julia-$JULIA_VERSION/bin"
-    commands:
-      - "$TARTARUS_HOME/.julia-$BUILDKITE_BUILD_NUMBER/bin/mpiexecjl -np 4 $TARTARUS_HOME/julia-$JULIA_VERSION/bin/julia -O0 --color=yes --project -e 'using Pkg; Pkg.test()'"
-    agents:
-      queue: Oceananigans
-      architecture: CPU
-    depends_on: "init_cpu"
-
-  - label: "🤺 cpu distributed hydrostatic model tests"
-    env:
-      JULIA_DEPOT_PATH: "$TARTARUS_HOME/.julia-$BUILDKITE_BUILD_NUMBER"
-      TEST_GROUP: "distributed_hydrostatic_model"
-      CUDA_VISIBLE_DEVICES: "-1"
-      PATH: "$PATH:$TARTARUS_HOME/julia-$JULIA_VERSION/bin" # Need julia binary in $PATH for mpiexecjl to work.
-      JULIA_BINDIR: "$TARTARUS_HOME/julia-$JULIA_VERSION/bin"
-    commands:
-      - "$TARTARUS_HOME/.julia-$BUILDKITE_BUILD_NUMBER/bin/mpiexecjl -np 4 $TARTARUS_HOME/julia-$JULIA_VERSION/bin/julia -O0 --color=yes --project -e 'using Pkg; Pkg.test()'"
-    agents:
-      queue: Oceananigans
-      architecture: CPU
-    depends_on: "init_cpu"
-    
-  # We get a SegFault. We probably need more devices to run this test
-  # - label: "🐲 gpu distributed unit tests"
-  # env:
-  #   JULIA_DEPOT_PATH: "$SVERDRUP_HOME/.julia-$BUILDKITE_BUILD_NUMBER"
-  #   TEST_GROUP: "distributed"
-  #   CUDA_VISIBLE_DEVICES: "0"
-  #   PATH: "$PATH:$SVERDRUP_HOME/julia-$JULIA_VERSION/bin" # Need julia binary in $PATH for mpiexecjl to work.
-  #   JULIA_BINDIR: "$SVERDRUP_HOME/julia-$JULIA_VERSION/bin"
-  # commands:
-  #   - "$SVERDRUP_HOME/.julia-$BUILDKITE_BUILD_NUMBER/bin/mpiexecjl -np 4 $SVERDRUP_HOME/julia-$JULIA_VERSION/bin/julia -O0 --color=yes --project -e 'using Pkg; Pkg.test()'"
-  # agents:
-  #   queue: Oceananigans
-  #   architecture: GPU
-  # depends_on: "init_gpu"
-
-#####
-=======
->>>>>>> 45e199f1
 ##### Regression
 #####
 
