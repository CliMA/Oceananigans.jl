--- conflicted
+++ resolved
@@ -23,21 +23,12 @@
 Statistics = "10745b16-79ce-11e8-11f9-7d13ad32a3b2"
 
 [compat]
-<<<<<<< HEAD
-Adapt = "^1"
-CUDAdrv = "^3.1, ^5, ^6"
-CUDAnative = "^2.3, 3.0"
-CuArrays = "^1.2, 2.0"
-FFTW = "^1"
-GPUifyLoops = "^0.2.8, ^1"
-=======
 Adapt = "^2"
 CUDA = "^1"
 Crayons = "^4"
 FFTW = "^1"
 JLD2 = "^0.1.2, ^1"
 KernelAbstractions = "^0.3"
->>>>>>> 4424804d
 NCDatasets = "^0, ^1"
 OffsetArrays = "^0.11.1, ^1"
 OrderedCollections = "^1.1"
