name = "Oceananigans"
uuid = "9e8cae18-63c1-5223-a75c-80ca9d6e9a09"
authors = ["Climate Modeling Alliance and contributors"]
version = "0.99.1"

[deps]
Adapt = "79e6a3ab-5dfb-504d-930d-738a2a938a0e"
Crayons = "a8cc5b0e-0ffa-5ad4-8c14-923d3ee1735f"
CubedSphere = "7445602f-e544-4518-8976-18f8e8ae6cdb"
Dates = "ade2ca70-3891-5945-98fb-dc099432e06a"
Distances = "b4f34e82-e78d-54a5-968a-f98e89d6e8f7"
DocStringExtensions = "ffbed154-4ef7-542d-bbb7-c09d3a79fcae"
FFTW = "7a1cc6ca-52ef-59f5-83cd-3a7055c09341"
GPUArrays = "0c68f7d7-f131-5f86-a1c3-88cf8149b2d7"
GPUArraysCore = "46192b85-c4d5-4398-a991-12ede77f4527"
Glob = "c27321d9-0574-5035-807b-f59d2c89b15c"
InteractiveUtils = "b77e0a4c-d291-57a0-90e8-8db25a27a240"
JLD2 = "033835bb-8acc-5ee8-8aae-3f567f8a3819"
KernelAbstractions = "63c18a36-062a-441e-b654-da1e3ab1ce7c"
Krylov = "ba0b0d4f-ebba-5204-a429-3ac8c609bfb7"
KrylovPreconditioners = "45d422c2-293f-44ce-8315-2cb988662dec"
LinearAlgebra = "37e2e46d-f89d-539d-b4ee-838fcccc9c8e"
Logging = "56ddb016-857b-54e1-b83d-db4d58db5568"
MPI = "da04e1cc-30fd-572f-bb4f-1f8673147195"
MuladdMacro = "46d2c3a1-f734-5fdb-9937-b9b9aeba4221"
OffsetArrays = "6fe1bfb0-de20-5000-8ca7-80f57d26f881"
OrderedCollections = "bac558e1-5e72-5ebc-8fee-abe8a469f55d"
Pkg = "44cfe95a-1eb2-52ea-b672-e2afdf69b78f"
Printf = "de0858da-6303-5e67-8744-51eddeeeb8d7"
Random = "9a3f8284-a2c9-5f02-9a11-845980a1fd5c"
ReactantCore = "a3311ec8-5e00-46d5-b541-4f83e724a433"
Rotations = "6038ab10-8711-5258-84ad-4b1120ba62dc"
SeawaterPolynomials = "d496a93d-167e-4197-9f49-d3af4ff8fe40"
SparseArrays = "2f01184e-e22b-5df5-ae63-d93ebab69eaf"
StaticArrays = "90137ffa-7385-5640-81b9-e52037218182"
Statistics = "10745b16-79ce-11e8-11f9-7d13ad32a3b2"
StructArrays = "09ab397b-f2b6-538f-b94a-2f83cf4a842a"

[weakdeps]
AMDGPU = "21141c5a-9bdb-4563-92ae-f87d6854732e"
CUDA = "052768ef-5323-5732-b1bb-66c8b64840ba"
ConstructionBase = "187b0558-2788-49d3-abe0-74a17ed4e7c9"
Enzyme = "7da242da-08ed-463a-9acd-ee780be4f1d9"
Makie = "ee78f7c6-11fb-53f2-987a-cfe4a2b5a57a"
MakieCore = "20f20a25-4f0e-4fdf-b5d1-57303727442b"
Metal = "dde4c033-4e86-420c-a63e-0dd931031962"
NCDatasets = "85f8d34a-cbdd-5861-8df4-14fed0d494ab"
Reactant = "3c362404-f566-11ee-1572-e11a4b42c853"
oneAPI = "8f75cd03-7ff8-4ecb-9b8f-daf728133b1b"

[extensions]
OceananigansAMDGPUExt = "AMDGPU"
OceananigansCUDAExt = "CUDA"
OceananigansEnzymeExt = "Enzyme"
OceananigansMakieExt = ["MakieCore", "Makie"]
OceananigansMetalExt = "Metal"
OceananigansNCDatasetsExt = "NCDatasets"
OceananigansOneAPIExt = "oneAPI"
OceananigansReactantExt = ["Reactant", "KernelAbstractions", "ConstructionBase"]

[compat]
AMDGPU = "1.3.6, 2"
Adapt = "4.1.1"
CUDA = "5.7"
ConstructionBase = "1"
Crayons = "4"
CubedSphere = "0.2, 0.3"
Dates = "1.9"
Distances = "0.10"
DocStringExtensions = "0.8, 0.9"
Enzyme = "0.13.78"
FFTW = "1"
GPUArrays = "10.3, 11.2.2"
GPUArraysCore = "0.2"
Glob = "1.3"
InteractiveUtils = "1.9"
<<<<<<< HEAD
JLD2 = "0.4, 0.5"
=======
JLD2 = "0.4, 0.5, 0.6"
>>>>>>> 120d7ad8
KernelAbstractions = "0.9.21"
Krylov = "0.10.0"
KrylovPreconditioners = "0.3.2"
LinearAlgebra = "1.9"
Logging = "1.9"
MPI = "0.16, 0.17, 0.18, 0.19, 0.20"
Makie = "0.21, 0.22, 0.23"
MakieCore = "0.7, 0.8, 0.9, 0.10"
Metal = "1.5"
MuladdMacro = "0.2"
NCDatasets = "0.12.10, 0.13.1, 0.14"
OffsetArrays = "1.4"
OrderedCollections = "1.1"
Printf = "1.9"
Random = "1.9"
Reactant = "0.2.162"
ReactantCore = "0.1"
Rotations = "1.0"
SeawaterPolynomials = "0.3.9"
SparseArrays = "1.9"
StaticArrays = "1"
Statistics = "1.9"
StructArrays = "0.4, 0.5, 0.6, 0.7"
TimesDates = "0.3"
julia = "1.9"
oneAPI = "2.0.1"

[extras]
AMDGPU = "21141c5a-9bdb-4563-92ae-f87d6854732e"
CUDA = "052768ef-5323-5732-b1bb-66c8b64840ba"
CUDA_Runtime_jll = "76a88914-d11a-5bdc-97e0-2f5a05c973a2"
DataDeps = "124859b0-ceae-595e-8997-d05f6a7a8dfe"
Enzyme = "7da242da-08ed-463a-9acd-ee780be4f1d9"
MPIPreferences = "3da0fdf6-3ccc-4f1b-acd9-58baa6c99267"
Metal = "dde4c033-4e86-420c-a63e-0dd931031962"
Reactant = "3c362404-f566-11ee-1572-e11a4b42c853"
SafeTestsets = "1bc83da4-3b8d-516f-aca4-4fe02f6d838f"
Test = "8dfed614-e22c-5e08-85e1-65c5234f0b40"
TimesDates = "bdfc003b-8df8-5c39-adcd-3a9087f5df4a"
oneAPI = "8f75cd03-7ff8-4ecb-9b8f-daf728133b1b"

[targets]
test = ["AMDGPU", "CUDA", "oneAPI", "DataDeps", "SafeTestsets", "Test", "Enzyme", "Reactant", "Metal", "CUDA_Runtime_jll", "MPIPreferences", "TimesDates", "NCDatasets"]<|MERGE_RESOLUTION|>--- conflicted
+++ resolved
@@ -74,11 +74,7 @@
 GPUArraysCore = "0.2"
 Glob = "1.3"
 InteractiveUtils = "1.9"
-<<<<<<< HEAD
-JLD2 = "0.4, 0.5"
-=======
 JLD2 = "0.4, 0.5, 0.6"
->>>>>>> 120d7ad8
 KernelAbstractions = "0.9.21"
 Krylov = "0.10.0"
 KrylovPreconditioners = "0.3.2"
